#ifndef _TCUAPP_HPP
#define _TCUAPP_HPP
/*-------------------------------------------------------------------------
 * drawElements Quality Program Tester Core
 * ----------------------------------------
 *
 * Copyright 2014 The Android Open Source Project
 *
 * Licensed under the Apache License, Version 2.0 (the "License");
 * you may not use this file except in compliance with the License.
 * You may obtain a copy of the License at
 *
 *      http://www.apache.org/licenses/LICENSE-2.0
 *
 * Unless required by applicable law or agreed to in writing, software
 * distributed under the License is distributed on an "AS IS" BASIS,
 * WITHOUT WARRANTIES OR CONDITIONS OF ANY KIND, either express or implied.
 * See the License for the specific language governing permissions and
 * limitations under the License.
 *
 *//*!
 * \file
 * \brief Tester application.
 *
 * Platform port (see tcuPlatform.hpp) must create App and issue calls to
 * App::iterate() until it signals that test execution is completed.
 *//*--------------------------------------------------------------------*/

#include "tcuDefs.hpp"
#include "qpWatchDog.h"
#include "qpCrashHandler.h"
#include "deMutex.hpp"

namespace tcu
{

class Archive;
class Platform;
class TestContext;
class TestSessionExecutor;
class CommandLine;
class TestLog;
class TestPackageRoot;
class TestRunStatus;
<<<<<<< HEAD
=======

enum
{
	WATCHDOG_TOTAL_TIME_LIMIT_SECS		= 300,
	WATCHDOG_INTERVAL_TIME_LIMIT_SECS	= 30
};
>>>>>>> 6ec82d3a

/*--------------------------------------------------------------------*//*!
 * \brief Test application
 *
 * Test application encapsulates full test execution logic. Platform port
 * must create App object and repeately call iterate() until it returns
 * false.
 *
 * On systems where main loop is not in control of application (such as
 * Android or iOS) iterate() should be called in application update/draw
 * callback.
 *
 * App is responsible of setting up crash handler (qpCrashHandler) and
 * watchdog (qpWatchDog).
 *
 * See tcuMain.cpp for an example on how to implement application stub.
 *//*--------------------------------------------------------------------*/
class App
{
public:
							App					(Platform& platform, Archive& archive, TestLog& log, const CommandLine& cmdLine);
	virtual					~App				(void);

	bool					iterate				(void);
	const TestRunStatus&	getResult			(void) const;

protected:
	void					cleanup				(void);

	void					onWatchdogTimeout	(qpTimeoutReason reason);
	void					onCrash				(void);

	static void				onWatchdogTimeout	(qpWatchDog* watchDog, void* userPtr, qpTimeoutReason reason);
	static void				onCrash				(qpCrashHandler* crashHandler, void* userPtr);

	Platform&				m_platform;
	qpWatchDog*				m_watchDog;
	qpCrashHandler*			m_crashHandler;
	de::Mutex				m_crashLock;
	bool					m_crashed;

	TestContext*			m_testCtx;
	TestPackageRoot*		m_testRoot;
	TestSessionExecutor*	m_testExecutor;
};

} // tcu

#endif // _TCUAPP_HPP<|MERGE_RESOLUTION|>--- conflicted
+++ resolved
@@ -42,15 +42,12 @@
 class TestLog;
 class TestPackageRoot;
 class TestRunStatus;
-<<<<<<< HEAD
-=======
 
 enum
 {
 	WATCHDOG_TOTAL_TIME_LIMIT_SECS		= 300,
 	WATCHDOG_INTERVAL_TIME_LIMIT_SECS	= 30
 };
->>>>>>> 6ec82d3a
 
 /*--------------------------------------------------------------------*//*!
  * \brief Test application
