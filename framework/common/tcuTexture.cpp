--- conflicted
+++ resolved
@@ -1156,12 +1156,7 @@
 		case TextureFormat::SSCALED_INT_1010102_REV:
 		case TextureFormat::SIGNED_INT_1010102_REV:		return swizzleGe( UVec4(SI32(0, 10), SI32(10, 10), SI32(20, 10), SI32(30, 2)), m_format.order, TextureFormat::RGBA).cast<float>();
 		case TextureFormat::UNSIGNED_INT_999_E5_REV:	return unpackRGB999E5(*((const deUint32*)pixelPtr));
-		case TextureFormat::UNORM_SHORT_1555:			return swizzleGe( Vec4(UN16(15,  1), UN16(10,  5), UN16( 5,  5), UN16( 0, 5)), m_format.order, TextureFormat::RGBA);
-
-<<<<<<< HEAD
-=======
-
->>>>>>> 792b38f8
+
 		case TextureFormat::UNSIGNED_INT_11F_11F_10F_REV:
 			return Vec4(Float11(UI32(0, 11)).asFloat(), Float11(UI32(11, 11)).asFloat(), Float10(UI32(22, 10)).asFloat(), 1.0f);
 
@@ -1324,12 +1319,7 @@
 		case TextureFormat::SNORM_INT_1010102_REV:		// Fall-through
 		case TextureFormat::SSCALED_INT_1010102_REV:	// Fall-through
 		case TextureFormat::SIGNED_INT_1010102_REV:		return swizzleGe(IVec4(S32( 0, 10), S32(10, 10), S32(20, 10), S32(30, 2)), m_format.order, TextureFormat::RGBA);
-		case TextureFormat::UNORM_SHORT_1555:			return swizzleGe(UVec4(U16(15,  1), U16(10,  5), U16( 5,  5), U16( 0, 5)).cast<int>(), m_format.order, TextureFormat::RGBA);
-
-<<<<<<< HEAD
-=======
-
->>>>>>> 792b38f8
+
 		default:
 			break; // To generic path.
 	}
