--- conflicted
+++ resolved
@@ -1015,11 +1015,7 @@
 				{
 					fileStream.clear();
 					fileStream.seekg(0, fileStream.beg);
-<<<<<<< HEAD
-					parseCaseList(m_caseTree, fileStream);
-=======
 					parseCaseList(m_caseTree, fileStream, false);
->>>>>>> b3507875
 				}
 			}
 		}
