/*-------------------------------------------------------------------------
 * drawElements Quality Program Tester Core
 * ----------------------------------------
 *
 * Copyright 2014 The Android Open Source Project
 *
 * Licensed under the Apache License, Version 2.0 (the "License");
 * you may not use this file except in compliance with the License.
 * You may obtain a copy of the License at
 *
 *      http://www.apache.org/licenses/LICENSE-2.0
 *
 * Unless required by applicable law or agreed to in writing, software
 * distributed under the License is distributed on an "AS IS" BASIS,
 * WITHOUT WARRANTIES OR CONDITIONS OF ANY KIND, either express or implied.
 * See the License for the specific language governing permissions and
 * limitations under the License.
 *
 *//*!
 * \file
 * \brief Texture utilities.
 *//*--------------------------------------------------------------------*/

#include "tcuTextureUtil.hpp"
#include "tcuVectorUtil.hpp"
#include "deRandom.hpp"
#include "deMath.h"
#include "deMemory.h"

#include <limits>

namespace tcu
{

static inline float sRGBChannelToLinear (float cs)
{
	if (cs <= 0.04045)
		return cs / 12.92f;
	else
		return deFloatPow((cs + 0.055f) / 1.055f, 2.4f);
}

static const deUint32 s_srgb8Lut[256] =
{
#include "tcuSRGB8Lut.inl"
};

static inline float sRGB8ChannelToLinear (deUint32 cs)
{
	DE_ASSERT(cs < 256);

	// \note This triggers UB, but in practice it doesn't cause any problems
	return ((const float*)s_srgb8Lut)[cs];
}

static inline float linearChannelToSRGB (float cl)
{
	if (cl <= 0.0f)
		return 0.0f;
	else if (cl < 0.0031308f)
		return 12.92f*cl;
	else if (cl < 1.0f)
		return 1.055f*deFloatPow(cl, 0.41666f) - 0.055f;
	else
		return 1.0f;
}

//! Convert sRGB to linear colorspace
Vec4 sRGBToLinear (const Vec4& cs)
{
	return Vec4(sRGBChannelToLinear(cs[0]),
				sRGBChannelToLinear(cs[1]),
				sRGBChannelToLinear(cs[2]),
				cs[3]);
}

Vec4 sRGB8ToLinear (const UVec4& cs)
{
	return Vec4(sRGB8ChannelToLinear(cs[0]),
				sRGB8ChannelToLinear(cs[1]),
				sRGB8ChannelToLinear(cs[2]),
				1.0f);
}

Vec4 sRGBA8ToLinear (const UVec4& cs)
{
	return Vec4(sRGB8ChannelToLinear(cs[0]),
				sRGB8ChannelToLinear(cs[1]),
				sRGB8ChannelToLinear(cs[2]),
				(float)cs[3] / 255.0f);
}

//! Convert from linear to sRGB colorspace
Vec4 linearToSRGB (const Vec4& cl)
{
	return Vec4(linearChannelToSRGB(cl[0]),
				linearChannelToSRGB(cl[1]),
				linearChannelToSRGB(cl[2]),
				cl[3]);
}

bool isSRGB (TextureFormat format)
{
	return	format.order == TextureFormat::sR	||
			format.order == TextureFormat::sRG	||
			format.order == TextureFormat::sRGB	||
			format.order == TextureFormat::sRGBA;
}

bool isCombinedDepthStencilType (TextureFormat::ChannelType type)
{
	// make sure to update this if type table is updated
	DE_STATIC_ASSERT(TextureFormat::CHANNELTYPE_LAST == 29);

	return	type == TextureFormat::UNSIGNED_INT_16_8 ||
			type == TextureFormat::UNSIGNED_INT_24_8 ||
			type == TextureFormat::FLOAT_UNSIGNED_INT_8 ||
			type == TextureFormat::FLOAT_UNSIGNED_INT_24_8_REV;
}

bool hasStencilComponent (TextureFormat::ChannelOrder order)
{
	DE_STATIC_ASSERT(TextureFormat::CHANNELORDER_LAST == 18);

	switch (order)
	{
		case TextureFormat::S:
		case TextureFormat::DS:
			return true;

		default:
			return false;
	}
}

bool hasDepthComponent (TextureFormat::ChannelOrder order)
{
	DE_STATIC_ASSERT(TextureFormat::CHANNELORDER_LAST == 18);

	switch (order)
	{
		case TextureFormat::D:
		case TextureFormat::DS:
			return true;

		default:
			return false;
	}
}

//! Get texture channel class for format
TextureChannelClass getTextureChannelClass (TextureFormat::ChannelType channelType)
{
	// make sure this table is updated if format table is updated
	DE_STATIC_ASSERT(TextureFormat::CHANNELTYPE_LAST == 29);

	switch (channelType)
	{
		case TextureFormat::SNORM_INT8:						return TEXTURECHANNELCLASS_SIGNED_FIXED_POINT;
		case TextureFormat::SNORM_INT16:					return TEXTURECHANNELCLASS_SIGNED_FIXED_POINT;
		case TextureFormat::SNORM_INT32:					return TEXTURECHANNELCLASS_SIGNED_FIXED_POINT;
		case TextureFormat::UNORM_INT8:						return TEXTURECHANNELCLASS_UNSIGNED_FIXED_POINT;
		case TextureFormat::UNORM_INT16:					return TEXTURECHANNELCLASS_UNSIGNED_FIXED_POINT;
		case TextureFormat::UNORM_INT24:					return TEXTURECHANNELCLASS_UNSIGNED_FIXED_POINT;
		case TextureFormat::UNORM_INT32:					return TEXTURECHANNELCLASS_UNSIGNED_FIXED_POINT;
		case TextureFormat::UNORM_SHORT_565:				return TEXTURECHANNELCLASS_UNSIGNED_FIXED_POINT;
		case TextureFormat::UNORM_SHORT_555:				return TEXTURECHANNELCLASS_UNSIGNED_FIXED_POINT;
		case TextureFormat::UNORM_SHORT_4444:				return TEXTURECHANNELCLASS_UNSIGNED_FIXED_POINT;
		case TextureFormat::UNORM_SHORT_5551:				return TEXTURECHANNELCLASS_UNSIGNED_FIXED_POINT;
		case TextureFormat::UNORM_INT_101010:				return TEXTURECHANNELCLASS_UNSIGNED_FIXED_POINT;
		case TextureFormat::UNORM_INT_1010102_REV:			return TEXTURECHANNELCLASS_UNSIGNED_FIXED_POINT;
		case TextureFormat::UNSIGNED_INT_1010102_REV:		return TEXTURECHANNELCLASS_UNSIGNED_INTEGER;
		case TextureFormat::UNSIGNED_INT_11F_11F_10F_REV:	return TEXTURECHANNELCLASS_FLOATING_POINT;
		case TextureFormat::UNSIGNED_INT_999_E5_REV:		return TEXTURECHANNELCLASS_FLOATING_POINT;
		case TextureFormat::UNSIGNED_INT_16_8:				return TEXTURECHANNELCLASS_LAST;					//!< packed unorm16-uint8
		case TextureFormat::UNSIGNED_INT_24_8:				return TEXTURECHANNELCLASS_LAST;					//!< packed unorm24-uint8
		case TextureFormat::SIGNED_INT8:					return TEXTURECHANNELCLASS_SIGNED_INTEGER;
		case TextureFormat::SIGNED_INT16:					return TEXTURECHANNELCLASS_SIGNED_INTEGER;
		case TextureFormat::SIGNED_INT32:					return TEXTURECHANNELCLASS_SIGNED_INTEGER;
		case TextureFormat::UNSIGNED_INT8:					return TEXTURECHANNELCLASS_UNSIGNED_INTEGER;
		case TextureFormat::UNSIGNED_INT16:					return TEXTURECHANNELCLASS_UNSIGNED_INTEGER;
		case TextureFormat::UNSIGNED_INT24:					return TEXTURECHANNELCLASS_UNSIGNED_INTEGER;
		case TextureFormat::UNSIGNED_INT32:					return TEXTURECHANNELCLASS_UNSIGNED_INTEGER;
		case TextureFormat::HALF_FLOAT:						return TEXTURECHANNELCLASS_FLOATING_POINT;
		case TextureFormat::FLOAT:							return TEXTURECHANNELCLASS_FLOATING_POINT;
		case TextureFormat::FLOAT_UNSIGNED_INT_8:			return TEXTURECHANNELCLASS_LAST;					//!< packed float32-uint8
		case TextureFormat::FLOAT_UNSIGNED_INT_24_8_REV:	return TEXTURECHANNELCLASS_LAST;					//!< packed float32-pad24-uint8
		default:											return TEXTURECHANNELCLASS_LAST;
	}
}

/*--------------------------------------------------------------------*//*!
 * \brief Get access to subregion of pixel buffer
 * \param access	Parent access object
 * \param x			X offset
 * \param y			Y offset
 * \param z			Z offset
 * \param width		Width
 * \param height	Height
 * \param depth		Depth
 * \return Access object that targets given subregion of parent access object
 *//*--------------------------------------------------------------------*/
ConstPixelBufferAccess getSubregion (const ConstPixelBufferAccess& access, int x, int y, int z, int width, int height, int depth)
{
	DE_ASSERT(de::inBounds(x, 0, access.getWidth()));
	DE_ASSERT(de::inRange(x+width, x+1, access.getWidth()));

	DE_ASSERT(de::inBounds(y, 0, access.getHeight()));
	DE_ASSERT(de::inRange(y+height, y+1, access.getHeight()));

	DE_ASSERT(de::inBounds(z, 0, access.getDepth()));
	DE_ASSERT(de::inRange(z+depth, z+1, access.getDepth()));

	return ConstPixelBufferAccess(access.getFormat(), tcu::IVec3(width, height, depth), access.getPitch(),
								  (const deUint8*)access.getDataPtr() + access.getPixelPitch()*x + access.getRowPitch()*y + access.getSlicePitch()*z);
}

/*--------------------------------------------------------------------*//*!
 * \brief Get access to subregion of pixel buffer
 * \param access	Parent access object
 * \param x			X offset
 * \param y			Y offset
 * \param z			Z offset
 * \param width		Width
 * \param height	Height
 * \param depth		Depth
 * \return Access object that targets given subregion of parent access object
 *//*--------------------------------------------------------------------*/
PixelBufferAccess getSubregion (const PixelBufferAccess& access, int x, int y, int z, int width, int height, int depth)
{
	DE_ASSERT(de::inBounds(x, 0, access.getWidth()));
	DE_ASSERT(de::inRange(x+width, x+1, access.getWidth()));

	DE_ASSERT(de::inBounds(y, 0, access.getHeight()));
	DE_ASSERT(de::inRange(y+height, y+1, access.getHeight()));

	DE_ASSERT(de::inBounds(z, 0, access.getDepth()));
	DE_ASSERT(de::inRange(z+depth, z+1, access.getDepth()));

	return PixelBufferAccess(access.getFormat(), tcu::IVec3(width, height, depth), access.getPitch(),
							 (deUint8*)access.getDataPtr() + access.getPixelPitch()*x + access.getRowPitch()*y + access.getSlicePitch()*z);
}

/*--------------------------------------------------------------------*//*!
 * \brief Get access to subregion of pixel buffer
 * \param access	Parent access object
 * \param x			X offset
 * \param y			Y offset
 * \param width		Width
 * \param height	Height
 * \return Access object that targets given subregion of parent access object
 *//*--------------------------------------------------------------------*/
PixelBufferAccess getSubregion (const PixelBufferAccess& access, int x, int y, int width, int height)
{
	return getSubregion(access, x, y, 0, width, height, 1);
}

/*--------------------------------------------------------------------*//*!
 * \brief Get access to subregion of pixel buffer
 * \param access	Parent access object
 * \param x			X offset
 * \param y			Y offset
 * \param width		Width
 * \param height	Height
 * \return Access object that targets given subregion of parent access object
 *//*--------------------------------------------------------------------*/
ConstPixelBufferAccess getSubregion (const ConstPixelBufferAccess& access, int x, int y, int width, int height)
{
	return getSubregion(access, x, y, 0, width, height, 1);
}

/*--------------------------------------------------------------------*//*!
 * \brief Flip rows in Y direction
 * \param access Access object
 * \return Modified access object where Y coordinates are reversed
 *//*--------------------------------------------------------------------*/
PixelBufferAccess flipYAccess (const PixelBufferAccess& access)
{
	const int			rowPitch		= access.getRowPitch();
	const int			offsetToLast	= rowPitch*(access.getHeight()-1);
	const tcu::IVec3	pitch			(access.getPixelPitch(), -rowPitch, access.getSlicePitch());

	return PixelBufferAccess(access.getFormat(), access.getSize(), pitch, (deUint8*)access.getDataPtr() + offsetToLast);
}

/*--------------------------------------------------------------------*//*!
 * \brief Flip rows in Y direction
 * \param access Access object
 * \return Modified access object where Y coordinates are reversed
 *//*--------------------------------------------------------------------*/
ConstPixelBufferAccess flipYAccess (const ConstPixelBufferAccess& access)
{
	const int			rowPitch		= access.getRowPitch();
	const int			offsetToLast	= rowPitch*(access.getHeight()-1);
	const tcu::IVec3	pitch			(access.getPixelPitch(), -rowPitch, access.getSlicePitch());

	return ConstPixelBufferAccess(access.getFormat(), access.getSize(), pitch, (deUint8*)access.getDataPtr() + offsetToLast);
}

static Vec2 getFloatChannelValueRange (TextureFormat::ChannelType channelType)
{
	// make sure this table is updated if format table is updated
	DE_STATIC_ASSERT(TextureFormat::CHANNELTYPE_LAST == 29);

	float cMin = 0.0f;
	float cMax = 0.0f;

	switch (channelType)
	{
		// Signed normalized formats.
		case TextureFormat::SNORM_INT8:
		case TextureFormat::SNORM_INT16:
		case TextureFormat::SNORM_INT32:					cMin = -1.0f;			cMax = 1.0f;			break;

		// Unsigned normalized formats.
		case TextureFormat::UNORM_INT8:
		case TextureFormat::UNORM_INT16:
		case TextureFormat::UNORM_INT24:
		case TextureFormat::UNORM_INT32:
		case TextureFormat::UNORM_SHORT_565:
		case TextureFormat::UNORM_SHORT_4444:
		case TextureFormat::UNORM_INT_101010:
		case TextureFormat::UNORM_INT_1010102_REV:			cMin = 0.0f;			cMax = 1.0f;			break;

		// Misc formats.
		case TextureFormat::SIGNED_INT8:					cMin = -128.0f;			cMax = 127.0f;			break;
		case TextureFormat::SIGNED_INT16:					cMin = -32768.0f;		cMax = 32767.0f;		break;
		case TextureFormat::SIGNED_INT32:					cMin = -2147483648.0f;	cMax = 2147483647.0f;	break;
		case TextureFormat::UNSIGNED_INT8:					cMin = 0.0f;			cMax = 255.0f;			break;
		case TextureFormat::UNSIGNED_INT16:					cMin = 0.0f;			cMax = 65535.0f;		break;
		case TextureFormat::UNSIGNED_INT24:					cMin = 0.0f;			cMax = 16777215.0f;		break;
		case TextureFormat::UNSIGNED_INT32:					cMin = 0.0f;			cMax = 4294967295.f;	break;
		case TextureFormat::HALF_FLOAT:						cMin = -1e3f;			cMax = 1e3f;			break;
		case TextureFormat::FLOAT:							cMin = -1e5f;			cMax = 1e5f;			break;
		case TextureFormat::UNSIGNED_INT_11F_11F_10F_REV:	cMin = 0.0f;			cMax = 1e4f;			break;
		case TextureFormat::UNSIGNED_INT_999_E5_REV:		cMin = 0.0f;			cMax = 1e5f;			break;

		default:
			DE_ASSERT(false);
	}

	return Vec2(cMin, cMax);
}

/*--------------------------------------------------------------------*//*!
 * \brief Get standard parameters for testing texture format
 *
 * Returns TextureFormatInfo that describes good parameters for exercising
 * given TextureFormat. Parameters include value ranges per channel and
 * suitable lookup scaling and bias in order to reduce result back to
 * 0..1 range.
 *//*--------------------------------------------------------------------*/
TextureFormatInfo getTextureFormatInfo (const TextureFormat& format)
{
	// Special cases.
	if (format == TextureFormat(TextureFormat::RGBA, TextureFormat::UNSIGNED_INT_1010102_REV))
		return TextureFormatInfo(Vec4(	    0.0f,		    0.0f,		    0.0f,		 0.0f),
								 Vec4(	 1023.0f,		 1023.0f,		 1023.0f,		 3.0f),
								 Vec4(1.0f/1023.f,	1.0f/1023.0f,	1.0f/1023.0f,	1.0f/3.0f),
								 Vec4(	    0.0f,		    0.0f,		    0.0f,		 0.0f));
	else if (format.order == TextureFormat::D || format.order == TextureFormat::DS)
		return TextureFormatInfo(Vec4(0.0f,	0.0f,	0.0f,	0.0f),
								 Vec4(1.0f,	1.0f,	1.0f,	0.0f),
								 Vec4(1.0f,	1.0f,	1.0f,	1.0f),
								 Vec4(0.0f,	0.0f,	0.0f,	0.0f)); // Depth / stencil formats.
	else if (format == TextureFormat(TextureFormat::RGBA, TextureFormat::UNORM_SHORT_5551))
		return TextureFormatInfo(Vec4(0.0f, 0.0f, 0.0f, 0.5f),
								 Vec4(1.0f, 1.0f, 1.0f, 1.5f),
								 Vec4(1.0f, 1.0f, 1.0f, 1.0f),
								 Vec4(0.0f, 0.0f, 0.0f, 0.0f));

	const Vec2						cRange		= getFloatChannelValueRange(format.type);
	const TextureSwizzle::Channel*	map			= getChannelReadSwizzle(format.order).components;
	const BVec4						chnMask		= BVec4(deInRange32(map[0], TextureSwizzle::CHANNEL_0, TextureSwizzle::CHANNEL_3) == DE_TRUE,
														deInRange32(map[1], TextureSwizzle::CHANNEL_0, TextureSwizzle::CHANNEL_3) == DE_TRUE,
														deInRange32(map[2], TextureSwizzle::CHANNEL_0, TextureSwizzle::CHANNEL_3) == DE_TRUE,
														deInRange32(map[3], TextureSwizzle::CHANNEL_0, TextureSwizzle::CHANNEL_3) == DE_TRUE);
	const float						scale		= 1.0f / (cRange[1] - cRange[0]);
	const float						bias		= -cRange[0] * scale;

	return TextureFormatInfo(select(cRange[0],	0.0f, chnMask),
							 select(cRange[1],	0.0f, chnMask),
							 select(scale,		1.0f, chnMask),
							 select(bias,		0.0f, chnMask));
}

IVec4 getFormatMinIntValue (const TextureFormat& format)
{
	DE_ASSERT(getTextureChannelClass(format.type) == TEXTURECHANNELCLASS_SIGNED_INTEGER);

	switch (format.type)
	{
		case TextureFormat::SIGNED_INT8:	return IVec4(std::numeric_limits<deInt8>::min());
		case TextureFormat::SIGNED_INT16:	return IVec4(std::numeric_limits<deInt16>::min());
		case TextureFormat::SIGNED_INT32:	return IVec4(std::numeric_limits<deInt32>::min());

		default:
			DE_FATAL("Invalid channel type");
			return IVec4(0);
	}
}

IVec4 getFormatMaxIntValue (const TextureFormat& format)
{
	DE_ASSERT(getTextureChannelClass(format.type) == TEXTURECHANNELCLASS_SIGNED_INTEGER);

	switch (format.type)
	{
		case TextureFormat::SIGNED_INT8:	return IVec4(std::numeric_limits<deInt8>::max());
		case TextureFormat::SIGNED_INT16:	return IVec4(std::numeric_limits<deInt16>::max());
		case TextureFormat::SIGNED_INT32:	return IVec4(std::numeric_limits<deInt32>::max());

		default:
			DE_FATAL("Invalid channel type");
			return IVec4(0);
	}
}

UVec4 getFormatMaxUintValue (const TextureFormat& format)
{
	DE_ASSERT(getTextureChannelClass(format.type) == TEXTURECHANNELCLASS_UNSIGNED_INTEGER);

	if (format == TextureFormat(TextureFormat::RGBA, TextureFormat::UNSIGNED_INT_1010102_REV))
		return UVec4(1023u, 1023u, 1023u, 3u);

	switch (format.type)
	{
		case TextureFormat::UNSIGNED_INT8:	return UVec4(std::numeric_limits<deUint8>::max());
		case TextureFormat::UNSIGNED_INT16:	return UVec4(std::numeric_limits<deUint16>::max());
		case TextureFormat::UNSIGNED_INT24:	return UVec4(0xffffffu);
		case TextureFormat::UNSIGNED_INT32:	return UVec4(std::numeric_limits<deUint32>::max());

		default:
			DE_FATAL("Invalid channel type");
			return UVec4(0);
	}
}

static IVec4 getChannelBitDepth (TextureFormat::ChannelType channelType)
{
	// make sure this table is updated if format table is updated
	DE_STATIC_ASSERT(TextureFormat::CHANNELTYPE_LAST == 29);

	switch (channelType)
	{
		case TextureFormat::SNORM_INT8:						return IVec4(8);
		case TextureFormat::SNORM_INT16:					return IVec4(16);
		case TextureFormat::SNORM_INT32:					return IVec4(32);
		case TextureFormat::UNORM_INT8:						return IVec4(8);
		case TextureFormat::UNORM_INT16:					return IVec4(16);
		case TextureFormat::UNORM_INT24:					return IVec4(24);
		case TextureFormat::UNORM_INT32:					return IVec4(32);
		case TextureFormat::UNORM_SHORT_565:				return IVec4(5,6,5,0);
		case TextureFormat::UNORM_SHORT_4444:				return IVec4(4);
		case TextureFormat::UNORM_SHORT_555:				return IVec4(5,5,5,0);
		case TextureFormat::UNORM_SHORT_5551:				return IVec4(5,5,5,1);
		case TextureFormat::UNORM_INT_101010:				return IVec4(10,10,10,0);
		case TextureFormat::UNORM_INT_1010102_REV:			return IVec4(10,10,10,2);
		case TextureFormat::SIGNED_INT8:					return IVec4(8);
		case TextureFormat::SIGNED_INT16:					return IVec4(16);
		case TextureFormat::SIGNED_INT32:					return IVec4(32);
		case TextureFormat::UNSIGNED_INT8:					return IVec4(8);
		case TextureFormat::UNSIGNED_INT16:					return IVec4(16);
		case TextureFormat::UNSIGNED_INT24:					return IVec4(24);
		case TextureFormat::UNSIGNED_INT32:					return IVec4(32);
		case TextureFormat::UNSIGNED_INT_1010102_REV:		return IVec4(10,10,10,2);
		case TextureFormat::UNSIGNED_INT_16_8:				return IVec4(16,8,0,0);
		case TextureFormat::UNSIGNED_INT_24_8:				return IVec4(24,8,0,0);
		case TextureFormat::HALF_FLOAT:						return IVec4(16);
		case TextureFormat::FLOAT:							return IVec4(32);
		case TextureFormat::UNSIGNED_INT_11F_11F_10F_REV:	return IVec4(11,11,10,0);
		case TextureFormat::UNSIGNED_INT_999_E5_REV:		return IVec4(9,9,9,0);
		case TextureFormat::FLOAT_UNSIGNED_INT_8:			return IVec4(32,8,0,0);
		case TextureFormat::FLOAT_UNSIGNED_INT_24_8_REV:	return IVec4(32,8,0,0);
		default:
			DE_ASSERT(false);
			return IVec4(0);
	}
}

IVec4 getTextureFormatBitDepth (const TextureFormat& format)
{
	const IVec4						chnBits		= getChannelBitDepth(format.type);
	const TextureSwizzle::Channel*	map			= getChannelReadSwizzle(format.order).components;
	const BVec4						chnMask		= BVec4(deInRange32(map[0], TextureSwizzle::CHANNEL_0, TextureSwizzle::CHANNEL_3) == DE_TRUE,
														deInRange32(map[1], TextureSwizzle::CHANNEL_0, TextureSwizzle::CHANNEL_3) == DE_TRUE,
														deInRange32(map[2], TextureSwizzle::CHANNEL_0, TextureSwizzle::CHANNEL_3) == DE_TRUE,
														deInRange32(map[3], TextureSwizzle::CHANNEL_0, TextureSwizzle::CHANNEL_3) == DE_TRUE);
	const IVec4						chnSwz		= IVec4((chnMask[0]) ? ((int)map[0]) : (0),
														(chnMask[1]) ? ((int)map[1]) : (0),
														(chnMask[2]) ? ((int)map[2]) : (0),
														(chnMask[3]) ? ((int)map[3]) : (0));

	return select(chnBits.swizzle(chnSwz.x(), chnSwz.y(), chnSwz.z(), chnSwz.w()), IVec4(0), chnMask);
}

static IVec4 getChannelMantissaBitDepth (TextureFormat::ChannelType channelType)
{
	// make sure this table is updated if format table is updated
	DE_STATIC_ASSERT(TextureFormat::CHANNELTYPE_LAST == 29);

	switch (channelType)
	{
		case TextureFormat::SNORM_INT8:
		case TextureFormat::SNORM_INT16:
		case TextureFormat::SNORM_INT32:
		case TextureFormat::UNORM_INT8:
		case TextureFormat::UNORM_INT16:
		case TextureFormat::UNORM_INT24:
		case TextureFormat::UNORM_INT32:
		case TextureFormat::UNORM_SHORT_565:
		case TextureFormat::UNORM_SHORT_4444:
		case TextureFormat::UNORM_SHORT_555:
		case TextureFormat::UNORM_SHORT_5551:
		case TextureFormat::UNORM_INT_101010:
		case TextureFormat::UNORM_INT_1010102_REV:
		case TextureFormat::SIGNED_INT8:
		case TextureFormat::SIGNED_INT16:
		case TextureFormat::SIGNED_INT32:
		case TextureFormat::UNSIGNED_INT8:
		case TextureFormat::UNSIGNED_INT16:
		case TextureFormat::UNSIGNED_INT24:
		case TextureFormat::UNSIGNED_INT32:
		case TextureFormat::UNSIGNED_INT_1010102_REV:
		case TextureFormat::UNSIGNED_INT_16_8:
		case TextureFormat::UNSIGNED_INT_24_8:
		case TextureFormat::UNSIGNED_INT_999_E5_REV:
			return getChannelBitDepth(channelType);

		case TextureFormat::HALF_FLOAT:						return IVec4(10);
		case TextureFormat::FLOAT:							return IVec4(23);
		case TextureFormat::UNSIGNED_INT_11F_11F_10F_REV:	return IVec4(6,6,5,0);
		case TextureFormat::FLOAT_UNSIGNED_INT_8:			return IVec4(23,8,0,0);
		case TextureFormat::FLOAT_UNSIGNED_INT_24_8_REV:	return IVec4(23,8,0,0);
		default:
			DE_ASSERT(false);
			return IVec4(0);
	}
}

IVec4 getTextureFormatMantissaBitDepth (const TextureFormat& format)
{
	const IVec4						chnBits		= getChannelMantissaBitDepth(format.type);
	const TextureSwizzle::Channel*	map			= getChannelReadSwizzle(format.order).components;
	const BVec4						chnMask		= BVec4(deInRange32(map[0], TextureSwizzle::CHANNEL_0, TextureSwizzle::CHANNEL_3) == DE_TRUE,
														deInRange32(map[1], TextureSwizzle::CHANNEL_0, TextureSwizzle::CHANNEL_3) == DE_TRUE,
														deInRange32(map[2], TextureSwizzle::CHANNEL_0, TextureSwizzle::CHANNEL_3) == DE_TRUE,
														deInRange32(map[3], TextureSwizzle::CHANNEL_0, TextureSwizzle::CHANNEL_3) == DE_TRUE);
	const IVec4						chnSwz		= IVec4((chnMask[0]) ? ((int)map[0]) : (0),
														(chnMask[1]) ? ((int)map[1]) : (0),
														(chnMask[2]) ? ((int)map[2]) : (0),
														(chnMask[3]) ? ((int)map[3]) : (0));

	return select(chnBits.swizzle(chnSwz.x(), chnSwz.y(), chnSwz.z(), chnSwz.w()), IVec4(0), chnMask);
}

BVec4 getTextureFormatChannelMask (const TextureFormat& format)
{
	const TextureSwizzle::Channel* const map = getChannelReadSwizzle(format.order).components;
	return BVec4(deInRange32(map[0], TextureSwizzle::CHANNEL_0, TextureSwizzle::CHANNEL_3) == DE_TRUE,
				 deInRange32(map[1], TextureSwizzle::CHANNEL_0, TextureSwizzle::CHANNEL_3) == DE_TRUE,
				 deInRange32(map[2], TextureSwizzle::CHANNEL_0, TextureSwizzle::CHANNEL_3) == DE_TRUE,
				 deInRange32(map[3], TextureSwizzle::CHANNEL_0, TextureSwizzle::CHANNEL_3) == DE_TRUE);
}

static inline float linearInterpolate (float t, float minVal, float maxVal)
{
	return minVal + (maxVal - minVal) * t;
}

static inline Vec4 linearInterpolate (float t, const Vec4& a, const Vec4& b)
{
	return a + (b - a) * t;
}

enum
{
	CLEAR_OPTIMIZE_THRESHOLD		= 128,
	CLEAR_OPTIMIZE_MAX_PIXEL_SIZE	= 8
};

inline void fillRow (const PixelBufferAccess& dst, int y, int z, int pixelSize, const deUint8* pixel)
{
	DE_ASSERT(dst.getPixelPitch() == pixelSize); // only tightly packed

	deUint8*	dstPtr	= (deUint8*)dst.getPixelPtr(0, y, z);
	int			width	= dst.getWidth();

	if (pixelSize == 8 && deIsAlignedPtr(dstPtr, pixelSize))
	{
		deUint64 val;
		memcpy(&val, pixel, sizeof(val));

		for (int i = 0; i < width; i++)
			((deUint64*)dstPtr)[i] = val;
	}
	else if (pixelSize == 4 && deIsAlignedPtr(dstPtr, pixelSize))
	{
		deUint32 val;
		memcpy(&val, pixel, sizeof(val));

		for (int i = 0; i < width; i++)
			((deUint32*)dstPtr)[i] = val;
	}
	else
	{
		for (int i = 0; i < width; i++)
			for (int j = 0; j < pixelSize; j++)
				dstPtr[i*pixelSize+j] = pixel[j];
	}
}

void clear (const PixelBufferAccess& access, const Vec4& color)
{
	const int	pixelSize				= access.getFormat().getPixelSize();
	const int	pixelPitch				= access.getPixelPitch();
	const bool	rowPixelsTightlyPacked	= (pixelSize == pixelPitch);

	if (access.getWidth()*access.getHeight()*access.getDepth() >= CLEAR_OPTIMIZE_THRESHOLD &&
		pixelSize < CLEAR_OPTIMIZE_MAX_PIXEL_SIZE && rowPixelsTightlyPacked)
	{
		// Convert to destination format.
		union
		{
			deUint8		u8[CLEAR_OPTIMIZE_MAX_PIXEL_SIZE];
			deUint64	u64; // Forces 64-bit alignment.
		} pixel;
		DE_STATIC_ASSERT(sizeof(pixel) == CLEAR_OPTIMIZE_MAX_PIXEL_SIZE);
		PixelBufferAccess(access.getFormat(), 1, 1, 1, 0, 0, &pixel.u8[0]).setPixel(color, 0, 0);

		for (int z = 0; z < access.getDepth(); z++)
			for (int y = 0; y < access.getHeight(); y++)
				fillRow(access, y, z, pixelSize, &pixel.u8[0]);
	}
	else
	{
		for (int z = 0; z < access.getDepth(); z++)
			for (int y = 0; y < access.getHeight(); y++)
				for (int x = 0; x < access.getWidth(); x++)
					access.setPixel(color, x, y, z);
	}
}

void clear (const PixelBufferAccess& access, const IVec4& color)
{
	const int	pixelSize				= access.getFormat().getPixelSize();
	const int	pixelPitch				= access.getPixelPitch();
	const bool	rowPixelsTightlyPacked	= (pixelSize == pixelPitch);

	if (access.getWidth()*access.getHeight()*access.getDepth() >= CLEAR_OPTIMIZE_THRESHOLD &&
		pixelSize < CLEAR_OPTIMIZE_MAX_PIXEL_SIZE && rowPixelsTightlyPacked)
	{
		// Convert to destination format.
		union
		{
			deUint8		u8[CLEAR_OPTIMIZE_MAX_PIXEL_SIZE];
			deUint64	u64; // Forces 64-bit alignment.
		} pixel;
		DE_STATIC_ASSERT(sizeof(pixel) == CLEAR_OPTIMIZE_MAX_PIXEL_SIZE);
		PixelBufferAccess(access.getFormat(), 1, 1, 1, 0, 0, &pixel.u8[0]).setPixel(color, 0, 0);

		for (int z = 0; z < access.getDepth(); z++)
			for (int y = 0; y < access.getHeight(); y++)
				fillRow(access, y, z, pixelSize, &pixel.u8[0]);
	}
	else
	{
		for (int z = 0; z < access.getDepth(); z++)
			for (int y = 0; y < access.getHeight(); y++)
				for (int x = 0; x < access.getWidth(); x++)
					access.setPixel(color, x, y, z);
	}
}

void clear (const PixelBufferAccess& access, const UVec4& color)
{
	clear(access, color.cast<deInt32>());
}

void clearDepth (const PixelBufferAccess& access, float depth)
{
	DE_ASSERT(access.getFormat().order == TextureFormat::DS || access.getFormat().order == TextureFormat::D);

	clear(getEffectiveDepthStencilAccess(access, Sampler::MODE_DEPTH), tcu::Vec4(depth, 0.0f, 0.0f, 0.0f));
}

void clearStencil (const PixelBufferAccess& access, int stencil)
{
	DE_ASSERT(access.getFormat().order == TextureFormat::DS || access.getFormat().order == TextureFormat::S);

	clear(getEffectiveDepthStencilAccess(access, Sampler::MODE_STENCIL), tcu::UVec4(stencil, 0u, 0u, 0u));
}

static void fillWithComponentGradients1D (const PixelBufferAccess& access, const Vec4& minVal, const Vec4& maxVal)
{
	DE_ASSERT(access.getHeight() == 1);
	for (int x = 0; x < access.getWidth(); x++)
	{
		float s = ((float)x + 0.5f) / (float)access.getWidth();

		float r = linearInterpolate(s, minVal.x(), maxVal.x());
		float g = linearInterpolate(s, minVal.y(), maxVal.y());
		float b = linearInterpolate(s, minVal.z(), maxVal.z());
		float a = linearInterpolate(s, minVal.w(), maxVal.w());

		access.setPixel(tcu::Vec4(r, g, b, a), x, 0);
	}
}

static void fillWithComponentGradients2D (const PixelBufferAccess& access, const Vec4& minVal, const Vec4& maxVal)
{
	for (int y = 0; y < access.getHeight(); y++)
	{
		for (int x = 0; x < access.getWidth(); x++)
		{
			float s = ((float)x + 0.5f) / (float)access.getWidth();
			float t = ((float)y + 0.5f) / (float)access.getHeight();

			float r = linearInterpolate((      s  +       t) *0.5f, minVal.x(), maxVal.x());
			float g = linearInterpolate((      s  + (1.0f-t))*0.5f, minVal.y(), maxVal.y());
			float b = linearInterpolate(((1.0f-s) +       t) *0.5f, minVal.z(), maxVal.z());
			float a = linearInterpolate(((1.0f-s) + (1.0f-t))*0.5f, minVal.w(), maxVal.w());

			access.setPixel(tcu::Vec4(r, g, b, a), x, y);
		}
	}
}

static void fillWithComponentGradients3D (const PixelBufferAccess& dst, const Vec4& minVal, const Vec4& maxVal)
{
	for (int z = 0; z < dst.getDepth(); z++)
	{
		for (int y = 0; y < dst.getHeight(); y++)
		{
			for (int x = 0; x < dst.getWidth(); x++)
			{
				float s = ((float)x + 0.5f) / (float)dst.getWidth();
				float t = ((float)y + 0.5f) / (float)dst.getHeight();
				float p = ((float)z + 0.5f) / (float)dst.getDepth();

				float r = linearInterpolate(s,						minVal.x(), maxVal.x());
				float g = linearInterpolate(t,						minVal.y(), maxVal.y());
				float b = linearInterpolate(p,						minVal.z(), maxVal.z());
				float a = linearInterpolate(1.0f - (s+t+p)/3.0f,	minVal.w(), maxVal.w());

				dst.setPixel(tcu::Vec4(r, g, b, a), x, y, z);
			}
		}
	}
}

void fillWithComponentGradients (const PixelBufferAccess& access, const Vec4& minVal, const Vec4& maxVal)
{
	if (isCombinedDepthStencilType(access.getFormat().type))
	{
		const bool hasDepth		= access.getFormat().order == tcu::TextureFormat::DS || access.getFormat().order == tcu::TextureFormat::D;
		const bool hasStencil	= access.getFormat().order == tcu::TextureFormat::DS || access.getFormat().order == tcu::TextureFormat::S;

		DE_ASSERT(hasDepth || hasStencil);

		// For combined formats, treat D and S as separate channels
		if (hasDepth)
			fillWithComponentGradients(getEffectiveDepthStencilAccess(access, tcu::Sampler::MODE_DEPTH), minVal, maxVal);
		if (hasStencil)
			fillWithComponentGradients(getEffectiveDepthStencilAccess(access, tcu::Sampler::MODE_STENCIL), minVal.swizzle(3,2,1,0), maxVal.swizzle(3,2,1,0));
	}
	else
	{
		if (access.getHeight() == 1 && access.getDepth() == 1)
			fillWithComponentGradients1D(access, minVal, maxVal);
		else if (access.getDepth() == 1)
			fillWithComponentGradients2D(access, minVal, maxVal);
		else
			fillWithComponentGradients3D(access, minVal, maxVal);
	}
}

static void fillWithGrid1D (const PixelBufferAccess& access, int cellSize, const Vec4& colorA, const Vec4& colorB)
{
	for (int x = 0; x < access.getWidth(); x++)
	{
		int mx = (x / cellSize) % 2;

		if (mx)
			access.setPixel(colorB, x, 0);
		else
			access.setPixel(colorA, x, 0);
	}
}

static void fillWithGrid2D (const PixelBufferAccess& access, int cellSize, const Vec4& colorA, const Vec4& colorB)
{
	for (int y = 0; y < access.getHeight(); y++)
	{
		for (int x = 0; x < access.getWidth(); x++)
		{
			int mx = (x / cellSize) % 2;
			int my = (y / cellSize) % 2;

			if (mx ^ my)
				access.setPixel(colorB, x, y);
			else
				access.setPixel(colorA, x, y);
		}
	}
}

static void fillWithGrid3D (const PixelBufferAccess& access, int cellSize, const Vec4& colorA, const Vec4& colorB)
{
	for (int z = 0; z < access.getDepth(); z++)
	{
		for (int y = 0; y < access.getHeight(); y++)
		{
			for (int x = 0; x < access.getWidth(); x++)
			{
				int mx = (x / cellSize) % 2;
				int my = (y / cellSize) % 2;
				int mz = (z / cellSize) % 2;

				if (mx ^ my ^ mz)
					access.setPixel(colorB, x, y, z);
				else
					access.setPixel(colorA, x, y, z);
			}
		}
	}
}

void fillWithGrid (const PixelBufferAccess& access, int cellSize, const Vec4& colorA, const Vec4& colorB)
{
	if (isCombinedDepthStencilType(access.getFormat().type))
	{
		const bool hasDepth		= access.getFormat().order == tcu::TextureFormat::DS || access.getFormat().order == tcu::TextureFormat::D;
		const bool hasStencil	= access.getFormat().order == tcu::TextureFormat::DS || access.getFormat().order == tcu::TextureFormat::S;

		DE_ASSERT(hasDepth || hasStencil);

		// For combined formats, treat D and S as separate channels
		if (hasDepth)
			fillWithGrid(getEffectiveDepthStencilAccess(access, tcu::Sampler::MODE_DEPTH), cellSize, colorA, colorB);
		if (hasStencil)
			fillWithGrid(getEffectiveDepthStencilAccess(access, tcu::Sampler::MODE_STENCIL), cellSize, colorA.swizzle(3,2,1,0), colorB.swizzle(3,2,1,0));
	}
	else
	{
		if (access.getHeight() == 1 && access.getDepth() == 1)
			fillWithGrid1D(access, cellSize, colorA, colorB);
		else if (access.getDepth() == 1)
			fillWithGrid2D(access, cellSize, colorA, colorB);
		else
			fillWithGrid3D(access, cellSize, colorA, colorB);
	}
}

void fillWithRepeatableGradient (const PixelBufferAccess& access, const Vec4& colorA, const Vec4& colorB)
{
	for (int y = 0; y < access.getHeight(); y++)
	{
		for (int x = 0; x < access.getWidth(); x++)
		{
			float s = ((float)x + 0.5f) / (float)access.getWidth();
			float t = ((float)y + 0.5f) / (float)access.getHeight();

			float a = s > 0.5f ? (2.0f - 2.0f*s) : 2.0f*s;
			float b = t > 0.5f ? (2.0f - 2.0f*t) : 2.0f*t;

			float p = deFloatClamp(deFloatSqrt(a*a + b*b), 0.0f, 1.0f);
			access.setPixel(linearInterpolate(p, colorA, colorB), x, y);
		}
	}
}

void fillWithRGBAQuads (const PixelBufferAccess& dst)
{
	TCU_CHECK_INTERNAL(dst.getDepth() == 1);
	int width	= dst.getWidth();
	int height	= dst.getHeight();
	int	left	= width/2;
	int top		= height/2;

	clear(getSubregion(dst, 0,		0,		0, left,		top,		1),	Vec4(1.0f, 0.0f, 0.0f, 1.0f));
	clear(getSubregion(dst, left,	0,		0, width-left,	top,		1),	Vec4(0.0f, 1.0f, 0.0f, 1.0f));
	clear(getSubregion(dst, 0,		top,	0, left,		height-top,	1), Vec4(0.0f, 0.0f, 1.0f, 0.0f));
	clear(getSubregion(dst, left,	top,	0, width-left,	height-top, 1), Vec4(0.5f, 0.5f, 0.5f, 1.0f));
}

// \todo [2012-11-13 pyry] There is much better metaballs code in CL SIR value generators.
void fillWithMetaballs (const PixelBufferAccess& dst, int numBalls, deUint32 seed)
{
	TCU_CHECK_INTERNAL(dst.getDepth() == 1);
	std::vector<Vec2>	points(numBalls);
	de::Random			rnd(seed);

	for (int i = 0; i < numBalls; i++)
	{
		float x = rnd.getFloat();
		float y = rnd.getFloat();
		points[i] = (Vec2(x, y));
	}

	for (int y = 0; y < dst.getHeight(); y++)
	for (int x = 0; x < dst.getWidth(); x++)
	{
		Vec2 p((float)x/(float)dst.getWidth(), (float)y/(float)dst.getHeight());

		float sum = 0.0f;
		for (std::vector<Vec2>::const_iterator i = points.begin(); i != points.end(); i++)
		{
			Vec2	d = p - *i;
			float	f = 0.01f / (d.x()*d.x() + d.y()*d.y());

			sum += f;
		}

		dst.setPixel(Vec4(sum), x, y);
	}
}

void copy (const PixelBufferAccess& dst, const ConstPixelBufferAccess& src)
{
	DE_ASSERT(src.getSize() == dst.getSize());

	const int	width				= dst.getWidth();
	const int	height				= dst.getHeight();
	const int	depth				= dst.getDepth();

	const int	srcPixelSize		= src.getFormat().getPixelSize();
	const int	dstPixelSize		= dst.getFormat().getPixelSize();
	const int	srcPixelPitch		= src.getPixelPitch();
	const int	dstPixelPitch		= dst.getPixelPitch();
	const bool	srcTightlyPacked	= (srcPixelSize == srcPixelPitch);
	const bool	dstTightlyPacked	= (dstPixelSize == dstPixelPitch);

	const bool	srcHasDepth			= (src.getFormat().order == tcu::TextureFormat::DS || src.getFormat().order == tcu::TextureFormat::D);
	const bool	srcHasStencil		= (src.getFormat().order == tcu::TextureFormat::DS || src.getFormat().order == tcu::TextureFormat::S);
	const bool	dstHasDepth			= (dst.getFormat().order == tcu::TextureFormat::DS || dst.getFormat().order == tcu::TextureFormat::D);
	const bool	dstHasStencil		= (dst.getFormat().order == tcu::TextureFormat::DS || dst.getFormat().order == tcu::TextureFormat::S);

	if (src.getFormat() == dst.getFormat() && srcTightlyPacked && dstTightlyPacked)
	{
		// Fast-path for matching formats.
		for (int z = 0; z < depth; z++)
		for (int y = 0; y < height; y++)
			deMemcpy(dst.getPixelPtr(0, y, z), src.getPixelPtr(0, y, z), srcPixelSize*width);
	}
	else if (src.getFormat() == dst.getFormat())
	{
		// Bit-exact copy for matching formats.
		for (int z = 0; z < depth; z++)
		for (int y = 0; y < height; y++)
		for (int x = 0; x < width; x++)
			deMemcpy(dst.getPixelPtr(x, y, z), src.getPixelPtr(x, y, z), srcPixelSize);
	}
	else if (srcHasDepth || srcHasStencil || dstHasDepth || dstHasStencil)
	{
		DE_ASSERT((srcHasDepth && dstHasDepth) || (srcHasStencil && dstHasStencil)); // must have at least one common channel

		if (dstHasDepth && srcHasDepth)
		{
			for (int z = 0; z < depth; z++)
			for (int y = 0; y < height; y++)
			for (int x = 0; x < width; x++)
				dst.setPixDepth(src.getPixDepth(x, y, z), x, y, z);
		}
		else if (dstHasDepth && !srcHasDepth)
		{
			// consistency with color copies
			tcu::clearDepth(dst, 0.0f);
		}

		if (dstHasStencil && srcHasStencil)
		{
			for (int z = 0; z < depth; z++)
			for (int y = 0; y < height; y++)
			for (int x = 0; x < width; x++)
				dst.setPixStencil(src.getPixStencil(x, y, z), x, y, z);
		}
		else if (dstHasStencil && !srcHasStencil)
		{
			// consistency with color copies
			tcu::clearStencil(dst, 0u);
		}
	}
	else
	{
		TextureChannelClass		srcClass	= getTextureChannelClass(src.getFormat().type);
		TextureChannelClass		dstClass	= getTextureChannelClass(dst.getFormat().type);
		bool					srcIsInt	= srcClass == TEXTURECHANNELCLASS_SIGNED_INTEGER || srcClass == TEXTURECHANNELCLASS_UNSIGNED_INTEGER;
		bool					dstIsInt	= dstClass == TEXTURECHANNELCLASS_SIGNED_INTEGER || dstClass == TEXTURECHANNELCLASS_UNSIGNED_INTEGER;

		if (srcIsInt && dstIsInt)
		{
			for (int z = 0; z < depth; z++)
			for (int y = 0; y < height; y++)
			for (int x = 0; x < width; x++)
				dst.setPixel(src.getPixelInt(x, y, z), x, y, z);
		}
		else
		{
			for (int z = 0; z < depth; z++)
			for (int y = 0; y < height; y++)
			for (int x = 0; x < width; x++)
				dst.setPixel(src.getPixel(x, y, z), x, y, z);
		}
	}
}

void scale (const PixelBufferAccess& dst, const ConstPixelBufferAccess& src, Sampler::FilterMode filter)
{
	DE_ASSERT(filter == Sampler::NEAREST || filter == Sampler::LINEAR);

	Sampler sampler(Sampler::CLAMP_TO_EDGE, Sampler::CLAMP_TO_EDGE, Sampler::CLAMP_TO_EDGE,
					filter, filter, 0.0f, false);

	float sX = (float)src.getWidth() / (float)dst.getWidth();
	float sY = (float)src.getHeight() / (float)dst.getHeight();
	float sZ = (float)src.getDepth() / (float)dst.getDepth();

	if (dst.getDepth() == 1 && src.getDepth() == 1)
	{
		for (int y = 0; y < dst.getHeight(); y++)
		for (int x = 0; x < dst.getWidth(); x++)
			dst.setPixel(src.sample2D(sampler, filter, ((float)x+0.5f)*sX, ((float)y+0.5f)*sY, 0), x, y);
	}
	else
	{
		for (int z = 0; z < dst.getDepth(); z++)
		for (int y = 0; y < dst.getHeight(); y++)
		for (int x = 0; x < dst.getWidth(); x++)
			dst.setPixel(src.sample3D(sampler, filter, ((float)x+0.5f)*sX, ((float)y+0.5f)*sY, ((float)z+0.5f)*sZ), x, y, z);
	}
}

void estimatePixelValueRange (const ConstPixelBufferAccess& access, Vec4& minVal, Vec4& maxVal)
{
	const TextureFormat& format = access.getFormat();

	switch (getTextureChannelClass(format.type))
	{
		case TEXTURECHANNELCLASS_UNSIGNED_FIXED_POINT:
			// Normalized unsigned formats.
			minVal = Vec4(0.0f);
			maxVal = Vec4(1.0f);
			break;

		case TEXTURECHANNELCLASS_SIGNED_FIXED_POINT:
			// Normalized signed formats.
			minVal = Vec4(-1.0f);
			maxVal = Vec4(+1.0f);
			break;

		default:
			// \note Samples every 4/8th pixel.
			minVal = Vec4(std::numeric_limits<float>::max());
			maxVal = Vec4(std::numeric_limits<float>::min());

			for (int z = 0; z < access.getDepth(); z += 2)
			{
				for (int y = 0; y < access.getHeight(); y += 2)
				{
					for (int x = 0; x < access.getWidth(); x += 2)
					{
						Vec4 p = access.getPixel(x, y, z);

						minVal[0] = (deFloatIsNaN(p[0]) ? minVal[0] : de::min(minVal[0], p[0]));
						minVal[1] = (deFloatIsNaN(p[1]) ? minVal[1] : de::min(minVal[1], p[1]));
						minVal[2] = (deFloatIsNaN(p[2]) ? minVal[2] : de::min(minVal[2], p[2]));
						minVal[3] = (deFloatIsNaN(p[3]) ? minVal[3] : de::min(minVal[3], p[3]));

						maxVal[0] = (deFloatIsNaN(p[0]) ? maxVal[0] : de::max(maxVal[0], p[0]));
						maxVal[1] = (deFloatIsNaN(p[1]) ? maxVal[1] : de::max(maxVal[1], p[1]));
						maxVal[2] = (deFloatIsNaN(p[2]) ? maxVal[2] : de::max(maxVal[2], p[2]));
						maxVal[3] = (deFloatIsNaN(p[3]) ? maxVal[3] : de::max(maxVal[3], p[3]));
					}
				}
			}
			break;
	}
}

void computePixelScaleBias (const ConstPixelBufferAccess& access, Vec4& scale, Vec4& bias)
{
	Vec4 minVal, maxVal;
	estimatePixelValueRange(access, minVal, maxVal);

	const float eps = 0.0001f;

	for (int c = 0; c < 4; c++)
	{
		if (maxVal[c] - minVal[c] < eps)
		{
			scale[c]	= (maxVal[c] < eps) ? 1.0f : (1.0f / maxVal[c]);
			bias[c]		= (c == 3) ? (1.0f - maxVal[c]*scale[c]) : (0.0f - minVal[c]*scale[c]);
		}
		else
		{
			scale[c]	= 1.0f / (maxVal[c] - minVal[c]);
			bias[c]		= 0.0f - minVal[c]*scale[c];
		}
	}
}

int getCubeArrayFaceIndex (CubeFace face)
{
	DE_ASSERT((int)face >= 0 && face < CUBEFACE_LAST);

	switch (face)
	{
		case CUBEFACE_POSITIVE_X:	return 0;
		case CUBEFACE_NEGATIVE_X:	return 1;
		case CUBEFACE_POSITIVE_Y:	return 2;
		case CUBEFACE_NEGATIVE_Y:	return 3;
		case CUBEFACE_POSITIVE_Z:	return 4;
		case CUBEFACE_NEGATIVE_Z:	return 5;

		default:
			return -1;
	}
}

deUint32 packRGB999E5 (const tcu::Vec4& color)
{
	const int	mBits	= 9;
	const int	eBits	= 5;
	const int	eBias	= 15;
	const int	eMax	= (1<<eBits)-1;
	const float	maxVal	= (float)(((1<<mBits) - 1) * (1<<(eMax-eBias))) / (float)(1<<mBits);

	float	rc		= deFloatClamp(color[0], 0.0f, maxVal);
	float	gc		= deFloatClamp(color[1], 0.0f, maxVal);
	float	bc		= deFloatClamp(color[2], 0.0f, maxVal);
	float	maxc	= de::max(rc, de::max(gc, bc));
	int		expp	= de::max(-eBias - 1, deFloorFloatToInt32(deFloatLog2(maxc))) + 1 + eBias;
	float	e		= deFloatPow(2.0f, (float)(expp-eBias-mBits));
	int		maxs	= deFloorFloatToInt32(maxc / e + 0.5f);

	deUint32	exps	= maxs == (1<<mBits) ? expp+1 : expp;
	deUint32	rs		= (deUint32)deClamp32(deFloorFloatToInt32(rc / e + 0.5f), 0, (1<<9)-1);
	deUint32	gs		= (deUint32)deClamp32(deFloorFloatToInt32(gc / e + 0.5f), 0, (1<<9)-1);
	deUint32	bs		= (deUint32)deClamp32(deFloorFloatToInt32(bc / e + 0.5f), 0, (1<<9)-1);

	DE_ASSERT((exps & ~((1<<5)-1)) == 0);
	DE_ASSERT((rs & ~((1<<9)-1)) == 0);
	DE_ASSERT((gs & ~((1<<9)-1)) == 0);
	DE_ASSERT((bs & ~((1<<9)-1)) == 0);

	return rs | (gs << 9) | (bs << 18) | (exps << 27);
}

// Sampler utils

static const void* addOffset (const void* ptr, int numBytes)
{
	return (const deUint8*)ptr + numBytes;
}

static void* addOffset (void* ptr, int numBytes)
{
	return (deUint8*)ptr + numBytes;
}

template <typename AccessType>
static AccessType toSamplerAccess (const AccessType& baseAccess, Sampler::DepthStencilMode mode)
{
	// make sure to update this if type table is updated
	DE_STATIC_ASSERT(TextureFormat::CHANNELTYPE_LAST == 29);

	if (!isCombinedDepthStencilType(baseAccess.getFormat().type))
		return baseAccess;
	else
	{
#if (DE_ENDIANNESS == DE_LITTLE_ENDIAN)
		const deUint32 uint24ByteOffsetBits0To8		= 0; //!< least significant byte in the lowest address
		const deUint32 uint24ByteOffsetBits8To24	= 1;
		const deUint32 uint32ByteOffsetBits0To8		= 0;
		const deUint32 uint32ByteOffsetBits8To32	= 1;
#else
		const deUint32 uint24ByteOffsetBits0To8		= 2; //!< least significant byte in the highest address
		const deUint32 uint24ByteOffsetBits8To24	= 0;
<<<<<<< HEAD
		const deUint32 uint32ByteOffsetBits0To8		= 3; 
=======
		const deUint32 uint32ByteOffsetBits0To8		= 3;
>>>>>>> 00d2d01b
		const deUint32 uint32ByteOffsetBits8To32	= 0;
#endif

		// Sampled channel must exist
		DE_ASSERT(baseAccess.getFormat().order == TextureFormat::DS ||
				  (mode == Sampler::MODE_DEPTH && baseAccess.getFormat().order == TextureFormat::D) ||
				  (mode == Sampler::MODE_STENCIL && baseAccess.getFormat().order == TextureFormat::S));

		// combined formats have multiple channel classes, detect on sampler settings
		switch (baseAccess.getFormat().type)
		{
			case TextureFormat::FLOAT_UNSIGNED_INT_8:
			{
				if (mode == Sampler::MODE_DEPTH)
				{
					// select the float component
					return AccessType(TextureFormat(TextureFormat::D, TextureFormat::FLOAT),
									  baseAccess.getSize(),
									  baseAccess.getPitch(),
									  baseAccess.getDataPtr());
				}
				else if (mode == Sampler::MODE_STENCIL)
				{
					// select the uint 8 component
					return AccessType(TextureFormat(TextureFormat::S, TextureFormat::UNSIGNED_INT8),
									  baseAccess.getSize(),
									  baseAccess.getPitch(),
									  addOffset(baseAccess.getDataPtr(), 4));
				}
				else
				{
					// unknown sampler mode
					DE_ASSERT(false);
					return AccessType();
				}
			}

			case TextureFormat::FLOAT_UNSIGNED_INT_24_8_REV:
			{
				if (mode == Sampler::MODE_DEPTH)
				{
					// select the float component
					return AccessType(TextureFormat(TextureFormat::D, TextureFormat::FLOAT),
									  baseAccess.getSize(),
									  baseAccess.getPitch(),
									  baseAccess.getDataPtr());
				}
				else if (mode == Sampler::MODE_STENCIL)
				{
					// select the uint 8 component
					return AccessType(TextureFormat(TextureFormat::S, TextureFormat::UNSIGNED_INT8),
									  baseAccess.getSize(),
									  baseAccess.getPitch(),
									  addOffset(baseAccess.getDataPtr(), 4 + uint32ByteOffsetBits0To8));
				}
				else
				{
					// unknown sampler mode
					DE_ASSERT(false);
					return AccessType();
				}
			}

			case TextureFormat::UNSIGNED_INT_16_8:
			{
				if (mode == Sampler::MODE_DEPTH)
				{
					// select the unorm16 component
					return AccessType(TextureFormat(TextureFormat::D, TextureFormat::UNORM_INT16),
									  baseAccess.getSize(),
									  baseAccess.getPitch(),
									  addOffset(baseAccess.getDataPtr(), uint24ByteOffsetBits8To24));
				}
				else if (mode == Sampler::MODE_STENCIL)
				{
					// select the uint 8 component
					return AccessType(TextureFormat(TextureFormat::S, TextureFormat::UNSIGNED_INT8),
									  baseAccess.getSize(),
									  baseAccess.getPitch(),
									  addOffset(baseAccess.getDataPtr(), uint24ByteOffsetBits0To8));
				}
				else
				{
					// unknown sampler mode
					DE_ASSERT(false);
					return AccessType();
				}
			}

			case TextureFormat::UNSIGNED_INT_24_8:
			{
				if (mode == Sampler::MODE_DEPTH)
				{
					// select the unorm24 component
					return AccessType(TextureFormat(TextureFormat::D, TextureFormat::UNORM_INT24),
									  baseAccess.getSize(),
									  baseAccess.getPitch(),
									  addOffset(baseAccess.getDataPtr(), uint32ByteOffsetBits8To32));
				}
				else if (mode == Sampler::MODE_STENCIL)
				{
					// select the uint 8 component
					return AccessType(TextureFormat(TextureFormat::S, TextureFormat::UNSIGNED_INT8),
									  baseAccess.getSize(),
									  baseAccess.getPitch(),
									  addOffset(baseAccess.getDataPtr(), uint32ByteOffsetBits0To8));
				}
				else
				{
					// unknown sampler mode
					DE_ASSERT(false);
					return AccessType();
				}
			}

			default:
			{
				// unknown combined format
				DE_ASSERT(false);
				return AccessType();
			}
		}
	}
}

PixelBufferAccess getEffectiveDepthStencilAccess (const PixelBufferAccess& baseAccess, Sampler::DepthStencilMode mode)
{
	return toSamplerAccess<PixelBufferAccess>(baseAccess, mode);
}

ConstPixelBufferAccess getEffectiveDepthStencilAccess (const ConstPixelBufferAccess& baseAccess, Sampler::DepthStencilMode mode)
{
	return toSamplerAccess<ConstPixelBufferAccess>(baseAccess, mode);
}

TextureFormat getEffectiveDepthStencilTextureFormat (const TextureFormat& baseFormat, Sampler::DepthStencilMode mode)
{
	return toSamplerAccess(ConstPixelBufferAccess(baseFormat, IVec3(0, 0, 0), DE_NULL), mode).getFormat();
}

template <typename ViewType>
ViewType getEffectiveTView (const ViewType& src, std::vector<tcu::ConstPixelBufferAccess>& storage, const tcu::Sampler& sampler)
{
	storage.resize(src.getNumLevels());

	ViewType view = ViewType(src.getNumLevels(), &storage[0]);

	for (int levelNdx = 0; levelNdx < src.getNumLevels(); ++levelNdx)
		storage[levelNdx] = tcu::getEffectiveDepthStencilAccess(src.getLevel(levelNdx), sampler.depthStencilMode);

	return view;
}

tcu::TextureCubeView getEffectiveTView (const tcu::TextureCubeView& src, std::vector<tcu::ConstPixelBufferAccess>& storage, const tcu::Sampler& sampler)
{
	storage.resize(tcu::CUBEFACE_LAST * src.getNumLevels());

	const tcu::ConstPixelBufferAccess* storagePtrs[tcu::CUBEFACE_LAST] =
	{
		&storage[0 * src.getNumLevels()],
		&storage[1 * src.getNumLevels()],
		&storage[2 * src.getNumLevels()],
		&storage[3 * src.getNumLevels()],
		&storage[4 * src.getNumLevels()],
		&storage[5 * src.getNumLevels()],
	};

	tcu::TextureCubeView view = tcu::TextureCubeView(src.getNumLevels(), storagePtrs);

	for (int faceNdx = 0; faceNdx < tcu::CUBEFACE_LAST; ++faceNdx)
	for (int levelNdx = 0; levelNdx < src.getNumLevels(); ++levelNdx)
		storage[faceNdx * src.getNumLevels() + levelNdx] = tcu::getEffectiveDepthStencilAccess(src.getLevelFace(levelNdx, (tcu::CubeFace)faceNdx), sampler.depthStencilMode);

	return view;
}

tcu::Texture1DView getEffectiveTextureView (const tcu::Texture1DView& src, std::vector<tcu::ConstPixelBufferAccess>& storage, const tcu::Sampler& sampler)
{
	return getEffectiveTView(src, storage, sampler);
}

tcu::Texture2DView getEffectiveTextureView (const tcu::Texture2DView& src, std::vector<tcu::ConstPixelBufferAccess>& storage, const tcu::Sampler& sampler)
{
	return getEffectiveTView(src, storage, sampler);
}

tcu::Texture3DView getEffectiveTextureView (const tcu::Texture3DView& src, std::vector<tcu::ConstPixelBufferAccess>& storage, const tcu::Sampler& sampler)
{
	return getEffectiveTView(src, storage, sampler);
}

tcu::Texture1DArrayView getEffectiveTextureView (const tcu::Texture1DArrayView& src, std::vector<tcu::ConstPixelBufferAccess>& storage, const tcu::Sampler& sampler)
{
	return getEffectiveTView(src, storage, sampler);
}

tcu::Texture2DArrayView getEffectiveTextureView (const tcu::Texture2DArrayView& src, std::vector<tcu::ConstPixelBufferAccess>& storage, const tcu::Sampler& sampler)
{
	return getEffectiveTView(src, storage, sampler);
}

tcu::TextureCubeView getEffectiveTextureView (const tcu::TextureCubeView& src, std::vector<tcu::ConstPixelBufferAccess>& storage, const tcu::Sampler& sampler)
{
	return getEffectiveTView(src, storage, sampler);
}

tcu::TextureCubeArrayView getEffectiveTextureView (const tcu::TextureCubeArrayView& src, std::vector<tcu::ConstPixelBufferAccess>& storage, const tcu::Sampler& sampler)
{
	return getEffectiveTView(src, storage, sampler);
}

//! Returns the effective swizzle of a border color. The effective swizzle is the
//! equal to first writing an RGBA color with a write swizzle and then reading
//! it back using a read swizzle, i.e. BorderSwizzle(c) == readSwizzle(writeSwizzle(C))
static const TextureSwizzle& getBorderColorReadSwizzle (TextureFormat::ChannelOrder order)
{
	// make sure to update these tables when channel orders are updated
	DE_STATIC_ASSERT(TextureFormat::CHANNELORDER_LAST == 18);

	static const TextureSwizzle INV		= {{ TextureSwizzle::CHANNEL_ZERO,	TextureSwizzle::CHANNEL_ZERO,	TextureSwizzle::CHANNEL_ZERO,	TextureSwizzle::CHANNEL_ONE	}};
	static const TextureSwizzle R		= {{ TextureSwizzle::CHANNEL_0,		TextureSwizzle::CHANNEL_ZERO,	TextureSwizzle::CHANNEL_ZERO,	TextureSwizzle::CHANNEL_ONE	}};
	static const TextureSwizzle A		= {{ TextureSwizzle::CHANNEL_ZERO,	TextureSwizzle::CHANNEL_ZERO,	TextureSwizzle::CHANNEL_ZERO,	TextureSwizzle::CHANNEL_3	}};
	static const TextureSwizzle I		= {{ TextureSwizzle::CHANNEL_0,		TextureSwizzle::CHANNEL_0,		TextureSwizzle::CHANNEL_0,		TextureSwizzle::CHANNEL_0	}};
	static const TextureSwizzle L		= {{ TextureSwizzle::CHANNEL_0,		TextureSwizzle::CHANNEL_0,		TextureSwizzle::CHANNEL_0,		TextureSwizzle::CHANNEL_ONE	}};
	static const TextureSwizzle LA		= {{ TextureSwizzle::CHANNEL_0,		TextureSwizzle::CHANNEL_0,		TextureSwizzle::CHANNEL_0,		TextureSwizzle::CHANNEL_3	}};
	static const TextureSwizzle RG		= {{ TextureSwizzle::CHANNEL_0,		TextureSwizzle::CHANNEL_1,		TextureSwizzle::CHANNEL_ZERO,	TextureSwizzle::CHANNEL_ONE	}};
	static const TextureSwizzle RA		= {{ TextureSwizzle::CHANNEL_0,		TextureSwizzle::CHANNEL_ZERO,	TextureSwizzle::CHANNEL_ZERO,	TextureSwizzle::CHANNEL_3	}};
	static const TextureSwizzle RGB		= {{ TextureSwizzle::CHANNEL_0,		TextureSwizzle::CHANNEL_1,		TextureSwizzle::CHANNEL_2,		TextureSwizzle::CHANNEL_ONE	}};
	static const TextureSwizzle RGBA	= {{ TextureSwizzle::CHANNEL_0,		TextureSwizzle::CHANNEL_1,		TextureSwizzle::CHANNEL_2,		TextureSwizzle::CHANNEL_3	}};
	static const TextureSwizzle D		= {{ TextureSwizzle::CHANNEL_0,		TextureSwizzle::CHANNEL_ZERO,	TextureSwizzle::CHANNEL_ZERO,	TextureSwizzle::CHANNEL_ONE	}};
	static const TextureSwizzle S		= {{ TextureSwizzle::CHANNEL_0,		TextureSwizzle::CHANNEL_ZERO,	TextureSwizzle::CHANNEL_ZERO,	TextureSwizzle::CHANNEL_ONE	}};

	const TextureSwizzle* swizzle;

	switch (order)
	{
		case TextureFormat::R:			swizzle = &R;		break;
		case TextureFormat::A:			swizzle = &A;		break;
		case TextureFormat::I:			swizzle = &I;		break;
		case TextureFormat::L:			swizzle = &L;		break;
		case TextureFormat::LA:			swizzle = &LA;		break;
		case TextureFormat::RG:			swizzle = &RG;		break;
		case TextureFormat::RA:			swizzle = &RA;		break;
		case TextureFormat::RGB:		swizzle = &RGB;		break;
		case TextureFormat::RGBA:		swizzle = &RGBA;	break;
		case TextureFormat::ARGB:		swizzle = &RGBA;	break;
		case TextureFormat::BGRA:		swizzle = &RGBA;	break;
		case TextureFormat::sR:			swizzle = &R;		break;
		case TextureFormat::sRG:		swizzle = &RG;		break;
		case TextureFormat::sRGB:		swizzle = &RGB;		break;
		case TextureFormat::sRGBA:		swizzle = &RGBA;	break;
		case TextureFormat::D:			swizzle = &D;		break;
		case TextureFormat::S:			swizzle = &S;		break;

		case TextureFormat::DS:
			DE_ASSERT(false); // combined depth-stencil border color?
			swizzle = &INV;
			break;

		default:
			DE_ASSERT(false);
			swizzle = &INV;
			break;
	}

#ifdef DE_DEBUG

	{
		// check that BorderSwizzle(c) == readSwizzle(writeSwizzle(C))
		const TextureSwizzle& readSwizzle	= getChannelReadSwizzle(order);
		const TextureSwizzle& writeSwizzle	= getChannelWriteSwizzle(order);

		for (int ndx = 0; ndx < 4; ++ndx)
		{
			TextureSwizzle::Channel writeRead = readSwizzle.components[ndx];
			if (deInRange32(writeRead, TextureSwizzle::CHANNEL_0, TextureSwizzle::CHANNEL_3) == DE_TRUE)
				writeRead = writeSwizzle.components[(int)writeRead];
			DE_ASSERT(writeRead == swizzle->components[ndx]);
		}
	}

#endif

	return *swizzle;
}

static tcu::UVec4 getNBitUnsignedIntegerVec4MaxValue (const tcu::IVec4& numBits)
{
	return tcu::UVec4((numBits[0] > 0) ? (deUintMaxValue32(numBits[0])) : (0),
					  (numBits[1] > 0) ? (deUintMaxValue32(numBits[1])) : (0),
					  (numBits[2] > 0) ? (deUintMaxValue32(numBits[2])) : (0),
					  (numBits[3] > 0) ? (deUintMaxValue32(numBits[3])) : (0));
}

static tcu::IVec4 getNBitSignedIntegerVec4MaxValue (const tcu::IVec4& numBits)
{
	return tcu::IVec4((numBits[0] > 0) ? (deIntMaxValue32(numBits[0])) : (0),
					  (numBits[1] > 0) ? (deIntMaxValue32(numBits[1])) : (0),
					  (numBits[2] > 0) ? (deIntMaxValue32(numBits[2])) : (0),
					  (numBits[3] > 0) ? (deIntMaxValue32(numBits[3])) : (0));
}

static tcu::IVec4 getNBitSignedIntegerVec4MinValue (const tcu::IVec4& numBits)
{
	return tcu::IVec4((numBits[0] > 0) ? (deIntMinValue32(numBits[0])) : (0),
					  (numBits[1] > 0) ? (deIntMinValue32(numBits[1])) : (0),
					  (numBits[2] > 0) ? (deIntMinValue32(numBits[2])) : (0),
					  (numBits[3] > 0) ? (deIntMinValue32(numBits[3])) : (0));
}

static tcu::Vec4 getTextureBorderColorFloat (const TextureFormat& format, const Sampler& sampler)
{
	const tcu::TextureChannelClass	channelClass 	= getTextureChannelClass(format.type);
	const TextureSwizzle::Channel*	channelMap		= getBorderColorReadSwizzle(format.order).components;
	const bool						isFloat			= channelClass == tcu::TEXTURECHANNELCLASS_FLOATING_POINT;
	const bool						isSigned		= channelClass != tcu::TEXTURECHANNELCLASS_UNSIGNED_FIXED_POINT;
	const float						valueMin		= (isSigned) ? (-1.0f) : (0.0f);
	const float						valueMax		= 1.0f;
	Vec4							result;

	DE_ASSERT(channelClass == tcu::TEXTURECHANNELCLASS_FLOATING_POINT ||
			  channelClass == tcu::TEXTURECHANNELCLASS_SIGNED_FIXED_POINT ||
			  channelClass == tcu::TEXTURECHANNELCLASS_UNSIGNED_FIXED_POINT);

	for (int c = 0; c < 4; c++)
	{
		const TextureSwizzle::Channel map = channelMap[c];
		if (map == TextureSwizzle::CHANNEL_ZERO)
			result[c] = 0.0f;
		else if (map == TextureSwizzle::CHANNEL_ONE)
			result[c] = 1.0f;
		else if (isFloat)
		{
			// floating point values are not clamped
			result[c] = sampler.borderColor.getAccess<float>()[(int)map];
		}
		else
		{
			// fixed point values are clamped to a representable range
			result[c] = de::clamp(sampler.borderColor.getAccess<float>()[(int)map], valueMin, valueMax);
		}
	}

	return result;
}

static tcu::IVec4 getTextureBorderColorInt (const TextureFormat& format, const Sampler& sampler)
{
	const tcu::TextureChannelClass	channelClass 	= getTextureChannelClass(format.type);
	const TextureSwizzle::Channel*	channelMap		= getBorderColorReadSwizzle(format.order).components;
	const IVec4						channelBits		= getChannelBitDepth(format.type);
	const IVec4						valueMin		= getNBitSignedIntegerVec4MinValue(channelBits);
	const IVec4						valueMax		= getNBitSignedIntegerVec4MaxValue(channelBits);
	IVec4							result;

	DE_ASSERT(channelClass == tcu::TEXTURECHANNELCLASS_SIGNED_INTEGER);
	DE_UNREF(channelClass);

	for (int c = 0; c < 4; c++)
	{
		const TextureSwizzle::Channel map = channelMap[c];
		if (map == TextureSwizzle::CHANNEL_ZERO)
			result[c] = 0;
		else if (map == TextureSwizzle::CHANNEL_ONE)
			result[c] = 1;
		else
		{
			// integer values are clamped to a representable range
			result[c] = de::clamp(sampler.borderColor.getAccess<deInt32>()[(int)map], valueMin[(int)map], valueMax[(int)map]);
		}
	}

	return result;
}

static tcu::UVec4 getTextureBorderColorUint (const TextureFormat& format, const Sampler& sampler)
{
	const tcu::TextureChannelClass	channelClass 	= getTextureChannelClass(format.type);
	const TextureSwizzle::Channel*	channelMap		= getBorderColorReadSwizzle(format.order).components;
	const IVec4						channelBits		= getChannelBitDepth(format.type);
	const UVec4						valueMax		= getNBitUnsignedIntegerVec4MaxValue(channelBits);
	UVec4							result;

	DE_ASSERT(channelClass == tcu::TEXTURECHANNELCLASS_UNSIGNED_INTEGER);
	DE_UNREF(channelClass);

	for (int c = 0; c < 4; c++)
	{
		const TextureSwizzle::Channel map = channelMap[c];
		if (map == TextureSwizzle::CHANNEL_ZERO)
			result[c] = 0;
		else if (map == TextureSwizzle::CHANNEL_ONE)
			result[c] = 1;
		else
		{
			// integer values are clamped to a representable range
			result[c] = de::min(sampler.borderColor.getAccess<deUint32>()[(int)map], valueMax[(int)map]);
		}
	}

	return result;
}

template <typename ScalarType>
tcu::Vector<ScalarType, 4> sampleTextureBorder (const TextureFormat& format, const Sampler& sampler)
{
	const tcu::TextureChannelClass channelClass = getTextureChannelClass(format.type);

	switch (channelClass)
	{
		case tcu::TEXTURECHANNELCLASS_FLOATING_POINT:
		case tcu::TEXTURECHANNELCLASS_SIGNED_FIXED_POINT:
		case tcu::TEXTURECHANNELCLASS_UNSIGNED_FIXED_POINT:
			return getTextureBorderColorFloat(format, sampler).cast<ScalarType>();

		case tcu::TEXTURECHANNELCLASS_SIGNED_INTEGER:
			return getTextureBorderColorInt(format, sampler).cast<ScalarType>();

		case tcu::TEXTURECHANNELCLASS_UNSIGNED_INTEGER:
			return getTextureBorderColorUint(format, sampler).cast<ScalarType>();

		default:
			DE_ASSERT(false);
			return tcu::Vector<ScalarType, 4>();
	}
}

// instantiation
template tcu::Vector<float, 4>		sampleTextureBorder (const TextureFormat& format, const Sampler& sampler);
template tcu::Vector<deInt32, 4>	sampleTextureBorder (const TextureFormat& format, const Sampler& sampler);
template tcu::Vector<deUint32, 4>	sampleTextureBorder (const TextureFormat& format, const Sampler& sampler);

} // tcu<|MERGE_RESOLUTION|>--- conflicted
+++ resolved
@@ -1177,11 +1177,7 @@
 #else
 		const deUint32 uint24ByteOffsetBits0To8		= 2; //!< least significant byte in the highest address
 		const deUint32 uint24ByteOffsetBits8To24	= 0;
-<<<<<<< HEAD
-		const deUint32 uint32ByteOffsetBits0To8		= 3; 
-=======
 		const deUint32 uint32ByteOffsetBits0To8		= 3;
->>>>>>> 00d2d01b
 		const deUint32 uint32ByteOffsetBits8To32	= 0;
 #endif
 
