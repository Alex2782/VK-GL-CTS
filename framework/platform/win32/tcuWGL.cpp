--- conflicted
+++ resolved
@@ -401,10 +401,7 @@
 
 Context::Context (const Core*						core,
 				  HDC								deviceCtx,
-<<<<<<< HEAD
-=======
 				  const Context*					sharedContext,
->>>>>>> f172e07b
 				  glu::ContextType					ctxType,
 				  int								pixelFormat,
 				  glu::ResetNotificationStrategy	resetNotificationStrategy)
@@ -418,10 +415,7 @@
 	// Context version and profile
 	{
 		int	profileBit	= 0;
-<<<<<<< HEAD
-=======
 		HGLRC sharedCtx	= DE_NULL;
->>>>>>> f172e07b
 		int minor		= ctxType.getMinorVersion();
 		int major		= ctxType.getMajorVersion();
 
@@ -513,22 +507,15 @@
 			throw ResourceError("Failed to set pixel format");
 	}
 
-<<<<<<< HEAD
-=======
 	HGLRC sharedCtx = DE_NULL;
 	if (DE_NULL != sharedContext)
 		sharedCtx = sharedContext->m_context;
 
->>>>>>> f172e07b
 	// Terminate attribList
 	attribList.push_back(0);
 
 	// Create context
-<<<<<<< HEAD
-	m_context = wgl.createContextAttribsARB(deviceCtx, (HGLRC)0, &attribList[0]);
-=======
 	m_context = wgl.createContextAttribsARB(deviceCtx, sharedCtx, &attribList[0]);
->>>>>>> f172e07b
 
 	if (!m_context)
 		TCU_THROW(ResourceError, "Failed to create WGL context");
