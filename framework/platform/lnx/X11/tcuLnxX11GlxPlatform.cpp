--- conflicted
+++ resolved
@@ -120,10 +120,7 @@
 	Visual*					getXVisual			(void) { return m_visual; }
 	GLXContext				createContext		(const GlxContextFactory&		factory,
 												 const ContextType&				contextType,
-<<<<<<< HEAD
-=======
 												 const glu::RenderContext*		sharedContext,
->>>>>>> f172e07b
 												 glu::ResetNotificationStrategy	resetNotificationStrategy);
 	GLXWindow				createWindow		(::Window xWindow);
 	GlxDisplay&				getGlxDisplay		(void) { return m_display; }
@@ -313,10 +310,7 @@
 
 GLXContext GlxVisual::createContext (const GlxContextFactory&		factory,
 									 const ContextType&				contextType,
-<<<<<<< HEAD
-=======
 									 const glu::RenderContext*		sharedContext,
->>>>>>> f172e07b
 									 glu::ResetNotificationStrategy	resetNotificationStrategy)
 {
 	std::vector<int>	attribs;
@@ -404,16 +398,11 @@
 	// Terminate attrib list
 	attribs.push_back(None);
 
-<<<<<<< HEAD
-	return TCU_CHECK_GLX(factory.m_glXCreateContextAttribsARB(
-							 getXDisplay(), m_fbConfig, DE_NULL, True, &attribs[0]));
-=======
 	const GlxRenderContext* sharedGlxRenderContext = dynamic_cast<const GlxRenderContext*>(sharedContext);
 	const GLXContext& sharedGLXContext = sharedGlxRenderContext ? sharedGlxRenderContext->getGLXContext() : DE_NULL;
 
 	return TCU_CHECK_GLX(factory.m_glXCreateContextAttribsARB(
 							 getXDisplay(), m_fbConfig, sharedGLXContext, True, &attribs[0]));
->>>>>>> f172e07b
 }
 
 GLXWindow GlxVisual::createWindow (::Window xWindow)
@@ -709,11 +698,7 @@
 	: m_glxDisplay		(factory.getEventState(), DE_NULL)
 	, m_glxVisual		(chooseVisual(m_glxDisplay, config))
 	, m_type			(config.type)
-<<<<<<< HEAD
-	, m_GLXContext		(m_glxVisual.createContext(factory, config.type, config.resetNotificationStrategy))
-=======
 	, m_GLXContext		(m_glxVisual.createContext(factory, config.type, sharedContext, config.resetNotificationStrategy))
->>>>>>> f172e07b
 	, m_glxDrawable		(createDrawable(m_glxVisual, config))
 	, m_renderTarget	(m_glxDrawable->getWidth(), m_glxDrawable->getHeight(),
 						 PixelFormat(m_glxVisual.getAttrib(GLX_RED_SIZE),
