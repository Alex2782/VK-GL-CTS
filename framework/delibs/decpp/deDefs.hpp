#ifndef _DEDEFS_HPP
#define _DEDEFS_HPP
/*-------------------------------------------------------------------------
 * drawElements C++ Base Library
 * -----------------------------
 *
 * Copyright 2014 The Android Open Source Project
 *
 * Licensed under the Apache License, Version 2.0 (the "License");
 * you may not use this file except in compliance with the License.
 * You may obtain a copy of the License at
 *
 *      http://www.apache.org/licenses/LICENSE-2.0
 *
 * Unless required by applicable law or agreed to in writing, software
 * distributed under the License is distributed on an "AS IS" BASIS,
 * WITHOUT WARRANTIES OR CONDITIONS OF ANY KIND, either express or implied.
 * See the License for the specific language governing permissions and
 * limitations under the License.
 *
 *//*!
 * \file
 * \brief Basic definitions.
 *//*--------------------------------------------------------------------*/

#include "deDefs.h"

#if !defined(__cplusplus)
#	error "C++ is required"
#endif

<<<<<<< HEAD
#include <type_traits>
=======
#include <utility>
>>>>>>> 522a9e05

namespace de
{

//! Compute absolute value of x.
template<typename T> inline T		abs			(T x)			{ return x < T(0) ? -x : x; }

//! Get minimum of x and y.
template<typename T> inline T		min			(T x, T y)		{ return x <= y ? x : y; }

//! Get maximum of x and y.
template<typename T> inline T		max			(T x, T y)		{ return x >= y ? x : y; }

//! Clamp x in range a <= x <= b.
template<typename T> inline T		clamp		(T x, T a, T b)	{ DE_ASSERT(a <= b); return x < a ? a : (x > b ? b : x); }

//! Test if x is in bounds a <= x < b.
template<typename T> inline bool	inBounds	(T x, T a, T b)	{ return a <= x && x < b; }

//! Test if x is in range a <= x <= b.
template<typename T> inline bool	inRange		(T x, T a, T b)	{ return a <= x && x <= b; }

//! Return T with low n bits set
template<typename T> inline T		rightSetMask	(T n)		{ DE_ASSERT(n < T(sizeof(T) * 8)); T one = T(1); return T((one << n) - one); }

//! Return T with low n bits reset
template<typename T> inline T		rightZeroMask	(T n)		{ return T(~rightSetMask(n)); }

//! Return T with high n bits set
template<typename T> inline T		leftSetMask		(T n)		{ const T tlen = T(sizeof(T) * 8); return T(~rightSetMask(tlen >= n ? tlen - n : T(0))); }

//! Return T with high n bits reset
template<typename T> inline T		leftZeroMask	(T n)		{ return T(~leftSetMask(n)); }

//! Round x up to a multiple of y.
template<typename T> inline T		roundUp			(T x, T y)	{ DE_ASSERT(y != T(0)); const T mod = x % y; return x + ((mod == T(0)) ? T(0) : (y - mod)); }

//! Round x down to a multiple of y.
template<typename T> inline T		roundDown		(T x, T y)	{ DE_ASSERT(y != T(0)); return (x / y) * y; }

//! Find the greatest common divisor of x and y.
template<typename T>
T gcd (T x, T y)
{
	DE_ASSERT(std::is_integral<T>::value && std::is_unsigned<T>::value);

	// Euclidean algorithm.
	while (y != T{0})
	{
		T mod = x % y;
		x = y;
		y = mod;
	}

	return x;
}

//! Find the least common multiple of x and y.
template<typename T>
T lcm (T x, T y)
{
	DE_ASSERT(std::is_integral<T>::value && std::is_unsigned<T>::value);

	T prod = x * y;
	DE_ASSERT(x == 0 || prod / x == y);	// Check overflow just in case.
	return (prod) / gcd(x, y);
}

//! Helper for DE_CHECK() macros.
void throwRuntimeError (const char* message, const char* expr, const char* file, int line);

//! Default deleter.
template<typename T> struct DefaultDeleter
{
	inline DefaultDeleter (void) {}
	template<typename U> inline DefaultDeleter (const DefaultDeleter<U>&) {}
	template<typename U> inline DefaultDeleter<T>& operator= (const DefaultDeleter<U>&) { return *this; }
	inline void operator() (T* ptr) const { delete ptr;	}
};

//! A deleter for arrays
template<typename T> struct ArrayDeleter
{
	inline ArrayDeleter (void) {}
	template<typename U> inline ArrayDeleter (const ArrayDeleter<U>&) {}
	template<typename U> inline ArrayDeleter<T>& operator= (const ArrayDeleter<U>&) { return *this; }
	inline void operator() (T* ptr) const { delete[] ptr; }
};

//! Get required memory alignment for type
template<typename T>
size_t alignOf (void)
{
	struct PaddingCheck { deUint8 b; T t; };
	return (size_t)DE_OFFSET_OF(PaddingCheck, t);
}

} // de

/*--------------------------------------------------------------------*//*!
 * \brief Throw runtime error if condition is not met.
 * \param X		Condition to check.
 *
 * This macro throws std::runtime_error if condition X is not met.
 *//*--------------------------------------------------------------------*/
#define DE_CHECK_RUNTIME_ERR(X)				do { if ((!deGetFalse() && (X)) ? DE_FALSE : DE_TRUE) ::de::throwRuntimeError(DE_NULL, #X, __FILE__, __LINE__); } while(deGetFalse())

/*--------------------------------------------------------------------*//*!
 * \brief Throw runtime error if condition is not met.
 * \param X		Condition to check.
 * \param MSG	Additional message to include in the exception.
 *
 * This macro throws std::runtime_error with message MSG if condition X is
 * not met.
 *//*--------------------------------------------------------------------*/
#define DE_CHECK_RUNTIME_ERR_MSG(X, MSG)	do { if ((!deGetFalse() && (X)) ? DE_FALSE : DE_TRUE) ::de::throwRuntimeError(MSG, #X, __FILE__, __LINE__); } while(deGetFalse())

//! Get array start pointer.
#define DE_ARRAY_BEGIN(ARR) (&(ARR)[0])

//! Get array end pointer.
#define DE_ARRAY_END(ARR)	(DE_ARRAY_BEGIN(ARR) + DE_LENGTH_OF_ARRAY(ARR))

//! Empty C++ compilation unit silencing.
#if (DE_COMPILER == DE_COMPILER_MSC)
#	define DE_EMPTY_CPP_FILE namespace { deUint8 unused; }
#else
#	define DE_EMPTY_CPP_FILE
#endif

// Warn if type is constructed, but left unused
//
// Used in types with non-trivial ctor/dtor but with ctor-dtor pair causing no (observable)
// side-effects.
//
// \todo add attribute for GCC
#if (DE_COMPILER == DE_COMPILER_CLANG) && defined(__has_attribute)
#	if __has_attribute(warn_unused)
#		define DE_WARN_UNUSED_TYPE __attribute__((warn_unused))
#	else
#		define DE_WARN_UNUSED_TYPE
#	endif
#else
#	define DE_WARN_UNUSED_TYPE
#endif

#endif // _DEDEFS_HPP<|MERGE_RESOLUTION|>--- conflicted
+++ resolved
@@ -29,11 +29,8 @@
 #	error "C++ is required"
 #endif
 
-<<<<<<< HEAD
 #include <type_traits>
-=======
 #include <utility>
->>>>>>> 522a9e05
 
 namespace de
 {
