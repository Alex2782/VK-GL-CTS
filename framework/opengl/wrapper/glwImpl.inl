--- conflicted
+++ resolved
@@ -1,11 +1,7 @@
 /* WARNING: This is auto-generated file. Do not modify, since changes will
  * be lost! Modify the generating script instead.
  *
-<<<<<<< HEAD
- * Generated from Khronos GL API description (gl.xml) revision 967f96c92bae15baa1a4326a55222984befdc9ed.
-=======
  * Generated from Khronos GL API description (gl.xml) revision db2965fc26513b254e2f964171f79e416a05fe29.
->>>>>>> ae3759c7
  */
 
 void glwActiveShaderProgram (GLuint pipeline, GLuint program)
@@ -512,26 +508,19 @@
 	gl->clearNamedBufferSubData(buffer, internalformat, offset, size, format, type, data);
 }
 
-<<<<<<< HEAD
 void glwClearNamedBufferSubDataEXT (GLuint buffer, GLenum internalformat, GLsizeiptr offset, GLsizeiptr size, GLenum format, GLenum type, const void *data)
-=======
+{
+	const glw::Functions* gl = glw::getCurrentThreadFunctions();
+	if (!gl)
+		return;
+	gl->clearNamedBufferSubDataEXT(buffer, internalformat, offset, size, format, type, data);
+}
+
 void glwClearNamedFramebufferfi (GLuint framebuffer, GLenum buffer, GLint drawbuffer, GLfloat depth, GLint stencil)
->>>>>>> ae3759c7
-{
-	const glw::Functions* gl = glw::getCurrentThreadFunctions();
-	if (!gl)
-		return;
-<<<<<<< HEAD
-	gl->clearNamedBufferSubDataEXT(buffer, internalformat, offset, size, format, type, data);
-}
-
-void glwClearNamedFramebufferfi (GLuint framebuffer, GLenum buffer, GLint drawbuffer, GLfloat depth, GLint stencil)
-{
-	const glw::Functions* gl = glw::getCurrentThreadFunctions();
-	if (!gl)
-		return;
-=======
->>>>>>> ae3759c7
+{
+	const glw::Functions* gl = glw::getCurrentThreadFunctions();
+	if (!gl)
+		return;
 	gl->clearNamedFramebufferfi(framebuffer, buffer, drawbuffer, depth, stencil);
 }
 
@@ -2135,6 +2124,14 @@
 	return gl->getGraphicsResetStatus();
 }
 
+GLenum glwGetGraphicsResetStatusEXT (void)
+{
+	const glw::Functions* gl = glw::getCurrentThreadFunctions();
+	if (!gl)
+		return (GLenum)0;
+	return gl->getGraphicsResetStatusEXT();
+}
+
 void glwGetInteger64i_v (GLenum target, GLuint index, GLint64 *data)
 {
 	const glw::Functions* gl = glw::getCurrentThreadFunctions();
@@ -3191,12 +3188,28 @@
 	gl->getnUniformfv(program, location, bufSize, params);
 }
 
+void glwGetnUniformfvEXT (GLuint program, GLint location, GLsizei bufSize, GLfloat *params)
+{
+	const glw::Functions* gl = glw::getCurrentThreadFunctions();
+	if (!gl)
+		return;
+	gl->getnUniformfvEXT(program, location, bufSize, params);
+}
+
 void glwGetnUniformiv (GLuint program, GLint location, GLsizei bufSize, GLint *params)
 {
 	const glw::Functions* gl = glw::getCurrentThreadFunctions();
 	if (!gl)
 		return;
 	gl->getnUniformiv(program, location, bufSize, params);
+}
+
+void glwGetnUniformivEXT (GLuint program, GLint location, GLsizei bufSize, GLint *params)
+{
+	const glw::Functions* gl = glw::getCurrentThreadFunctions();
+	if (!gl)
+		return;
+	gl->getnUniformivEXT(program, location, bufSize, params);
 }
 
 void glwGetnUniformuiv (GLuint program, GLint location, GLsizei bufSize, GLuint *params)
