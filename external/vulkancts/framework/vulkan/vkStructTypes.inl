--- conflicted
+++ resolved
@@ -3254,13 +3254,13 @@
 	VkBool32											depthClipEnable;
 };
 
-<<<<<<< HEAD
 struct VkPhysicalDeviceUniformBufferStandardLayoutFeaturesKHR
 {
 	VkStructureType	sType;
 	void*			pNext;
 	VkBool32		uniformBufferStandardLayout;
-=======
+};
+
 struct VkPhysicalDeviceBufferAddressFeaturesEXT
 {
 	VkStructureType	sType;
@@ -3282,67 +3282,66 @@
 	VkStructureType	sType;
 	const void*		pNext;
 	VkDeviceSize	deviceAddress;
->>>>>>> 306b2d31
-};
-
-
-
-
-
-
-
-
-
-
-
-
-
-
-
-
-
-
-
-
-
-
-
-
-
-
-
-
-
-
-
-
-
-
-
-
-
-
-
-
-
-
-
-
-
-
-
-
-
-
-
-
-
-
-
-
-
-
-
-
-
-
+};
+
+
+
+
+
+
+
+
+
+
+
+
+
+
+
+
+
+
+
+
+
+
+
+
+
+
+
+
+
+
+
+
+
+
+
+
+
+
+
+
+
+
+
+
+
+
+
+
+
+
+
+
+
+
+
+
+
+
+
+
+
+
