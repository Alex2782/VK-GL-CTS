--- conflicted
+++ resolved
@@ -40,11 +40,8 @@
 
 #include "tcuVector.hpp"
 #include "tcuVectorType.hpp"
-<<<<<<< HEAD
 #include "tcuTexture.hpp"
-=======
 #include "qpWatchDog.h"
->>>>>>> d61d58f3
 
 #include <vector>
 #include <map>
