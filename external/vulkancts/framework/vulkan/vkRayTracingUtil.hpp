#ifndef _VKRAYTRACINGUTIL_HPP
#define _VKRAYTRACINGUTIL_HPP
/*-------------------------------------------------------------------------
 * Vulkan CTS Framework
 * --------------------
 *
 * Copyright (c) 2020 The Khronos Group Inc.
 *
 * Licensed under the Apache License, Version 2.0 (the "License");
 * you may not use this file except in compliance with the License.
 * You may obtain a copy of the License at
 *
 *      http://www.apache.org/licenses/LICENSE-2.0
 *
 * Unless required by applicable law or agreed to in writing, software
 * distributed under the License is distributed on an "AS IS" BASIS,
 * WITHOUT WARRANTIES OR CONDITIONS OF ANY KIND, either express or implied.
 * See the License for the specific language governing permissions and
 * limitations under the License.
 *
 *//*!
 * \file
 * \brief Vulkan ray tracing utility.
 *//*--------------------------------------------------------------------*/

#include "vkDefs.hpp"
#include "vkRef.hpp"
#include "vkMemUtil.hpp"
#include "vkBufferWithMemory.hpp"

#include "deFloat16.h"

#include "tcuVector.hpp"
#include "tcuVectorType.hpp"

#include <vector>
#include <limits>

namespace vk
{

#ifndef CTS_USES_VULKANSC

constexpr VkShaderStageFlags	SHADER_STAGE_ALL_RAY_TRACING	= VK_SHADER_STAGE_RAYGEN_BIT_KHR
																| VK_SHADER_STAGE_ANY_HIT_BIT_KHR
																| VK_SHADER_STAGE_CLOSEST_HIT_BIT_KHR
																| VK_SHADER_STAGE_MISS_BIT_KHR
																| VK_SHADER_STAGE_INTERSECTION_BIT_KHR
																| VK_SHADER_STAGE_CALLABLE_BIT_KHR;

const VkTransformMatrixKHR identityMatrix3x4 = { { { 1.0f, 0.0f, 0.0f, 0.0f }, { 0.0f, 1.0f, 0.0f, 0.0f }, { 0.0f, 0.0f, 1.0f, 0.0f } } };

template<typename T>
inline de::SharedPtr<Move<T>> makeVkSharedPtr(Move<T> move)
{
	return de::SharedPtr<Move<T>>(new Move<T>(move));
}

template<typename T>
inline de::SharedPtr<de::MovePtr<T> > makeVkSharedPtr(de::MovePtr<T> movePtr)
{
	return de::SharedPtr<de::MovePtr<T> >(new de::MovePtr<T>(movePtr));
}

template<typename T>
inline const T* dataOrNullPtr(const std::vector<T>& v)
{
	return (v.empty() ? DE_NULL : v.data());
}

template<typename T>
inline T* dataOrNullPtr(std::vector<T>& v)
{
	return (v.empty() ? DE_NULL : v.data());
}

inline std::string updateRayTracingGLSL (const std::string& str)
{
	return str;
}

std::string getCommonRayGenerationShader (void);

// Get lowercase version of the format name with no VK_FORMAT_ prefix.
std::string getFormatSimpleName (vk::VkFormat format);

// Test whether given poin p belons to the triangle (p0, p1, p2)
bool pointInTriangle2D(const tcu::Vec3& p, const tcu::Vec3& p0, const tcu::Vec3& p1, const tcu::Vec3& p2);

// Checks the given vertex buffer format is valid for acceleration structures.
// Note: VK_KHR_get_physical_device_properties2 and VK_KHR_acceleration_structure are supposed to be supported.
void checkAccelerationStructureVertexBufferFormat (const vk::InstanceInterface &vki, vk::VkPhysicalDevice physicalDevice, vk::VkFormat format);

class RaytracedGeometryBase
{
public:
								RaytracedGeometryBase			()										= delete;
								RaytracedGeometryBase			(const RaytracedGeometryBase& geometry)	= delete;
								RaytracedGeometryBase			(VkGeometryTypeKHR geometryType, VkFormat vertexFormat, VkIndexType indexType);
								virtual ~RaytracedGeometryBase	();

	inline VkGeometryTypeKHR	getGeometryType					(void) const								{ return m_geometryType; }
	inline bool					isTrianglesType					(void) const								{ return m_geometryType == VK_GEOMETRY_TYPE_TRIANGLES_KHR; }
	inline VkFormat				getVertexFormat					(void) const								{ return m_vertexFormat; }
	inline VkIndexType			getIndexType					(void) const								{ return m_indexType; }
	inline bool					usesIndices						(void) const								{ return m_indexType != VK_INDEX_TYPE_NONE_KHR; }
	inline VkGeometryFlagsKHR	getGeometryFlags				(void) const								{ return m_geometryFlags; }
	inline void					setGeometryFlags				(const VkGeometryFlagsKHR geometryFlags)	{ m_geometryFlags = geometryFlags; }
	virtual deUint32			getVertexCount					(void) const								= 0;
	virtual const deUint8*		getVertexPointer				(void) const								= 0;
	virtual VkDeviceSize		getVertexStride					(void) const								= 0;
	virtual VkDeviceSize		getAABBStride					(void) const								= 0;
	virtual size_t				getVertexByteSize				(void) const								= 0;
	virtual deUint32			getIndexCount					(void) const								= 0;
	virtual const deUint8*		getIndexPointer					(void) const								= 0;
	virtual VkDeviceSize		getIndexStride					(void) const								= 0;
	virtual size_t				getIndexByteSize				(void) const								= 0;
	virtual deUint32			getPrimitiveCount				(void) const								= 0;
	virtual void				addVertex						(const tcu::Vec3& vertex)					= 0;
	virtual void				addIndex						(const deUint32& index)						= 0;
private:
	VkGeometryTypeKHR			m_geometryType;
	VkFormat					m_vertexFormat;
	VkIndexType					m_indexType;
	VkGeometryFlagsKHR			m_geometryFlags;
};

template <typename T>
inline T convertSatRte (float f)
{
	// \note Doesn't work for 64-bit types
	DE_STATIC_ASSERT(sizeof(T) < sizeof(deUint64));
	DE_STATIC_ASSERT((-3 % 2 != 0) && (-4 % 2 == 0));

	deInt64	minVal	= std::numeric_limits<T>::min();
	deInt64 maxVal	= std::numeric_limits<T>::max();
	float	q		= deFloatFrac(f);
	deInt64 intVal	= (deInt64)(f-q);

	// Rounding.
	if (q == 0.5f)
	{
		if (intVal % 2 != 0)
			intVal++;
	}
	else if (q > 0.5f)
		intVal++;
	// else Don't add anything

	// Saturate.
	intVal = de::max(minVal, de::min(maxVal, intVal));

	return (T)intVal;
}

// Converts float to signed integer with variable width.
// Source float is assumed to be in the [-1, 1] range.
template <typename T>
inline T deFloat32ToSNorm (float src)
{
	DE_STATIC_ASSERT(std::numeric_limits<T>::is_integer && std::numeric_limits<T>::is_signed);
	const T range	= std::numeric_limits<T>::max();
	const T intVal	= convertSatRte<T>(src * static_cast<float>(range));
	return de::clamp<T>(intVal, -range, range);
}

typedef tcu::Vector<deFloat16, 2>			Vec2_16;
typedef tcu::Vector<deFloat16, 3>			Vec3_16;
typedef tcu::Vector<deFloat16, 4>			Vec4_16;
typedef tcu::Vector<deInt16, 2>				Vec2_16SNorm;
typedef tcu::Vector<deInt16, 3>				Vec3_16SNorm;
typedef tcu::Vector<deInt16, 4>				Vec4_16SNorm;
typedef tcu::Vector<deInt8, 2>				Vec2_8SNorm;
typedef tcu::Vector<deInt8, 3>				Vec3_8SNorm;
typedef tcu::Vector<deInt8, 4>				Vec4_8SNorm;

template<typename V>	VkFormat			vertexFormatFromType				();
template<>				inline VkFormat		vertexFormatFromType<tcu::Vec2>		()							{ return VK_FORMAT_R32G32_SFLOAT; }
template<>				inline VkFormat		vertexFormatFromType<tcu::Vec3>		()							{ return VK_FORMAT_R32G32B32_SFLOAT; }
template<>				inline VkFormat		vertexFormatFromType<tcu::Vec4>		()							{ return VK_FORMAT_R32G32B32A32_SFLOAT; }
template<>				inline VkFormat		vertexFormatFromType<Vec2_16>		()							{ return VK_FORMAT_R16G16_SFLOAT; }
template<>				inline VkFormat		vertexFormatFromType<Vec3_16>		()							{ return VK_FORMAT_R16G16B16_SFLOAT; }
template<>				inline VkFormat		vertexFormatFromType<Vec4_16>		()							{ return VK_FORMAT_R16G16B16A16_SFLOAT; }
template<>				inline VkFormat		vertexFormatFromType<Vec2_16SNorm>	()							{ return VK_FORMAT_R16G16_SNORM; }
template<>				inline VkFormat		vertexFormatFromType<Vec3_16SNorm>	()							{ return VK_FORMAT_R16G16B16_SNORM; }
template<>				inline VkFormat		vertexFormatFromType<Vec4_16SNorm>	()							{ return VK_FORMAT_R16G16B16A16_SNORM; }
template<>				inline VkFormat		vertexFormatFromType<tcu::DVec2>	()							{ return VK_FORMAT_R64G64_SFLOAT; }
template<>				inline VkFormat		vertexFormatFromType<tcu::DVec3>	()							{ return VK_FORMAT_R64G64B64_SFLOAT; }
template<>				inline VkFormat		vertexFormatFromType<tcu::DVec4>	()							{ return VK_FORMAT_R64G64B64A64_SFLOAT; }
template<>				inline VkFormat		vertexFormatFromType<Vec2_8SNorm>	()							{ return VK_FORMAT_R8G8_SNORM; }
template<>				inline VkFormat		vertexFormatFromType<Vec3_8SNorm>	()							{ return VK_FORMAT_R8G8B8_SNORM; }
template<>				inline VkFormat		vertexFormatFromType<Vec4_8SNorm>	()							{ return VK_FORMAT_R8G8B8A8_SNORM; }

struct EmptyIndex {};
template<typename I>	VkIndexType			indexTypeFromType					();
template<>				inline VkIndexType	indexTypeFromType<deUint16>			()							{ return VK_INDEX_TYPE_UINT16; }
template<>				inline VkIndexType	indexTypeFromType<deUint32>			()							{ return VK_INDEX_TYPE_UINT32; }
template<>				inline VkIndexType	indexTypeFromType<EmptyIndex>		()							{ return VK_INDEX_TYPE_NONE_KHR; }

template<typename V>	V					convertFloatTo						(const tcu::Vec3& vertex);
template<>				inline tcu::Vec2	convertFloatTo<tcu::Vec2>			(const tcu::Vec3& vertex)	{ return tcu::Vec2(vertex.x(), vertex.y()); }
template<>				inline tcu::Vec3	convertFloatTo<tcu::Vec3>			(const tcu::Vec3& vertex)	{ return vertex; }
template<>				inline tcu::Vec4	convertFloatTo<tcu::Vec4>			(const tcu::Vec3& vertex)	{ return tcu::Vec4(vertex.x(), vertex.y(), vertex.z(), 0.0f); }
template<>				inline Vec2_16		convertFloatTo<Vec2_16>				(const tcu::Vec3& vertex)	{ return Vec2_16(deFloat32To16(vertex.x()), deFloat32To16(vertex.y())); }
template<>				inline Vec3_16		convertFloatTo<Vec3_16>				(const tcu::Vec3& vertex)	{ return Vec3_16(deFloat32To16(vertex.x()), deFloat32To16(vertex.y()), deFloat32To16(vertex.z())); }
template<>				inline Vec4_16		convertFloatTo<Vec4_16>				(const tcu::Vec3& vertex)	{ return Vec4_16(deFloat32To16(vertex.x()), deFloat32To16(vertex.y()), deFloat32To16(vertex.z()), deFloat32To16(0.0f)); }
template<>				inline Vec2_16SNorm	convertFloatTo<Vec2_16SNorm>		(const tcu::Vec3& vertex)	{ return Vec2_16SNorm(deFloat32ToSNorm<deInt16>(vertex.x()), deFloat32ToSNorm<deInt16>(vertex.y())); }
template<>				inline Vec3_16SNorm	convertFloatTo<Vec3_16SNorm>		(const tcu::Vec3& vertex)	{ return Vec3_16SNorm(deFloat32ToSNorm<deInt16>(vertex.x()), deFloat32ToSNorm<deInt16>(vertex.y()), deFloat32ToSNorm<deInt16>(vertex.z())); }
template<>				inline Vec4_16SNorm	convertFloatTo<Vec4_16SNorm>		(const tcu::Vec3& vertex)	{ return Vec4_16SNorm(deFloat32ToSNorm<deInt16>(vertex.x()), deFloat32ToSNorm<deInt16>(vertex.y()), deFloat32ToSNorm<deInt16>(vertex.z()), deFloat32ToSNorm<deInt16>(0.0f)); }
template<>				inline tcu::DVec2	convertFloatTo<tcu::DVec2>			(const tcu::Vec3& vertex)	{ return tcu::DVec2(static_cast<double>(vertex.x()), static_cast<double>(vertex.y())); }
template<>				inline tcu::DVec3	convertFloatTo<tcu::DVec3>			(const tcu::Vec3& vertex)	{ return tcu::DVec3(static_cast<double>(vertex.x()), static_cast<double>(vertex.y()), static_cast<double>(vertex.z())); }
template<>				inline tcu::DVec4	convertFloatTo<tcu::DVec4>			(const tcu::Vec3& vertex)	{ return tcu::DVec4(static_cast<double>(vertex.x()), static_cast<double>(vertex.y()), static_cast<double>(vertex.z()), 0.0); }
template<>				inline Vec2_8SNorm	convertFloatTo<Vec2_8SNorm>			(const tcu::Vec3& vertex)	{ return Vec2_8SNorm(deFloat32ToSNorm<deInt8>(vertex.x()), deFloat32ToSNorm<deInt8>(vertex.y())); }
template<>				inline Vec3_8SNorm	convertFloatTo<Vec3_8SNorm>			(const tcu::Vec3& vertex)	{ return Vec3_8SNorm(deFloat32ToSNorm<deInt8>(vertex.x()), deFloat32ToSNorm<deInt8>(vertex.y()), deFloat32ToSNorm<deInt8>(vertex.z())); }
template<>				inline Vec4_8SNorm	convertFloatTo<Vec4_8SNorm>			(const tcu::Vec3& vertex)	{ return Vec4_8SNorm(deFloat32ToSNorm<deInt8>(vertex.x()), deFloat32ToSNorm<deInt8>(vertex.y()), deFloat32ToSNorm<deInt8>(vertex.z()), deFloat32ToSNorm<deInt8>(0.0f)); }

template<typename V>	V					convertIndexTo						(deUint32 index);
template<>				inline EmptyIndex	convertIndexTo<EmptyIndex>			(deUint32 index)			{ DE_UNREF(index); TCU_THROW(TestError, "Cannot add empty index"); }
template<>				inline deUint16		convertIndexTo<deUint16>			(deUint32 index)			{ return static_cast<deUint16>(index); }
template<>				inline deUint32		convertIndexTo<deUint32>			(deUint32 index)			{ return index; }

template<typename V, typename I>
class RaytracedGeometry : public RaytracedGeometryBase
{
public:
						RaytracedGeometry			()									= delete;
						RaytracedGeometry			(const RaytracedGeometry& geometry)	= delete;
						RaytracedGeometry			(VkGeometryTypeKHR geometryType, deUint32 paddingBlocks = 0u);
						RaytracedGeometry			(VkGeometryTypeKHR geometryType, const std::vector<V>& vertices, const std::vector<I>& indices = std::vector<I>(), deUint32 paddingBlocks = 0u);

	deUint32			getVertexCount				(void) const override;
	const deUint8*		getVertexPointer			(void) const override;
	VkDeviceSize		getVertexStride				(void) const override;
	VkDeviceSize		getAABBStride				(void) const override;
	size_t				getVertexByteSize			(void) const override;
	deUint32			getIndexCount				(void) const override;
	const deUint8*		getIndexPointer				(void) const override;
	VkDeviceSize		getIndexStride				(void) const override;
	size_t				getIndexByteSize			(void) const override;
	deUint32			getPrimitiveCount			(void) const override;

	void				addVertex					(const tcu::Vec3& vertex) override;
	void				addIndex					(const deUint32& index) override;

private:
	void				init						();					// To be run in constructors.
	void				checkGeometryType			() const;			// Checks geometry type is valid.
	void				calcBlockSize				();					// Calculates and saves vertex buffer block size.
	size_t				getBlockSize				() const;			// Return stored vertex buffer block size.
	void				addNativeVertex				(const V& vertex);	// Adds new vertex in native format.

	// The implementation below stores vertices as byte blocks to take the requested padding into account. m_vertices is the array
	// of bytes containing vertex data.
	//
	// For triangles, the padding block has a size that is a multiple of the vertex size and each vertex is stored in a byte block
	// equivalent to:
	//
	//	struct Vertex
	//	{
	//		V		vertex;
	//		deUint8	padding[m_paddingBlocks * sizeof(V)];
	//	};
	//
	// For AABBs, the padding block has a size that is a multiple of kAABBPadBaseSize (see below) and vertices are stored in pairs
	// before the padding block. This is equivalent to:
	//
	//		struct VertexPair
	//		{
	//			V		vertices[2];
	//			deUint8	padding[m_paddingBlocks * kAABBPadBaseSize];
	//		};
	//
	// The size of each pseudo-structure above is saved to one of the correspoding union members below.
	union BlockSize
	{
		size_t trianglesBlockSize;
		size_t aabbsBlockSize;
	};

	const deUint32			m_paddingBlocks;
	size_t					m_vertexCount;
	std::vector<deUint8>	m_vertices;			// Vertices are stored as byte blocks.
	std::vector<I>			m_indices;			// Indices are stored natively.
	BlockSize				m_blockSize;		// For m_vertices.

	// Data sizes.
	static constexpr size_t	kVertexSize			= sizeof(V);
	static constexpr size_t	kIndexSize			= sizeof(I);
	static constexpr size_t	kAABBPadBaseSize	= 8; // As required by the spec.
};

template<typename V, typename I>
RaytracedGeometry<V, I>::RaytracedGeometry (VkGeometryTypeKHR geometryType, deUint32 paddingBlocks)
	: RaytracedGeometryBase(geometryType, vertexFormatFromType<V>(), indexTypeFromType<I>())
	, m_paddingBlocks(paddingBlocks)
	, m_vertexCount(0)
{
	init();
}

template<typename V, typename I>
RaytracedGeometry<V,I>::RaytracedGeometry (VkGeometryTypeKHR geometryType, const std::vector<V>& vertices, const std::vector<I>& indices, deUint32 paddingBlocks)
	: RaytracedGeometryBase(geometryType, vertexFormatFromType<V>(), indexTypeFromType<I>())
	, m_paddingBlocks(paddingBlocks)
	, m_vertexCount(0)
	, m_vertices()
	, m_indices(indices)
{
	init();
	for (const auto& vertex : vertices)
		addNativeVertex(vertex);
}

template<typename V, typename I>
deUint32 RaytracedGeometry<V,I>::getVertexCount (void) const
{
	return (isTrianglesType() ? static_cast<deUint32>(m_vertexCount) : 0u);
}

template<typename V, typename I>
const deUint8* RaytracedGeometry<V, I>::getVertexPointer (void) const
{
	DE_ASSERT(!m_vertices.empty());
	return reinterpret_cast<const deUint8*>(m_vertices.data());
}

template<typename V, typename I>
VkDeviceSize RaytracedGeometry<V,I>::getVertexStride (void) const
{
	return ((!isTrianglesType()) ? 0ull : static_cast<VkDeviceSize>(getBlockSize()));
}

template<typename V, typename I>
VkDeviceSize RaytracedGeometry<V, I>::getAABBStride (void) const
{
	return (isTrianglesType() ? 0ull : static_cast<VkDeviceSize>(getBlockSize()));
}

template<typename V, typename I>
size_t RaytracedGeometry<V, I>::getVertexByteSize (void) const
{
	return m_vertices.size();
}

template<typename V, typename I>
deUint32 RaytracedGeometry<V, I>::getIndexCount (void) const
{
	return static_cast<deUint32>(isTrianglesType() ? m_indices.size() : 0);
}

template<typename V, typename I>
const deUint8* RaytracedGeometry<V, I>::getIndexPointer (void) const
{
	const auto indexCount = getIndexCount();
	DE_UNREF(indexCount); // For release builds.
	DE_ASSERT(indexCount > 0u);

	return reinterpret_cast<const deUint8*>(m_indices.data());
}

template<typename V, typename I>
VkDeviceSize RaytracedGeometry<V, I>::getIndexStride (void) const
{
	return static_cast<VkDeviceSize>(kIndexSize);
}

template<typename V, typename I>
size_t RaytracedGeometry<V, I>::getIndexByteSize (void) const
{
	const auto indexCount = getIndexCount();
	DE_ASSERT(indexCount > 0u);

	return (indexCount * kIndexSize);
}

template<typename V, typename I>
deUint32 RaytracedGeometry<V,I>::getPrimitiveCount (void) const
{
	return static_cast<deUint32>(isTrianglesType() ? (usesIndices() ? m_indices.size() / 3 : m_vertexCount / 3) : (m_vertexCount / 2));
}

template<typename V, typename I>
void RaytracedGeometry<V, I>::addVertex (const tcu::Vec3& vertex)
{
	addNativeVertex(convertFloatTo<V>(vertex));
}

template<typename V, typename I>
void RaytracedGeometry<V, I>::addNativeVertex (const V& vertex)
{
	const auto oldSize			= m_vertices.size();
	const auto blockSize		= getBlockSize();

	if (isTrianglesType())
	{
		// Reserve new block, copy vertex at the beginning of the new block.
		m_vertices.resize(oldSize + blockSize, deUint8{0});
		deMemcpy(&m_vertices[oldSize], &vertex, kVertexSize);
	}
	else // AABB
	{
		if (m_vertexCount % 2 == 0)
		{
			// New block needed.
			m_vertices.resize(oldSize + blockSize, deUint8{0});
			deMemcpy(&m_vertices[oldSize], &vertex, kVertexSize);
		}
		else
		{
			// Insert in the second position of last existing block.
			//
			//												Vertex Size
			//												+-------+
			//	+-------------+------------+----------------------------------------+
			//	|             |            |      ...       | vertex vertex padding |
			//	+-------------+------------+----------------+-----------------------+
			//												+-----------------------+
			//														Block Size
			//	+-------------------------------------------------------------------+
			//							Old Size
			//
			deMemcpy(&m_vertices[oldSize - blockSize + kVertexSize], &vertex, kVertexSize);
		}
	}

	++m_vertexCount;
}

template<typename V, typename I>
void RaytracedGeometry<V, I>::addIndex (const deUint32& index)
{
	m_indices.push_back(convertIndexTo<I>(index));
}

template<typename V, typename I>
void RaytracedGeometry<V, I>::init ()
{
	checkGeometryType();
	calcBlockSize();
}

template<typename V, typename I>
void RaytracedGeometry<V, I>::checkGeometryType () const
{
	const auto geometryType = getGeometryType();
	DE_UNREF(geometryType); // For release builds.
	DE_ASSERT(geometryType == VK_GEOMETRY_TYPE_TRIANGLES_KHR || geometryType == VK_GEOMETRY_TYPE_AABBS_KHR);
}

template<typename V, typename I>
void RaytracedGeometry<V, I>::calcBlockSize ()
{
	if (isTrianglesType())
		m_blockSize.trianglesBlockSize = kVertexSize * static_cast<size_t>(1u + m_paddingBlocks);
	else
		m_blockSize.aabbsBlockSize = 2 * kVertexSize + m_paddingBlocks * kAABBPadBaseSize;
}

template<typename V, typename I>
size_t RaytracedGeometry<V, I>::getBlockSize () const
{
	return (isTrianglesType() ? m_blockSize.trianglesBlockSize : m_blockSize.aabbsBlockSize);
}

de::SharedPtr<RaytracedGeometryBase> makeRaytracedGeometry (VkGeometryTypeKHR geometryType, VkFormat vertexFormat, VkIndexType indexType, bool padVertices = false);

VkDeviceAddress getBufferDeviceAddress ( const DeviceInterface&	vkd,
										 const VkDevice			device,
										 const VkBuffer			buffer,
										 VkDeviceSize			offset );

// type used for creating a deep serialization/deserialization of top-level acceleration structures
class SerialInfo
{
	std::vector<deUint64>		m_addresses;
	std::vector<VkDeviceSize>	m_sizes;
public:

	SerialInfo() = default;

	// addresses: { (owner-top-level AS address) [, (first bottom_level AS address), (second bottom_level AS address), ...] }
	// sizes:     { (owner-top-level AS serial size) [, (first bottom_level AS serial size), (second bottom_level AS serial size), ...] }
	SerialInfo(const std::vector<deUint64>& addresses, const std::vector<VkDeviceSize>& sizes)
		: m_addresses(addresses), m_sizes(sizes)
	{
		DE_ASSERT(!addresses.empty() && addresses.size() == sizes.size());
	}

	const std::vector<deUint64>&		addresses			() const	{ return m_addresses; }
	const std::vector<VkDeviceSize>&	sizes				() const	{ return m_sizes; }
};

class SerialStorage
{
public:
	enum
	{
		DE_SERIALIZED_FIELD(DRIVER_UUID,		VK_UUID_SIZE),		// VK_UUID_SIZE bytes of data matching VkPhysicalDeviceIDProperties::driverUUID
		DE_SERIALIZED_FIELD(COMPAT_UUID,		VK_UUID_SIZE),		// VK_UUID_SIZE bytes of data identifying the compatibility for comparison using vkGetDeviceAccelerationStructureCompatibilityKHR
		DE_SERIALIZED_FIELD(SERIALIZED_SIZE,	sizeof(deUint64)),	// A 64-bit integer of the total size matching the value queried using VK_QUERY_TYPE_ACCELERATION_STRUCTURE_SERIALIZATION_SIZE_KHR
		DE_SERIALIZED_FIELD(DESERIALIZED_SIZE,	sizeof(deUint64)),	// A 64-bit integer of the deserialized size to be passed in to VkAccelerationStructureCreateInfoKHR::size
		DE_SERIALIZED_FIELD(HANDLES_COUNT,		sizeof(deUint64)),	// A 64-bit integer of the count of the number of acceleration structure handles following. This will be zero for a bottom-level acceleration structure.
		SERIAL_STORAGE_SIZE_MIN
	};

	// An old fashion C-style structure that simplifies an access to the AS header
	struct alignas(16) AccelerationStructureHeader
	{
		union {
			struct {
				deUint8	driverUUID[VK_UUID_SIZE];
				deUint8	compactUUID[VK_UUID_SIZE];
			};
			deUint8		uuids[VK_UUID_SIZE * 2];
		};
		deUint64		serializedSize;
		deUint64		deserializedSize;
		deUint64		handleCount;
		VkDeviceAddress	handleArray[1];
	};

											SerialStorage		() = delete;
											SerialStorage		(const DeviceInterface&						vk,
																 const VkDevice								device,
																 Allocator&									allocator,
																 const VkAccelerationStructureBuildTypeKHR	buildType,
																 const VkDeviceSize							storageSize);
	// An additional constructor for creating a deep copy of top-level AS's.
											SerialStorage		(const DeviceInterface&						vk,
																 const VkDevice								device,
																 Allocator&									allocator,
																 const VkAccelerationStructureBuildTypeKHR	buildType,
																 const SerialInfo&							SerialInfo);

	// below methods will return host addres if AS was build on cpu and device addres when it was build on gpu
	VkDeviceOrHostAddressKHR				getAddress			(const DeviceInterface&						vk,
																 const VkDevice								device,
																 const VkAccelerationStructureBuildTypeKHR	buildType);
	VkDeviceOrHostAddressConstKHR			getAddressConst		(const DeviceInterface&						vk,
																 const VkDevice								device,
																 const VkAccelerationStructureBuildTypeKHR	buildType);

	// this methods retun host address regardless of where AS was built
	VkDeviceOrHostAddressKHR				getHostAddress		(VkDeviceSize			offset = 0);
	VkDeviceOrHostAddressConstKHR			getHostAddressConst	(VkDeviceSize			offset = 0);

	// works the similar way as getHostAddressConst() but returns more readable/intuitive object
	AccelerationStructureHeader*			getASHeader			();
	bool									hasDeepFormat		() const;
	de::SharedPtr<SerialStorage>			getBottomStorage	(deUint32			index) const;

	VkDeviceSize							getStorageSize		() const;
	const SerialInfo&						getSerialInfo		() const;
	deUint64								getDeserializedSize	();

protected:
	const VkAccelerationStructureBuildTypeKHR	m_buildType;
	const VkDeviceSize							m_storageSize;
	const SerialInfo							m_serialInfo;
	de::MovePtr<BufferWithMemory>				m_buffer;
	std::vector<de::SharedPtr<SerialStorage>>	m_bottoms;
};

class BottomLevelAccelerationStructure
{
public:
	static deUint32										getRequiredAllocationCount				(void);

														BottomLevelAccelerationStructure		();
														BottomLevelAccelerationStructure		(const BottomLevelAccelerationStructure&		other) = delete;
	virtual												~BottomLevelAccelerationStructure		();

	virtual void										setGeometryData							(const std::vector<tcu::Vec3>&					geometryData,
																								 const bool										triangles,
																								 const VkGeometryFlagsKHR						geometryFlags			= 0u );
	virtual void										setDefaultGeometryData					(const VkShaderStageFlagBits					testStage,
																								 const VkGeometryFlagsKHR						geometryFlags			= 0u );
	virtual void										setGeometryCount						(const size_t									geometryCount);
	virtual void										addGeometry								(de::SharedPtr<RaytracedGeometryBase>&			raytracedGeometry);
	virtual void										addGeometry								(const std::vector<tcu::Vec3>&					geometryData,
																								 const bool										triangles,
																								 const VkGeometryFlagsKHR						geometryFlags			= 0u );

	virtual void										setBuildType							(const VkAccelerationStructureBuildTypeKHR		buildType) = DE_NULL;
	virtual void										setCreateFlags							(const VkAccelerationStructureCreateFlagsKHR	createFlags) = DE_NULL;
	virtual void										setCreateGeneric						(bool											createGeneric) = 0;
	virtual void										setBuildFlags							(const VkBuildAccelerationStructureFlagsKHR		buildFlags) = DE_NULL;
	virtual void										setBuildWithoutGeometries				(bool											buildWithoutGeometries) = 0;
	virtual void										setBuildWithoutPrimitives				(bool											buildWithoutPrimitives) = 0;
	virtual void										setDeferredOperation					(const bool										deferredOperation,
																								 const deUint32									workerThreadCount		= 0u ) = DE_NULL;
	virtual void										setUseArrayOfPointers					(const bool										useArrayOfPointers) = DE_NULL;
	virtual void										setIndirectBuildParameters				(const VkBuffer									indirectBuffer,
																								 const VkDeviceSize								indirectBufferOffset,
																								 const deUint32									indirectBufferStride) = DE_NULL;
	virtual VkBuildAccelerationStructureFlagsKHR		getBuildFlags							() const = DE_NULL;
	VkDeviceSize										getStructureSize						() const;

	// methods specific for each acceleration structure
	virtual void										create									(const DeviceInterface&							vk,
																								 const VkDevice									device,
																								 Allocator&										allocator,
																								 VkDeviceSize									structureSize,
																								 VkDeviceAddress								deviceAddress			= 0u) = DE_NULL;
	virtual void										build									(const DeviceInterface&							vk,
																								 const VkDevice									device,
																								 const VkCommandBuffer							cmdBuffer) = DE_NULL;
	virtual void										copyFrom								(const DeviceInterface&							vk,
																								 const VkDevice									device,
																								 const VkCommandBuffer							cmdBuffer,
																								 BottomLevelAccelerationStructure*				accelerationStructure,
																								 bool											compactCopy) = DE_NULL;

	virtual void										serialize								(const DeviceInterface&							vk,
																								 const VkDevice									device,
																								 const VkCommandBuffer							cmdBuffer,
																								 SerialStorage*									storage) = DE_NULL;
	virtual void										deserialize								(const DeviceInterface&							vk,
																								 const VkDevice									device,
																								 const VkCommandBuffer							cmdBuffer,
																								 SerialStorage*									storage) = DE_NULL;

	// helper methods for typical acceleration structure creation tasks
	void												createAndBuild							(const DeviceInterface&							vk,
																								 const VkDevice									device,
																								 const VkCommandBuffer							cmdBuffer,
																								 Allocator&										allocator,
																								 VkDeviceAddress								deviceAddress			= 0u );
	void												createAndCopyFrom						(const DeviceInterface&							vk,
																								 const VkDevice									device,
																								 const VkCommandBuffer							cmdBuffer,
																								 Allocator&										allocator,
																								 BottomLevelAccelerationStructure*				accelerationStructure,
																								 VkDeviceSize									compactCopySize			= 0u,
																								 VkDeviceAddress								deviceAddress			= 0u);
	void												createAndDeserializeFrom				(const DeviceInterface&							vk,
																								 const VkDevice									device,
																								 const VkCommandBuffer							cmdBuffer,
																								 Allocator&										allocator,
																								 SerialStorage*									storage,
																								 VkDeviceAddress								deviceAddress			= 0u);

	virtual const VkAccelerationStructureKHR*			getPtr									(void) const = DE_NULL;
protected:
	std::vector<de::SharedPtr<RaytracedGeometryBase>>	m_geometriesData;
	VkDeviceSize										m_structureSize;
	VkDeviceSize										m_updateScratchSize;
	VkDeviceSize										m_buildScratchSize;
};

de::MovePtr<BottomLevelAccelerationStructure> makeBottomLevelAccelerationStructure ();

/**
 * @brief Implements a pool of BottomLevelAccelerationStructure
 */
class BottomLevelAccelerationStructurePool
{
public:
	typedef de::SharedPtr<BottomLevelAccelerationStructure>	BlasPtr;
	struct BlasInfo {
		VkDeviceSize	structureSize;
		VkDeviceAddress	deviceAddress;
	};

	BottomLevelAccelerationStructurePool();
	virtual ~BottomLevelAccelerationStructurePool();

	BlasPtr	at					(deUint32 index) const	{ return m_structs[index]; }
	BlasPtr	operator[]			(deUint32 index) const	{ return m_structs[index]; }
	auto	structures			() const -> const std::vector<BlasPtr>& { return m_structs; }
	size_t	structCount			() const { return m_structs.size(); }

	size_t	batchStructCount	() const {return m_batchStructCount; }
	void	batchStructCount	(const	size_t& value);

	size_t	batchGeomCount		() const {return m_batchGeomCount; }
	void	batchGeomCount		(const	size_t& value) { m_batchGeomCount = value; }

	BlasPtr	add					(VkDeviceSize			structureSize = 0,
								 VkDeviceAddress		deviceAddress = 0);
	/**
	 * @brief Creates previously added bottoms at a time.
	 * @note  All geometries must be known before call this method.
	 */
	void	batchCreate			(const DeviceInterface& vk,
								 const VkDevice			device,
								 Allocator&				allocator);
	void	batchBuild			(const DeviceInterface& vk,
								 const VkDevice			device,
								 VkCommandBuffer		cmdBuffer);
	size_t	getAllocationCount	() const;

protected:
	size_t					m_batchStructCount; // default is 4
	size_t					m_batchGeomCount; // default is 0, if zero then batchStructCount is used
	std::vector<BlasInfo>	m_infos;
	std::vector<BlasPtr>	m_structs;
	bool					m_createOnce;

protected:
	struct Impl;
	Impl*					m_impl;
};

struct InstanceData
{
								InstanceData (VkTransformMatrixKHR							matrix_,
											  deUint32										instanceCustomIndex_,
											  deUint32										mask_,
											  deUint32										instanceShaderBindingTableRecordOffset_,
											  VkGeometryInstanceFlagsKHR					flags_)
									: matrix(matrix_), instanceCustomIndex(instanceCustomIndex_), mask(mask_), instanceShaderBindingTableRecordOffset(instanceShaderBindingTableRecordOffset_), flags(flags_)
								{
								}
	VkTransformMatrixKHR		matrix;
	deUint32					instanceCustomIndex;
	deUint32					mask;
	deUint32					instanceShaderBindingTableRecordOffset;
	VkGeometryInstanceFlagsKHR	flags;
};

class TopLevelAccelerationStructure
{
public:
	static deUint32													getRequiredAllocationCount			(void);

																	TopLevelAccelerationStructure		();
																	TopLevelAccelerationStructure		(const TopLevelAccelerationStructure&				other) = delete;
	virtual															~TopLevelAccelerationStructure		();

	virtual void													setInstanceCount					(const size_t										instanceCount);
	virtual void													addInstance							(de::SharedPtr<BottomLevelAccelerationStructure>	bottomLevelStructure,
																										 const VkTransformMatrixKHR&						matrix									= identityMatrix3x4,
																										 deUint32											instanceCustomIndex						= 0,
																										 deUint32											mask									= 0xFF,
																										 deUint32											instanceShaderBindingTableRecordOffset	= 0,
																										 VkGeometryInstanceFlagsKHR							flags									= VkGeometryInstanceFlagBitsKHR(0u)	);

	virtual void													setBuildType						(const VkAccelerationStructureBuildTypeKHR			buildType) = DE_NULL;
	virtual void													setCreateFlags						(const VkAccelerationStructureCreateFlagsKHR		createFlags) = DE_NULL;
	virtual void													setCreateGeneric					(bool												createGeneric) = 0;
	virtual void													setBuildFlags						(const VkBuildAccelerationStructureFlagsKHR			buildFlags) = DE_NULL;
	virtual void													setBuildWithoutPrimitives			(bool												buildWithoutPrimitives) = 0;
	virtual void													setInactiveInstances				(bool												inactiveInstances) = 0;
	virtual void													setDeferredOperation				(const bool											deferredOperation,
																										 const deUint32										workerThreadCount = 0u) = DE_NULL;
	virtual void													setUseArrayOfPointers				(const bool											useArrayOfPointers) = DE_NULL;
	virtual void													setIndirectBuildParameters			(const VkBuffer										indirectBuffer,
																										 const VkDeviceSize									indirectBufferOffset,
																										 const deUint32										indirectBufferStride) = DE_NULL;
	virtual void													setUsePPGeometries					(const bool											usePPGeometries) = 0;
	virtual VkBuildAccelerationStructureFlagsKHR					getBuildFlags						() const = DE_NULL;
	VkDeviceSize													getStructureSize					() const;

	// methods specific for each acceleration structure
	virtual void													create								(const DeviceInterface&						vk,
																										 const VkDevice								device,
																										 Allocator&									allocator,
																										 VkDeviceSize								structureSize			= 0u,
																										 VkDeviceAddress							deviceAddress			= 0u ) = DE_NULL;
	virtual void													build								(const DeviceInterface&						vk,
																										 const VkDevice								device,
																										 const VkCommandBuffer						cmdBuffer) = DE_NULL;
	virtual void													copyFrom							(const DeviceInterface&						vk,
																										 const VkDevice								device,
																										 const VkCommandBuffer						cmdBuffer,
																										 TopLevelAccelerationStructure*				accelerationStructure,
																										 bool										compactCopy) = DE_NULL;

	virtual void													serialize							(const DeviceInterface&						vk,
																										 const VkDevice								device,
																										 const VkCommandBuffer						cmdBuffer,
																										 SerialStorage*								storage) = DE_NULL;
	virtual void													deserialize							(const DeviceInterface&						vk,
																										 const VkDevice								device,
																										 const VkCommandBuffer						cmdBuffer,
																										 SerialStorage*								storage) = DE_NULL;

	virtual std::vector<VkDeviceSize>								getSerializingSizes					(const DeviceInterface&						vk,
																										 const VkDevice								device,
																										 const VkQueue								queue,
																										 const deUint32								queueFamilyIndex) = DE_NULL;

	virtual std::vector<deUint64>									getSerializingAddresses				(const DeviceInterface&						vk,
																										 const VkDevice								device) const = DE_NULL;

	// helper methods for typical acceleration structure creation tasks
	void															createAndBuild						(const DeviceInterface&						vk,
																										 const VkDevice								device,
																										 const VkCommandBuffer						cmdBuffer,
																										 Allocator&									allocator,
																										 VkDeviceAddress							deviceAddress			= 0u );
	void															createAndCopyFrom					(const DeviceInterface&						vk,
																										 const VkDevice								device,
																										 const VkCommandBuffer						cmdBuffer,
																										 Allocator&									allocator,
																										 TopLevelAccelerationStructure*				accelerationStructure,
																										 VkDeviceSize								compactCopySize			= 0u,
																										 VkDeviceAddress							deviceAddress			= 0u);
	void															createAndDeserializeFrom			(const DeviceInterface&						vk,
																										 const VkDevice								device,
																										 const VkCommandBuffer						cmdBuffer,
																										 Allocator&									allocator,
																										 SerialStorage*								storage,
																										 VkDeviceAddress							deviceAddress			= 0u);

	virtual const VkAccelerationStructureKHR*						getPtr								(void) const = DE_NULL;

	virtual void													updateInstanceMatrix				(const DeviceInterface&						vk,
																										 const VkDevice								device,
																										 size_t										instanceIndex,
																										 const VkTransformMatrixKHR&				matrix) = 0;

protected:
	std::vector<de::SharedPtr<BottomLevelAccelerationStructure> >	m_bottomLevelInstances;
	std::vector<InstanceData>										m_instanceData;
	VkDeviceSize													m_structureSize;
	VkDeviceSize													m_updateScratchSize;
	VkDeviceSize													m_buildScratchSize;

	virtual void													createAndDeserializeBottoms			(const DeviceInterface&						vk,
																										 const VkDevice								device,
																										 const VkCommandBuffer						cmdBuffer,
																										 Allocator&									allocator,
																										 SerialStorage*								storage) = DE_NULL;
};

de::MovePtr<TopLevelAccelerationStructure> makeTopLevelAccelerationStructure ();

template<class ASType> de::MovePtr<ASType> makeAccelerationStructure ();
template<> inline de::MovePtr<BottomLevelAccelerationStructure>	makeAccelerationStructure () { return makeBottomLevelAccelerationStructure(); }
template<> inline de::MovePtr<TopLevelAccelerationStructure>	makeAccelerationStructure () { return makeTopLevelAccelerationStructure(); }

bool queryAccelerationStructureSize (const DeviceInterface&							vk,
									 const VkDevice									device,
									 const VkCommandBuffer							cmdBuffer,
									 const std::vector<VkAccelerationStructureKHR>&	accelerationStructureHandles,
									 VkAccelerationStructureBuildTypeKHR			buildType,
									 const VkQueryPool								queryPool,
									 VkQueryType									queryType,
									 deUint32										firstQuery,
									 std::vector<VkDeviceSize>&						results);

class RayTracingPipeline
{
public:
																RayTracingPipeline			();
																~RayTracingPipeline			();

	void														addShader					(VkShaderStageFlagBits									shaderStage,
																							 Move<VkShaderModule>									shaderModule,
																							 deUint32												group,
																							 const VkSpecializationInfo*							specializationInfo = nullptr,
																							 const VkPipelineShaderStageCreateFlags					pipelineShaderStageCreateFlags = static_cast<VkPipelineShaderStageCreateFlags>(0),
																							 const void*											pipelineShaderStageCreateInfopNext = nullptr);
	void														addShader					(VkShaderStageFlagBits									shaderStage,
																							 de::SharedPtr<Move<VkShaderModule>>					shaderModule,
																							 deUint32												group,
																							 const VkSpecializationInfo*							specializationInfoPtr = nullptr,
																							 const VkPipelineShaderStageCreateFlags					pipelineShaderStageCreateFlags = static_cast<VkPipelineShaderStageCreateFlags>(0),
																							 const void*											pipelineShaderStageCreateInfopNext = nullptr);
	void														addShader					(VkShaderStageFlagBits									shaderStage,
																							 VkShaderModule									        shaderModule,
																							 deUint32												group,
																							 const VkSpecializationInfo*							specializationInfo = nullptr,
																							 const VkPipelineShaderStageCreateFlags					pipelineShaderStageCreateFlags = static_cast<VkPipelineShaderStageCreateFlags>(0),
																							 const void*											pipelineShaderStageCreateInfopNext = nullptr);
	void														addLibrary					(de::SharedPtr<de::MovePtr<RayTracingPipeline>>			pipelineLibrary);
	Move<VkPipeline>											createPipeline				(const DeviceInterface&									vk,
																							 const VkDevice											device,
																							 const VkPipelineLayout									pipelineLayout,
																							 const std::vector<de::SharedPtr<Move<VkPipeline>>>&	pipelineLibraries			= std::vector<de::SharedPtr<Move<VkPipeline>>>());
	std::vector<de::SharedPtr<Move<VkPipeline>>>				createPipelineWithLibraries	(const DeviceInterface&									vk,
																							 const VkDevice											device,
																							 const VkPipelineLayout									pipelineLayout);
	de::MovePtr<BufferWithMemory>								createShaderBindingTable	(const DeviceInterface&									vk,
																							 const VkDevice											device,
																							 const VkPipeline										pipeline,
																							 Allocator&												allocator,
																							 const deUint32&										shaderGroupHandleSize,
																							 const deUint32											shaderGroupBaseAlignment,
																							 const deUint32&										firstGroup,
																							 const deUint32&										groupCount,
																							 const VkBufferCreateFlags&								additionalBufferCreateFlags	= VkBufferCreateFlags(0u),
																							 const VkBufferUsageFlags&								additionalBufferUsageFlags	= VkBufferUsageFlags(0u),
																							 const MemoryRequirement&								additionalMemoryRequirement	= MemoryRequirement::Any,
																							 const VkDeviceAddress&									opaqueCaptureAddress		= 0u,
																							 const deUint32											shaderBindingTableOffset	= 0u,
																							 const deUint32											shaderRecordSize			= 0u,
																							 const void**											shaderGroupDataPtrPerGroup	= nullptr);
	void														setCreateFlags				(const VkPipelineCreateFlags&							pipelineCreateFlags);
	void														setMaxRecursionDepth		(const deUint32&										maxRecursionDepth);
	void														setMaxPayloadSize			(const deUint32&										maxPayloadSize);
	void														setMaxAttributeSize			(const deUint32&										maxAttributeSize);
	void														setDeferredOperation		(const bool												deferredOperation,
																							 const deUint32											workerThreadCount = 0);
	void														addDynamicState				(const VkDynamicState&									dynamicState);


protected:
	Move<VkPipeline>											createPipelineKHR			(const DeviceInterface&									vk,
																							 const VkDevice											device,
																							 const VkPipelineLayout									pipelineLayout,
																							 const std::vector<de::SharedPtr<Move<VkPipeline>>>&	pipelineLibraries);

	std::vector<de::SharedPtr<Move<VkShaderModule> > >			m_shadersModules;
	std::vector<de::SharedPtr<de::MovePtr<RayTracingPipeline>>>	m_pipelineLibraries;
	std::vector<VkPipelineShaderStageCreateInfo>				m_shaderCreateInfos;
	std::vector<VkRayTracingShaderGroupCreateInfoKHR>			m_shadersGroupCreateInfos;
	VkPipelineCreateFlags										m_pipelineCreateFlags;
	deUint32													m_maxRecursionDepth;
	deUint32													m_maxPayloadSize;
	deUint32													m_maxAttributeSize;
	bool														m_deferredOperation;
	deUint32													m_workerThreadCount;
	std::vector<VkDynamicState>									m_dynamicStates;
};

class RayTracingProperties
{
protected:
									RayTracingProperties						() {}

public:
									RayTracingProperties						(const InstanceInterface&	vki,
																				 const VkPhysicalDevice		physicalDevice) { DE_UNREF(vki); DE_UNREF(physicalDevice); }
	virtual							~RayTracingProperties						() {}

	virtual deUint32				getShaderGroupHandleSize					(void)	= DE_NULL;
	virtual deUint32				getMaxRecursionDepth						(void)	= DE_NULL;
	virtual deUint32				getMaxShaderGroupStride						(void)	= DE_NULL;
	virtual deUint32				getShaderGroupBaseAlignment					(void)	= DE_NULL;
	virtual deUint64				getMaxGeometryCount							(void)	= DE_NULL;
	virtual deUint64				getMaxInstanceCount							(void)	= DE_NULL;
	virtual deUint64				getMaxPrimitiveCount						(void)	= DE_NULL;
	virtual deUint32				getMaxDescriptorSetAccelerationStructures	(void)	= DE_NULL;
	virtual deUint32				getMaxRayDispatchInvocationCount			(void)	= DE_NULL;
	virtual deUint32				getMaxRayHitAttributeSize					(void)	= DE_NULL;
};

de::MovePtr<RayTracingProperties> makeRayTracingProperties (const InstanceInterface&	vki,
															const VkPhysicalDevice		physicalDevice);

void cmdTraceRays	(const DeviceInterface&					vk,
					 VkCommandBuffer						commandBuffer,
					 const VkStridedDeviceAddressRegionKHR*	raygenShaderBindingTableRegion,
					 const VkStridedDeviceAddressRegionKHR*	missShaderBindingTableRegion,
					 const VkStridedDeviceAddressRegionKHR*	hitShaderBindingTableRegion,
					 const VkStridedDeviceAddressRegionKHR*	callableShaderBindingTableRegion,
					 deUint32								width,
					 deUint32								height,
					 deUint32								depth);

void cmdTraceRaysIndirect	(const DeviceInterface&					vk,
							 VkCommandBuffer						commandBuffer,
							 const VkStridedDeviceAddressRegionKHR*	raygenShaderBindingTableRegion,
							 const VkStridedDeviceAddressRegionKHR*	missShaderBindingTableRegion,
							 const VkStridedDeviceAddressRegionKHR*	hitShaderBindingTableRegion,
							 const VkStridedDeviceAddressRegionKHR*	callableShaderBindingTableRegion,
							 VkDeviceAddress						indirectDeviceAddress);

<<<<<<< HEAD
=======
#else

deUint32 rayTracingDefineAnything();

#endif // CTS_USES_VULKANSC

>>>>>>> abfb6408
} // vk

#endif // _VKRAYTRACINGUTIL_HPP<|MERGE_RESOLUTION|>--- conflicted
+++ resolved
@@ -959,15 +959,12 @@
 							 const VkStridedDeviceAddressRegionKHR*	callableShaderBindingTableRegion,
 							 VkDeviceAddress						indirectDeviceAddress);
 
-<<<<<<< HEAD
-=======
 #else
 
 deUint32 rayTracingDefineAnything();
 
 #endif // CTS_USES_VULKANSC
 
->>>>>>> abfb6408
 } // vk
 
 #endif // _VKRAYTRACINGUTIL_HPP