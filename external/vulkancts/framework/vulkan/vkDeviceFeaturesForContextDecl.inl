--- conflicted
+++ resolved
@@ -25,6 +25,7 @@
 const vk::VkPhysicalDeviceMemoryPriorityFeaturesEXT&					getMemoryPriorityFeatures					(void) const;
 const vk::VkPhysicalDeviceMeshShaderFeaturesNV&							getMeshShaderFeatures						(void) const;
 const vk::VkPhysicalDeviceMultiviewFeatures&							getMultiviewFeatures						(void) const;
+const vk::VkPhysicalDevicePipelineExecutablePropertiesFeaturesKHR&		getPipelineExecutablePropertiesFeatures		(void) const;
 const vk::VkPhysicalDeviceProtectedMemoryFeatures&						getProtectedMemoryFeatures					(void) const;
 const vk::VkPhysicalDeviceRepresentativeFragmentTestFeaturesNV&			getRepresentativeFragmentTestFeatures		(void) const;
 const vk::VkPhysicalDeviceSamplerYcbcrConversionFeatures&				getSamplerYcbcrConversionFeatures			(void) const;
@@ -39,13 +40,6 @@
 const vk::VkPhysicalDeviceTexelBufferAlignmentFeaturesEXT&				getTexelBufferAlignmentFeatures				(void) const;
 const vk::VkPhysicalDeviceTransformFeedbackFeaturesEXT&					getTransformFeedbackFeatures				(void) const;
 const vk::VkPhysicalDeviceUniformBufferStandardLayoutFeaturesKHR&		getUniformBufferStandardLayoutFeatures		(void) const;
-<<<<<<< HEAD
-=======
-const vk::VkPhysicalDeviceHostQueryResetFeaturesEXT&					getHostQueryResetFeatures					(void) const;
-const vk::VkPhysicalDevicePipelineExecutablePropertiesFeaturesKHR&		getPipelineExecutablePropertiesFeatures		(void) const;
-const vk::VkPhysicalDeviceMultiviewFeatures&							getMultiviewFeatures						(void) const;
-const vk::VkPhysicalDevice16BitStorageFeatures&							get16BitStorageFeatures						(void) const;
->>>>>>> 51752039
 const vk::VkPhysicalDeviceVariablePointersFeatures&						getVariablePointersFeatures					(void) const;
 const vk::VkPhysicalDeviceVertexAttributeDivisorFeaturesEXT&			getVertexAttributeDivisorFeatures			(void) const;
 const vk::VkPhysicalDeviceVulkanMemoryModelFeaturesKHR&					getVulkanMemoryModelFeatures				(void) const;
