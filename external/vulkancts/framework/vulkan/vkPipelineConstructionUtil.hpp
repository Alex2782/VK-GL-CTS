--- conflicted
+++ resolved
@@ -100,7 +100,8 @@
 typedef uint64_t PipelineCreateFlags2;
 #endif
 
-<<<<<<< HEAD
+PipelineCreateFlags2 translateCreateFlag(VkPipelineCreateFlags flagToTranslate);
+
 class PipelineLayoutWrapper
 {
 public:
@@ -309,9 +310,6 @@
 	std::vector<deUint8>					m_binaryData;
 #endif
 };
-=======
-PipelineCreateFlags2 translateCreateFlag(VkPipelineCreateFlags flagToTranslate);
->>>>>>> f7f6b6bb
 
 // Class that can build monolithic pipeline or fully separated pipeline libraries
 // depending on PipelineType specified in the constructor.
