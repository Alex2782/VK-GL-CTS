--- conflicted
+++ resolved
@@ -48,7 +48,9 @@
 {
 	VkPhysicalDeviceVulkan11Features& vk11;
 	VkPhysicalDeviceVulkan12Features& vk12;
+#ifndef CTS_USES_VULKANSC
 	VkPhysicalDeviceVulkan13Features& vk13;
+#endif // CTS_USES_VULKANSC
 	// add blobs from future vulkan versions here
 };
 
@@ -108,13 +110,12 @@
 	const VkPhysicalDeviceFeatures2&			getCoreFeatures2			(void) const { return m_coreFeatures2; }
 	const VkPhysicalDeviceVulkan11Features&		getVulkan11Features			(void) const { return m_vulkan11Features; }
 	const VkPhysicalDeviceVulkan12Features&		getVulkan12Features			(void) const { return m_vulkan12Features; }
-<<<<<<< HEAD
+#ifndef CTS_USES_VULKANSC
+	const VkPhysicalDeviceVulkan13Features&		getVulkan13Features			(void) const { return m_vulkan13Features; }
+#endif // CTS_USES_VULKANSC
 #ifdef CTS_USES_VULKANSC
 	const VkPhysicalDeviceVulkanSC10Features&	getVulkanSC10Features		(void) const { return m_vulkanSC10Features; }
 #endif // CTS_USES_VULKANSC
-=======
-	const VkPhysicalDeviceVulkan13Features&		getVulkan13Features			(void) const { return m_vulkan13Features; }
->>>>>>> 2d1377ec
 
 	bool										contains					(const std::string& feature, bool throwIfNotExists = false) const;
 
@@ -130,13 +131,12 @@
 	mutable std::vector<FeatureStructWrapperBase*>	m_features;
 	VkPhysicalDeviceVulkan11Features				m_vulkan11Features;
 	VkPhysicalDeviceVulkan12Features				m_vulkan12Features;
-<<<<<<< HEAD
+#ifndef CTS_USES_VULKANSC
+	VkPhysicalDeviceVulkan13Features				m_vulkan13Features;
+#endif // CTS_USES_VULKANSC
 #ifdef CTS_USES_VULKANSC
 	VkPhysicalDeviceVulkanSC10Features				m_vulkanSC10Features;
 #endif // CTS_USES_VULKANSC
-=======
-	VkPhysicalDeviceVulkan13Features				m_vulkan13Features;
->>>>>>> 2d1377ec
 };
 
 template<class FeatureType>
