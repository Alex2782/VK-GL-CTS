#ifndef _VKDEFS_HPP
#define _VKDEFS_HPP
/*-------------------------------------------------------------------------
 * Vulkan CTS Framework
 * --------------------
 *
 * Copyright (c) 2015 Google Inc.
 *
 * Licensed under the Apache License, Version 2.0 (the "License");
 * you may not use this file except in compliance with the License.
 * You may obtain a copy of the License at
 *
 *      http://www.apache.org/licenses/LICENSE-2.0
 *
 * Unless required by applicable law or agreed to in writing, software
 * distributed under the License is distributed on an "AS IS" BASIS,
 * WITHOUT WARRANTIES OR CONDITIONS OF ANY KIND, either express or implied.
 * See the License for the specific language governing permissions and
 * limitations under the License.
 *
 *//*!
 * \file
 * \brief Vulkan utilites.
 *//*--------------------------------------------------------------------*/

#include "tcuDefs.hpp"

#if (DE_OS == DE_OS_ANDROID) && defined(__ARM_ARCH) && defined(__ARM_32BIT_STATE)
#	define VKAPI_ATTR __attribute__((pcs("aapcs-vfp")))
#else
#	define VKAPI_ATTR
#endif

#if (DE_OS == DE_OS_WIN32) && ((defined(_MSC_VER) && _MSC_VER >= 800) || defined(__MINGW32__) || defined(_STDCALL_SUPPORTED))
#	define VKAPI_CALL __stdcall
#else
#	define VKAPI_CALL
#endif

#define VK_DEFINE_HANDLE(NAME, TYPE)					typedef struct NAME##_s* NAME
#define VK_DEFINE_NON_DISPATCHABLE_HANDLE(NAME, TYPE)	typedef Handle<TYPE> NAME

#define VK_DEFINE_PLATFORM_TYPE(NAME, COMPATIBLE)		\
namespace pt {											\
struct NAME {											\
	COMPATIBLE internal;								\
	explicit NAME (COMPATIBLE internal_)				\
		: internal(internal_) {}						\
};														\
} // pt

#define VK_MAKE_API_VERSION(VARIANT, MAJOR, MINOR, PATCH)	\
												((((deUint32)(VARIANT)) << 29) | (((deUint32)(MAJOR)) << 22) | (((deUint32)(MINOR)) << 12) | ((deUint32)(PATCH)))
#define VKSC_API_VARIANT						1
#define VK_MAKE_VERSION(MAJOR, MINOR, PATCH)	VK_MAKE_API_VERSION(0, MAJOR, MINOR, PATCH)
#define VK_BIT(NUM)								(1u<<(deUint32)(NUM))

#define VK_API_VERSION_VARIANT(version)			((deUint32)(version) >> 29)
#define VK_API_VERSION_MAJOR(version)			(((deUint32)(version) >> 22) & 0x7FU)
#define VK_API_VERSION_MINOR(version)			(((deUint32)(version) >> 12) & 0x3FFU)
#define VK_API_VERSION_PATCH(version)			((deUint32)(version) & 0xFFFU)

#define VK_CHECK(EXPR)							vk::checkResult((EXPR), #EXPR, __FILE__, __LINE__)
#define VK_CHECK_MSG(EXPR, MSG)					vk::checkResult((EXPR), MSG, __FILE__, __LINE__)
#define VK_CHECK_WSI(EXPR)						vk::checkWsiResult((EXPR), #EXPR, __FILE__, __LINE__)

/*--------------------------------------------------------------------*//*!
 * \brief Vulkan utilities
 *//*--------------------------------------------------------------------*/
namespace vk
{

typedef deUint64	VkDeviceSize;
typedef deUint32	VkSampleMask;
typedef deUint32	VkBool32;
typedef deUint32	VkFlags;
typedef deUint64	VkFlags64;
typedef deUint64	VkDeviceAddress;

// enum HandleType { HANDLE_TYPE_INSTANCE, ... };
#include "vkHandleType.inl"

template<HandleType Type>
class Handle
{
public:
				Handle		(void) {} // \note Left uninitialized on purpose
				Handle		(deUint64 internal) : m_internal(internal) {}

	Handle&		operator=	(deUint64 internal)					{ m_internal = internal; return *this;			}

	bool		operator==	(const Handle<Type>& other) const	{ return this->m_internal == other.m_internal;	}
	bool		operator!=	(const Handle<Type>& other) const	{ return this->m_internal != other.m_internal;	}

	bool		operator!	(void) const						{ return !m_internal;							}

	deUint64	getInternal	(void) const						{ return m_internal;							}

	enum { HANDLE_TYPE = Type };

private:
	deUint64	m_internal;
};

template<HandleType Type>
bool operator<(const Handle<Type>& lhs, const Handle<Type>& rhs)
{
	return lhs.getInternal() < rhs.getInternal();
}

#include "vkBasicTypes.inl"

#define VK_CORE_FORMAT_LAST			((vk::VkFormat)(vk::VK_FORMAT_ASTC_12x12_SRGB_BLOCK+1))
#define VK_CORE_IMAGE_TILING_LAST	((vk::VkImageTiling)(vk::VK_IMAGE_TILING_LINEAR+1))
#define VK_CORE_IMAGE_TYPE_LAST		((vk::VkImageType)(vk::VK_IMAGE_TYPE_3D+1))

enum SpirvVersion
{
	SPIRV_VERSION_1_0	= 0,	//!< SPIR-V 1.0
	SPIRV_VERSION_1_1	= 1,	//!< SPIR-V 1.1
	SPIRV_VERSION_1_2	= 2,	//!< SPIR-V 1.2
	SPIRV_VERSION_1_3	= 3,	//!< SPIR-V 1.3
	SPIRV_VERSION_1_4	= 4,	//!< SPIR-V 1.4
	SPIRV_VERSION_1_5	= 5,	//!< SPIR-V 1.5

	SPIRV_VERSION_LAST
};

typedef struct
{
	deUint32	magic;
	deUint32	version;
	deUint32	generator;
	deUint32	bound;
} SpirvBinaryHeader;

namespace wsi
{

enum Type
{
	TYPE_XLIB = 0,
	TYPE_XCB,
	TYPE_WAYLAND,
	TYPE_ANDROID,
	TYPE_WIN32,
	TYPE_MACOS,
	TYPE_HEADLESS,

	TYPE_LAST
};

} // wsi

typedef VKAPI_ATTR void		(VKAPI_CALL* PFN_vkVoidFunction)					(void);

typedef VKAPI_ATTR void*	(VKAPI_CALL* PFN_vkAllocationFunction)				(void*						pUserData,
																				 size_t						size,
																				 size_t						alignment,
																				 VkSystemAllocationScope	allocationScope);
typedef VKAPI_ATTR void*	(VKAPI_CALL* PFN_vkReallocationFunction)			(void*						pUserData,
																				 void*						pOriginal,
																				 size_t						size,
																				 size_t						alignment,
																				 VkSystemAllocationScope	allocationScope);
typedef VKAPI_ATTR void		(VKAPI_CALL* PFN_vkFreeFunction)					(void*						pUserData,
																				 void*						pMem);
typedef VKAPI_ATTR void		(VKAPI_CALL* PFN_vkInternalAllocationNotification)	(void*						pUserData,
																				 size_t						size,
																				 VkInternalAllocationType	allocationType,
																				 VkSystemAllocationScope	allocationScope);
typedef VKAPI_ATTR void		(VKAPI_CALL* PFN_vkInternalFreeNotification)		(void*						pUserData,
																				 size_t						size,
																				 VkInternalAllocationType	allocationType,
																				 VkSystemAllocationScope	allocationScope);

#ifndef CTS_USES_VULKANSC

typedef VKAPI_ATTR VkBool32	(VKAPI_CALL* PFN_vkDebugReportCallbackEXT)			(VkDebugReportFlagsEXT		flags,
																				 VkDebugReportObjectTypeEXT	objectType,
																				 deUint64					object,
																				 size_t						location,
																				 deInt32					messageCode,
																				 const char*				pLayerPrefix,
																				 const char*				pMessage,
																				 void*						pUserData);

#endif // CTS_USES_VULKANSC

typedef VKAPI_ATTR VkBool32 (VKAPI_CALL *PFN_vkDebugUtilsMessengerCallbackEXT)	(VkDebugUtilsMessageSeverityFlagBitsEXT				messageSeverity,
																				 VkDebugUtilsMessageTypeFlagsEXT					messageTypes,
																				 const struct VkDebugUtilsMessengerCallbackDataEXT*	pCallbackData,
																				 void*												pUserData);

typedef VKAPI_ATTR void		(VKAPI_CALL* PFN_vkDeviceMemoryReportCallbackEXT)	(const struct VkDeviceMemoryReportCallbackDataEXT*	pCallbackData,
																				 void*												pUserData);

#ifdef CTS_USES_VULKANSC
struct VkFaultData;
typedef VKAPI_ATTR void		(VKAPI_CALL *PFN_vkFaultCallbackFunction)			(VkBool32											incompleteFaultData,
																				 deUint32											faultCount,
																				 VkFaultData*										pFaultData);
#endif // CTS_USES_VULKANSC

#include "vkStructTypes.inl"

<<<<<<< HEAD
#ifdef CTS_USES_VULKANSC

enum VkShaderModuleCreateFlagBits
{
	VK_SHADER_MODULE_CREATE_FLAG_BITS_MAX_ENUM = 0x7FFFFFFF,
};
typedef deUint32 VkShaderModuleCreateFlags;

struct VkShaderModuleCreateInfo
{
	VkStructureType				sType;
	const void*					pNext;
	VkShaderModuleCreateFlags	flags;
	deUintptr					codeSize;
	const deUint32*				pCode;
};

#endif // CTS_USES_VULKANSC
=======
typedef void* VkRemoteAddressNV;
>>>>>>> 1eaa75b4

extern "C"
{
#include "vkFunctionPointerTypes.inl"
}

class PlatformInterface
{
public:
#include "vkVirtualPlatformInterface.inl"

	virtual	GetInstanceProcAddrFunc	getGetInstanceProcAddr	() const = 0;

protected:
									PlatformInterface		(void) {}

private:
									PlatformInterface		(const PlatformInterface&);
	PlatformInterface&				operator=				(const PlatformInterface&);
};

class InstanceInterface
{
public:
#include "vkVirtualInstanceInterface.inl"

protected:
						InstanceInterface	(void) {}

private:
						InstanceInterface	(const InstanceInterface&);
	InstanceInterface&	operator=			(const InstanceInterface&);
};

class DeviceInterface
{
public:
#include "vkVirtualDeviceInterface.inl"

#ifdef CTS_USES_VULKANSC
	virtual VkResult	createShaderModule	(VkDevice device, const VkShaderModuleCreateInfo* pCreateInfo, const VkAllocationCallbacks* pAllocator, VkShaderModule* pShaderModule) const = 0;
#endif // CTS_USES_VULKANSC

protected:
						DeviceInterface		(void) {}

private:
						DeviceInterface		(const DeviceInterface&);
	DeviceInterface&	operator=			(const DeviceInterface&);
};

class Error : public tcu::TestError
{
public:
					Error				(VkResult error, const char* message, const char* expr, const char* file, int line);
					Error				(VkResult error, const std::string& message);
	virtual			~Error				(void) throw();

	VkResult		getError			(void) const { return m_error; }

private:
	const VkResult	m_error;
};

class OutOfMemoryError : public tcu::ResourceError
{
public:
					OutOfMemoryError	(VkResult error, const char* message, const char* expr, const char* file, int line);
					OutOfMemoryError	(VkResult error, const std::string& message);
	virtual			~OutOfMemoryError	(void) throw();

	VkResult		getError			(void) const { return m_error; }

private:
	const VkResult	m_error;
};

void			checkResult			(VkResult result, const char* message, const char* file, int line);
void			checkWsiResult		(VkResult result, const char* message, const char* file, int line);

} // vk

#endif // _VKDEFS_HPP<|MERGE_RESOLUTION|>--- conflicted
+++ resolved
@@ -204,7 +204,6 @@
 
 #include "vkStructTypes.inl"
 
-<<<<<<< HEAD
 #ifdef CTS_USES_VULKANSC
 
 enum VkShaderModuleCreateFlagBits
@@ -223,9 +222,8 @@
 };
 
 #endif // CTS_USES_VULKANSC
-=======
+
 typedef void* VkRemoteAddressNV;
->>>>>>> 1eaa75b4
 
 extern "C"
 {
