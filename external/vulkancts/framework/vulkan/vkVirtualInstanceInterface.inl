--- conflicted
+++ resolved
@@ -13,7 +13,7 @@
 virtual VkResult			createDevice									(VkPhysicalDevice physicalDevice, const VkDeviceCreateInfo* pCreateInfo, const VkAllocationCallbacks* pAllocator, VkDevice* pDevice) const = 0;
 virtual VkResult			enumerateDeviceExtensionProperties				(VkPhysicalDevice physicalDevice, const char* pLayerName, deUint32* pPropertyCount, VkExtensionProperties* pProperties) const = 0;
 virtual VkResult			enumerateDeviceLayerProperties					(VkPhysicalDevice physicalDevice, deUint32* pPropertyCount, VkLayerProperties* pProperties) const = 0;
-<<<<<<< HEAD
+virtual void				getPhysicalDeviceSparseImageFormatProperties	(VkPhysicalDevice physicalDevice, VkFormat format, VkImageType type, VkSampleCountFlagBits samples, VkImageUsageFlags usage, VkImageTiling tiling, deUint32* pPropertyCount, VkSparseImageFormatProperties* pProperties) const = 0;
 virtual void				destroySurfaceKHR								(VkInstance instance, VkSurfaceKHR surface, const VkAllocationCallbacks* pAllocator) const = 0;
 virtual VkResult			getPhysicalDeviceSurfaceSupportKHR				(VkPhysicalDevice physicalDevice, deUint32 queueFamilyIndex, VkSurfaceKHR surface, VkBool32* pSupported) const = 0;
 virtual VkResult			getPhysicalDeviceSurfaceCapabilitiesKHR			(VkPhysicalDevice physicalDevice, VkSurfaceKHR surface, VkSurfaceCapabilitiesKHR* pSurfaceCapabilities) const = 0;
@@ -39,7 +39,4 @@
 virtual VkBool32			getPhysicalDeviceWin32PresentationSupportKHR	(VkPhysicalDevice physicalDevice, deUint32 queueFamilyIndex) const = 0;
 virtual VkResult			createDebugReportCallbackEXT					(VkInstance instance, const VkDebugReportCallbackCreateInfoEXT* pCreateInfo, const VkAllocationCallbacks* pAllocator, VkDebugReportCallbackEXT* pCallback) const = 0;
 virtual void				destroyDebugReportCallbackEXT					(VkInstance instance, VkDebugReportCallbackEXT callback, const VkAllocationCallbacks* pAllocator) const = 0;
-virtual void				debugReportMessageEXT							(VkInstance instance, VkDebugReportFlagsEXT flags, VkDebugReportObjectTypeEXT objectType, deUint64 object, deUintptr location, deInt32 messageCode, const char* pLayerPrefix, const char* pMessage) const = 0;
-=======
-virtual void				getPhysicalDeviceSparseImageFormatProperties	(VkPhysicalDevice physicalDevice, VkFormat format, VkImageType type, VkSampleCountFlagBits samples, VkImageUsageFlags usage, VkImageTiling tiling, deUint32* pPropertyCount, VkSparseImageFormatProperties* pProperties) const = 0;
->>>>>>> a7a429ce
+virtual void				debugReportMessageEXT							(VkInstance instance, VkDebugReportFlagsEXT flags, VkDebugReportObjectTypeEXT objectType, deUint64 object, deUintptr location, deInt32 messageCode, const char* pLayerPrefix, const char* pMessage) const = 0;