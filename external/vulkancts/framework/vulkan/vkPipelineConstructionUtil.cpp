--- conflicted
+++ resolved
@@ -133,14 +133,9 @@
 	{ 0.0f, 0.0f, 0.0f, 0.0f }										// float										blendConstants[4]
 };
 
-<<<<<<< HEAD
-
 namespace
 {
-
-=======
-#ifndef CTS_USES_VULKANSC
->>>>>>> 411d8631
+#ifndef CTS_USES_VULKANSC
 VkGraphicsPipelineLibraryCreateInfoEXT makeGraphicsPipelineLibraryCreateInfo(const VkGraphicsPipelineLibraryFlagsEXT flags)
 {
 	return
@@ -160,10 +155,13 @@
 {
 	VkPipeline	object					= 0;
 	const auto	retcode					= vk.createGraphicsPipelines(device, pipelineCache, 1u, pCreateInfo, pAllocator, &object);
+
+#ifndef CTS_USES_VULKANSC
 	const bool	allowCompileRequired	= ((pCreateInfo->flags & VK_PIPELINE_CREATE_FAIL_ON_PIPELINE_COMPILE_REQUIRED_BIT) != 0u);
 
 	if (allowCompileRequired && retcode == VK_PIPELINE_COMPILE_REQUIRED)
 		throw PipelineCompileRequiredError("createGraphicsPipelines returned VK_PIPELINE_COMPILE_REQUIRED");
+#endif // CTS_USES_VULKANSC
 
 	VK_CHECK(retcode);
 	return Move<VkPipeline>(check<VkPipeline>(object), Deleter<VkPipeline>(vk, device, pAllocator));
@@ -224,7 +222,7 @@
 }
 
 namespace {
-	using PipelineShaderStageModuleIdPtr = std::unique_ptr<VkPipelineShaderStageModuleIdentifierCreateInfoEXT>;
+	using PipelineShaderStageModuleIdPtr = std::unique_ptr<PipelineShaderStageModuleIdentifierCreateInfoWrapper>;
 }
 
 // Structure storing *CreateInfo structures that do not need to exist in memory after pipeline was constructed.
@@ -566,9 +564,9 @@
 																					const VkSpecializationInfo*						tescSpecializationInfo,
 																					const VkSpecializationInfo*						teseSpecializationInfo,
 																					const VkSpecializationInfo*						geomSpecializationInfo,
-																					VkPipelineRenderingCreateInfoKHR*				rendering,
+																					PipelineRenderingCreateInfoWrapper				rendering,
 																					const VkPipelineCache							partPipelineCache,
-																					VkPipelineCreationFeedbackCreateInfoEXT*		partCreationFeedback)
+																					PipelineCreationFeedbackCreateInfoWrapper		partCreationFeedback)
 {
 	return setupPreRasterizationShaderState3(viewports,
 											 scissors,
@@ -576,14 +574,14 @@
 											 renderPass,
 											 subpass,
 											 vertexShaderModule,
-											 nullptr,
+											 PipelineShaderStageModuleIdentifierCreateInfoWrapper(),
 											 rasterizationState,
 											 tessellationControlShaderModule,
-											 nullptr,
+											 PipelineShaderStageModuleIdentifierCreateInfoWrapper(),
 											 tessellationEvalShaderModule,
-											 nullptr,
+											 PipelineShaderStageModuleIdentifierCreateInfoWrapper(),
 											 geometryShaderModule,
-											 nullptr,
+											 PipelineShaderStageModuleIdentifierCreateInfoWrapper(),
 											 vertSpecializationInfo,
 											 tescSpecializationInfo,
 											 teseSpecializationInfo,
@@ -599,21 +597,21 @@
 																					const VkRenderPass											renderPass,
 																					const deUint32												subpass,
 																					const VkShaderModule										vertexShaderModule,
-																					const VkPipelineShaderStageModuleIdentifierCreateInfoEXT*	vertShaderModuleId,
+																					PipelineShaderStageModuleIdentifierCreateInfoWrapper		vertShaderModuleId,
 																					const VkPipelineRasterizationStateCreateInfo*				rasterizationState,
 																					const VkShaderModule										tessellationControlShaderModule,
-																					const VkPipelineShaderStageModuleIdentifierCreateInfoEXT*	tescShaderModuleId,
+																					PipelineShaderStageModuleIdentifierCreateInfoWrapper		tescShaderModuleId,
 																					const VkShaderModule										tessellationEvalShaderModule,
-																					const VkPipelineShaderStageModuleIdentifierCreateInfoEXT*	teseShaderModuleId,
+																					PipelineShaderStageModuleIdentifierCreateInfoWrapper		teseShaderModuleId,
 																					const VkShaderModule										geometryShaderModule,
-																					const VkPipelineShaderStageModuleIdentifierCreateInfoEXT*	geomShaderModuleId,
+																					PipelineShaderStageModuleIdentifierCreateInfoWrapper		geomShaderModuleId,
 																					const VkSpecializationInfo*									vertSpecializationInfo,
 																					const VkSpecializationInfo*									tescSpecializationInfo,
 																					const VkSpecializationInfo*									teseSpecializationInfo,
 																					const VkSpecializationInfo*									geomSpecializationInfo,
-																					VkPipelineRenderingCreateInfoKHR*							rendering,
+																					PipelineRenderingCreateInfoWrapper							rendering,
 																					const VkPipelineCache										partPipelineCache,
-																					VkPipelineCreationFeedbackCreateInfoEXT*					partCreationFeedback)
+																					PipelineCreationFeedbackCreateInfoWrapper					partCreationFeedback)
 {
 	// make sure pipeline was not already build
 	DE_ASSERT(m_pipelineFinal.get() == DE_NULL);
@@ -624,13 +622,17 @@
 	// Unreference variables that are not used in Vulkan SC. No need to put this in ifdef.
 	DE_UNREF(partPipelineCache);
 	DE_UNREF(partCreationFeedback);
+	DE_UNREF(vertShaderModuleId);
+	DE_UNREF(tescShaderModuleId);
+	DE_UNREF(teseShaderModuleId);
+	DE_UNREF(geomShaderModuleId);
 
 	m_internalData->setupState |= PSS_PRE_RASTERIZATION_SHADERS;
 	m_internalData->pRenderingState.ptr = rendering.ptr;
 
-	const bool hasTesc = (tessellationControlShaderModule != DE_NULL || tescShaderModuleId);
-	const bool hasTese = (tessellationEvalShaderModule != DE_NULL || teseShaderModuleId);
-	const bool hasGeom = (geometryShaderModule != DE_NULL || geomShaderModuleId);
+	const bool hasTesc = (tessellationControlShaderModule != DE_NULL || tescShaderModuleId.ptr);
+	const bool hasTese = (tessellationEvalShaderModule != DE_NULL || teseShaderModuleId.ptr);
+	const bool hasGeom = (geometryShaderModule != DE_NULL || geomShaderModuleId.ptr);
 
 	const auto pRasterizationState = rasterizationState ? rasterizationState
 														: (m_internalData->useDefaultRasterizationState ? &m_internalData->defaultRasterizationState : DE_NULL);
@@ -651,14 +653,16 @@
 		vertSpecializationInfo									// const VkSpecializationInfo*			pSpecializationInfo
 	});
 
-	if (vertShaderModuleId)
-	{
-		m_internalData->pipelineShaderIdentifiers.emplace_back(new VkPipelineShaderStageModuleIdentifierCreateInfoEXT(*vertShaderModuleId));
-		m_internalData->pipelineShaderStages[0].pNext = m_internalData->pipelineShaderIdentifiers.back().get();
+#ifndef CTS_USES_VULKANSC
+	if (vertShaderModuleId.ptr)
+	{
+		m_internalData->pipelineShaderIdentifiers.emplace_back(new PipelineShaderStageModuleIdentifierCreateInfoWrapper(vertShaderModuleId.ptr));
+		m_internalData->pipelineShaderStages[0].pNext = m_internalData->pipelineShaderIdentifiers.back().get()->ptr;
 
 		if (vertexShaderModule == DE_NULL)
 			shaderModuleIdFlags |= VK_PIPELINE_CREATE_FAIL_ON_PIPELINE_COMPILE_REQUIRED_BIT;
 	}
+#endif // CTS_USES_VULKANSC
 
 	std::vector<VkPipelineShaderStageCreateInfo>::iterator currStage = m_internalData->pipelineShaderStages.begin() + 1;
 
@@ -668,14 +672,16 @@
 		currStage->module				= tessellationControlShaderModule;
 		currStage->pSpecializationInfo	= tescSpecializationInfo;
 
-		if (tescShaderModuleId)
+#ifndef CTS_USES_VULKANSC
+		if (tescShaderModuleId.ptr)
 		{
-			m_internalData->pipelineShaderIdentifiers.emplace_back(new VkPipelineShaderStageModuleIdentifierCreateInfoEXT(*tescShaderModuleId));
-			currStage->pNext = m_internalData->pipelineShaderIdentifiers.back().get();
+			m_internalData->pipelineShaderIdentifiers.emplace_back(new PipelineShaderStageModuleIdentifierCreateInfoWrapper(tescShaderModuleId.ptr));
+			currStage->pNext = m_internalData->pipelineShaderIdentifiers.back().get()->ptr;
 
 			if (tessellationControlShaderModule == DE_NULL)
 				shaderModuleIdFlags |= VK_PIPELINE_CREATE_FAIL_ON_PIPELINE_COMPILE_REQUIRED_BIT;
 		}
+#endif // CTS_USES_VULKANSC
 
 		++currStage;
 	}
@@ -686,14 +692,16 @@
 		currStage->module				= tessellationEvalShaderModule;
 		currStage->pSpecializationInfo	= teseSpecializationInfo;
 
-		if (teseShaderModuleId)
+#ifndef CTS_USES_VULKANSC
+		if (teseShaderModuleId.ptr)
 		{
-			m_internalData->pipelineShaderIdentifiers.emplace_back(new VkPipelineShaderStageModuleIdentifierCreateInfoEXT(*teseShaderModuleId));
-			currStage->pNext = m_internalData->pipelineShaderIdentifiers.back().get();
+			m_internalData->pipelineShaderIdentifiers.emplace_back(new PipelineShaderStageModuleIdentifierCreateInfoWrapper(teseShaderModuleId.ptr));
+			currStage->pNext = m_internalData->pipelineShaderIdentifiers.back().get()->ptr;
 
 			if (tessellationEvalShaderModule == DE_NULL)
 				shaderModuleIdFlags |= VK_PIPELINE_CREATE_FAIL_ON_PIPELINE_COMPILE_REQUIRED_BIT;
 		}
+#endif // CTS_USES_VULKANSC
 
 		++currStage;
 	}
@@ -704,14 +712,16 @@
 		currStage->module				= geometryShaderModule;
 		currStage->pSpecializationInfo	= geomSpecializationInfo;
 
-		if (geomShaderModuleId)
+#ifndef CTS_USES_VULKANSC
+		if (geomShaderModuleId.ptr)
 		{
-			m_internalData->pipelineShaderIdentifiers.emplace_back(new VkPipelineShaderStageModuleIdentifierCreateInfoEXT(*geomShaderModuleId));
-			currStage->pNext = m_internalData->pipelineShaderIdentifiers.back().get();
+			m_internalData->pipelineShaderIdentifiers.emplace_back(new PipelineShaderStageModuleIdentifierCreateInfoWrapper(geomShaderModuleId.ptr));
+			currStage->pNext = m_internalData->pipelineShaderIdentifiers.back().get()->ptr;
 
 			if (geometryShaderModule == DE_NULL)
 				shaderModuleIdFlags |= VK_PIPELINE_CREATE_FAIL_ON_PIPELINE_COMPILE_REQUIRED_BIT;
 		}
+#endif // CTS_USES_VULKANSC
 	}
 
 	if (pViewportState)
@@ -780,7 +790,6 @@
 	return *this;
 }
 
-<<<<<<< HEAD
 GraphicsPipelineWrapper& GraphicsPipelineWrapper::setupFragmentShaderState(const VkPipelineLayout							layout,
 																		   const VkRenderPass								renderPass,
 																		   const deUint32									subpass,
@@ -790,13 +799,13 @@
 																		   VkPipelineFragmentShadingRateStateCreateInfoKHR*	fragmentShadingRateState,
 																		   const VkSpecializationInfo*						specializationInfo,
 																		   const VkPipelineCache							partPipelineCache,
-																		   VkPipelineCreationFeedbackCreateInfoEXT*			partCreationFeedback)
+																		   PipelineCreationFeedbackCreateInfoWrapper				partCreationFeedback)
 {
 	return setupFragmentShaderState2(layout,
 									 renderPass,
 									 subpass,
 									 fragmentShaderModule,
-									 nullptr,
+									 PipelineShaderStageModuleIdentifierCreateInfoWrapper(),
 									 depthStencilState,
 									 multisampleState,
 									 fragmentShadingRateState,
@@ -809,25 +818,13 @@
 																			const VkRenderPass											renderPass,
 																			const deUint32												subpass,
 																			const VkShaderModule										fragmentShaderModule,
-																			const VkPipelineShaderStageModuleIdentifierCreateInfoEXT*	fragmentShaderModuleId,
+																			PipelineShaderStageModuleIdentifierCreateInfoWrapper		fragmentShaderModuleId,
 																			const VkPipelineDepthStencilStateCreateInfo*				depthStencilState,
 																			const VkPipelineMultisampleStateCreateInfo*					multisampleState,
 																			VkPipelineFragmentShadingRateStateCreateInfoKHR*			fragmentShadingRateState,
 																			const VkSpecializationInfo*									specializationInfo,
 																			const VkPipelineCache										partPipelineCache,
-																			VkPipelineCreationFeedbackCreateInfoEXT*					partCreationFeedback)
-=======
-GraphicsPipelineWrapper& GraphicsPipelineWrapper::setupFragmentShaderState(const VkPipelineLayout								layout,
-																		   const VkRenderPass									renderPass,
-																		   const deUint32										subpass,
-																		   const VkShaderModule									fragmentShaderModule,
-																		   const VkPipelineDepthStencilStateCreateInfo*			depthStencilState,
-																		   const VkPipelineMultisampleStateCreateInfo*			multisampleState,
-																		   VkPipelineFragmentShadingRateStateCreateInfoKHR*		fragmentShadingRateState,
-																		   const VkSpecializationInfo*							specializationInfo,
-																		   const VkPipelineCache								partPipelineCache,
-																		   PipelineCreationFeedbackCreateInfoWrapper			partCreationFeedback)
->>>>>>> 411d8631
+																			PipelineCreationFeedbackCreateInfoWrapper					partCreationFeedback)
 {
 	// make sure pipeline was not already build
 	DE_ASSERT(m_pipelineFinal.get() == DE_NULL);
@@ -841,6 +838,7 @@
 	DE_UNREF(subpass);
 	DE_UNREF(partPipelineCache);
 	DE_UNREF(partCreationFeedback);
+	DE_UNREF(fragmentShaderModuleId);
 
 	m_internalData->setupState |= PSS_FRAGMENT_SHADER;
 	m_internalData->pFragmentShadingRateState = fragmentShadingRateState;
@@ -849,7 +847,7 @@
 														: (m_internalData->useDefaultDepthStencilState ? &defaultDepthStencilState : DE_NULL);
 	const auto pMultisampleState	= multisampleState ? multisampleState
 														: (m_internalData->useDefaultMultisampleState ? &defaultMultisampleState : DE_NULL);
-	const bool hasFrag				= (fragmentShaderModule != DE_NULL || fragmentShaderModuleId);
+	const bool hasFrag				= (fragmentShaderModule != DE_NULL || fragmentShaderModuleId.ptr);
 
 	VkPipelineCreateFlags shaderModuleIdFlags = 0u;
 
@@ -864,16 +862,16 @@
 				m_internalData->pipelineShaderStages[stageIndex].stage					= VK_SHADER_STAGE_FRAGMENT_BIT;
 				m_internalData->pipelineShaderStages[stageIndex].module					= fragmentShaderModule;
 				m_internalData->pipelineShaderStages[stageIndex].pSpecializationInfo	= specializationInfo;
-
-				if (fragmentShaderModuleId)
+#ifndef CTS_USES_VULKANSC
+				if (fragmentShaderModuleId.ptr)
 				{
-					m_internalData->pipelineShaderIdentifiers.emplace_back(new VkPipelineShaderStageModuleIdentifierCreateInfoEXT(*fragmentShaderModuleId));
-					m_internalData->pipelineShaderStages[stageIndex].pNext = m_internalData->pipelineShaderIdentifiers.back().get();
+					m_internalData->pipelineShaderIdentifiers.emplace_back(new PipelineShaderStageModuleIdentifierCreateInfoWrapper(fragmentShaderModuleId.ptr));
+					m_internalData->pipelineShaderStages[stageIndex].pNext = m_internalData->pipelineShaderIdentifiers.back().get()->ptr;
 
 					if (fragmentShaderModule == DE_NULL)
 						shaderModuleIdFlags |= VK_PIPELINE_CREATE_FAIL_ON_PIPELINE_COMPILE_REQUIRED_BIT;
 				}
-
+#endif // CTS_USES_VULKANSC
 				break;
 			}
 		}
