--- conflicted
+++ resolved
@@ -207,19 +207,11 @@
 
 typedef ProgramCollection<ProgramBinary, BinaryBuildOptions>	BinaryCollection;
 
-<<<<<<< HEAD
 ProgramBinary*			buildProgram		(const GlslSource& program, glu::ShaderProgramInfo* buildInfo, const tcu::CommandLine& commandLine);
 ProgramBinary*			buildProgram		(const HlslSource& program, glu::ShaderProgramInfo* buildInfo, const tcu::CommandLine& commandLine);
 ProgramBinary*			assembleProgram		(const vk::SpirVAsmSource& program, SpirVProgramInfo* buildInfo, const tcu::CommandLine& commandLine);
-void					disassembleProgram	(const ProgramBinary& program, std::ostream* dst, SpirvVersion spirvVersion);
-bool					validateProgram		(const ProgramBinary& program, std::ostream* dst, SpirvVersion spirvVersion);
-=======
-ProgramBinary*			buildProgram		(const GlslSource& program, glu::ShaderProgramInfo* buildInfo);
-ProgramBinary*			buildProgram		(const HlslSource& program, glu::ShaderProgramInfo* buildInfo);
-ProgramBinary*			assembleProgram		(const vk::SpirVAsmSource& program, SpirVProgramInfo* buildInfo);
 void					disassembleProgram	(const ProgramBinary& program, std::ostream* dst);
 bool					validateProgram		(const ProgramBinary& program, std::ostream* dst);
->>>>>>> c5dd04e3
 
 Move<VkShaderModule>	createShaderModule	(const DeviceInterface& deviceInterface, VkDevice device, const ProgramBinary& binary, VkShaderModuleCreateFlags flags);
 
