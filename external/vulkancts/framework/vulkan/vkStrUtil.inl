/* WARNING: This is auto-generated file. Do not modify, since changes will
 * be lost! Modify the generating script instead.
 */
const char*	getResultName											(VkResult value);
const char*	getStructureTypeName									(VkStructureType value);
const char*	getImageLayoutName										(VkImageLayout value);
const char*	getObjectTypeName										(VkObjectType value);
const char*	getVendorIdName											(VkVendorId value);
const char*	getPipelineCacheHeaderVersionName						(VkPipelineCacheHeaderVersion value);
const char*	getSystemAllocationScopeName							(VkSystemAllocationScope value);
const char*	getInternalAllocationTypeName							(VkInternalAllocationType value);
const char*	getFormatName											(VkFormat value);
const char*	getImageTilingName										(VkImageTiling value);
const char*	getImageTypeName										(VkImageType value);
const char*	getPhysicalDeviceTypeName								(VkPhysicalDeviceType value);
const char*	getQueryTypeName										(VkQueryType value);
const char*	getSharingModeName										(VkSharingMode value);
const char*	getComponentSwizzleName									(VkComponentSwizzle value);
const char*	getImageViewTypeName									(VkImageViewType value);
const char*	getBlendFactorName										(VkBlendFactor value);
const char*	getBlendOpName											(VkBlendOp value);
const char*	getCompareOpName										(VkCompareOp value);
const char*	getDynamicStateName										(VkDynamicState value);
const char*	getFrontFaceName										(VkFrontFace value);
const char*	getVertexInputRateName									(VkVertexInputRate value);
const char*	getPrimitiveTopologyName								(VkPrimitiveTopology value);
const char*	getPolygonModeName										(VkPolygonMode value);
const char*	getStencilOpName										(VkStencilOp value);
const char*	getLogicOpName											(VkLogicOp value);
const char*	getBorderColorName										(VkBorderColor value);
const char*	getFilterName											(VkFilter value);
const char*	getSamplerAddressModeName								(VkSamplerAddressMode value);
const char*	getSamplerMipmapModeName								(VkSamplerMipmapMode value);
const char*	getDescriptorTypeName									(VkDescriptorType value);
const char*	getAttachmentLoadOpName									(VkAttachmentLoadOp value);
const char*	getAttachmentStoreOpName								(VkAttachmentStoreOp value);
const char*	getPipelineBindPointName								(VkPipelineBindPoint value);
const char*	getCommandBufferLevelName								(VkCommandBufferLevel value);
const char*	getIndexTypeName										(VkIndexType value);
const char*	getSubpassContentsName									(VkSubpassContents value);
const char*	getPointClippingBehaviorName							(VkPointClippingBehavior value);
const char*	getTessellationDomainOriginName							(VkTessellationDomainOrigin value);
const char*	getSamplerYcbcrModelConversionName						(VkSamplerYcbcrModelConversion value);
const char*	getSamplerYcbcrRangeName								(VkSamplerYcbcrRange value);
const char*	getChromaLocationName									(VkChromaLocation value);
const char*	getDescriptorUpdateTemplateTypeName						(VkDescriptorUpdateTemplateType value);
const char*	getDriverIdName											(VkDriverId value);
const char*	getShaderFloatControlsIndependenceName					(VkShaderFloatControlsIndependence value);
const char*	getSamplerReductionModeName								(VkSamplerReductionMode value);
const char*	getSemaphoreTypeName									(VkSemaphoreType value);
const char*	getPresentModeKHRName									(VkPresentModeKHR value);
const char*	getColorSpaceKHRName									(VkColorSpaceKHR value);
const char*	getPerformanceCounterUnitKHRName						(VkPerformanceCounterUnitKHR value);
const char*	getPerformanceCounterScopeKHRName						(VkPerformanceCounterScopeKHR value);
const char*	getPerformanceCounterStorageKHRName						(VkPerformanceCounterStorageKHR value);
const char*	getFragmentShadingRateCombinerOpKHRName					(VkFragmentShadingRateCombinerOpKHR value);
const char*	getPipelineExecutableStatisticFormatKHRName				(VkPipelineExecutableStatisticFormatKHR value);
const char*	getDebugReportObjectTypeEXTName							(VkDebugReportObjectTypeEXT value);
const char*	getRasterizationOrderAMDName							(VkRasterizationOrderAMD value);
const char*	getShaderInfoTypeAMDName								(VkShaderInfoTypeAMD value);
const char*	getValidationCheckEXTName								(VkValidationCheckEXT value);
const char*	getDisplayPowerStateEXTName								(VkDisplayPowerStateEXT value);
const char*	getDeviceEventTypeEXTName								(VkDeviceEventTypeEXT value);
const char*	getDisplayEventTypeEXTName								(VkDisplayEventTypeEXT value);
const char*	getViewportCoordinateSwizzleNVName						(VkViewportCoordinateSwizzleNV value);
const char*	getDiscardRectangleModeEXTName							(VkDiscardRectangleModeEXT value);
const char*	getConservativeRasterizationModeEXTName					(VkConservativeRasterizationModeEXT value);
const char*	getBlendOverlapEXTName									(VkBlendOverlapEXT value);
const char*	getCoverageModulationModeNVName							(VkCoverageModulationModeNV value);
const char*	getValidationCacheHeaderVersionEXTName					(VkValidationCacheHeaderVersionEXT value);
const char*	getShadingRatePaletteEntryNVName						(VkShadingRatePaletteEntryNV value);
const char*	getCoarseSampleOrderTypeNVName							(VkCoarseSampleOrderTypeNV value);
const char*	getRayTracingShaderGroupTypeKHRName						(VkRayTracingShaderGroupTypeKHR value);
const char*	getGeometryTypeKHRName									(VkGeometryTypeKHR value);
const char*	getAccelerationStructureTypeKHRName						(VkAccelerationStructureTypeKHR value);
const char*	getCopyAccelerationStructureModeKHRName					(VkCopyAccelerationStructureModeKHR value);
const char*	getAccelerationStructureMemoryRequirementsTypeNVName	(VkAccelerationStructureMemoryRequirementsTypeNV value);
const char*	getQueueGlobalPriorityEXTName							(VkQueueGlobalPriorityEXT value);
const char*	getTimeDomainEXTName									(VkTimeDomainEXT value);
const char*	getMemoryOverallocationBehaviorAMDName					(VkMemoryOverallocationBehaviorAMD value);
const char*	getPerformanceConfigurationTypeINTELName				(VkPerformanceConfigurationTypeINTEL value);
const char*	getQueryPoolSamplingModeINTELName						(VkQueryPoolSamplingModeINTEL value);
const char*	getPerformanceOverrideTypeINTELName						(VkPerformanceOverrideTypeINTEL value);
const char*	getPerformanceParameterTypeINTELName					(VkPerformanceParameterTypeINTEL value);
const char*	getPerformanceValueTypeINTELName						(VkPerformanceValueTypeINTEL value);
const char*	getValidationFeatureEnableEXTName						(VkValidationFeatureEnableEXT value);
const char*	getValidationFeatureDisableEXTName						(VkValidationFeatureDisableEXT value);
const char*	getComponentTypeNVName									(VkComponentTypeNV value);
const char*	getScopeNVName											(VkScopeNV value);
const char*	getCoverageReductionModeNVName							(VkCoverageReductionModeNV value);
const char*	getLineRasterizationModeEXTName							(VkLineRasterizationModeEXT value);
const char*	getIndirectCommandsTokenTypeNVName						(VkIndirectCommandsTokenTypeNV value);
const char*	getDeviceMemoryReportEventTypeEXTName					(VkDeviceMemoryReportEventTypeEXT value);
const char*	getBuildAccelerationStructureModeKHRName				(VkBuildAccelerationStructureModeKHR value);
const char*	getAccelerationStructureBuildTypeKHRName				(VkAccelerationStructureBuildTypeKHR value);
const char*	getAccelerationStructureCompatibilityKHRName			(VkAccelerationStructureCompatibilityKHR value);
const char*	getShaderGroupShaderKHRName								(VkShaderGroupShaderKHR value);
const char*	getFullScreenExclusiveEXTName							(VkFullScreenExclusiveEXT value);

<<<<<<< HEAD
inline tcu::Format::Enum<VkResult>											getResultStr											(VkResult value)											{ return tcu::Format::Enum<VkResult>(getResultName, value);																					}
inline tcu::Format::Enum<VkStructureType>									getStructureTypeStr										(VkStructureType value)										{ return tcu::Format::Enum<VkStructureType>(getStructureTypeName, value);																	}
inline tcu::Format::Enum<VkImageLayout>										getImageLayoutStr										(VkImageLayout value)										{ return tcu::Format::Enum<VkImageLayout>(getImageLayoutName, value);																		}
inline tcu::Format::Enum<VkObjectType>										getObjectTypeStr										(VkObjectType value)										{ return tcu::Format::Enum<VkObjectType>(getObjectTypeName, value);																			}
inline tcu::Format::Enum<VkVendorId>										getVendorIdStr											(VkVendorId value)											{ return tcu::Format::Enum<VkVendorId>(getVendorIdName, value);																				}
inline tcu::Format::Enum<VkPipelineCacheHeaderVersion>						getPipelineCacheHeaderVersionStr						(VkPipelineCacheHeaderVersion value)						{ return tcu::Format::Enum<VkPipelineCacheHeaderVersion>(getPipelineCacheHeaderVersionName, value);											}
inline tcu::Format::Enum<VkSystemAllocationScope>							getSystemAllocationScopeStr								(VkSystemAllocationScope value)								{ return tcu::Format::Enum<VkSystemAllocationScope>(getSystemAllocationScopeName, value);													}
inline tcu::Format::Enum<VkInternalAllocationType>							getInternalAllocationTypeStr							(VkInternalAllocationType value)							{ return tcu::Format::Enum<VkInternalAllocationType>(getInternalAllocationTypeName, value);													}
inline tcu::Format::Enum<VkFormat>											getFormatStr											(VkFormat value)											{ return tcu::Format::Enum<VkFormat>(getFormatName, value);																					}
inline tcu::Format::Enum<VkImageTiling>										getImageTilingStr										(VkImageTiling value)										{ return tcu::Format::Enum<VkImageTiling>(getImageTilingName, value);																		}
inline tcu::Format::Enum<VkImageType>										getImageTypeStr											(VkImageType value)											{ return tcu::Format::Enum<VkImageType>(getImageTypeName, value);																			}
inline tcu::Format::Enum<VkPhysicalDeviceType>								getPhysicalDeviceTypeStr								(VkPhysicalDeviceType value)								{ return tcu::Format::Enum<VkPhysicalDeviceType>(getPhysicalDeviceTypeName, value);															}
inline tcu::Format::Enum<VkQueryType>										getQueryTypeStr											(VkQueryType value)											{ return tcu::Format::Enum<VkQueryType>(getQueryTypeName, value);																			}
inline tcu::Format::Enum<VkSharingMode>										getSharingModeStr										(VkSharingMode value)										{ return tcu::Format::Enum<VkSharingMode>(getSharingModeName, value);																		}
inline tcu::Format::Enum<VkComponentSwizzle>								getComponentSwizzleStr									(VkComponentSwizzle value)									{ return tcu::Format::Enum<VkComponentSwizzle>(getComponentSwizzleName, value);																}
inline tcu::Format::Enum<VkImageViewType>									getImageViewTypeStr										(VkImageViewType value)										{ return tcu::Format::Enum<VkImageViewType>(getImageViewTypeName, value);																	}
inline tcu::Format::Enum<VkBlendFactor>										getBlendFactorStr										(VkBlendFactor value)										{ return tcu::Format::Enum<VkBlendFactor>(getBlendFactorName, value);																		}
inline tcu::Format::Enum<VkBlendOp>											getBlendOpStr											(VkBlendOp value)											{ return tcu::Format::Enum<VkBlendOp>(getBlendOpName, value);																				}
inline tcu::Format::Enum<VkCompareOp>										getCompareOpStr											(VkCompareOp value)											{ return tcu::Format::Enum<VkCompareOp>(getCompareOpName, value);																			}
inline tcu::Format::Enum<VkDynamicState>									getDynamicStateStr										(VkDynamicState value)										{ return tcu::Format::Enum<VkDynamicState>(getDynamicStateName, value);																		}
inline tcu::Format::Enum<VkFrontFace>										getFrontFaceStr											(VkFrontFace value)											{ return tcu::Format::Enum<VkFrontFace>(getFrontFaceName, value);																			}
inline tcu::Format::Enum<VkVertexInputRate>									getVertexInputRateStr									(VkVertexInputRate value)									{ return tcu::Format::Enum<VkVertexInputRate>(getVertexInputRateName, value);																}
inline tcu::Format::Enum<VkPrimitiveTopology>								getPrimitiveTopologyStr									(VkPrimitiveTopology value)									{ return tcu::Format::Enum<VkPrimitiveTopology>(getPrimitiveTopologyName, value);															}
inline tcu::Format::Enum<VkPolygonMode>										getPolygonModeStr										(VkPolygonMode value)										{ return tcu::Format::Enum<VkPolygonMode>(getPolygonModeName, value);																		}
inline tcu::Format::Enum<VkStencilOp>										getStencilOpStr											(VkStencilOp value)											{ return tcu::Format::Enum<VkStencilOp>(getStencilOpName, value);																			}
inline tcu::Format::Enum<VkLogicOp>											getLogicOpStr											(VkLogicOp value)											{ return tcu::Format::Enum<VkLogicOp>(getLogicOpName, value);																				}
inline tcu::Format::Enum<VkBorderColor>										getBorderColorStr										(VkBorderColor value)										{ return tcu::Format::Enum<VkBorderColor>(getBorderColorName, value);																		}
inline tcu::Format::Enum<VkFilter>											getFilterStr											(VkFilter value)											{ return tcu::Format::Enum<VkFilter>(getFilterName, value);																					}
inline tcu::Format::Enum<VkSamplerAddressMode>								getSamplerAddressModeStr								(VkSamplerAddressMode value)								{ return tcu::Format::Enum<VkSamplerAddressMode>(getSamplerAddressModeName, value);															}
inline tcu::Format::Enum<VkSamplerMipmapMode>								getSamplerMipmapModeStr									(VkSamplerMipmapMode value)									{ return tcu::Format::Enum<VkSamplerMipmapMode>(getSamplerMipmapModeName, value);															}
inline tcu::Format::Enum<VkDescriptorType>									getDescriptorTypeStr									(VkDescriptorType value)									{ return tcu::Format::Enum<VkDescriptorType>(getDescriptorTypeName, value);																	}
inline tcu::Format::Enum<VkAttachmentLoadOp>								getAttachmentLoadOpStr									(VkAttachmentLoadOp value)									{ return tcu::Format::Enum<VkAttachmentLoadOp>(getAttachmentLoadOpName, value);																}
inline tcu::Format::Enum<VkAttachmentStoreOp>								getAttachmentStoreOpStr									(VkAttachmentStoreOp value)									{ return tcu::Format::Enum<VkAttachmentStoreOp>(getAttachmentStoreOpName, value);															}
inline tcu::Format::Enum<VkPipelineBindPoint>								getPipelineBindPointStr									(VkPipelineBindPoint value)									{ return tcu::Format::Enum<VkPipelineBindPoint>(getPipelineBindPointName, value);															}
inline tcu::Format::Enum<VkCommandBufferLevel>								getCommandBufferLevelStr								(VkCommandBufferLevel value)								{ return tcu::Format::Enum<VkCommandBufferLevel>(getCommandBufferLevelName, value);															}
inline tcu::Format::Enum<VkIndexType>										getIndexTypeStr											(VkIndexType value)											{ return tcu::Format::Enum<VkIndexType>(getIndexTypeName, value);																			}
inline tcu::Format::Enum<VkSubpassContents>									getSubpassContentsStr									(VkSubpassContents value)									{ return tcu::Format::Enum<VkSubpassContents>(getSubpassContentsName, value);																}
inline tcu::Format::Enum<VkPointClippingBehavior>							getPointClippingBehaviorStr								(VkPointClippingBehavior value)								{ return tcu::Format::Enum<VkPointClippingBehavior>(getPointClippingBehaviorName, value);													}
inline tcu::Format::Enum<VkTessellationDomainOrigin>						getTessellationDomainOriginStr							(VkTessellationDomainOrigin value)							{ return tcu::Format::Enum<VkTessellationDomainOrigin>(getTessellationDomainOriginName, value);												}
inline tcu::Format::Enum<VkSamplerYcbcrModelConversion>						getSamplerYcbcrModelConversionStr						(VkSamplerYcbcrModelConversion value)						{ return tcu::Format::Enum<VkSamplerYcbcrModelConversion>(getSamplerYcbcrModelConversionName, value);										}
inline tcu::Format::Enum<VkSamplerYcbcrRange>								getSamplerYcbcrRangeStr									(VkSamplerYcbcrRange value)									{ return tcu::Format::Enum<VkSamplerYcbcrRange>(getSamplerYcbcrRangeName, value);															}
inline tcu::Format::Enum<VkChromaLocation>									getChromaLocationStr									(VkChromaLocation value)									{ return tcu::Format::Enum<VkChromaLocation>(getChromaLocationName, value);																	}
inline tcu::Format::Enum<VkDescriptorUpdateTemplateType>					getDescriptorUpdateTemplateTypeStr						(VkDescriptorUpdateTemplateType value)						{ return tcu::Format::Enum<VkDescriptorUpdateTemplateType>(getDescriptorUpdateTemplateTypeName, value);										}
inline tcu::Format::Enum<VkDriverId>										getDriverIdStr											(VkDriverId value)											{ return tcu::Format::Enum<VkDriverId>(getDriverIdName, value);																				}
inline tcu::Format::Enum<VkShaderFloatControlsIndependence>					getShaderFloatControlsIndependenceStr					(VkShaderFloatControlsIndependence value)					{ return tcu::Format::Enum<VkShaderFloatControlsIndependence>(getShaderFloatControlsIndependenceName, value);								}
inline tcu::Format::Enum<VkSamplerReductionMode>							getSamplerReductionModeStr								(VkSamplerReductionMode value)								{ return tcu::Format::Enum<VkSamplerReductionMode>(getSamplerReductionModeName, value);														}
inline tcu::Format::Enum<VkSemaphoreType>									getSemaphoreTypeStr										(VkSemaphoreType value)										{ return tcu::Format::Enum<VkSemaphoreType>(getSemaphoreTypeName, value);																	}
inline tcu::Format::Enum<VkPresentModeKHR>									getPresentModeKHRStr									(VkPresentModeKHR value)									{ return tcu::Format::Enum<VkPresentModeKHR>(getPresentModeKHRName, value);																	}
inline tcu::Format::Enum<VkColorSpaceKHR>									getColorSpaceKHRStr										(VkColorSpaceKHR value)										{ return tcu::Format::Enum<VkColorSpaceKHR>(getColorSpaceKHRName, value);																	}
inline tcu::Format::Enum<VkPerformanceCounterUnitKHR>						getPerformanceCounterUnitKHRStr							(VkPerformanceCounterUnitKHR value)							{ return tcu::Format::Enum<VkPerformanceCounterUnitKHR>(getPerformanceCounterUnitKHRName, value);											}
inline tcu::Format::Enum<VkPerformanceCounterScopeKHR>						getPerformanceCounterScopeKHRStr						(VkPerformanceCounterScopeKHR value)						{ return tcu::Format::Enum<VkPerformanceCounterScopeKHR>(getPerformanceCounterScopeKHRName, value);											}
inline tcu::Format::Enum<VkPerformanceCounterStorageKHR>					getPerformanceCounterStorageKHRStr						(VkPerformanceCounterStorageKHR value)						{ return tcu::Format::Enum<VkPerformanceCounterStorageKHR>(getPerformanceCounterStorageKHRName, value);										}
inline tcu::Format::Enum<VkFragmentShadingRateCombinerOpKHR>				getFragmentShadingRateCombinerOpKHRStr					(VkFragmentShadingRateCombinerOpKHR value)					{ return tcu::Format::Enum<VkFragmentShadingRateCombinerOpKHR>(getFragmentShadingRateCombinerOpKHRName, value);								}
inline tcu::Format::Enum<VkPipelineExecutableStatisticFormatKHR>			getPipelineExecutableStatisticFormatKHRStr				(VkPipelineExecutableStatisticFormatKHR value)				{ return tcu::Format::Enum<VkPipelineExecutableStatisticFormatKHR>(getPipelineExecutableStatisticFormatKHRName, value);						}
inline tcu::Format::Enum<VkDebugReportObjectTypeEXT>						getDebugReportObjectTypeEXTStr							(VkDebugReportObjectTypeEXT value)							{ return tcu::Format::Enum<VkDebugReportObjectTypeEXT>(getDebugReportObjectTypeEXTName, value);												}
inline tcu::Format::Enum<VkRasterizationOrderAMD>							getRasterizationOrderAMDStr								(VkRasterizationOrderAMD value)								{ return tcu::Format::Enum<VkRasterizationOrderAMD>(getRasterizationOrderAMDName, value);													}
inline tcu::Format::Enum<VkShaderInfoTypeAMD>								getShaderInfoTypeAMDStr									(VkShaderInfoTypeAMD value)									{ return tcu::Format::Enum<VkShaderInfoTypeAMD>(getShaderInfoTypeAMDName, value);															}
inline tcu::Format::Enum<VkValidationCheckEXT>								getValidationCheckEXTStr								(VkValidationCheckEXT value)								{ return tcu::Format::Enum<VkValidationCheckEXT>(getValidationCheckEXTName, value);															}
inline tcu::Format::Enum<VkDisplayPowerStateEXT>							getDisplayPowerStateEXTStr								(VkDisplayPowerStateEXT value)								{ return tcu::Format::Enum<VkDisplayPowerStateEXT>(getDisplayPowerStateEXTName, value);														}
inline tcu::Format::Enum<VkDeviceEventTypeEXT>								getDeviceEventTypeEXTStr								(VkDeviceEventTypeEXT value)								{ return tcu::Format::Enum<VkDeviceEventTypeEXT>(getDeviceEventTypeEXTName, value);															}
inline tcu::Format::Enum<VkDisplayEventTypeEXT>								getDisplayEventTypeEXTStr								(VkDisplayEventTypeEXT value)								{ return tcu::Format::Enum<VkDisplayEventTypeEXT>(getDisplayEventTypeEXTName, value);														}
inline tcu::Format::Enum<VkViewportCoordinateSwizzleNV>						getViewportCoordinateSwizzleNVStr						(VkViewportCoordinateSwizzleNV value)						{ return tcu::Format::Enum<VkViewportCoordinateSwizzleNV>(getViewportCoordinateSwizzleNVName, value);										}
inline tcu::Format::Enum<VkDiscardRectangleModeEXT>							getDiscardRectangleModeEXTStr							(VkDiscardRectangleModeEXT value)							{ return tcu::Format::Enum<VkDiscardRectangleModeEXT>(getDiscardRectangleModeEXTName, value);												}
inline tcu::Format::Enum<VkConservativeRasterizationModeEXT>				getConservativeRasterizationModeEXTStr					(VkConservativeRasterizationModeEXT value)					{ return tcu::Format::Enum<VkConservativeRasterizationModeEXT>(getConservativeRasterizationModeEXTName, value);								}
inline tcu::Format::Enum<VkBlendOverlapEXT>									getBlendOverlapEXTStr									(VkBlendOverlapEXT value)									{ return tcu::Format::Enum<VkBlendOverlapEXT>(getBlendOverlapEXTName, value);																}
inline tcu::Format::Enum<VkCoverageModulationModeNV>						getCoverageModulationModeNVStr							(VkCoverageModulationModeNV value)							{ return tcu::Format::Enum<VkCoverageModulationModeNV>(getCoverageModulationModeNVName, value);												}
inline tcu::Format::Enum<VkValidationCacheHeaderVersionEXT>					getValidationCacheHeaderVersionEXTStr					(VkValidationCacheHeaderVersionEXT value)					{ return tcu::Format::Enum<VkValidationCacheHeaderVersionEXT>(getValidationCacheHeaderVersionEXTName, value);								}
inline tcu::Format::Enum<VkShadingRatePaletteEntryNV>						getShadingRatePaletteEntryNVStr							(VkShadingRatePaletteEntryNV value)							{ return tcu::Format::Enum<VkShadingRatePaletteEntryNV>(getShadingRatePaletteEntryNVName, value);											}
inline tcu::Format::Enum<VkCoarseSampleOrderTypeNV>							getCoarseSampleOrderTypeNVStr							(VkCoarseSampleOrderTypeNV value)							{ return tcu::Format::Enum<VkCoarseSampleOrderTypeNV>(getCoarseSampleOrderTypeNVName, value);												}
inline tcu::Format::Enum<VkRayTracingShaderGroupTypeKHR>					getRayTracingShaderGroupTypeKHRStr						(VkRayTracingShaderGroupTypeKHR value)						{ return tcu::Format::Enum<VkRayTracingShaderGroupTypeKHR>(getRayTracingShaderGroupTypeKHRName, value);										}
inline tcu::Format::Enum<VkGeometryTypeKHR>									getGeometryTypeKHRStr									(VkGeometryTypeKHR value)									{ return tcu::Format::Enum<VkGeometryTypeKHR>(getGeometryTypeKHRName, value);																}
inline tcu::Format::Enum<VkAccelerationStructureTypeKHR>					getAccelerationStructureTypeKHRStr						(VkAccelerationStructureTypeKHR value)						{ return tcu::Format::Enum<VkAccelerationStructureTypeKHR>(getAccelerationStructureTypeKHRName, value);										}
inline tcu::Format::Enum<VkCopyAccelerationStructureModeKHR>				getCopyAccelerationStructureModeKHRStr					(VkCopyAccelerationStructureModeKHR value)					{ return tcu::Format::Enum<VkCopyAccelerationStructureModeKHR>(getCopyAccelerationStructureModeKHRName, value);								}
inline tcu::Format::Enum<VkAccelerationStructureMemoryRequirementsTypeKHR>	getAccelerationStructureMemoryRequirementsTypeKHRStr	(VkAccelerationStructureMemoryRequirementsTypeKHR value)	{ return tcu::Format::Enum<VkAccelerationStructureMemoryRequirementsTypeKHR>(getAccelerationStructureMemoryRequirementsTypeKHRName, value);	}
inline tcu::Format::Enum<VkQueueGlobalPriorityEXT>							getQueueGlobalPriorityEXTStr							(VkQueueGlobalPriorityEXT value)							{ return tcu::Format::Enum<VkQueueGlobalPriorityEXT>(getQueueGlobalPriorityEXTName, value);													}
inline tcu::Format::Enum<VkTimeDomainEXT>									getTimeDomainEXTStr										(VkTimeDomainEXT value)										{ return tcu::Format::Enum<VkTimeDomainEXT>(getTimeDomainEXTName, value);																	}
inline tcu::Format::Enum<VkMemoryOverallocationBehaviorAMD>					getMemoryOverallocationBehaviorAMDStr					(VkMemoryOverallocationBehaviorAMD value)					{ return tcu::Format::Enum<VkMemoryOverallocationBehaviorAMD>(getMemoryOverallocationBehaviorAMDName, value);								}
inline tcu::Format::Enum<VkPerformanceConfigurationTypeINTEL>				getPerformanceConfigurationTypeINTELStr					(VkPerformanceConfigurationTypeINTEL value)					{ return tcu::Format::Enum<VkPerformanceConfigurationTypeINTEL>(getPerformanceConfigurationTypeINTELName, value);							}
inline tcu::Format::Enum<VkQueryPoolSamplingModeINTEL>						getQueryPoolSamplingModeINTELStr						(VkQueryPoolSamplingModeINTEL value)						{ return tcu::Format::Enum<VkQueryPoolSamplingModeINTEL>(getQueryPoolSamplingModeINTELName, value);											}
inline tcu::Format::Enum<VkPerformanceOverrideTypeINTEL>					getPerformanceOverrideTypeINTELStr						(VkPerformanceOverrideTypeINTEL value)						{ return tcu::Format::Enum<VkPerformanceOverrideTypeINTEL>(getPerformanceOverrideTypeINTELName, value);										}
inline tcu::Format::Enum<VkPerformanceParameterTypeINTEL>					getPerformanceParameterTypeINTELStr						(VkPerformanceParameterTypeINTEL value)						{ return tcu::Format::Enum<VkPerformanceParameterTypeINTEL>(getPerformanceParameterTypeINTELName, value);									}
inline tcu::Format::Enum<VkPerformanceValueTypeINTEL>						getPerformanceValueTypeINTELStr							(VkPerformanceValueTypeINTEL value)							{ return tcu::Format::Enum<VkPerformanceValueTypeINTEL>(getPerformanceValueTypeINTELName, value);											}
inline tcu::Format::Enum<VkValidationFeatureEnableEXT>						getValidationFeatureEnableEXTStr						(VkValidationFeatureEnableEXT value)						{ return tcu::Format::Enum<VkValidationFeatureEnableEXT>(getValidationFeatureEnableEXTName, value);											}
inline tcu::Format::Enum<VkValidationFeatureDisableEXT>						getValidationFeatureDisableEXTStr						(VkValidationFeatureDisableEXT value)						{ return tcu::Format::Enum<VkValidationFeatureDisableEXT>(getValidationFeatureDisableEXTName, value);										}
inline tcu::Format::Enum<VkComponentTypeNV>									getComponentTypeNVStr									(VkComponentTypeNV value)									{ return tcu::Format::Enum<VkComponentTypeNV>(getComponentTypeNVName, value);																}
inline tcu::Format::Enum<VkScopeNV>											getScopeNVStr											(VkScopeNV value)											{ return tcu::Format::Enum<VkScopeNV>(getScopeNVName, value);																				}
inline tcu::Format::Enum<VkCoverageReductionModeNV>							getCoverageReductionModeNVStr							(VkCoverageReductionModeNV value)							{ return tcu::Format::Enum<VkCoverageReductionModeNV>(getCoverageReductionModeNVName, value);												}
inline tcu::Format::Enum<VkLineRasterizationModeEXT>						getLineRasterizationModeEXTStr							(VkLineRasterizationModeEXT value)							{ return tcu::Format::Enum<VkLineRasterizationModeEXT>(getLineRasterizationModeEXTName, value);												}
inline tcu::Format::Enum<VkIndirectCommandsTokenTypeNV>						getIndirectCommandsTokenTypeNVStr						(VkIndirectCommandsTokenTypeNV value)						{ return tcu::Format::Enum<VkIndirectCommandsTokenTypeNV>(getIndirectCommandsTokenTypeNVName, value);										}
inline tcu::Format::Enum<VkDeviceMemoryReportEventTypeEXT>					getDeviceMemoryReportEventTypeEXTStr					(VkDeviceMemoryReportEventTypeEXT value)					{ return tcu::Format::Enum<VkDeviceMemoryReportEventTypeEXT>(getDeviceMemoryReportEventTypeEXTName, value);									}
inline tcu::Format::Enum<VkAccelerationStructureBuildTypeKHR>				getAccelerationStructureBuildTypeKHRStr					(VkAccelerationStructureBuildTypeKHR value)					{ return tcu::Format::Enum<VkAccelerationStructureBuildTypeKHR>(getAccelerationStructureBuildTypeKHRName, value);							}
inline tcu::Format::Enum<VkFullScreenExclusiveEXT>							getFullScreenExclusiveEXTStr							(VkFullScreenExclusiveEXT value)							{ return tcu::Format::Enum<VkFullScreenExclusiveEXT>(getFullScreenExclusiveEXTName, value);													}
=======
inline tcu::Format::Enum<VkResult>											getResultStr										(VkResult value)										{ return tcu::Format::Enum<VkResult>(getResultName, value);																					}
inline tcu::Format::Enum<VkStructureType>									getStructureTypeStr									(VkStructureType value)									{ return tcu::Format::Enum<VkStructureType>(getStructureTypeName, value);																	}
inline tcu::Format::Enum<VkImageLayout>										getImageLayoutStr									(VkImageLayout value)									{ return tcu::Format::Enum<VkImageLayout>(getImageLayoutName, value);																		}
inline tcu::Format::Enum<VkObjectType>										getObjectTypeStr									(VkObjectType value)									{ return tcu::Format::Enum<VkObjectType>(getObjectTypeName, value);																			}
inline tcu::Format::Enum<VkVendorId>										getVendorIdStr										(VkVendorId value)										{ return tcu::Format::Enum<VkVendorId>(getVendorIdName, value);																				}
inline tcu::Format::Enum<VkPipelineCacheHeaderVersion>						getPipelineCacheHeaderVersionStr					(VkPipelineCacheHeaderVersion value)					{ return tcu::Format::Enum<VkPipelineCacheHeaderVersion>(getPipelineCacheHeaderVersionName, value);											}
inline tcu::Format::Enum<VkSystemAllocationScope>							getSystemAllocationScopeStr							(VkSystemAllocationScope value)							{ return tcu::Format::Enum<VkSystemAllocationScope>(getSystemAllocationScopeName, value);													}
inline tcu::Format::Enum<VkInternalAllocationType>							getInternalAllocationTypeStr						(VkInternalAllocationType value)						{ return tcu::Format::Enum<VkInternalAllocationType>(getInternalAllocationTypeName, value);													}
inline tcu::Format::Enum<VkFormat>											getFormatStr										(VkFormat value)										{ return tcu::Format::Enum<VkFormat>(getFormatName, value);																					}
inline tcu::Format::Enum<VkImageTiling>										getImageTilingStr									(VkImageTiling value)									{ return tcu::Format::Enum<VkImageTiling>(getImageTilingName, value);																		}
inline tcu::Format::Enum<VkImageType>										getImageTypeStr										(VkImageType value)										{ return tcu::Format::Enum<VkImageType>(getImageTypeName, value);																			}
inline tcu::Format::Enum<VkPhysicalDeviceType>								getPhysicalDeviceTypeStr							(VkPhysicalDeviceType value)							{ return tcu::Format::Enum<VkPhysicalDeviceType>(getPhysicalDeviceTypeName, value);															}
inline tcu::Format::Enum<VkQueryType>										getQueryTypeStr										(VkQueryType value)										{ return tcu::Format::Enum<VkQueryType>(getQueryTypeName, value);																			}
inline tcu::Format::Enum<VkSharingMode>										getSharingModeStr									(VkSharingMode value)									{ return tcu::Format::Enum<VkSharingMode>(getSharingModeName, value);																		}
inline tcu::Format::Enum<VkComponentSwizzle>								getComponentSwizzleStr								(VkComponentSwizzle value)								{ return tcu::Format::Enum<VkComponentSwizzle>(getComponentSwizzleName, value);																}
inline tcu::Format::Enum<VkImageViewType>									getImageViewTypeStr									(VkImageViewType value)									{ return tcu::Format::Enum<VkImageViewType>(getImageViewTypeName, value);																	}
inline tcu::Format::Enum<VkBlendFactor>										getBlendFactorStr									(VkBlendFactor value)									{ return tcu::Format::Enum<VkBlendFactor>(getBlendFactorName, value);																		}
inline tcu::Format::Enum<VkBlendOp>											getBlendOpStr										(VkBlendOp value)										{ return tcu::Format::Enum<VkBlendOp>(getBlendOpName, value);																				}
inline tcu::Format::Enum<VkCompareOp>										getCompareOpStr										(VkCompareOp value)										{ return tcu::Format::Enum<VkCompareOp>(getCompareOpName, value);																			}
inline tcu::Format::Enum<VkDynamicState>									getDynamicStateStr									(VkDynamicState value)									{ return tcu::Format::Enum<VkDynamicState>(getDynamicStateName, value);																		}
inline tcu::Format::Enum<VkFrontFace>										getFrontFaceStr										(VkFrontFace value)										{ return tcu::Format::Enum<VkFrontFace>(getFrontFaceName, value);																			}
inline tcu::Format::Enum<VkVertexInputRate>									getVertexInputRateStr								(VkVertexInputRate value)								{ return tcu::Format::Enum<VkVertexInputRate>(getVertexInputRateName, value);																}
inline tcu::Format::Enum<VkPrimitiveTopology>								getPrimitiveTopologyStr								(VkPrimitiveTopology value)								{ return tcu::Format::Enum<VkPrimitiveTopology>(getPrimitiveTopologyName, value);															}
inline tcu::Format::Enum<VkPolygonMode>										getPolygonModeStr									(VkPolygonMode value)									{ return tcu::Format::Enum<VkPolygonMode>(getPolygonModeName, value);																		}
inline tcu::Format::Enum<VkStencilOp>										getStencilOpStr										(VkStencilOp value)										{ return tcu::Format::Enum<VkStencilOp>(getStencilOpName, value);																			}
inline tcu::Format::Enum<VkLogicOp>											getLogicOpStr										(VkLogicOp value)										{ return tcu::Format::Enum<VkLogicOp>(getLogicOpName, value);																				}
inline tcu::Format::Enum<VkBorderColor>										getBorderColorStr									(VkBorderColor value)									{ return tcu::Format::Enum<VkBorderColor>(getBorderColorName, value);																		}
inline tcu::Format::Enum<VkFilter>											getFilterStr										(VkFilter value)										{ return tcu::Format::Enum<VkFilter>(getFilterName, value);																					}
inline tcu::Format::Enum<VkSamplerAddressMode>								getSamplerAddressModeStr							(VkSamplerAddressMode value)							{ return tcu::Format::Enum<VkSamplerAddressMode>(getSamplerAddressModeName, value);															}
inline tcu::Format::Enum<VkSamplerMipmapMode>								getSamplerMipmapModeStr								(VkSamplerMipmapMode value)								{ return tcu::Format::Enum<VkSamplerMipmapMode>(getSamplerMipmapModeName, value);															}
inline tcu::Format::Enum<VkDescriptorType>									getDescriptorTypeStr								(VkDescriptorType value)								{ return tcu::Format::Enum<VkDescriptorType>(getDescriptorTypeName, value);																	}
inline tcu::Format::Enum<VkAttachmentLoadOp>								getAttachmentLoadOpStr								(VkAttachmentLoadOp value)								{ return tcu::Format::Enum<VkAttachmentLoadOp>(getAttachmentLoadOpName, value);																}
inline tcu::Format::Enum<VkAttachmentStoreOp>								getAttachmentStoreOpStr								(VkAttachmentStoreOp value)								{ return tcu::Format::Enum<VkAttachmentStoreOp>(getAttachmentStoreOpName, value);															}
inline tcu::Format::Enum<VkPipelineBindPoint>								getPipelineBindPointStr								(VkPipelineBindPoint value)								{ return tcu::Format::Enum<VkPipelineBindPoint>(getPipelineBindPointName, value);															}
inline tcu::Format::Enum<VkCommandBufferLevel>								getCommandBufferLevelStr							(VkCommandBufferLevel value)							{ return tcu::Format::Enum<VkCommandBufferLevel>(getCommandBufferLevelName, value);															}
inline tcu::Format::Enum<VkIndexType>										getIndexTypeStr										(VkIndexType value)										{ return tcu::Format::Enum<VkIndexType>(getIndexTypeName, value);																			}
inline tcu::Format::Enum<VkSubpassContents>									getSubpassContentsStr								(VkSubpassContents value)								{ return tcu::Format::Enum<VkSubpassContents>(getSubpassContentsName, value);																}
inline tcu::Format::Enum<VkPointClippingBehavior>							getPointClippingBehaviorStr							(VkPointClippingBehavior value)							{ return tcu::Format::Enum<VkPointClippingBehavior>(getPointClippingBehaviorName, value);													}
inline tcu::Format::Enum<VkTessellationDomainOrigin>						getTessellationDomainOriginStr						(VkTessellationDomainOrigin value)						{ return tcu::Format::Enum<VkTessellationDomainOrigin>(getTessellationDomainOriginName, value);												}
inline tcu::Format::Enum<VkSamplerYcbcrModelConversion>						getSamplerYcbcrModelConversionStr					(VkSamplerYcbcrModelConversion value)					{ return tcu::Format::Enum<VkSamplerYcbcrModelConversion>(getSamplerYcbcrModelConversionName, value);										}
inline tcu::Format::Enum<VkSamplerYcbcrRange>								getSamplerYcbcrRangeStr								(VkSamplerYcbcrRange value)								{ return tcu::Format::Enum<VkSamplerYcbcrRange>(getSamplerYcbcrRangeName, value);															}
inline tcu::Format::Enum<VkChromaLocation>									getChromaLocationStr								(VkChromaLocation value)								{ return tcu::Format::Enum<VkChromaLocation>(getChromaLocationName, value);																	}
inline tcu::Format::Enum<VkDescriptorUpdateTemplateType>					getDescriptorUpdateTemplateTypeStr					(VkDescriptorUpdateTemplateType value)					{ return tcu::Format::Enum<VkDescriptorUpdateTemplateType>(getDescriptorUpdateTemplateTypeName, value);										}
inline tcu::Format::Enum<VkDriverId>										getDriverIdStr										(VkDriverId value)										{ return tcu::Format::Enum<VkDriverId>(getDriverIdName, value);																				}
inline tcu::Format::Enum<VkShaderFloatControlsIndependence>					getShaderFloatControlsIndependenceStr				(VkShaderFloatControlsIndependence value)				{ return tcu::Format::Enum<VkShaderFloatControlsIndependence>(getShaderFloatControlsIndependenceName, value);								}
inline tcu::Format::Enum<VkSamplerReductionMode>							getSamplerReductionModeStr							(VkSamplerReductionMode value)							{ return tcu::Format::Enum<VkSamplerReductionMode>(getSamplerReductionModeName, value);														}
inline tcu::Format::Enum<VkSemaphoreType>									getSemaphoreTypeStr									(VkSemaphoreType value)									{ return tcu::Format::Enum<VkSemaphoreType>(getSemaphoreTypeName, value);																	}
inline tcu::Format::Enum<VkPresentModeKHR>									getPresentModeKHRStr								(VkPresentModeKHR value)								{ return tcu::Format::Enum<VkPresentModeKHR>(getPresentModeKHRName, value);																	}
inline tcu::Format::Enum<VkColorSpaceKHR>									getColorSpaceKHRStr									(VkColorSpaceKHR value)									{ return tcu::Format::Enum<VkColorSpaceKHR>(getColorSpaceKHRName, value);																	}
inline tcu::Format::Enum<VkPerformanceCounterUnitKHR>						getPerformanceCounterUnitKHRStr						(VkPerformanceCounterUnitKHR value)						{ return tcu::Format::Enum<VkPerformanceCounterUnitKHR>(getPerformanceCounterUnitKHRName, value);											}
inline tcu::Format::Enum<VkPerformanceCounterScopeKHR>						getPerformanceCounterScopeKHRStr					(VkPerformanceCounterScopeKHR value)					{ return tcu::Format::Enum<VkPerformanceCounterScopeKHR>(getPerformanceCounterScopeKHRName, value);											}
inline tcu::Format::Enum<VkPerformanceCounterStorageKHR>					getPerformanceCounterStorageKHRStr					(VkPerformanceCounterStorageKHR value)					{ return tcu::Format::Enum<VkPerformanceCounterStorageKHR>(getPerformanceCounterStorageKHRName, value);										}
inline tcu::Format::Enum<VkPipelineExecutableStatisticFormatKHR>			getPipelineExecutableStatisticFormatKHRStr			(VkPipelineExecutableStatisticFormatKHR value)			{ return tcu::Format::Enum<VkPipelineExecutableStatisticFormatKHR>(getPipelineExecutableStatisticFormatKHRName, value);						}
inline tcu::Format::Enum<VkDebugReportObjectTypeEXT>						getDebugReportObjectTypeEXTStr						(VkDebugReportObjectTypeEXT value)						{ return tcu::Format::Enum<VkDebugReportObjectTypeEXT>(getDebugReportObjectTypeEXTName, value);												}
inline tcu::Format::Enum<VkRasterizationOrderAMD>							getRasterizationOrderAMDStr							(VkRasterizationOrderAMD value)							{ return tcu::Format::Enum<VkRasterizationOrderAMD>(getRasterizationOrderAMDName, value);													}
inline tcu::Format::Enum<VkShaderInfoTypeAMD>								getShaderInfoTypeAMDStr								(VkShaderInfoTypeAMD value)								{ return tcu::Format::Enum<VkShaderInfoTypeAMD>(getShaderInfoTypeAMDName, value);															}
inline tcu::Format::Enum<VkValidationCheckEXT>								getValidationCheckEXTStr							(VkValidationCheckEXT value)							{ return tcu::Format::Enum<VkValidationCheckEXT>(getValidationCheckEXTName, value);															}
inline tcu::Format::Enum<VkDisplayPowerStateEXT>							getDisplayPowerStateEXTStr							(VkDisplayPowerStateEXT value)							{ return tcu::Format::Enum<VkDisplayPowerStateEXT>(getDisplayPowerStateEXTName, value);														}
inline tcu::Format::Enum<VkDeviceEventTypeEXT>								getDeviceEventTypeEXTStr							(VkDeviceEventTypeEXT value)							{ return tcu::Format::Enum<VkDeviceEventTypeEXT>(getDeviceEventTypeEXTName, value);															}
inline tcu::Format::Enum<VkDisplayEventTypeEXT>								getDisplayEventTypeEXTStr							(VkDisplayEventTypeEXT value)							{ return tcu::Format::Enum<VkDisplayEventTypeEXT>(getDisplayEventTypeEXTName, value);														}
inline tcu::Format::Enum<VkViewportCoordinateSwizzleNV>						getViewportCoordinateSwizzleNVStr					(VkViewportCoordinateSwizzleNV value)					{ return tcu::Format::Enum<VkViewportCoordinateSwizzleNV>(getViewportCoordinateSwizzleNVName, value);										}
inline tcu::Format::Enum<VkDiscardRectangleModeEXT>							getDiscardRectangleModeEXTStr						(VkDiscardRectangleModeEXT value)						{ return tcu::Format::Enum<VkDiscardRectangleModeEXT>(getDiscardRectangleModeEXTName, value);												}
inline tcu::Format::Enum<VkConservativeRasterizationModeEXT>				getConservativeRasterizationModeEXTStr				(VkConservativeRasterizationModeEXT value)				{ return tcu::Format::Enum<VkConservativeRasterizationModeEXT>(getConservativeRasterizationModeEXTName, value);								}
inline tcu::Format::Enum<VkBlendOverlapEXT>									getBlendOverlapEXTStr								(VkBlendOverlapEXT value)								{ return tcu::Format::Enum<VkBlendOverlapEXT>(getBlendOverlapEXTName, value);																}
inline tcu::Format::Enum<VkCoverageModulationModeNV>						getCoverageModulationModeNVStr						(VkCoverageModulationModeNV value)						{ return tcu::Format::Enum<VkCoverageModulationModeNV>(getCoverageModulationModeNVName, value);												}
inline tcu::Format::Enum<VkValidationCacheHeaderVersionEXT>					getValidationCacheHeaderVersionEXTStr				(VkValidationCacheHeaderVersionEXT value)				{ return tcu::Format::Enum<VkValidationCacheHeaderVersionEXT>(getValidationCacheHeaderVersionEXTName, value);								}
inline tcu::Format::Enum<VkShadingRatePaletteEntryNV>						getShadingRatePaletteEntryNVStr						(VkShadingRatePaletteEntryNV value)						{ return tcu::Format::Enum<VkShadingRatePaletteEntryNV>(getShadingRatePaletteEntryNVName, value);											}
inline tcu::Format::Enum<VkCoarseSampleOrderTypeNV>							getCoarseSampleOrderTypeNVStr						(VkCoarseSampleOrderTypeNV value)						{ return tcu::Format::Enum<VkCoarseSampleOrderTypeNV>(getCoarseSampleOrderTypeNVName, value);												}
inline tcu::Format::Enum<VkRayTracingShaderGroupTypeKHR>					getRayTracingShaderGroupTypeKHRStr					(VkRayTracingShaderGroupTypeKHR value)					{ return tcu::Format::Enum<VkRayTracingShaderGroupTypeKHR>(getRayTracingShaderGroupTypeKHRName, value);										}
inline tcu::Format::Enum<VkGeometryTypeKHR>									getGeometryTypeKHRStr								(VkGeometryTypeKHR value)								{ return tcu::Format::Enum<VkGeometryTypeKHR>(getGeometryTypeKHRName, value);																}
inline tcu::Format::Enum<VkAccelerationStructureTypeKHR>					getAccelerationStructureTypeKHRStr					(VkAccelerationStructureTypeKHR value)					{ return tcu::Format::Enum<VkAccelerationStructureTypeKHR>(getAccelerationStructureTypeKHRName, value);										}
inline tcu::Format::Enum<VkCopyAccelerationStructureModeKHR>				getCopyAccelerationStructureModeKHRStr				(VkCopyAccelerationStructureModeKHR value)				{ return tcu::Format::Enum<VkCopyAccelerationStructureModeKHR>(getCopyAccelerationStructureModeKHRName, value);								}
inline tcu::Format::Enum<VkAccelerationStructureMemoryRequirementsTypeNV>	getAccelerationStructureMemoryRequirementsTypeNVStr	(VkAccelerationStructureMemoryRequirementsTypeNV value)	{ return tcu::Format::Enum<VkAccelerationStructureMemoryRequirementsTypeNV>(getAccelerationStructureMemoryRequirementsTypeNVName, value);	}
inline tcu::Format::Enum<VkQueueGlobalPriorityEXT>							getQueueGlobalPriorityEXTStr						(VkQueueGlobalPriorityEXT value)						{ return tcu::Format::Enum<VkQueueGlobalPriorityEXT>(getQueueGlobalPriorityEXTName, value);													}
inline tcu::Format::Enum<VkTimeDomainEXT>									getTimeDomainEXTStr									(VkTimeDomainEXT value)									{ return tcu::Format::Enum<VkTimeDomainEXT>(getTimeDomainEXTName, value);																	}
inline tcu::Format::Enum<VkMemoryOverallocationBehaviorAMD>					getMemoryOverallocationBehaviorAMDStr				(VkMemoryOverallocationBehaviorAMD value)				{ return tcu::Format::Enum<VkMemoryOverallocationBehaviorAMD>(getMemoryOverallocationBehaviorAMDName, value);								}
inline tcu::Format::Enum<VkPerformanceConfigurationTypeINTEL>				getPerformanceConfigurationTypeINTELStr				(VkPerformanceConfigurationTypeINTEL value)				{ return tcu::Format::Enum<VkPerformanceConfigurationTypeINTEL>(getPerformanceConfigurationTypeINTELName, value);							}
inline tcu::Format::Enum<VkQueryPoolSamplingModeINTEL>						getQueryPoolSamplingModeINTELStr					(VkQueryPoolSamplingModeINTEL value)					{ return tcu::Format::Enum<VkQueryPoolSamplingModeINTEL>(getQueryPoolSamplingModeINTELName, value);											}
inline tcu::Format::Enum<VkPerformanceOverrideTypeINTEL>					getPerformanceOverrideTypeINTELStr					(VkPerformanceOverrideTypeINTEL value)					{ return tcu::Format::Enum<VkPerformanceOverrideTypeINTEL>(getPerformanceOverrideTypeINTELName, value);										}
inline tcu::Format::Enum<VkPerformanceParameterTypeINTEL>					getPerformanceParameterTypeINTELStr					(VkPerformanceParameterTypeINTEL value)					{ return tcu::Format::Enum<VkPerformanceParameterTypeINTEL>(getPerformanceParameterTypeINTELName, value);									}
inline tcu::Format::Enum<VkPerformanceValueTypeINTEL>						getPerformanceValueTypeINTELStr						(VkPerformanceValueTypeINTEL value)						{ return tcu::Format::Enum<VkPerformanceValueTypeINTEL>(getPerformanceValueTypeINTELName, value);											}
inline tcu::Format::Enum<VkValidationFeatureEnableEXT>						getValidationFeatureEnableEXTStr					(VkValidationFeatureEnableEXT value)					{ return tcu::Format::Enum<VkValidationFeatureEnableEXT>(getValidationFeatureEnableEXTName, value);											}
inline tcu::Format::Enum<VkValidationFeatureDisableEXT>						getValidationFeatureDisableEXTStr					(VkValidationFeatureDisableEXT value)					{ return tcu::Format::Enum<VkValidationFeatureDisableEXT>(getValidationFeatureDisableEXTName, value);										}
inline tcu::Format::Enum<VkComponentTypeNV>									getComponentTypeNVStr								(VkComponentTypeNV value)								{ return tcu::Format::Enum<VkComponentTypeNV>(getComponentTypeNVName, value);																}
inline tcu::Format::Enum<VkScopeNV>											getScopeNVStr										(VkScopeNV value)										{ return tcu::Format::Enum<VkScopeNV>(getScopeNVName, value);																				}
inline tcu::Format::Enum<VkCoverageReductionModeNV>							getCoverageReductionModeNVStr						(VkCoverageReductionModeNV value)						{ return tcu::Format::Enum<VkCoverageReductionModeNV>(getCoverageReductionModeNVName, value);												}
inline tcu::Format::Enum<VkLineRasterizationModeEXT>						getLineRasterizationModeEXTStr						(VkLineRasterizationModeEXT value)						{ return tcu::Format::Enum<VkLineRasterizationModeEXT>(getLineRasterizationModeEXTName, value);												}
inline tcu::Format::Enum<VkIndirectCommandsTokenTypeNV>						getIndirectCommandsTokenTypeNVStr					(VkIndirectCommandsTokenTypeNV value)					{ return tcu::Format::Enum<VkIndirectCommandsTokenTypeNV>(getIndirectCommandsTokenTypeNVName, value);										}
inline tcu::Format::Enum<VkDeviceMemoryReportEventTypeEXT>					getDeviceMemoryReportEventTypeEXTStr				(VkDeviceMemoryReportEventTypeEXT value)				{ return tcu::Format::Enum<VkDeviceMemoryReportEventTypeEXT>(getDeviceMemoryReportEventTypeEXTName, value);									}
inline tcu::Format::Enum<VkBuildAccelerationStructureModeKHR>				getBuildAccelerationStructureModeKHRStr				(VkBuildAccelerationStructureModeKHR value)				{ return tcu::Format::Enum<VkBuildAccelerationStructureModeKHR>(getBuildAccelerationStructureModeKHRName, value);							}
inline tcu::Format::Enum<VkAccelerationStructureBuildTypeKHR>				getAccelerationStructureBuildTypeKHRStr				(VkAccelerationStructureBuildTypeKHR value)				{ return tcu::Format::Enum<VkAccelerationStructureBuildTypeKHR>(getAccelerationStructureBuildTypeKHRName, value);							}
inline tcu::Format::Enum<VkAccelerationStructureCompatibilityKHR>			getAccelerationStructureCompatibilityKHRStr			(VkAccelerationStructureCompatibilityKHR value)			{ return tcu::Format::Enum<VkAccelerationStructureCompatibilityKHR>(getAccelerationStructureCompatibilityKHRName, value);					}
inline tcu::Format::Enum<VkShaderGroupShaderKHR>							getShaderGroupShaderKHRStr							(VkShaderGroupShaderKHR value)							{ return tcu::Format::Enum<VkShaderGroupShaderKHR>(getShaderGroupShaderKHRName, value);														}
inline tcu::Format::Enum<VkFullScreenExclusiveEXT>							getFullScreenExclusiveEXTStr						(VkFullScreenExclusiveEXT value)						{ return tcu::Format::Enum<VkFullScreenExclusiveEXT>(getFullScreenExclusiveEXTName, value);													}
>>>>>>> c31ab146

inline std::ostream&	operator<<	(std::ostream& s, VkResult value)											{ return s << getResultStr(value);											}
inline std::ostream&	operator<<	(std::ostream& s, VkStructureType value)									{ return s << getStructureTypeStr(value);									}
inline std::ostream&	operator<<	(std::ostream& s, VkImageLayout value)										{ return s << getImageLayoutStr(value);										}
inline std::ostream&	operator<<	(std::ostream& s, VkObjectType value)										{ return s << getObjectTypeStr(value);										}
inline std::ostream&	operator<<	(std::ostream& s, VkVendorId value)											{ return s << getVendorIdStr(value);										}
inline std::ostream&	operator<<	(std::ostream& s, VkPipelineCacheHeaderVersion value)						{ return s << getPipelineCacheHeaderVersionStr(value);						}
inline std::ostream&	operator<<	(std::ostream& s, VkSystemAllocationScope value)							{ return s << getSystemAllocationScopeStr(value);							}
inline std::ostream&	operator<<	(std::ostream& s, VkInternalAllocationType value)							{ return s << getInternalAllocationTypeStr(value);							}
inline std::ostream&	operator<<	(std::ostream& s, VkFormat value)											{ return s << getFormatStr(value);											}
inline std::ostream&	operator<<	(std::ostream& s, VkImageTiling value)										{ return s << getImageTilingStr(value);										}
inline std::ostream&	operator<<	(std::ostream& s, VkImageType value)										{ return s << getImageTypeStr(value);										}
inline std::ostream&	operator<<	(std::ostream& s, VkPhysicalDeviceType value)								{ return s << getPhysicalDeviceTypeStr(value);								}
inline std::ostream&	operator<<	(std::ostream& s, VkQueryType value)										{ return s << getQueryTypeStr(value);										}
inline std::ostream&	operator<<	(std::ostream& s, VkSharingMode value)										{ return s << getSharingModeStr(value);										}
inline std::ostream&	operator<<	(std::ostream& s, VkComponentSwizzle value)									{ return s << getComponentSwizzleStr(value);								}
inline std::ostream&	operator<<	(std::ostream& s, VkImageViewType value)									{ return s << getImageViewTypeStr(value);									}
inline std::ostream&	operator<<	(std::ostream& s, VkBlendFactor value)										{ return s << getBlendFactorStr(value);										}
inline std::ostream&	operator<<	(std::ostream& s, VkBlendOp value)											{ return s << getBlendOpStr(value);											}
inline std::ostream&	operator<<	(std::ostream& s, VkCompareOp value)										{ return s << getCompareOpStr(value);										}
inline std::ostream&	operator<<	(std::ostream& s, VkDynamicState value)										{ return s << getDynamicStateStr(value);									}
inline std::ostream&	operator<<	(std::ostream& s, VkFrontFace value)										{ return s << getFrontFaceStr(value);										}
inline std::ostream&	operator<<	(std::ostream& s, VkVertexInputRate value)									{ return s << getVertexInputRateStr(value);									}
inline std::ostream&	operator<<	(std::ostream& s, VkPrimitiveTopology value)								{ return s << getPrimitiveTopologyStr(value);								}
inline std::ostream&	operator<<	(std::ostream& s, VkPolygonMode value)										{ return s << getPolygonModeStr(value);										}
inline std::ostream&	operator<<	(std::ostream& s, VkStencilOp value)										{ return s << getStencilOpStr(value);										}
inline std::ostream&	operator<<	(std::ostream& s, VkLogicOp value)											{ return s << getLogicOpStr(value);											}
inline std::ostream&	operator<<	(std::ostream& s, VkBorderColor value)										{ return s << getBorderColorStr(value);										}
inline std::ostream&	operator<<	(std::ostream& s, VkFilter value)											{ return s << getFilterStr(value);											}
inline std::ostream&	operator<<	(std::ostream& s, VkSamplerAddressMode value)								{ return s << getSamplerAddressModeStr(value);								}
inline std::ostream&	operator<<	(std::ostream& s, VkSamplerMipmapMode value)								{ return s << getSamplerMipmapModeStr(value);								}
inline std::ostream&	operator<<	(std::ostream& s, VkDescriptorType value)									{ return s << getDescriptorTypeStr(value);									}
inline std::ostream&	operator<<	(std::ostream& s, VkAttachmentLoadOp value)									{ return s << getAttachmentLoadOpStr(value);								}
inline std::ostream&	operator<<	(std::ostream& s, VkAttachmentStoreOp value)								{ return s << getAttachmentStoreOpStr(value);								}
inline std::ostream&	operator<<	(std::ostream& s, VkPipelineBindPoint value)								{ return s << getPipelineBindPointStr(value);								}
inline std::ostream&	operator<<	(std::ostream& s, VkCommandBufferLevel value)								{ return s << getCommandBufferLevelStr(value);								}
inline std::ostream&	operator<<	(std::ostream& s, VkIndexType value)										{ return s << getIndexTypeStr(value);										}
inline std::ostream&	operator<<	(std::ostream& s, VkSubpassContents value)									{ return s << getSubpassContentsStr(value);									}
inline std::ostream&	operator<<	(std::ostream& s, VkPointClippingBehavior value)							{ return s << getPointClippingBehaviorStr(value);							}
inline std::ostream&	operator<<	(std::ostream& s, VkTessellationDomainOrigin value)							{ return s << getTessellationDomainOriginStr(value);						}
inline std::ostream&	operator<<	(std::ostream& s, VkSamplerYcbcrModelConversion value)						{ return s << getSamplerYcbcrModelConversionStr(value);						}
inline std::ostream&	operator<<	(std::ostream& s, VkSamplerYcbcrRange value)								{ return s << getSamplerYcbcrRangeStr(value);								}
inline std::ostream&	operator<<	(std::ostream& s, VkChromaLocation value)									{ return s << getChromaLocationStr(value);									}
inline std::ostream&	operator<<	(std::ostream& s, VkDescriptorUpdateTemplateType value)						{ return s << getDescriptorUpdateTemplateTypeStr(value);					}
inline std::ostream&	operator<<	(std::ostream& s, VkDriverId value)											{ return s << getDriverIdStr(value);										}
inline std::ostream&	operator<<	(std::ostream& s, VkShaderFloatControlsIndependence value)					{ return s << getShaderFloatControlsIndependenceStr(value);					}
inline std::ostream&	operator<<	(std::ostream& s, VkSamplerReductionMode value)								{ return s << getSamplerReductionModeStr(value);							}
inline std::ostream&	operator<<	(std::ostream& s, VkSemaphoreType value)									{ return s << getSemaphoreTypeStr(value);									}
inline std::ostream&	operator<<	(std::ostream& s, VkPresentModeKHR value)									{ return s << getPresentModeKHRStr(value);									}
inline std::ostream&	operator<<	(std::ostream& s, VkColorSpaceKHR value)									{ return s << getColorSpaceKHRStr(value);									}
inline std::ostream&	operator<<	(std::ostream& s, VkPerformanceCounterUnitKHR value)						{ return s << getPerformanceCounterUnitKHRStr(value);						}
inline std::ostream&	operator<<	(std::ostream& s, VkPerformanceCounterScopeKHR value)						{ return s << getPerformanceCounterScopeKHRStr(value);						}
inline std::ostream&	operator<<	(std::ostream& s, VkPerformanceCounterStorageKHR value)						{ return s << getPerformanceCounterStorageKHRStr(value);					}
inline std::ostream&	operator<<	(std::ostream& s, VkFragmentShadingRateCombinerOpKHR value)					{ return s << getFragmentShadingRateCombinerOpKHRStr(value);				}
inline std::ostream&	operator<<	(std::ostream& s, VkPipelineExecutableStatisticFormatKHR value)				{ return s << getPipelineExecutableStatisticFormatKHRStr(value);			}
inline std::ostream&	operator<<	(std::ostream& s, VkDebugReportObjectTypeEXT value)							{ return s << getDebugReportObjectTypeEXTStr(value);						}
inline std::ostream&	operator<<	(std::ostream& s, VkRasterizationOrderAMD value)							{ return s << getRasterizationOrderAMDStr(value);							}
inline std::ostream&	operator<<	(std::ostream& s, VkShaderInfoTypeAMD value)								{ return s << getShaderInfoTypeAMDStr(value);								}
inline std::ostream&	operator<<	(std::ostream& s, VkValidationCheckEXT value)								{ return s << getValidationCheckEXTStr(value);								}
inline std::ostream&	operator<<	(std::ostream& s, VkDisplayPowerStateEXT value)								{ return s << getDisplayPowerStateEXTStr(value);							}
inline std::ostream&	operator<<	(std::ostream& s, VkDeviceEventTypeEXT value)								{ return s << getDeviceEventTypeEXTStr(value);								}
inline std::ostream&	operator<<	(std::ostream& s, VkDisplayEventTypeEXT value)								{ return s << getDisplayEventTypeEXTStr(value);								}
inline std::ostream&	operator<<	(std::ostream& s, VkViewportCoordinateSwizzleNV value)						{ return s << getViewportCoordinateSwizzleNVStr(value);						}
inline std::ostream&	operator<<	(std::ostream& s, VkDiscardRectangleModeEXT value)							{ return s << getDiscardRectangleModeEXTStr(value);							}
inline std::ostream&	operator<<	(std::ostream& s, VkConservativeRasterizationModeEXT value)					{ return s << getConservativeRasterizationModeEXTStr(value);				}
inline std::ostream&	operator<<	(std::ostream& s, VkBlendOverlapEXT value)									{ return s << getBlendOverlapEXTStr(value);									}
inline std::ostream&	operator<<	(std::ostream& s, VkCoverageModulationModeNV value)							{ return s << getCoverageModulationModeNVStr(value);						}
inline std::ostream&	operator<<	(std::ostream& s, VkValidationCacheHeaderVersionEXT value)					{ return s << getValidationCacheHeaderVersionEXTStr(value);					}
inline std::ostream&	operator<<	(std::ostream& s, VkShadingRatePaletteEntryNV value)						{ return s << getShadingRatePaletteEntryNVStr(value);						}
inline std::ostream&	operator<<	(std::ostream& s, VkCoarseSampleOrderTypeNV value)							{ return s << getCoarseSampleOrderTypeNVStr(value);							}
inline std::ostream&	operator<<	(std::ostream& s, VkRayTracingShaderGroupTypeKHR value)						{ return s << getRayTracingShaderGroupTypeKHRStr(value);					}
inline std::ostream&	operator<<	(std::ostream& s, VkGeometryTypeKHR value)									{ return s << getGeometryTypeKHRStr(value);									}
inline std::ostream&	operator<<	(std::ostream& s, VkAccelerationStructureTypeKHR value)						{ return s << getAccelerationStructureTypeKHRStr(value);					}
inline std::ostream&	operator<<	(std::ostream& s, VkCopyAccelerationStructureModeKHR value)					{ return s << getCopyAccelerationStructureModeKHRStr(value);				}
inline std::ostream&	operator<<	(std::ostream& s, VkAccelerationStructureMemoryRequirementsTypeNV value)	{ return s << getAccelerationStructureMemoryRequirementsTypeNVStr(value);	}
inline std::ostream&	operator<<	(std::ostream& s, VkQueueGlobalPriorityEXT value)							{ return s << getQueueGlobalPriorityEXTStr(value);							}
inline std::ostream&	operator<<	(std::ostream& s, VkTimeDomainEXT value)									{ return s << getTimeDomainEXTStr(value);									}
inline std::ostream&	operator<<	(std::ostream& s, VkMemoryOverallocationBehaviorAMD value)					{ return s << getMemoryOverallocationBehaviorAMDStr(value);					}
inline std::ostream&	operator<<	(std::ostream& s, VkPerformanceConfigurationTypeINTEL value)				{ return s << getPerformanceConfigurationTypeINTELStr(value);				}
inline std::ostream&	operator<<	(std::ostream& s, VkQueryPoolSamplingModeINTEL value)						{ return s << getQueryPoolSamplingModeINTELStr(value);						}
inline std::ostream&	operator<<	(std::ostream& s, VkPerformanceOverrideTypeINTEL value)						{ return s << getPerformanceOverrideTypeINTELStr(value);					}
inline std::ostream&	operator<<	(std::ostream& s, VkPerformanceParameterTypeINTEL value)					{ return s << getPerformanceParameterTypeINTELStr(value);					}
inline std::ostream&	operator<<	(std::ostream& s, VkPerformanceValueTypeINTEL value)						{ return s << getPerformanceValueTypeINTELStr(value);						}
inline std::ostream&	operator<<	(std::ostream& s, VkValidationFeatureEnableEXT value)						{ return s << getValidationFeatureEnableEXTStr(value);						}
inline std::ostream&	operator<<	(std::ostream& s, VkValidationFeatureDisableEXT value)						{ return s << getValidationFeatureDisableEXTStr(value);						}
inline std::ostream&	operator<<	(std::ostream& s, VkComponentTypeNV value)									{ return s << getComponentTypeNVStr(value);									}
inline std::ostream&	operator<<	(std::ostream& s, VkScopeNV value)											{ return s << getScopeNVStr(value);											}
inline std::ostream&	operator<<	(std::ostream& s, VkCoverageReductionModeNV value)							{ return s << getCoverageReductionModeNVStr(value);							}
inline std::ostream&	operator<<	(std::ostream& s, VkLineRasterizationModeEXT value)							{ return s << getLineRasterizationModeEXTStr(value);						}
inline std::ostream&	operator<<	(std::ostream& s, VkIndirectCommandsTokenTypeNV value)						{ return s << getIndirectCommandsTokenTypeNVStr(value);						}
inline std::ostream&	operator<<	(std::ostream& s, VkDeviceMemoryReportEventTypeEXT value)					{ return s << getDeviceMemoryReportEventTypeEXTStr(value);					}
inline std::ostream&	operator<<	(std::ostream& s, VkBuildAccelerationStructureModeKHR value)				{ return s << getBuildAccelerationStructureModeKHRStr(value);				}
inline std::ostream&	operator<<	(std::ostream& s, VkAccelerationStructureBuildTypeKHR value)				{ return s << getAccelerationStructureBuildTypeKHRStr(value);				}
inline std::ostream&	operator<<	(std::ostream& s, VkAccelerationStructureCompatibilityKHR value)			{ return s << getAccelerationStructureCompatibilityKHRStr(value);			}
inline std::ostream&	operator<<	(std::ostream& s, VkShaderGroupShaderKHR value)								{ return s << getShaderGroupShaderKHRStr(value);							}
inline std::ostream&	operator<<	(std::ostream& s, VkFullScreenExclusiveEXT value)							{ return s << getFullScreenExclusiveEXTStr(value);							}

tcu::Format::Bitfield<32>	getAccessFlagsStr											(VkAccessFlags value);
tcu::Format::Bitfield<32>	getImageAspectFlagsStr										(VkImageAspectFlags value);
tcu::Format::Bitfield<32>	getFormatFeatureFlagsStr									(VkFormatFeatureFlags value);
tcu::Format::Bitfield<32>	getImageCreateFlagsStr										(VkImageCreateFlags value);
tcu::Format::Bitfield<32>	getSampleCountFlagsStr										(VkSampleCountFlags value);
tcu::Format::Bitfield<32>	getImageUsageFlagsStr										(VkImageUsageFlags value);
tcu::Format::Bitfield<32>	getMemoryHeapFlagsStr										(VkMemoryHeapFlags value);
tcu::Format::Bitfield<32>	getMemoryPropertyFlagsStr									(VkMemoryPropertyFlags value);
tcu::Format::Bitfield<32>	getQueueFlagsStr											(VkQueueFlags value);
tcu::Format::Bitfield<32>	getDeviceQueueCreateFlagsStr								(VkDeviceQueueCreateFlags value);
tcu::Format::Bitfield<32>	getPipelineStageFlagsStr									(VkPipelineStageFlags value);
tcu::Format::Bitfield<32>	getSparseMemoryBindFlagsStr									(VkSparseMemoryBindFlags value);
tcu::Format::Bitfield<32>	getSparseImageFormatFlagsStr								(VkSparseImageFormatFlags value);
tcu::Format::Bitfield<32>	getFenceCreateFlagsStr										(VkFenceCreateFlags value);
tcu::Format::Bitfield<32>	getQueryPipelineStatisticFlagsStr							(VkQueryPipelineStatisticFlags value);
tcu::Format::Bitfield<32>	getQueryResultFlagsStr										(VkQueryResultFlags value);
tcu::Format::Bitfield<32>	getBufferCreateFlagsStr										(VkBufferCreateFlags value);
tcu::Format::Bitfield<32>	getBufferUsageFlagsStr										(VkBufferUsageFlags value);
tcu::Format::Bitfield<32>	getImageViewCreateFlagsStr									(VkImageViewCreateFlags value);
tcu::Format::Bitfield<32>	getShaderModuleCreateFlagsStr								(VkShaderModuleCreateFlags value);
tcu::Format::Bitfield<32>	getPipelineCacheCreateFlagsStr								(VkPipelineCacheCreateFlags value);
tcu::Format::Bitfield<32>	getColorComponentFlagsStr									(VkColorComponentFlags value);
tcu::Format::Bitfield<32>	getPipelineCreateFlagsStr									(VkPipelineCreateFlags value);
tcu::Format::Bitfield<32>	getPipelineShaderStageCreateFlagsStr						(VkPipelineShaderStageCreateFlags value);
tcu::Format::Bitfield<32>	getShaderStageFlagsStr										(VkShaderStageFlags value);
tcu::Format::Bitfield<32>	getCullModeFlagsStr											(VkCullModeFlags value);
tcu::Format::Bitfield<32>	getSamplerCreateFlagsStr									(VkSamplerCreateFlags value);
tcu::Format::Bitfield<32>	getDescriptorPoolCreateFlagsStr								(VkDescriptorPoolCreateFlags value);
tcu::Format::Bitfield<32>	getDescriptorSetLayoutCreateFlagsStr						(VkDescriptorSetLayoutCreateFlags value);
tcu::Format::Bitfield<32>	getAttachmentDescriptionFlagsStr							(VkAttachmentDescriptionFlags value);
tcu::Format::Bitfield<32>	getDependencyFlagsStr										(VkDependencyFlags value);
tcu::Format::Bitfield<32>	getFramebufferCreateFlagsStr								(VkFramebufferCreateFlags value);
tcu::Format::Bitfield<32>	getRenderPassCreateFlagsStr									(VkRenderPassCreateFlags value);
tcu::Format::Bitfield<32>	getSubpassDescriptionFlagsStr								(VkSubpassDescriptionFlags value);
tcu::Format::Bitfield<32>	getCommandPoolCreateFlagsStr								(VkCommandPoolCreateFlags value);
tcu::Format::Bitfield<32>	getCommandPoolResetFlagsStr									(VkCommandPoolResetFlags value);
tcu::Format::Bitfield<32>	getCommandBufferUsageFlagsStr								(VkCommandBufferUsageFlags value);
tcu::Format::Bitfield<32>	getQueryControlFlagsStr										(VkQueryControlFlags value);
tcu::Format::Bitfield<32>	getCommandBufferResetFlagsStr								(VkCommandBufferResetFlags value);
tcu::Format::Bitfield<32>	getStencilFaceFlagsStr										(VkStencilFaceFlags value);
tcu::Format::Bitfield<32>	getSubgroupFeatureFlagsStr									(VkSubgroupFeatureFlags value);
tcu::Format::Bitfield<32>	getPeerMemoryFeatureFlagsStr								(VkPeerMemoryFeatureFlags value);
tcu::Format::Bitfield<32>	getMemoryAllocateFlagsStr									(VkMemoryAllocateFlags value);
tcu::Format::Bitfield<32>	getExternalMemoryHandleTypeFlagsStr							(VkExternalMemoryHandleTypeFlags value);
tcu::Format::Bitfield<32>	getExternalMemoryFeatureFlagsStr							(VkExternalMemoryFeatureFlags value);
tcu::Format::Bitfield<32>	getExternalFenceHandleTypeFlagsStr							(VkExternalFenceHandleTypeFlags value);
tcu::Format::Bitfield<32>	getExternalFenceFeatureFlagsStr								(VkExternalFenceFeatureFlags value);
tcu::Format::Bitfield<32>	getFenceImportFlagsStr										(VkFenceImportFlags value);
tcu::Format::Bitfield<32>	getSemaphoreImportFlagsStr									(VkSemaphoreImportFlags value);
tcu::Format::Bitfield<32>	getExternalSemaphoreHandleTypeFlagsStr						(VkExternalSemaphoreHandleTypeFlags value);
tcu::Format::Bitfield<32>	getExternalSemaphoreFeatureFlagsStr							(VkExternalSemaphoreFeatureFlags value);
tcu::Format::Bitfield<32>	getResolveModeFlagsStr										(VkResolveModeFlags value);
tcu::Format::Bitfield<32>	getDescriptorBindingFlagsStr								(VkDescriptorBindingFlags value);
tcu::Format::Bitfield<32>	getSemaphoreWaitFlagsStr									(VkSemaphoreWaitFlags value);
tcu::Format::Bitfield<32>	getSurfaceTransformFlagsKHRStr								(VkSurfaceTransformFlagsKHR value);
tcu::Format::Bitfield<32>	getCompositeAlphaFlagsKHRStr								(VkCompositeAlphaFlagsKHR value);
tcu::Format::Bitfield<32>	getSwapchainCreateFlagsKHRStr								(VkSwapchainCreateFlagsKHR value);
tcu::Format::Bitfield<32>	getDeviceGroupPresentModeFlagsKHRStr						(VkDeviceGroupPresentModeFlagsKHR value);
tcu::Format::Bitfield<32>	getDisplayPlaneAlphaFlagsKHRStr								(VkDisplayPlaneAlphaFlagsKHR value);
tcu::Format::Bitfield<32>	getPerformanceCounterDescriptionFlagsKHRStr					(VkPerformanceCounterDescriptionFlagsKHR value);
tcu::Format::Bitfield<32>	getAcquireProfilingLockFlagsKHRStr							(VkAcquireProfilingLockFlagsKHR value);
tcu::Format::Bitfield<32>	getDebugReportFlagsEXTStr									(VkDebugReportFlagsEXT value);
tcu::Format::Bitfield<32>	getExternalMemoryHandleTypeFlagsNVStr						(VkExternalMemoryHandleTypeFlagsNV value);
tcu::Format::Bitfield<32>	getExternalMemoryFeatureFlagsNVStr							(VkExternalMemoryFeatureFlagsNV value);
tcu::Format::Bitfield<32>	getConditionalRenderingFlagsEXTStr							(VkConditionalRenderingFlagsEXT value);
tcu::Format::Bitfield<32>	getSurfaceCounterFlagsEXTStr								(VkSurfaceCounterFlagsEXT value);
tcu::Format::Bitfield<32>	getDebugUtilsMessageSeverityFlagsEXTStr						(VkDebugUtilsMessageSeverityFlagsEXT value);
tcu::Format::Bitfield<32>	getDebugUtilsMessageTypeFlagsEXTStr							(VkDebugUtilsMessageTypeFlagsEXT value);
tcu::Format::Bitfield<32>	getGeometryFlagsKHRStr										(VkGeometryFlagsKHR value);
tcu::Format::Bitfield<32>	getGeometryInstanceFlagsKHRStr								(VkGeometryInstanceFlagsKHR value);
tcu::Format::Bitfield<32>	getBuildAccelerationStructureFlagsKHRStr					(VkBuildAccelerationStructureFlagsKHR value);
tcu::Format::Bitfield<32>	getPipelineCompilerControlFlagsAMDStr						(VkPipelineCompilerControlFlagsAMD value);
tcu::Format::Bitfield<32>	getPipelineCreationFeedbackFlagsEXTStr						(VkPipelineCreationFeedbackFlagsEXT value);
tcu::Format::Bitfield<32>	getShaderCorePropertiesFlagsAMDStr							(VkShaderCorePropertiesFlagsAMD value);
tcu::Format::Bitfield<32>	getToolPurposeFlagsEXTStr									(VkToolPurposeFlagsEXT value);
tcu::Format::Bitfield<32>	getIndirectStateFlagsNVStr									(VkIndirectStateFlagsNV value);
tcu::Format::Bitfield<32>	getIndirectCommandsLayoutUsageFlagsNVStr					(VkIndirectCommandsLayoutUsageFlagsNV value);
tcu::Format::Bitfield<32>	getPrivateDataSlotCreateFlagsEXTStr							(VkPrivateDataSlotCreateFlagsEXT value);
tcu::Format::Bitfield<32>	getDeviceDiagnosticsConfigFlagsNVStr						(VkDeviceDiagnosticsConfigFlagsNV value);
tcu::Format::Bitfield<32>	getAccelerationStructureCreateFlagsKHRStr					(VkAccelerationStructureCreateFlagsKHR value);
tcu::Format::Bitfield<32>	getInstanceCreateFlagsStr									(VkInstanceCreateFlags value);
tcu::Format::Bitfield<32>	getDeviceCreateFlagsStr										(VkDeviceCreateFlags value);
tcu::Format::Bitfield<32>	getMemoryMapFlagsStr										(VkMemoryMapFlags value);
tcu::Format::Bitfield<32>	getSemaphoreCreateFlagsStr									(VkSemaphoreCreateFlags value);
tcu::Format::Bitfield<32>	getEventCreateFlagsStr										(VkEventCreateFlags value);
tcu::Format::Bitfield<32>	getQueryPoolCreateFlagsStr									(VkQueryPoolCreateFlags value);
tcu::Format::Bitfield<32>	getBufferViewCreateFlagsStr									(VkBufferViewCreateFlags value);
tcu::Format::Bitfield<32>	getPipelineVertexInputStateCreateFlagsStr					(VkPipelineVertexInputStateCreateFlags value);
tcu::Format::Bitfield<32>	getPipelineInputAssemblyStateCreateFlagsStr					(VkPipelineInputAssemblyStateCreateFlags value);
tcu::Format::Bitfield<32>	getPipelineTessellationStateCreateFlagsStr					(VkPipelineTessellationStateCreateFlags value);
tcu::Format::Bitfield<32>	getPipelineViewportStateCreateFlagsStr						(VkPipelineViewportStateCreateFlags value);
tcu::Format::Bitfield<32>	getPipelineRasterizationStateCreateFlagsStr					(VkPipelineRasterizationStateCreateFlags value);
tcu::Format::Bitfield<32>	getPipelineMultisampleStateCreateFlagsStr					(VkPipelineMultisampleStateCreateFlags value);
tcu::Format::Bitfield<32>	getPipelineDepthStencilStateCreateFlagsStr					(VkPipelineDepthStencilStateCreateFlags value);
tcu::Format::Bitfield<32>	getPipelineColorBlendStateCreateFlagsStr					(VkPipelineColorBlendStateCreateFlags value);
tcu::Format::Bitfield<32>	getPipelineDynamicStateCreateFlagsStr						(VkPipelineDynamicStateCreateFlags value);
tcu::Format::Bitfield<32>	getPipelineLayoutCreateFlagsStr								(VkPipelineLayoutCreateFlags value);
tcu::Format::Bitfield<32>	getDescriptorPoolResetFlagsStr								(VkDescriptorPoolResetFlags value);
tcu::Format::Bitfield<32>	getCommandPoolTrimFlagsStr									(VkCommandPoolTrimFlags value);
tcu::Format::Bitfield<32>	getDescriptorUpdateTemplateCreateFlagsStr					(VkDescriptorUpdateTemplateCreateFlags value);
tcu::Format::Bitfield<32>	getDisplayModeCreateFlagsKHRStr								(VkDisplayModeCreateFlagsKHR value);
tcu::Format::Bitfield<32>	getDisplaySurfaceCreateFlagsKHRStr							(VkDisplaySurfaceCreateFlagsKHR value);
tcu::Format::Bitfield<32>	getPipelineRasterizationStateStreamCreateFlagsEXTStr		(VkPipelineRasterizationStateStreamCreateFlagsEXT value);
tcu::Format::Bitfield<32>	getPipelineViewportSwizzleStateCreateFlagsNVStr				(VkPipelineViewportSwizzleStateCreateFlagsNV value);
tcu::Format::Bitfield<32>	getPipelineDiscardRectangleStateCreateFlagsEXTStr			(VkPipelineDiscardRectangleStateCreateFlagsEXT value);
tcu::Format::Bitfield<32>	getPipelineRasterizationConservativeStateCreateFlagsEXTStr	(VkPipelineRasterizationConservativeStateCreateFlagsEXT value);
tcu::Format::Bitfield<32>	getPipelineRasterizationDepthClipStateCreateFlagsEXTStr		(VkPipelineRasterizationDepthClipStateCreateFlagsEXT value);
tcu::Format::Bitfield<32>	getDebugUtilsMessengerCallbackDataFlagsEXTStr				(VkDebugUtilsMessengerCallbackDataFlagsEXT value);
tcu::Format::Bitfield<32>	getDebugUtilsMessengerCreateFlagsEXTStr						(VkDebugUtilsMessengerCreateFlagsEXT value);
tcu::Format::Bitfield<32>	getPipelineCoverageToColorStateCreateFlagsNVStr				(VkPipelineCoverageToColorStateCreateFlagsNV value);
tcu::Format::Bitfield<32>	getPipelineCoverageModulationStateCreateFlagsNVStr			(VkPipelineCoverageModulationStateCreateFlagsNV value);
tcu::Format::Bitfield<32>	getValidationCacheCreateFlagsEXTStr							(VkValidationCacheCreateFlagsEXT value);
tcu::Format::Bitfield<32>	getPipelineCoverageReductionStateCreateFlagsNVStr			(VkPipelineCoverageReductionStateCreateFlagsNV value);
tcu::Format::Bitfield<32>	getHeadlessSurfaceCreateFlagsEXTStr							(VkHeadlessSurfaceCreateFlagsEXT value);
tcu::Format::Bitfield<32>	getDeviceMemoryReportFlagsEXTStr							(VkDeviceMemoryReportFlagsEXT value);
tcu::Format::Bitfield<32>	getAndroidSurfaceCreateFlagsKHRStr							(VkAndroidSurfaceCreateFlagsKHR value);
tcu::Format::Bitfield<32>	getImagePipeSurfaceCreateFlagsFUCHSIAStr					(VkImagePipeSurfaceCreateFlagsFUCHSIA value);
tcu::Format::Bitfield<32>	getStreamDescriptorSurfaceCreateFlagsGGPStr					(VkStreamDescriptorSurfaceCreateFlagsGGP value);
tcu::Format::Bitfield<32>	getIOSSurfaceCreateFlagsMVKStr								(VkIOSSurfaceCreateFlagsMVK value);
tcu::Format::Bitfield<32>	getMacOSSurfaceCreateFlagsMVKStr							(VkMacOSSurfaceCreateFlagsMVK value);
tcu::Format::Bitfield<32>	getMetalSurfaceCreateFlagsEXTStr							(VkMetalSurfaceCreateFlagsEXT value);
tcu::Format::Bitfield<32>	getViSurfaceCreateFlagsNNStr								(VkViSurfaceCreateFlagsNN value);
tcu::Format::Bitfield<32>	getWaylandSurfaceCreateFlagsKHRStr							(VkWaylandSurfaceCreateFlagsKHR value);
tcu::Format::Bitfield<32>	getWin32SurfaceCreateFlagsKHRStr							(VkWin32SurfaceCreateFlagsKHR value);
tcu::Format::Bitfield<32>	getXcbSurfaceCreateFlagsKHRStr								(VkXcbSurfaceCreateFlagsKHR value);
tcu::Format::Bitfield<32>	getXlibSurfaceCreateFlagsKHRStr								(VkXlibSurfaceCreateFlagsKHR value);
tcu::Format::Bitfield<32>	getBuildAccelerationStructureFlagsNVStr						(VkBuildAccelerationStructureFlagsNV value);

std::ostream&	operator<<	(std::ostream& s, const VkExtent2D& value);
std::ostream&	operator<<	(std::ostream& s, const VkExtent3D& value);
std::ostream&	operator<<	(std::ostream& s, const VkOffset2D& value);
std::ostream&	operator<<	(std::ostream& s, const VkOffset3D& value);
std::ostream&	operator<<	(std::ostream& s, const VkRect2D& value);
std::ostream&	operator<<	(std::ostream& s, const VkBaseInStructure& value);
std::ostream&	operator<<	(std::ostream& s, const VkBaseOutStructure& value);
std::ostream&	operator<<	(std::ostream& s, const VkBufferMemoryBarrier& value);
std::ostream&	operator<<	(std::ostream& s, const VkDispatchIndirectCommand& value);
std::ostream&	operator<<	(std::ostream& s, const VkDrawIndexedIndirectCommand& value);
std::ostream&	operator<<	(std::ostream& s, const VkDrawIndirectCommand& value);
std::ostream&	operator<<	(std::ostream& s, const VkImageSubresourceRange& value);
std::ostream&	operator<<	(std::ostream& s, const VkImageMemoryBarrier& value);
std::ostream&	operator<<	(std::ostream& s, const VkMemoryBarrier& value);
std::ostream&	operator<<	(std::ostream& s, const VkAllocationCallbacks& value);
std::ostream&	operator<<	(std::ostream& s, const VkApplicationInfo& value);
std::ostream&	operator<<	(std::ostream& s, const VkFormatProperties& value);
std::ostream&	operator<<	(std::ostream& s, const VkImageFormatProperties& value);
std::ostream&	operator<<	(std::ostream& s, const VkInstanceCreateInfo& value);
std::ostream&	operator<<	(std::ostream& s, const VkMemoryHeap& value);
std::ostream&	operator<<	(std::ostream& s, const VkMemoryType& value);
std::ostream&	operator<<	(std::ostream& s, const VkPhysicalDeviceFeatures& value);
std::ostream&	operator<<	(std::ostream& s, const VkPhysicalDeviceLimits& value);
std::ostream&	operator<<	(std::ostream& s, const VkPhysicalDeviceMemoryProperties& value);
std::ostream&	operator<<	(std::ostream& s, const VkPhysicalDeviceSparseProperties& value);
std::ostream&	operator<<	(std::ostream& s, const VkPhysicalDeviceProperties& value);
std::ostream&	operator<<	(std::ostream& s, const VkQueueFamilyProperties& value);
std::ostream&	operator<<	(std::ostream& s, const VkDeviceQueueCreateInfo& value);
std::ostream&	operator<<	(std::ostream& s, const VkDeviceCreateInfo& value);
std::ostream&	operator<<	(std::ostream& s, const VkExtensionProperties& value);
std::ostream&	operator<<	(std::ostream& s, const VkLayerProperties& value);
std::ostream&	operator<<	(std::ostream& s, const VkSubmitInfo& value);
std::ostream&	operator<<	(std::ostream& s, const VkMappedMemoryRange& value);
std::ostream&	operator<<	(std::ostream& s, const VkMemoryAllocateInfo& value);
std::ostream&	operator<<	(std::ostream& s, const VkMemoryRequirements& value);
std::ostream&	operator<<	(std::ostream& s, const VkSparseMemoryBind& value);
std::ostream&	operator<<	(std::ostream& s, const VkSparseBufferMemoryBindInfo& value);
std::ostream&	operator<<	(std::ostream& s, const VkSparseImageOpaqueMemoryBindInfo& value);
std::ostream&	operator<<	(std::ostream& s, const VkImageSubresource& value);
std::ostream&	operator<<	(std::ostream& s, const VkSparseImageMemoryBind& value);
std::ostream&	operator<<	(std::ostream& s, const VkSparseImageMemoryBindInfo& value);
std::ostream&	operator<<	(std::ostream& s, const VkBindSparseInfo& value);
std::ostream&	operator<<	(std::ostream& s, const VkSparseImageFormatProperties& value);
std::ostream&	operator<<	(std::ostream& s, const VkSparseImageMemoryRequirements& value);
std::ostream&	operator<<	(std::ostream& s, const VkFenceCreateInfo& value);
std::ostream&	operator<<	(std::ostream& s, const VkSemaphoreCreateInfo& value);
std::ostream&	operator<<	(std::ostream& s, const VkEventCreateInfo& value);
std::ostream&	operator<<	(std::ostream& s, const VkQueryPoolCreateInfo& value);
std::ostream&	operator<<	(std::ostream& s, const VkBufferCreateInfo& value);
std::ostream&	operator<<	(std::ostream& s, const VkBufferViewCreateInfo& value);
std::ostream&	operator<<	(std::ostream& s, const VkImageCreateInfo& value);
std::ostream&	operator<<	(std::ostream& s, const VkSubresourceLayout& value);
std::ostream&	operator<<	(std::ostream& s, const VkComponentMapping& value);
std::ostream&	operator<<	(std::ostream& s, const VkImageViewCreateInfo& value);
std::ostream&	operator<<	(std::ostream& s, const VkShaderModuleCreateInfo& value);
std::ostream&	operator<<	(std::ostream& s, const VkPipelineCacheCreateInfo& value);
std::ostream&	operator<<	(std::ostream& s, const VkSpecializationMapEntry& value);
std::ostream&	operator<<	(std::ostream& s, const VkSpecializationInfo& value);
std::ostream&	operator<<	(std::ostream& s, const VkPipelineShaderStageCreateInfo& value);
std::ostream&	operator<<	(std::ostream& s, const VkComputePipelineCreateInfo& value);
std::ostream&	operator<<	(std::ostream& s, const VkVertexInputBindingDescription& value);
std::ostream&	operator<<	(std::ostream& s, const VkVertexInputAttributeDescription& value);
std::ostream&	operator<<	(std::ostream& s, const VkPipelineVertexInputStateCreateInfo& value);
std::ostream&	operator<<	(std::ostream& s, const VkPipelineInputAssemblyStateCreateInfo& value);
std::ostream&	operator<<	(std::ostream& s, const VkPipelineTessellationStateCreateInfo& value);
std::ostream&	operator<<	(std::ostream& s, const VkViewport& value);
std::ostream&	operator<<	(std::ostream& s, const VkPipelineViewportStateCreateInfo& value);
std::ostream&	operator<<	(std::ostream& s, const VkPipelineRasterizationStateCreateInfo& value);
std::ostream&	operator<<	(std::ostream& s, const VkPipelineMultisampleStateCreateInfo& value);
std::ostream&	operator<<	(std::ostream& s, const VkStencilOpState& value);
std::ostream&	operator<<	(std::ostream& s, const VkPipelineDepthStencilStateCreateInfo& value);
std::ostream&	operator<<	(std::ostream& s, const VkPipelineColorBlendAttachmentState& value);
std::ostream&	operator<<	(std::ostream& s, const VkPipelineColorBlendStateCreateInfo& value);
std::ostream&	operator<<	(std::ostream& s, const VkPipelineDynamicStateCreateInfo& value);
std::ostream&	operator<<	(std::ostream& s, const VkGraphicsPipelineCreateInfo& value);
std::ostream&	operator<<	(std::ostream& s, const VkPushConstantRange& value);
std::ostream&	operator<<	(std::ostream& s, const VkPipelineLayoutCreateInfo& value);
std::ostream&	operator<<	(std::ostream& s, const VkSamplerCreateInfo& value);
std::ostream&	operator<<	(std::ostream& s, const VkCopyDescriptorSet& value);
std::ostream&	operator<<	(std::ostream& s, const VkDescriptorBufferInfo& value);
std::ostream&	operator<<	(std::ostream& s, const VkDescriptorImageInfo& value);
std::ostream&	operator<<	(std::ostream& s, const VkDescriptorPoolSize& value);
std::ostream&	operator<<	(std::ostream& s, const VkDescriptorPoolCreateInfo& value);
std::ostream&	operator<<	(std::ostream& s, const VkDescriptorSetAllocateInfo& value);
std::ostream&	operator<<	(std::ostream& s, const VkDescriptorSetLayoutBinding& value);
std::ostream&	operator<<	(std::ostream& s, const VkDescriptorSetLayoutCreateInfo& value);
std::ostream&	operator<<	(std::ostream& s, const VkWriteDescriptorSet& value);
std::ostream&	operator<<	(std::ostream& s, const VkAttachmentDescription& value);
std::ostream&	operator<<	(std::ostream& s, const VkAttachmentReference& value);
std::ostream&	operator<<	(std::ostream& s, const VkFramebufferCreateInfo& value);
std::ostream&	operator<<	(std::ostream& s, const VkSubpassDescription& value);
std::ostream&	operator<<	(std::ostream& s, const VkSubpassDependency& value);
std::ostream&	operator<<	(std::ostream& s, const VkRenderPassCreateInfo& value);
std::ostream&	operator<<	(std::ostream& s, const VkCommandPoolCreateInfo& value);
std::ostream&	operator<<	(std::ostream& s, const VkCommandBufferAllocateInfo& value);
std::ostream&	operator<<	(std::ostream& s, const VkCommandBufferInheritanceInfo& value);
std::ostream&	operator<<	(std::ostream& s, const VkCommandBufferBeginInfo& value);
std::ostream&	operator<<	(std::ostream& s, const VkBufferCopy& value);
std::ostream&	operator<<	(std::ostream& s, const VkImageSubresourceLayers& value);
std::ostream&	operator<<	(std::ostream& s, const VkBufferImageCopy& value);
std::ostream&	operator<<	(std::ostream& s, const VkClearColorValue& value);
std::ostream&	operator<<	(std::ostream& s, const VkClearDepthStencilValue& value);
std::ostream&	operator<<	(std::ostream& s, const VkClearValue& value);
std::ostream&	operator<<	(std::ostream& s, const VkClearAttachment& value);
std::ostream&	operator<<	(std::ostream& s, const VkClearRect& value);
std::ostream&	operator<<	(std::ostream& s, const VkImageBlit& value);
std::ostream&	operator<<	(std::ostream& s, const VkImageCopy& value);
std::ostream&	operator<<	(std::ostream& s, const VkImageResolve& value);
std::ostream&	operator<<	(std::ostream& s, const VkRenderPassBeginInfo& value);
std::ostream&	operator<<	(std::ostream& s, const VkPhysicalDeviceSubgroupProperties& value);
std::ostream&	operator<<	(std::ostream& s, const VkBindBufferMemoryInfo& value);
std::ostream&	operator<<	(std::ostream& s, const VkBindImageMemoryInfo& value);
std::ostream&	operator<<	(std::ostream& s, const VkPhysicalDevice16BitStorageFeatures& value);
std::ostream&	operator<<	(std::ostream& s, const VkMemoryDedicatedRequirements& value);
std::ostream&	operator<<	(std::ostream& s, const VkMemoryDedicatedAllocateInfo& value);
std::ostream&	operator<<	(std::ostream& s, const VkMemoryAllocateFlagsInfo& value);
std::ostream&	operator<<	(std::ostream& s, const VkDeviceGroupRenderPassBeginInfo& value);
std::ostream&	operator<<	(std::ostream& s, const VkDeviceGroupCommandBufferBeginInfo& value);
std::ostream&	operator<<	(std::ostream& s, const VkDeviceGroupSubmitInfo& value);
std::ostream&	operator<<	(std::ostream& s, const VkDeviceGroupBindSparseInfo& value);
std::ostream&	operator<<	(std::ostream& s, const VkBindBufferMemoryDeviceGroupInfo& value);
std::ostream&	operator<<	(std::ostream& s, const VkBindImageMemoryDeviceGroupInfo& value);
std::ostream&	operator<<	(std::ostream& s, const VkPhysicalDeviceGroupProperties& value);
std::ostream&	operator<<	(std::ostream& s, const VkDeviceGroupDeviceCreateInfo& value);
std::ostream&	operator<<	(std::ostream& s, const VkBufferMemoryRequirementsInfo2& value);
std::ostream&	operator<<	(std::ostream& s, const VkImageMemoryRequirementsInfo2& value);
std::ostream&	operator<<	(std::ostream& s, const VkImageSparseMemoryRequirementsInfo2& value);
std::ostream&	operator<<	(std::ostream& s, const VkMemoryRequirements2& value);
std::ostream&	operator<<	(std::ostream& s, const VkSparseImageMemoryRequirements2& value);
std::ostream&	operator<<	(std::ostream& s, const VkPhysicalDeviceFeatures2& value);
std::ostream&	operator<<	(std::ostream& s, const VkPhysicalDeviceProperties2& value);
std::ostream&	operator<<	(std::ostream& s, const VkFormatProperties2& value);
std::ostream&	operator<<	(std::ostream& s, const VkImageFormatProperties2& value);
std::ostream&	operator<<	(std::ostream& s, const VkPhysicalDeviceImageFormatInfo2& value);
std::ostream&	operator<<	(std::ostream& s, const VkQueueFamilyProperties2& value);
std::ostream&	operator<<	(std::ostream& s, const VkPhysicalDeviceMemoryProperties2& value);
std::ostream&	operator<<	(std::ostream& s, const VkSparseImageFormatProperties2& value);
std::ostream&	operator<<	(std::ostream& s, const VkPhysicalDeviceSparseImageFormatInfo2& value);
std::ostream&	operator<<	(std::ostream& s, const VkPhysicalDevicePointClippingProperties& value);
std::ostream&	operator<<	(std::ostream& s, const VkInputAttachmentAspectReference& value);
std::ostream&	operator<<	(std::ostream& s, const VkRenderPassInputAttachmentAspectCreateInfo& value);
std::ostream&	operator<<	(std::ostream& s, const VkImageViewUsageCreateInfo& value);
std::ostream&	operator<<	(std::ostream& s, const VkPipelineTessellationDomainOriginStateCreateInfo& value);
std::ostream&	operator<<	(std::ostream& s, const VkRenderPassMultiviewCreateInfo& value);
std::ostream&	operator<<	(std::ostream& s, const VkPhysicalDeviceMultiviewFeatures& value);
std::ostream&	operator<<	(std::ostream& s, const VkPhysicalDeviceMultiviewProperties& value);
std::ostream&	operator<<	(std::ostream& s, const VkPhysicalDeviceVariablePointersFeatures& value);
std::ostream&	operator<<	(std::ostream& s, const VkPhysicalDeviceProtectedMemoryFeatures& value);
std::ostream&	operator<<	(std::ostream& s, const VkPhysicalDeviceProtectedMemoryProperties& value);
std::ostream&	operator<<	(std::ostream& s, const VkDeviceQueueInfo2& value);
std::ostream&	operator<<	(std::ostream& s, const VkProtectedSubmitInfo& value);
std::ostream&	operator<<	(std::ostream& s, const VkSamplerYcbcrConversionCreateInfo& value);
std::ostream&	operator<<	(std::ostream& s, const VkSamplerYcbcrConversionInfo& value);
std::ostream&	operator<<	(std::ostream& s, const VkBindImagePlaneMemoryInfo& value);
std::ostream&	operator<<	(std::ostream& s, const VkImagePlaneMemoryRequirementsInfo& value);
std::ostream&	operator<<	(std::ostream& s, const VkPhysicalDeviceSamplerYcbcrConversionFeatures& value);
std::ostream&	operator<<	(std::ostream& s, const VkSamplerYcbcrConversionImageFormatProperties& value);
std::ostream&	operator<<	(std::ostream& s, const VkDescriptorUpdateTemplateEntry& value);
std::ostream&	operator<<	(std::ostream& s, const VkDescriptorUpdateTemplateCreateInfo& value);
std::ostream&	operator<<	(std::ostream& s, const VkExternalMemoryProperties& value);
std::ostream&	operator<<	(std::ostream& s, const VkPhysicalDeviceExternalImageFormatInfo& value);
std::ostream&	operator<<	(std::ostream& s, const VkExternalImageFormatProperties& value);
std::ostream&	operator<<	(std::ostream& s, const VkPhysicalDeviceExternalBufferInfo& value);
std::ostream&	operator<<	(std::ostream& s, const VkExternalBufferProperties& value);
std::ostream&	operator<<	(std::ostream& s, const VkPhysicalDeviceIDProperties& value);
std::ostream&	operator<<	(std::ostream& s, const VkExternalMemoryImageCreateInfo& value);
std::ostream&	operator<<	(std::ostream& s, const VkExternalMemoryBufferCreateInfo& value);
std::ostream&	operator<<	(std::ostream& s, const VkExportMemoryAllocateInfo& value);
std::ostream&	operator<<	(std::ostream& s, const VkPhysicalDeviceExternalFenceInfo& value);
std::ostream&	operator<<	(std::ostream& s, const VkExternalFenceProperties& value);
std::ostream&	operator<<	(std::ostream& s, const VkExportFenceCreateInfo& value);
std::ostream&	operator<<	(std::ostream& s, const VkExportSemaphoreCreateInfo& value);
std::ostream&	operator<<	(std::ostream& s, const VkPhysicalDeviceExternalSemaphoreInfo& value);
std::ostream&	operator<<	(std::ostream& s, const VkExternalSemaphoreProperties& value);
std::ostream&	operator<<	(std::ostream& s, const VkPhysicalDeviceMaintenance3Properties& value);
std::ostream&	operator<<	(std::ostream& s, const VkDescriptorSetLayoutSupport& value);
std::ostream&	operator<<	(std::ostream& s, const VkPhysicalDeviceShaderDrawParametersFeatures& value);
std::ostream&	operator<<	(std::ostream& s, const VkPhysicalDeviceVulkan11Features& value);
std::ostream&	operator<<	(std::ostream& s, const VkPhysicalDeviceVulkan11Properties& value);
std::ostream&	operator<<	(std::ostream& s, const VkPhysicalDeviceVulkan12Features& value);
std::ostream&	operator<<	(std::ostream& s, const VkConformanceVersion& value);
std::ostream&	operator<<	(std::ostream& s, const VkPhysicalDeviceVulkan12Properties& value);
std::ostream&	operator<<	(std::ostream& s, const VkImageFormatListCreateInfo& value);
std::ostream&	operator<<	(std::ostream& s, const VkAttachmentDescription2& value);
std::ostream&	operator<<	(std::ostream& s, const VkAttachmentReference2& value);
std::ostream&	operator<<	(std::ostream& s, const VkSubpassDescription2& value);
std::ostream&	operator<<	(std::ostream& s, const VkSubpassDependency2& value);
std::ostream&	operator<<	(std::ostream& s, const VkRenderPassCreateInfo2& value);
std::ostream&	operator<<	(std::ostream& s, const VkSubpassBeginInfo& value);
std::ostream&	operator<<	(std::ostream& s, const VkSubpassEndInfo& value);
std::ostream&	operator<<	(std::ostream& s, const VkPhysicalDevice8BitStorageFeatures& value);
std::ostream&	operator<<	(std::ostream& s, const VkPhysicalDeviceDriverProperties& value);
std::ostream&	operator<<	(std::ostream& s, const VkPhysicalDeviceShaderAtomicInt64Features& value);
std::ostream&	operator<<	(std::ostream& s, const VkPhysicalDeviceShaderFloat16Int8Features& value);
std::ostream&	operator<<	(std::ostream& s, const VkPhysicalDeviceFloatControlsProperties& value);
std::ostream&	operator<<	(std::ostream& s, const VkDescriptorSetLayoutBindingFlagsCreateInfo& value);
std::ostream&	operator<<	(std::ostream& s, const VkPhysicalDeviceDescriptorIndexingFeatures& value);
std::ostream&	operator<<	(std::ostream& s, const VkPhysicalDeviceDescriptorIndexingProperties& value);
std::ostream&	operator<<	(std::ostream& s, const VkDescriptorSetVariableDescriptorCountAllocateInfo& value);
std::ostream&	operator<<	(std::ostream& s, const VkDescriptorSetVariableDescriptorCountLayoutSupport& value);
std::ostream&	operator<<	(std::ostream& s, const VkSubpassDescriptionDepthStencilResolve& value);
std::ostream&	operator<<	(std::ostream& s, const VkPhysicalDeviceDepthStencilResolveProperties& value);
std::ostream&	operator<<	(std::ostream& s, const VkPhysicalDeviceScalarBlockLayoutFeatures& value);
std::ostream&	operator<<	(std::ostream& s, const VkImageStencilUsageCreateInfo& value);
std::ostream&	operator<<	(std::ostream& s, const VkSamplerReductionModeCreateInfo& value);
std::ostream&	operator<<	(std::ostream& s, const VkPhysicalDeviceSamplerFilterMinmaxProperties& value);
std::ostream&	operator<<	(std::ostream& s, const VkPhysicalDeviceVulkanMemoryModelFeatures& value);
std::ostream&	operator<<	(std::ostream& s, const VkPhysicalDeviceImagelessFramebufferFeatures& value);
std::ostream&	operator<<	(std::ostream& s, const VkFramebufferAttachmentImageInfo& value);
std::ostream&	operator<<	(std::ostream& s, const VkFramebufferAttachmentsCreateInfo& value);
std::ostream&	operator<<	(std::ostream& s, const VkRenderPassAttachmentBeginInfo& value);
std::ostream&	operator<<	(std::ostream& s, const VkPhysicalDeviceUniformBufferStandardLayoutFeatures& value);
std::ostream&	operator<<	(std::ostream& s, const VkPhysicalDeviceShaderSubgroupExtendedTypesFeatures& value);
std::ostream&	operator<<	(std::ostream& s, const VkPhysicalDeviceSeparateDepthStencilLayoutsFeatures& value);
std::ostream&	operator<<	(std::ostream& s, const VkAttachmentReferenceStencilLayout& value);
std::ostream&	operator<<	(std::ostream& s, const VkAttachmentDescriptionStencilLayout& value);
std::ostream&	operator<<	(std::ostream& s, const VkPhysicalDeviceHostQueryResetFeatures& value);
std::ostream&	operator<<	(std::ostream& s, const VkPhysicalDeviceTimelineSemaphoreFeatures& value);
std::ostream&	operator<<	(std::ostream& s, const VkPhysicalDeviceTimelineSemaphoreProperties& value);
std::ostream&	operator<<	(std::ostream& s, const VkSemaphoreTypeCreateInfo& value);
std::ostream&	operator<<	(std::ostream& s, const VkTimelineSemaphoreSubmitInfo& value);
std::ostream&	operator<<	(std::ostream& s, const VkSemaphoreWaitInfo& value);
std::ostream&	operator<<	(std::ostream& s, const VkSemaphoreSignalInfo& value);
std::ostream&	operator<<	(std::ostream& s, const VkPhysicalDeviceBufferDeviceAddressFeatures& value);
std::ostream&	operator<<	(std::ostream& s, const VkBufferDeviceAddressInfo& value);
std::ostream&	operator<<	(std::ostream& s, const VkBufferOpaqueCaptureAddressCreateInfo& value);
std::ostream&	operator<<	(std::ostream& s, const VkMemoryOpaqueCaptureAddressAllocateInfo& value);
std::ostream&	operator<<	(std::ostream& s, const VkDeviceMemoryOpaqueCaptureAddressInfo& value);
std::ostream&	operator<<	(std::ostream& s, const VkSurfaceCapabilitiesKHR& value);
std::ostream&	operator<<	(std::ostream& s, const VkSurfaceFormatKHR& value);
std::ostream&	operator<<	(std::ostream& s, const VkSwapchainCreateInfoKHR& value);
std::ostream&	operator<<	(std::ostream& s, const VkPresentInfoKHR& value);
std::ostream&	operator<<	(std::ostream& s, const VkImageSwapchainCreateInfoKHR& value);
std::ostream&	operator<<	(std::ostream& s, const VkBindImageMemorySwapchainInfoKHR& value);
std::ostream&	operator<<	(std::ostream& s, const VkAcquireNextImageInfoKHR& value);
std::ostream&	operator<<	(std::ostream& s, const VkDeviceGroupPresentCapabilitiesKHR& value);
std::ostream&	operator<<	(std::ostream& s, const VkDeviceGroupPresentInfoKHR& value);
std::ostream&	operator<<	(std::ostream& s, const VkDeviceGroupSwapchainCreateInfoKHR& value);
std::ostream&	operator<<	(std::ostream& s, const VkDisplayModeParametersKHR& value);
std::ostream&	operator<<	(std::ostream& s, const VkDisplayModeCreateInfoKHR& value);
std::ostream&	operator<<	(std::ostream& s, const VkDisplayModePropertiesKHR& value);
std::ostream&	operator<<	(std::ostream& s, const VkDisplayPlaneCapabilitiesKHR& value);
std::ostream&	operator<<	(std::ostream& s, const VkDisplayPlanePropertiesKHR& value);
std::ostream&	operator<<	(std::ostream& s, const VkDisplayPropertiesKHR& value);
std::ostream&	operator<<	(std::ostream& s, const VkDisplaySurfaceCreateInfoKHR& value);
std::ostream&	operator<<	(std::ostream& s, const VkDisplayPresentInfoKHR& value);
std::ostream&	operator<<	(std::ostream& s, const VkImportMemoryFdInfoKHR& value);
std::ostream&	operator<<	(std::ostream& s, const VkMemoryFdPropertiesKHR& value);
std::ostream&	operator<<	(std::ostream& s, const VkMemoryGetFdInfoKHR& value);
std::ostream&	operator<<	(std::ostream& s, const VkImportSemaphoreFdInfoKHR& value);
std::ostream&	operator<<	(std::ostream& s, const VkSemaphoreGetFdInfoKHR& value);
std::ostream&	operator<<	(std::ostream& s, const VkPhysicalDevicePushDescriptorPropertiesKHR& value);
std::ostream&	operator<<	(std::ostream& s, const VkRectLayerKHR& value);
std::ostream&	operator<<	(std::ostream& s, const VkPresentRegionKHR& value);
std::ostream&	operator<<	(std::ostream& s, const VkPresentRegionsKHR& value);
std::ostream&	operator<<	(std::ostream& s, const VkSharedPresentSurfaceCapabilitiesKHR& value);
std::ostream&	operator<<	(std::ostream& s, const VkImportFenceFdInfoKHR& value);
std::ostream&	operator<<	(std::ostream& s, const VkFenceGetFdInfoKHR& value);
std::ostream&	operator<<	(std::ostream& s, const VkPhysicalDevicePerformanceQueryFeaturesKHR& value);
std::ostream&	operator<<	(std::ostream& s, const VkPhysicalDevicePerformanceQueryPropertiesKHR& value);
std::ostream&	operator<<	(std::ostream& s, const VkPerformanceCounterKHR& value);
std::ostream&	operator<<	(std::ostream& s, const VkPerformanceCounterDescriptionKHR& value);
std::ostream&	operator<<	(std::ostream& s, const VkQueryPoolPerformanceCreateInfoKHR& value);
std::ostream&	operator<<	(std::ostream& s, const VkPerformanceCounterResultKHR& value);
std::ostream&	operator<<	(std::ostream& s, const VkAcquireProfilingLockInfoKHR& value);
std::ostream&	operator<<	(std::ostream& s, const VkPerformanceQuerySubmitInfoKHR& value);
std::ostream&	operator<<	(std::ostream& s, const VkPhysicalDeviceSurfaceInfo2KHR& value);
std::ostream&	operator<<	(std::ostream& s, const VkSurfaceCapabilities2KHR& value);
std::ostream&	operator<<	(std::ostream& s, const VkSurfaceFormat2KHR& value);
std::ostream&	operator<<	(std::ostream& s, const VkDisplayProperties2KHR& value);
std::ostream&	operator<<	(std::ostream& s, const VkDisplayPlaneProperties2KHR& value);
std::ostream&	operator<<	(std::ostream& s, const VkDisplayModeProperties2KHR& value);
std::ostream&	operator<<	(std::ostream& s, const VkDisplayPlaneInfo2KHR& value);
std::ostream&	operator<<	(std::ostream& s, const VkDisplayPlaneCapabilities2KHR& value);
std::ostream&	operator<<	(std::ostream& s, const VkPhysicalDeviceShaderClockFeaturesKHR& value);
std::ostream&	operator<<	(std::ostream& s, const VkPhysicalDeviceShaderTerminateInvocationFeaturesKHR& value);
std::ostream&	operator<<	(std::ostream& s, const VkFragmentShadingRateAttachmentInfoKHR& value);
std::ostream&	operator<<	(std::ostream& s, const VkPipelineFragmentShadingRateStateCreateInfoKHR& value);
std::ostream&	operator<<	(std::ostream& s, const VkPhysicalDeviceFragmentShadingRateFeaturesKHR& value);
std::ostream&	operator<<	(std::ostream& s, const VkPhysicalDeviceFragmentShadingRatePropertiesKHR& value);
std::ostream&	operator<<	(std::ostream& s, const VkPhysicalDeviceFragmentShadingRateKHR& value);
std::ostream&	operator<<	(std::ostream& s, const VkSurfaceProtectedCapabilitiesKHR& value);
std::ostream&	operator<<	(std::ostream& s, const VkPhysicalDevicePipelineExecutablePropertiesFeaturesKHR& value);
std::ostream&	operator<<	(std::ostream& s, const VkPipelineInfoKHR& value);
std::ostream&	operator<<	(std::ostream& s, const VkPipelineExecutablePropertiesKHR& value);
std::ostream&	operator<<	(std::ostream& s, const VkPipelineExecutableInfoKHR& value);
std::ostream&	operator<<	(std::ostream& s, const VkPipelineExecutableStatisticValueKHR& value);
std::ostream&	operator<<	(std::ostream& s, const VkPipelineExecutableStatisticKHR& value);
std::ostream&	operator<<	(std::ostream& s, const VkPipelineExecutableInternalRepresentationKHR& value);
std::ostream&	operator<<	(std::ostream& s, const VkPipelineLibraryCreateInfoKHR& value);
std::ostream&	operator<<	(std::ostream& s, const VkBufferCopy2KHR& value);
std::ostream&	operator<<	(std::ostream& s, const VkCopyBufferInfo2KHR& value);
std::ostream&	operator<<	(std::ostream& s, const VkImageCopy2KHR& value);
std::ostream&	operator<<	(std::ostream& s, const VkCopyImageInfo2KHR& value);
std::ostream&	operator<<	(std::ostream& s, const VkBufferImageCopy2KHR& value);
std::ostream&	operator<<	(std::ostream& s, const VkCopyBufferToImageInfo2KHR& value);
std::ostream&	operator<<	(std::ostream& s, const VkCopyImageToBufferInfo2KHR& value);
std::ostream&	operator<<	(std::ostream& s, const VkImageBlit2KHR& value);
std::ostream&	operator<<	(std::ostream& s, const VkBlitImageInfo2KHR& value);
std::ostream&	operator<<	(std::ostream& s, const VkImageResolve2KHR& value);
std::ostream&	operator<<	(std::ostream& s, const VkResolveImageInfo2KHR& value);
std::ostream&	operator<<	(std::ostream& s, const VkDebugReportCallbackCreateInfoEXT& value);
std::ostream&	operator<<	(std::ostream& s, const VkPipelineRasterizationStateRasterizationOrderAMD& value);
std::ostream&	operator<<	(std::ostream& s, const VkDebugMarkerObjectNameInfoEXT& value);
std::ostream&	operator<<	(std::ostream& s, const VkDebugMarkerObjectTagInfoEXT& value);
std::ostream&	operator<<	(std::ostream& s, const VkDebugMarkerMarkerInfoEXT& value);
std::ostream&	operator<<	(std::ostream& s, const VkDedicatedAllocationImageCreateInfoNV& value);
std::ostream&	operator<<	(std::ostream& s, const VkDedicatedAllocationBufferCreateInfoNV& value);
std::ostream&	operator<<	(std::ostream& s, const VkDedicatedAllocationMemoryAllocateInfoNV& value);
std::ostream&	operator<<	(std::ostream& s, const VkPhysicalDeviceTransformFeedbackFeaturesEXT& value);
std::ostream&	operator<<	(std::ostream& s, const VkPhysicalDeviceTransformFeedbackPropertiesEXT& value);
std::ostream&	operator<<	(std::ostream& s, const VkPipelineRasterizationStateStreamCreateInfoEXT& value);
std::ostream&	operator<<	(std::ostream& s, const VkImageViewHandleInfoNVX& value);
std::ostream&	operator<<	(std::ostream& s, const VkImageViewAddressPropertiesNVX& value);
std::ostream&	operator<<	(std::ostream& s, const VkTextureLODGatherFormatPropertiesAMD& value);
std::ostream&	operator<<	(std::ostream& s, const VkShaderResourceUsageAMD& value);
std::ostream&	operator<<	(std::ostream& s, const VkShaderStatisticsInfoAMD& value);
std::ostream&	operator<<	(std::ostream& s, const VkPhysicalDeviceCornerSampledImageFeaturesNV& value);
std::ostream&	operator<<	(std::ostream& s, const VkExternalImageFormatPropertiesNV& value);
std::ostream&	operator<<	(std::ostream& s, const VkExternalMemoryImageCreateInfoNV& value);
std::ostream&	operator<<	(std::ostream& s, const VkExportMemoryAllocateInfoNV& value);
std::ostream&	operator<<	(std::ostream& s, const VkValidationFlagsEXT& value);
std::ostream&	operator<<	(std::ostream& s, const VkPhysicalDeviceTextureCompressionASTCHDRFeaturesEXT& value);
std::ostream&	operator<<	(std::ostream& s, const VkImageViewASTCDecodeModeEXT& value);
std::ostream&	operator<<	(std::ostream& s, const VkPhysicalDeviceASTCDecodeFeaturesEXT& value);
std::ostream&	operator<<	(std::ostream& s, const VkConditionalRenderingBeginInfoEXT& value);
std::ostream&	operator<<	(std::ostream& s, const VkPhysicalDeviceConditionalRenderingFeaturesEXT& value);
std::ostream&	operator<<	(std::ostream& s, const VkCommandBufferInheritanceConditionalRenderingInfoEXT& value);
std::ostream&	operator<<	(std::ostream& s, const VkViewportWScalingNV& value);
std::ostream&	operator<<	(std::ostream& s, const VkPipelineViewportWScalingStateCreateInfoNV& value);
std::ostream&	operator<<	(std::ostream& s, const VkSurfaceCapabilities2EXT& value);
std::ostream&	operator<<	(std::ostream& s, const VkDisplayPowerInfoEXT& value);
std::ostream&	operator<<	(std::ostream& s, const VkDeviceEventInfoEXT& value);
std::ostream&	operator<<	(std::ostream& s, const VkDisplayEventInfoEXT& value);
std::ostream&	operator<<	(std::ostream& s, const VkSwapchainCounterCreateInfoEXT& value);
std::ostream&	operator<<	(std::ostream& s, const VkRefreshCycleDurationGOOGLE& value);
std::ostream&	operator<<	(std::ostream& s, const VkPastPresentationTimingGOOGLE& value);
std::ostream&	operator<<	(std::ostream& s, const VkPresentTimeGOOGLE& value);
std::ostream&	operator<<	(std::ostream& s, const VkPresentTimesInfoGOOGLE& value);
std::ostream&	operator<<	(std::ostream& s, const VkPhysicalDeviceMultiviewPerViewAttributesPropertiesNVX& value);
std::ostream&	operator<<	(std::ostream& s, const VkViewportSwizzleNV& value);
std::ostream&	operator<<	(std::ostream& s, const VkPipelineViewportSwizzleStateCreateInfoNV& value);
std::ostream&	operator<<	(std::ostream& s, const VkPhysicalDeviceDiscardRectanglePropertiesEXT& value);
std::ostream&	operator<<	(std::ostream& s, const VkPipelineDiscardRectangleStateCreateInfoEXT& value);
std::ostream&	operator<<	(std::ostream& s, const VkPhysicalDeviceConservativeRasterizationPropertiesEXT& value);
std::ostream&	operator<<	(std::ostream& s, const VkPipelineRasterizationConservativeStateCreateInfoEXT& value);
std::ostream&	operator<<	(std::ostream& s, const VkPhysicalDeviceDepthClipEnableFeaturesEXT& value);
std::ostream&	operator<<	(std::ostream& s, const VkPipelineRasterizationDepthClipStateCreateInfoEXT& value);
std::ostream&	operator<<	(std::ostream& s, const VkXYColorEXT& value);
std::ostream&	operator<<	(std::ostream& s, const VkHdrMetadataEXT& value);
std::ostream&	operator<<	(std::ostream& s, const VkDebugUtilsLabelEXT& value);
std::ostream&	operator<<	(std::ostream& s, const VkDebugUtilsObjectNameInfoEXT& value);
std::ostream&	operator<<	(std::ostream& s, const VkDebugUtilsMessengerCallbackDataEXT& value);
std::ostream&	operator<<	(std::ostream& s, const VkDebugUtilsMessengerCreateInfoEXT& value);
std::ostream&	operator<<	(std::ostream& s, const VkDebugUtilsObjectTagInfoEXT& value);
std::ostream&	operator<<	(std::ostream& s, const VkPhysicalDeviceInlineUniformBlockFeaturesEXT& value);
std::ostream&	operator<<	(std::ostream& s, const VkPhysicalDeviceInlineUniformBlockPropertiesEXT& value);
std::ostream&	operator<<	(std::ostream& s, const VkWriteDescriptorSetInlineUniformBlockEXT& value);
std::ostream&	operator<<	(std::ostream& s, const VkDescriptorPoolInlineUniformBlockCreateInfoEXT& value);
std::ostream&	operator<<	(std::ostream& s, const VkSampleLocationEXT& value);
std::ostream&	operator<<	(std::ostream& s, const VkSampleLocationsInfoEXT& value);
std::ostream&	operator<<	(std::ostream& s, const VkAttachmentSampleLocationsEXT& value);
std::ostream&	operator<<	(std::ostream& s, const VkSubpassSampleLocationsEXT& value);
std::ostream&	operator<<	(std::ostream& s, const VkRenderPassSampleLocationsBeginInfoEXT& value);
std::ostream&	operator<<	(std::ostream& s, const VkPipelineSampleLocationsStateCreateInfoEXT& value);
std::ostream&	operator<<	(std::ostream& s, const VkPhysicalDeviceSampleLocationsPropertiesEXT& value);
std::ostream&	operator<<	(std::ostream& s, const VkMultisamplePropertiesEXT& value);
std::ostream&	operator<<	(std::ostream& s, const VkPhysicalDeviceBlendOperationAdvancedFeaturesEXT& value);
std::ostream&	operator<<	(std::ostream& s, const VkPhysicalDeviceBlendOperationAdvancedPropertiesEXT& value);
std::ostream&	operator<<	(std::ostream& s, const VkPipelineColorBlendAdvancedStateCreateInfoEXT& value);
std::ostream&	operator<<	(std::ostream& s, const VkPipelineCoverageToColorStateCreateInfoNV& value);
std::ostream&	operator<<	(std::ostream& s, const VkPipelineCoverageModulationStateCreateInfoNV& value);
std::ostream&	operator<<	(std::ostream& s, const VkPhysicalDeviceShaderSMBuiltinsPropertiesNV& value);
std::ostream&	operator<<	(std::ostream& s, const VkPhysicalDeviceShaderSMBuiltinsFeaturesNV& value);
std::ostream&	operator<<	(std::ostream& s, const VkDrmFormatModifierPropertiesEXT& value);
std::ostream&	operator<<	(std::ostream& s, const VkDrmFormatModifierPropertiesListEXT& value);
std::ostream&	operator<<	(std::ostream& s, const VkPhysicalDeviceImageDrmFormatModifierInfoEXT& value);
std::ostream&	operator<<	(std::ostream& s, const VkImageDrmFormatModifierListCreateInfoEXT& value);
std::ostream&	operator<<	(std::ostream& s, const VkImageDrmFormatModifierExplicitCreateInfoEXT& value);
std::ostream&	operator<<	(std::ostream& s, const VkImageDrmFormatModifierPropertiesEXT& value);
std::ostream&	operator<<	(std::ostream& s, const VkValidationCacheCreateInfoEXT& value);
std::ostream&	operator<<	(std::ostream& s, const VkShaderModuleValidationCacheCreateInfoEXT& value);
std::ostream&	operator<<	(std::ostream& s, const VkShadingRatePaletteNV& value);
std::ostream&	operator<<	(std::ostream& s, const VkPipelineViewportShadingRateImageStateCreateInfoNV& value);
std::ostream&	operator<<	(std::ostream& s, const VkPhysicalDeviceShadingRateImageFeaturesNV& value);
std::ostream&	operator<<	(std::ostream& s, const VkPhysicalDeviceShadingRateImagePropertiesNV& value);
std::ostream&	operator<<	(std::ostream& s, const VkCoarseSampleLocationNV& value);
std::ostream&	operator<<	(std::ostream& s, const VkCoarseSampleOrderCustomNV& value);
std::ostream&	operator<<	(std::ostream& s, const VkPipelineViewportCoarseSampleOrderStateCreateInfoNV& value);
std::ostream&	operator<<	(std::ostream& s, const VkRayTracingShaderGroupCreateInfoNV& value);
std::ostream&	operator<<	(std::ostream& s, const VkRayTracingPipelineCreateInfoNV& value);
std::ostream&	operator<<	(std::ostream& s, const VkGeometryTrianglesNV& value);
std::ostream&	operator<<	(std::ostream& s, const VkGeometryAABBNV& value);
std::ostream&	operator<<	(std::ostream& s, const VkGeometryDataNV& value);
std::ostream&	operator<<	(std::ostream& s, const VkGeometryNV& value);
std::ostream&	operator<<	(std::ostream& s, const VkAccelerationStructureInfoNV& value);
std::ostream&	operator<<	(std::ostream& s, const VkAccelerationStructureCreateInfoNV& value);
std::ostream&	operator<<	(std::ostream& s, const VkBindAccelerationStructureMemoryInfoNV& value);
std::ostream&	operator<<	(std::ostream& s, const VkWriteDescriptorSetAccelerationStructureNV& value);
std::ostream&	operator<<	(std::ostream& s, const VkAccelerationStructureMemoryRequirementsInfoNV& value);
std::ostream&	operator<<	(std::ostream& s, const VkPhysicalDeviceRayTracingPropertiesNV& value);
std::ostream&	operator<<	(std::ostream& s, const VkTransformMatrixKHR& value);
std::ostream&	operator<<	(std::ostream& s, const VkAabbPositionsKHR& value);
std::ostream&	operator<<	(std::ostream& s, const VkAccelerationStructureInstanceKHR& value);
std::ostream&	operator<<	(std::ostream& s, const VkPhysicalDeviceRepresentativeFragmentTestFeaturesNV& value);
std::ostream&	operator<<	(std::ostream& s, const VkPipelineRepresentativeFragmentTestStateCreateInfoNV& value);
std::ostream&	operator<<	(std::ostream& s, const VkPhysicalDeviceImageViewImageFormatInfoEXT& value);
std::ostream&	operator<<	(std::ostream& s, const VkFilterCubicImageViewImageFormatPropertiesEXT& value);
std::ostream&	operator<<	(std::ostream& s, const VkDeviceQueueGlobalPriorityCreateInfoEXT& value);
std::ostream&	operator<<	(std::ostream& s, const VkImportMemoryHostPointerInfoEXT& value);
std::ostream&	operator<<	(std::ostream& s, const VkMemoryHostPointerPropertiesEXT& value);
std::ostream&	operator<<	(std::ostream& s, const VkPhysicalDeviceExternalMemoryHostPropertiesEXT& value);
std::ostream&	operator<<	(std::ostream& s, const VkPipelineCompilerControlCreateInfoAMD& value);
std::ostream&	operator<<	(std::ostream& s, const VkCalibratedTimestampInfoEXT& value);
std::ostream&	operator<<	(std::ostream& s, const VkPhysicalDeviceShaderCorePropertiesAMD& value);
std::ostream&	operator<<	(std::ostream& s, const VkDeviceMemoryOverallocationCreateInfoAMD& value);
std::ostream&	operator<<	(std::ostream& s, const VkPhysicalDeviceVertexAttributeDivisorPropertiesEXT& value);
std::ostream&	operator<<	(std::ostream& s, const VkVertexInputBindingDivisorDescriptionEXT& value);
std::ostream&	operator<<	(std::ostream& s, const VkPipelineVertexInputDivisorStateCreateInfoEXT& value);
std::ostream&	operator<<	(std::ostream& s, const VkPhysicalDeviceVertexAttributeDivisorFeaturesEXT& value);
std::ostream&	operator<<	(std::ostream& s, const VkPipelineCreationFeedbackEXT& value);
std::ostream&	operator<<	(std::ostream& s, const VkPipelineCreationFeedbackCreateInfoEXT& value);
std::ostream&	operator<<	(std::ostream& s, const VkPhysicalDeviceComputeShaderDerivativesFeaturesNV& value);
std::ostream&	operator<<	(std::ostream& s, const VkPhysicalDeviceMeshShaderFeaturesNV& value);
std::ostream&	operator<<	(std::ostream& s, const VkPhysicalDeviceMeshShaderPropertiesNV& value);
std::ostream&	operator<<	(std::ostream& s, const VkDrawMeshTasksIndirectCommandNV& value);
std::ostream&	operator<<	(std::ostream& s, const VkPhysicalDeviceFragmentShaderBarycentricFeaturesNV& value);
std::ostream&	operator<<	(std::ostream& s, const VkPhysicalDeviceShaderImageFootprintFeaturesNV& value);
std::ostream&	operator<<	(std::ostream& s, const VkPipelineViewportExclusiveScissorStateCreateInfoNV& value);
std::ostream&	operator<<	(std::ostream& s, const VkPhysicalDeviceExclusiveScissorFeaturesNV& value);
std::ostream&	operator<<	(std::ostream& s, const VkQueueFamilyCheckpointPropertiesNV& value);
std::ostream&	operator<<	(std::ostream& s, const VkCheckpointDataNV& value);
std::ostream&	operator<<	(std::ostream& s, const VkPhysicalDeviceShaderIntegerFunctions2FeaturesINTEL& value);
std::ostream&	operator<<	(std::ostream& s, const VkPerformanceValueDataINTEL& value);
std::ostream&	operator<<	(std::ostream& s, const VkPerformanceValueINTEL& value);
std::ostream&	operator<<	(std::ostream& s, const VkInitializePerformanceApiInfoINTEL& value);
std::ostream&	operator<<	(std::ostream& s, const VkQueryPoolPerformanceQueryCreateInfoINTEL& value);
std::ostream&	operator<<	(std::ostream& s, const VkPerformanceMarkerInfoINTEL& value);
std::ostream&	operator<<	(std::ostream& s, const VkPerformanceStreamMarkerInfoINTEL& value);
std::ostream&	operator<<	(std::ostream& s, const VkPerformanceOverrideInfoINTEL& value);
std::ostream&	operator<<	(std::ostream& s, const VkPerformanceConfigurationAcquireInfoINTEL& value);
std::ostream&	operator<<	(std::ostream& s, const VkPhysicalDevicePCIBusInfoPropertiesEXT& value);
std::ostream&	operator<<	(std::ostream& s, const VkDisplayNativeHdrSurfaceCapabilitiesAMD& value);
std::ostream&	operator<<	(std::ostream& s, const VkSwapchainDisplayNativeHdrCreateInfoAMD& value);
std::ostream&	operator<<	(std::ostream& s, const VkPhysicalDeviceFragmentDensityMapFeaturesEXT& value);
std::ostream&	operator<<	(std::ostream& s, const VkPhysicalDeviceFragmentDensityMapPropertiesEXT& value);
std::ostream&	operator<<	(std::ostream& s, const VkRenderPassFragmentDensityMapCreateInfoEXT& value);
std::ostream&	operator<<	(std::ostream& s, const VkPhysicalDeviceSubgroupSizeControlFeaturesEXT& value);
std::ostream&	operator<<	(std::ostream& s, const VkPhysicalDeviceSubgroupSizeControlPropertiesEXT& value);
std::ostream&	operator<<	(std::ostream& s, const VkPipelineShaderStageRequiredSubgroupSizeCreateInfoEXT& value);
std::ostream&	operator<<	(std::ostream& s, const VkPhysicalDeviceShaderCoreProperties2AMD& value);
std::ostream&	operator<<	(std::ostream& s, const VkPhysicalDeviceCoherentMemoryFeaturesAMD& value);
std::ostream&	operator<<	(std::ostream& s, const VkPhysicalDeviceShaderImageAtomicInt64FeaturesEXT& value);
std::ostream&	operator<<	(std::ostream& s, const VkPhysicalDeviceMemoryBudgetPropertiesEXT& value);
std::ostream&	operator<<	(std::ostream& s, const VkPhysicalDeviceMemoryPriorityFeaturesEXT& value);
std::ostream&	operator<<	(std::ostream& s, const VkMemoryPriorityAllocateInfoEXT& value);
std::ostream&	operator<<	(std::ostream& s, const VkPhysicalDeviceDedicatedAllocationImageAliasingFeaturesNV& value);
std::ostream&	operator<<	(std::ostream& s, const VkPhysicalDeviceBufferDeviceAddressFeaturesEXT& value);
std::ostream&	operator<<	(std::ostream& s, const VkBufferDeviceAddressCreateInfoEXT& value);
std::ostream&	operator<<	(std::ostream& s, const VkPhysicalDeviceToolPropertiesEXT& value);
std::ostream&	operator<<	(std::ostream& s, const VkValidationFeaturesEXT& value);
std::ostream&	operator<<	(std::ostream& s, const VkCooperativeMatrixPropertiesNV& value);
std::ostream&	operator<<	(std::ostream& s, const VkPhysicalDeviceCooperativeMatrixFeaturesNV& value);
std::ostream&	operator<<	(std::ostream& s, const VkPhysicalDeviceCooperativeMatrixPropertiesNV& value);
std::ostream&	operator<<	(std::ostream& s, const VkPhysicalDeviceCoverageReductionModeFeaturesNV& value);
std::ostream&	operator<<	(std::ostream& s, const VkPipelineCoverageReductionStateCreateInfoNV& value);
std::ostream&	operator<<	(std::ostream& s, const VkFramebufferMixedSamplesCombinationNV& value);
std::ostream&	operator<<	(std::ostream& s, const VkPhysicalDeviceFragmentShaderInterlockFeaturesEXT& value);
std::ostream&	operator<<	(std::ostream& s, const VkPhysicalDeviceYcbcrImageArraysFeaturesEXT& value);
std::ostream&	operator<<	(std::ostream& s, const VkHeadlessSurfaceCreateInfoEXT& value);
std::ostream&	operator<<	(std::ostream& s, const VkPhysicalDeviceLineRasterizationFeaturesEXT& value);
std::ostream&	operator<<	(std::ostream& s, const VkPhysicalDeviceLineRasterizationPropertiesEXT& value);
std::ostream&	operator<<	(std::ostream& s, const VkPipelineRasterizationLineStateCreateInfoEXT& value);
std::ostream&	operator<<	(std::ostream& s, const VkPhysicalDeviceShaderAtomicFloatFeaturesEXT& value);
std::ostream&	operator<<	(std::ostream& s, const VkPhysicalDeviceIndexTypeUint8FeaturesEXT& value);
std::ostream&	operator<<	(std::ostream& s, const VkPhysicalDeviceExtendedDynamicStateFeaturesEXT& value);
std::ostream&	operator<<	(std::ostream& s, const VkPhysicalDeviceShaderDemoteToHelperInvocationFeaturesEXT& value);
std::ostream&	operator<<	(std::ostream& s, const VkPhysicalDeviceDeviceGeneratedCommandsPropertiesNV& value);
std::ostream&	operator<<	(std::ostream& s, const VkPhysicalDeviceDeviceGeneratedCommandsFeaturesNV& value);
std::ostream&	operator<<	(std::ostream& s, const VkGraphicsShaderGroupCreateInfoNV& value);
std::ostream&	operator<<	(std::ostream& s, const VkGraphicsPipelineShaderGroupsCreateInfoNV& value);
std::ostream&	operator<<	(std::ostream& s, const VkBindShaderGroupIndirectCommandNV& value);
std::ostream&	operator<<	(std::ostream& s, const VkBindIndexBufferIndirectCommandNV& value);
std::ostream&	operator<<	(std::ostream& s, const VkBindVertexBufferIndirectCommandNV& value);
std::ostream&	operator<<	(std::ostream& s, const VkSetStateFlagsIndirectCommandNV& value);
std::ostream&	operator<<	(std::ostream& s, const VkIndirectCommandsStreamNV& value);
std::ostream&	operator<<	(std::ostream& s, const VkIndirectCommandsLayoutTokenNV& value);
std::ostream&	operator<<	(std::ostream& s, const VkIndirectCommandsLayoutCreateInfoNV& value);
std::ostream&	operator<<	(std::ostream& s, const VkGeneratedCommandsInfoNV& value);
std::ostream&	operator<<	(std::ostream& s, const VkGeneratedCommandsMemoryRequirementsInfoNV& value);
std::ostream&	operator<<	(std::ostream& s, const VkPhysicalDeviceTexelBufferAlignmentFeaturesEXT& value);
std::ostream&	operator<<	(std::ostream& s, const VkPhysicalDeviceTexelBufferAlignmentPropertiesEXT& value);
std::ostream&	operator<<	(std::ostream& s, const VkRenderPassTransformBeginInfoQCOM& value);
std::ostream&	operator<<	(std::ostream& s, const VkCommandBufferInheritanceRenderPassTransformInfoQCOM& value);
std::ostream&	operator<<	(std::ostream& s, const VkPhysicalDeviceDeviceMemoryReportFeaturesEXT& value);
std::ostream&	operator<<	(std::ostream& s, const VkDeviceMemoryReportCallbackDataEXT& value);
std::ostream&	operator<<	(std::ostream& s, const VkDeviceDeviceMemoryReportCreateInfoEXT& value);
std::ostream&	operator<<	(std::ostream& s, const VkPhysicalDeviceRobustness2FeaturesEXT& value);
std::ostream&	operator<<	(std::ostream& s, const VkPhysicalDeviceRobustness2PropertiesEXT& value);
std::ostream&	operator<<	(std::ostream& s, const VkSamplerCustomBorderColorCreateInfoEXT& value);
std::ostream&	operator<<	(std::ostream& s, const VkPhysicalDeviceCustomBorderColorPropertiesEXT& value);
std::ostream&	operator<<	(std::ostream& s, const VkPhysicalDeviceCustomBorderColorFeaturesEXT& value);
std::ostream&	operator<<	(std::ostream& s, const VkPhysicalDevicePrivateDataFeaturesEXT& value);
std::ostream&	operator<<	(std::ostream& s, const VkDevicePrivateDataCreateInfoEXT& value);
std::ostream&	operator<<	(std::ostream& s, const VkPrivateDataSlotCreateInfoEXT& value);
std::ostream&	operator<<	(std::ostream& s, const VkPhysicalDevicePipelineCreationCacheControlFeaturesEXT& value);
std::ostream&	operator<<	(std::ostream& s, const VkPhysicalDeviceDiagnosticsConfigFeaturesNV& value);
std::ostream&	operator<<	(std::ostream& s, const VkDeviceDiagnosticsConfigCreateInfoNV& value);
std::ostream&	operator<<	(std::ostream& s, const VkPhysicalDeviceFragmentDensityMap2FeaturesEXT& value);
std::ostream&	operator<<	(std::ostream& s, const VkPhysicalDeviceFragmentDensityMap2PropertiesEXT& value);
std::ostream&	operator<<	(std::ostream& s, const VkCopyCommandTransformInfoQCOM& value);
std::ostream&	operator<<	(std::ostream& s, const VkPhysicalDeviceImageRobustnessFeaturesEXT& value);
std::ostream&	operator<<	(std::ostream& s, const VkDeviceOrHostAddressKHR& value);
std::ostream&	operator<<	(std::ostream& s, const VkDeviceOrHostAddressConstKHR& value);
std::ostream&	operator<<	(std::ostream& s, const VkAccelerationStructureBuildRangeInfoKHR& value);
std::ostream&	operator<<	(std::ostream& s, const VkAccelerationStructureGeometryTrianglesDataKHR& value);
std::ostream&	operator<<	(std::ostream& s, const VkAccelerationStructureGeometryAabbsDataKHR& value);
std::ostream&	operator<<	(std::ostream& s, const VkAccelerationStructureGeometryInstancesDataKHR& value);
std::ostream&	operator<<	(std::ostream& s, const VkAccelerationStructureGeometryDataKHR& value);
std::ostream&	operator<<	(std::ostream& s, const VkAccelerationStructureGeometryKHR& value);
std::ostream&	operator<<	(std::ostream& s, const VkAccelerationStructureBuildGeometryInfoKHR& value);
std::ostream&	operator<<	(std::ostream& s, const VkAccelerationStructureCreateInfoKHR& value);
std::ostream&	operator<<	(std::ostream& s, const VkWriteDescriptorSetAccelerationStructureKHR& value);
std::ostream&	operator<<	(std::ostream& s, const VkPhysicalDeviceAccelerationStructureFeaturesKHR& value);
std::ostream&	operator<<	(std::ostream& s, const VkPhysicalDeviceAccelerationStructurePropertiesKHR& value);
std::ostream&	operator<<	(std::ostream& s, const VkAccelerationStructureDeviceAddressInfoKHR& value);
std::ostream&	operator<<	(std::ostream& s, const VkAccelerationStructureVersionInfoKHR& value);
std::ostream&	operator<<	(std::ostream& s, const VkCopyAccelerationStructureToMemoryInfoKHR& value);
std::ostream&	operator<<	(std::ostream& s, const VkCopyMemoryToAccelerationStructureInfoKHR& value);
std::ostream&	operator<<	(std::ostream& s, const VkCopyAccelerationStructureInfoKHR& value);
std::ostream&	operator<<	(std::ostream& s, const VkAccelerationStructureBuildSizesInfoKHR& value);
std::ostream&	operator<<	(std::ostream& s, const VkRayTracingShaderGroupCreateInfoKHR& value);
std::ostream&	operator<<	(std::ostream& s, const VkRayTracingPipelineInterfaceCreateInfoKHR& value);
std::ostream&	operator<<	(std::ostream& s, const VkRayTracingPipelineCreateInfoKHR& value);
std::ostream&	operator<<	(std::ostream& s, const VkPhysicalDeviceRayTracingPipelineFeaturesKHR& value);
std::ostream&	operator<<	(std::ostream& s, const VkPhysicalDeviceRayTracingPipelinePropertiesKHR& value);
std::ostream&	operator<<	(std::ostream& s, const VkStridedDeviceAddressRegionKHR& value);
std::ostream&	operator<<	(std::ostream& s, const VkTraceRaysIndirectCommandKHR& value);
std::ostream&	operator<<	(std::ostream& s, const VkPhysicalDeviceRayQueryFeaturesKHR& value);
std::ostream&	operator<<	(std::ostream& s, const VkPhysicalDevice4444FormatsFeaturesEXT& value);
std::ostream&	operator<<	(std::ostream& s, const VkAndroidSurfaceCreateInfoKHR& value);
std::ostream&	operator<<	(std::ostream& s, const VkAndroidHardwareBufferUsageANDROID& value);
std::ostream&	operator<<	(std::ostream& s, const VkAndroidHardwareBufferPropertiesANDROID& value);
std::ostream&	operator<<	(std::ostream& s, const VkAndroidHardwareBufferFormatPropertiesANDROID& value);
std::ostream&	operator<<	(std::ostream& s, const VkImportAndroidHardwareBufferInfoANDROID& value);
std::ostream&	operator<<	(std::ostream& s, const VkMemoryGetAndroidHardwareBufferInfoANDROID& value);
std::ostream&	operator<<	(std::ostream& s, const VkExternalFormatANDROID& value);
std::ostream&	operator<<	(std::ostream& s, const VkPhysicalDevicePortabilitySubsetFeaturesKHR& value);
std::ostream&	operator<<	(std::ostream& s, const VkPhysicalDevicePortabilitySubsetPropertiesKHR& value);
std::ostream&	operator<<	(std::ostream& s, const VkImagePipeSurfaceCreateInfoFUCHSIA& value);
std::ostream&	operator<<	(std::ostream& s, const VkStreamDescriptorSurfaceCreateInfoGGP& value);
std::ostream&	operator<<	(std::ostream& s, const VkPresentFrameTokenGGP& value);
std::ostream&	operator<<	(std::ostream& s, const VkIOSSurfaceCreateInfoMVK& value);
std::ostream&	operator<<	(std::ostream& s, const VkMacOSSurfaceCreateInfoMVK& value);
std::ostream&	operator<<	(std::ostream& s, const VkMetalSurfaceCreateInfoEXT& value);
std::ostream&	operator<<	(std::ostream& s, const VkViSurfaceCreateInfoNN& value);
std::ostream&	operator<<	(std::ostream& s, const VkWaylandSurfaceCreateInfoKHR& value);
std::ostream&	operator<<	(std::ostream& s, const VkWin32SurfaceCreateInfoKHR& value);
std::ostream&	operator<<	(std::ostream& s, const VkImportMemoryWin32HandleInfoKHR& value);
std::ostream&	operator<<	(std::ostream& s, const VkExportMemoryWin32HandleInfoKHR& value);
std::ostream&	operator<<	(std::ostream& s, const VkMemoryWin32HandlePropertiesKHR& value);
std::ostream&	operator<<	(std::ostream& s, const VkMemoryGetWin32HandleInfoKHR& value);
std::ostream&	operator<<	(std::ostream& s, const VkWin32KeyedMutexAcquireReleaseInfoKHR& value);
std::ostream&	operator<<	(std::ostream& s, const VkImportSemaphoreWin32HandleInfoKHR& value);
std::ostream&	operator<<	(std::ostream& s, const VkExportSemaphoreWin32HandleInfoKHR& value);
std::ostream&	operator<<	(std::ostream& s, const VkD3D12FenceSubmitInfoKHR& value);
std::ostream&	operator<<	(std::ostream& s, const VkSemaphoreGetWin32HandleInfoKHR& value);
std::ostream&	operator<<	(std::ostream& s, const VkImportFenceWin32HandleInfoKHR& value);
std::ostream&	operator<<	(std::ostream& s, const VkExportFenceWin32HandleInfoKHR& value);
std::ostream&	operator<<	(std::ostream& s, const VkFenceGetWin32HandleInfoKHR& value);
std::ostream&	operator<<	(std::ostream& s, const VkImportMemoryWin32HandleInfoNV& value);
std::ostream&	operator<<	(std::ostream& s, const VkExportMemoryWin32HandleInfoNV& value);
std::ostream&	operator<<	(std::ostream& s, const VkWin32KeyedMutexAcquireReleaseInfoNV& value);
std::ostream&	operator<<	(std::ostream& s, const VkSurfaceFullScreenExclusiveInfoEXT& value);
std::ostream&	operator<<	(std::ostream& s, const VkSurfaceCapabilitiesFullScreenExclusiveEXT& value);
std::ostream&	operator<<	(std::ostream& s, const VkSurfaceFullScreenExclusiveWin32InfoEXT& value);
std::ostream&	operator<<	(std::ostream& s, const VkXcbSurfaceCreateInfoKHR& value);
std::ostream&	operator<<	(std::ostream& s, const VkXlibSurfaceCreateInfoKHR& value);<|MERGE_RESOLUTION|>--- conflicted
+++ resolved
@@ -91,106 +91,14 @@
 const char*	getLineRasterizationModeEXTName							(VkLineRasterizationModeEXT value);
 const char*	getIndirectCommandsTokenTypeNVName						(VkIndirectCommandsTokenTypeNV value);
 const char*	getDeviceMemoryReportEventTypeEXTName					(VkDeviceMemoryReportEventTypeEXT value);
+const char*	getFragmentShadingRateTypeNVName						(VkFragmentShadingRateTypeNV value);
+const char*	getFragmentShadingRateNVName							(VkFragmentShadingRateNV value);
 const char*	getBuildAccelerationStructureModeKHRName				(VkBuildAccelerationStructureModeKHR value);
 const char*	getAccelerationStructureBuildTypeKHRName				(VkAccelerationStructureBuildTypeKHR value);
 const char*	getAccelerationStructureCompatibilityKHRName			(VkAccelerationStructureCompatibilityKHR value);
 const char*	getShaderGroupShaderKHRName								(VkShaderGroupShaderKHR value);
 const char*	getFullScreenExclusiveEXTName							(VkFullScreenExclusiveEXT value);
 
-<<<<<<< HEAD
-inline tcu::Format::Enum<VkResult>											getResultStr											(VkResult value)											{ return tcu::Format::Enum<VkResult>(getResultName, value);																					}
-inline tcu::Format::Enum<VkStructureType>									getStructureTypeStr										(VkStructureType value)										{ return tcu::Format::Enum<VkStructureType>(getStructureTypeName, value);																	}
-inline tcu::Format::Enum<VkImageLayout>										getImageLayoutStr										(VkImageLayout value)										{ return tcu::Format::Enum<VkImageLayout>(getImageLayoutName, value);																		}
-inline tcu::Format::Enum<VkObjectType>										getObjectTypeStr										(VkObjectType value)										{ return tcu::Format::Enum<VkObjectType>(getObjectTypeName, value);																			}
-inline tcu::Format::Enum<VkVendorId>										getVendorIdStr											(VkVendorId value)											{ return tcu::Format::Enum<VkVendorId>(getVendorIdName, value);																				}
-inline tcu::Format::Enum<VkPipelineCacheHeaderVersion>						getPipelineCacheHeaderVersionStr						(VkPipelineCacheHeaderVersion value)						{ return tcu::Format::Enum<VkPipelineCacheHeaderVersion>(getPipelineCacheHeaderVersionName, value);											}
-inline tcu::Format::Enum<VkSystemAllocationScope>							getSystemAllocationScopeStr								(VkSystemAllocationScope value)								{ return tcu::Format::Enum<VkSystemAllocationScope>(getSystemAllocationScopeName, value);													}
-inline tcu::Format::Enum<VkInternalAllocationType>							getInternalAllocationTypeStr							(VkInternalAllocationType value)							{ return tcu::Format::Enum<VkInternalAllocationType>(getInternalAllocationTypeName, value);													}
-inline tcu::Format::Enum<VkFormat>											getFormatStr											(VkFormat value)											{ return tcu::Format::Enum<VkFormat>(getFormatName, value);																					}
-inline tcu::Format::Enum<VkImageTiling>										getImageTilingStr										(VkImageTiling value)										{ return tcu::Format::Enum<VkImageTiling>(getImageTilingName, value);																		}
-inline tcu::Format::Enum<VkImageType>										getImageTypeStr											(VkImageType value)											{ return tcu::Format::Enum<VkImageType>(getImageTypeName, value);																			}
-inline tcu::Format::Enum<VkPhysicalDeviceType>								getPhysicalDeviceTypeStr								(VkPhysicalDeviceType value)								{ return tcu::Format::Enum<VkPhysicalDeviceType>(getPhysicalDeviceTypeName, value);															}
-inline tcu::Format::Enum<VkQueryType>										getQueryTypeStr											(VkQueryType value)											{ return tcu::Format::Enum<VkQueryType>(getQueryTypeName, value);																			}
-inline tcu::Format::Enum<VkSharingMode>										getSharingModeStr										(VkSharingMode value)										{ return tcu::Format::Enum<VkSharingMode>(getSharingModeName, value);																		}
-inline tcu::Format::Enum<VkComponentSwizzle>								getComponentSwizzleStr									(VkComponentSwizzle value)									{ return tcu::Format::Enum<VkComponentSwizzle>(getComponentSwizzleName, value);																}
-inline tcu::Format::Enum<VkImageViewType>									getImageViewTypeStr										(VkImageViewType value)										{ return tcu::Format::Enum<VkImageViewType>(getImageViewTypeName, value);																	}
-inline tcu::Format::Enum<VkBlendFactor>										getBlendFactorStr										(VkBlendFactor value)										{ return tcu::Format::Enum<VkBlendFactor>(getBlendFactorName, value);																		}
-inline tcu::Format::Enum<VkBlendOp>											getBlendOpStr											(VkBlendOp value)											{ return tcu::Format::Enum<VkBlendOp>(getBlendOpName, value);																				}
-inline tcu::Format::Enum<VkCompareOp>										getCompareOpStr											(VkCompareOp value)											{ return tcu::Format::Enum<VkCompareOp>(getCompareOpName, value);																			}
-inline tcu::Format::Enum<VkDynamicState>									getDynamicStateStr										(VkDynamicState value)										{ return tcu::Format::Enum<VkDynamicState>(getDynamicStateName, value);																		}
-inline tcu::Format::Enum<VkFrontFace>										getFrontFaceStr											(VkFrontFace value)											{ return tcu::Format::Enum<VkFrontFace>(getFrontFaceName, value);																			}
-inline tcu::Format::Enum<VkVertexInputRate>									getVertexInputRateStr									(VkVertexInputRate value)									{ return tcu::Format::Enum<VkVertexInputRate>(getVertexInputRateName, value);																}
-inline tcu::Format::Enum<VkPrimitiveTopology>								getPrimitiveTopologyStr									(VkPrimitiveTopology value)									{ return tcu::Format::Enum<VkPrimitiveTopology>(getPrimitiveTopologyName, value);															}
-inline tcu::Format::Enum<VkPolygonMode>										getPolygonModeStr										(VkPolygonMode value)										{ return tcu::Format::Enum<VkPolygonMode>(getPolygonModeName, value);																		}
-inline tcu::Format::Enum<VkStencilOp>										getStencilOpStr											(VkStencilOp value)											{ return tcu::Format::Enum<VkStencilOp>(getStencilOpName, value);																			}
-inline tcu::Format::Enum<VkLogicOp>											getLogicOpStr											(VkLogicOp value)											{ return tcu::Format::Enum<VkLogicOp>(getLogicOpName, value);																				}
-inline tcu::Format::Enum<VkBorderColor>										getBorderColorStr										(VkBorderColor value)										{ return tcu::Format::Enum<VkBorderColor>(getBorderColorName, value);																		}
-inline tcu::Format::Enum<VkFilter>											getFilterStr											(VkFilter value)											{ return tcu::Format::Enum<VkFilter>(getFilterName, value);																					}
-inline tcu::Format::Enum<VkSamplerAddressMode>								getSamplerAddressModeStr								(VkSamplerAddressMode value)								{ return tcu::Format::Enum<VkSamplerAddressMode>(getSamplerAddressModeName, value);															}
-inline tcu::Format::Enum<VkSamplerMipmapMode>								getSamplerMipmapModeStr									(VkSamplerMipmapMode value)									{ return tcu::Format::Enum<VkSamplerMipmapMode>(getSamplerMipmapModeName, value);															}
-inline tcu::Format::Enum<VkDescriptorType>									getDescriptorTypeStr									(VkDescriptorType value)									{ return tcu::Format::Enum<VkDescriptorType>(getDescriptorTypeName, value);																	}
-inline tcu::Format::Enum<VkAttachmentLoadOp>								getAttachmentLoadOpStr									(VkAttachmentLoadOp value)									{ return tcu::Format::Enum<VkAttachmentLoadOp>(getAttachmentLoadOpName, value);																}
-inline tcu::Format::Enum<VkAttachmentStoreOp>								getAttachmentStoreOpStr									(VkAttachmentStoreOp value)									{ return tcu::Format::Enum<VkAttachmentStoreOp>(getAttachmentStoreOpName, value);															}
-inline tcu::Format::Enum<VkPipelineBindPoint>								getPipelineBindPointStr									(VkPipelineBindPoint value)									{ return tcu::Format::Enum<VkPipelineBindPoint>(getPipelineBindPointName, value);															}
-inline tcu::Format::Enum<VkCommandBufferLevel>								getCommandBufferLevelStr								(VkCommandBufferLevel value)								{ return tcu::Format::Enum<VkCommandBufferLevel>(getCommandBufferLevelName, value);															}
-inline tcu::Format::Enum<VkIndexType>										getIndexTypeStr											(VkIndexType value)											{ return tcu::Format::Enum<VkIndexType>(getIndexTypeName, value);																			}
-inline tcu::Format::Enum<VkSubpassContents>									getSubpassContentsStr									(VkSubpassContents value)									{ return tcu::Format::Enum<VkSubpassContents>(getSubpassContentsName, value);																}
-inline tcu::Format::Enum<VkPointClippingBehavior>							getPointClippingBehaviorStr								(VkPointClippingBehavior value)								{ return tcu::Format::Enum<VkPointClippingBehavior>(getPointClippingBehaviorName, value);													}
-inline tcu::Format::Enum<VkTessellationDomainOrigin>						getTessellationDomainOriginStr							(VkTessellationDomainOrigin value)							{ return tcu::Format::Enum<VkTessellationDomainOrigin>(getTessellationDomainOriginName, value);												}
-inline tcu::Format::Enum<VkSamplerYcbcrModelConversion>						getSamplerYcbcrModelConversionStr						(VkSamplerYcbcrModelConversion value)						{ return tcu::Format::Enum<VkSamplerYcbcrModelConversion>(getSamplerYcbcrModelConversionName, value);										}
-inline tcu::Format::Enum<VkSamplerYcbcrRange>								getSamplerYcbcrRangeStr									(VkSamplerYcbcrRange value)									{ return tcu::Format::Enum<VkSamplerYcbcrRange>(getSamplerYcbcrRangeName, value);															}
-inline tcu::Format::Enum<VkChromaLocation>									getChromaLocationStr									(VkChromaLocation value)									{ return tcu::Format::Enum<VkChromaLocation>(getChromaLocationName, value);																	}
-inline tcu::Format::Enum<VkDescriptorUpdateTemplateType>					getDescriptorUpdateTemplateTypeStr						(VkDescriptorUpdateTemplateType value)						{ return tcu::Format::Enum<VkDescriptorUpdateTemplateType>(getDescriptorUpdateTemplateTypeName, value);										}
-inline tcu::Format::Enum<VkDriverId>										getDriverIdStr											(VkDriverId value)											{ return tcu::Format::Enum<VkDriverId>(getDriverIdName, value);																				}
-inline tcu::Format::Enum<VkShaderFloatControlsIndependence>					getShaderFloatControlsIndependenceStr					(VkShaderFloatControlsIndependence value)					{ return tcu::Format::Enum<VkShaderFloatControlsIndependence>(getShaderFloatControlsIndependenceName, value);								}
-inline tcu::Format::Enum<VkSamplerReductionMode>							getSamplerReductionModeStr								(VkSamplerReductionMode value)								{ return tcu::Format::Enum<VkSamplerReductionMode>(getSamplerReductionModeName, value);														}
-inline tcu::Format::Enum<VkSemaphoreType>									getSemaphoreTypeStr										(VkSemaphoreType value)										{ return tcu::Format::Enum<VkSemaphoreType>(getSemaphoreTypeName, value);																	}
-inline tcu::Format::Enum<VkPresentModeKHR>									getPresentModeKHRStr									(VkPresentModeKHR value)									{ return tcu::Format::Enum<VkPresentModeKHR>(getPresentModeKHRName, value);																	}
-inline tcu::Format::Enum<VkColorSpaceKHR>									getColorSpaceKHRStr										(VkColorSpaceKHR value)										{ return tcu::Format::Enum<VkColorSpaceKHR>(getColorSpaceKHRName, value);																	}
-inline tcu::Format::Enum<VkPerformanceCounterUnitKHR>						getPerformanceCounterUnitKHRStr							(VkPerformanceCounterUnitKHR value)							{ return tcu::Format::Enum<VkPerformanceCounterUnitKHR>(getPerformanceCounterUnitKHRName, value);											}
-inline tcu::Format::Enum<VkPerformanceCounterScopeKHR>						getPerformanceCounterScopeKHRStr						(VkPerformanceCounterScopeKHR value)						{ return tcu::Format::Enum<VkPerformanceCounterScopeKHR>(getPerformanceCounterScopeKHRName, value);											}
-inline tcu::Format::Enum<VkPerformanceCounterStorageKHR>					getPerformanceCounterStorageKHRStr						(VkPerformanceCounterStorageKHR value)						{ return tcu::Format::Enum<VkPerformanceCounterStorageKHR>(getPerformanceCounterStorageKHRName, value);										}
-inline tcu::Format::Enum<VkFragmentShadingRateCombinerOpKHR>				getFragmentShadingRateCombinerOpKHRStr					(VkFragmentShadingRateCombinerOpKHR value)					{ return tcu::Format::Enum<VkFragmentShadingRateCombinerOpKHR>(getFragmentShadingRateCombinerOpKHRName, value);								}
-inline tcu::Format::Enum<VkPipelineExecutableStatisticFormatKHR>			getPipelineExecutableStatisticFormatKHRStr				(VkPipelineExecutableStatisticFormatKHR value)				{ return tcu::Format::Enum<VkPipelineExecutableStatisticFormatKHR>(getPipelineExecutableStatisticFormatKHRName, value);						}
-inline tcu::Format::Enum<VkDebugReportObjectTypeEXT>						getDebugReportObjectTypeEXTStr							(VkDebugReportObjectTypeEXT value)							{ return tcu::Format::Enum<VkDebugReportObjectTypeEXT>(getDebugReportObjectTypeEXTName, value);												}
-inline tcu::Format::Enum<VkRasterizationOrderAMD>							getRasterizationOrderAMDStr								(VkRasterizationOrderAMD value)								{ return tcu::Format::Enum<VkRasterizationOrderAMD>(getRasterizationOrderAMDName, value);													}
-inline tcu::Format::Enum<VkShaderInfoTypeAMD>								getShaderInfoTypeAMDStr									(VkShaderInfoTypeAMD value)									{ return tcu::Format::Enum<VkShaderInfoTypeAMD>(getShaderInfoTypeAMDName, value);															}
-inline tcu::Format::Enum<VkValidationCheckEXT>								getValidationCheckEXTStr								(VkValidationCheckEXT value)								{ return tcu::Format::Enum<VkValidationCheckEXT>(getValidationCheckEXTName, value);															}
-inline tcu::Format::Enum<VkDisplayPowerStateEXT>							getDisplayPowerStateEXTStr								(VkDisplayPowerStateEXT value)								{ return tcu::Format::Enum<VkDisplayPowerStateEXT>(getDisplayPowerStateEXTName, value);														}
-inline tcu::Format::Enum<VkDeviceEventTypeEXT>								getDeviceEventTypeEXTStr								(VkDeviceEventTypeEXT value)								{ return tcu::Format::Enum<VkDeviceEventTypeEXT>(getDeviceEventTypeEXTName, value);															}
-inline tcu::Format::Enum<VkDisplayEventTypeEXT>								getDisplayEventTypeEXTStr								(VkDisplayEventTypeEXT value)								{ return tcu::Format::Enum<VkDisplayEventTypeEXT>(getDisplayEventTypeEXTName, value);														}
-inline tcu::Format::Enum<VkViewportCoordinateSwizzleNV>						getViewportCoordinateSwizzleNVStr						(VkViewportCoordinateSwizzleNV value)						{ return tcu::Format::Enum<VkViewportCoordinateSwizzleNV>(getViewportCoordinateSwizzleNVName, value);										}
-inline tcu::Format::Enum<VkDiscardRectangleModeEXT>							getDiscardRectangleModeEXTStr							(VkDiscardRectangleModeEXT value)							{ return tcu::Format::Enum<VkDiscardRectangleModeEXT>(getDiscardRectangleModeEXTName, value);												}
-inline tcu::Format::Enum<VkConservativeRasterizationModeEXT>				getConservativeRasterizationModeEXTStr					(VkConservativeRasterizationModeEXT value)					{ return tcu::Format::Enum<VkConservativeRasterizationModeEXT>(getConservativeRasterizationModeEXTName, value);								}
-inline tcu::Format::Enum<VkBlendOverlapEXT>									getBlendOverlapEXTStr									(VkBlendOverlapEXT value)									{ return tcu::Format::Enum<VkBlendOverlapEXT>(getBlendOverlapEXTName, value);																}
-inline tcu::Format::Enum<VkCoverageModulationModeNV>						getCoverageModulationModeNVStr							(VkCoverageModulationModeNV value)							{ return tcu::Format::Enum<VkCoverageModulationModeNV>(getCoverageModulationModeNVName, value);												}
-inline tcu::Format::Enum<VkValidationCacheHeaderVersionEXT>					getValidationCacheHeaderVersionEXTStr					(VkValidationCacheHeaderVersionEXT value)					{ return tcu::Format::Enum<VkValidationCacheHeaderVersionEXT>(getValidationCacheHeaderVersionEXTName, value);								}
-inline tcu::Format::Enum<VkShadingRatePaletteEntryNV>						getShadingRatePaletteEntryNVStr							(VkShadingRatePaletteEntryNV value)							{ return tcu::Format::Enum<VkShadingRatePaletteEntryNV>(getShadingRatePaletteEntryNVName, value);											}
-inline tcu::Format::Enum<VkCoarseSampleOrderTypeNV>							getCoarseSampleOrderTypeNVStr							(VkCoarseSampleOrderTypeNV value)							{ return tcu::Format::Enum<VkCoarseSampleOrderTypeNV>(getCoarseSampleOrderTypeNVName, value);												}
-inline tcu::Format::Enum<VkRayTracingShaderGroupTypeKHR>					getRayTracingShaderGroupTypeKHRStr						(VkRayTracingShaderGroupTypeKHR value)						{ return tcu::Format::Enum<VkRayTracingShaderGroupTypeKHR>(getRayTracingShaderGroupTypeKHRName, value);										}
-inline tcu::Format::Enum<VkGeometryTypeKHR>									getGeometryTypeKHRStr									(VkGeometryTypeKHR value)									{ return tcu::Format::Enum<VkGeometryTypeKHR>(getGeometryTypeKHRName, value);																}
-inline tcu::Format::Enum<VkAccelerationStructureTypeKHR>					getAccelerationStructureTypeKHRStr						(VkAccelerationStructureTypeKHR value)						{ return tcu::Format::Enum<VkAccelerationStructureTypeKHR>(getAccelerationStructureTypeKHRName, value);										}
-inline tcu::Format::Enum<VkCopyAccelerationStructureModeKHR>				getCopyAccelerationStructureModeKHRStr					(VkCopyAccelerationStructureModeKHR value)					{ return tcu::Format::Enum<VkCopyAccelerationStructureModeKHR>(getCopyAccelerationStructureModeKHRName, value);								}
-inline tcu::Format::Enum<VkAccelerationStructureMemoryRequirementsTypeKHR>	getAccelerationStructureMemoryRequirementsTypeKHRStr	(VkAccelerationStructureMemoryRequirementsTypeKHR value)	{ return tcu::Format::Enum<VkAccelerationStructureMemoryRequirementsTypeKHR>(getAccelerationStructureMemoryRequirementsTypeKHRName, value);	}
-inline tcu::Format::Enum<VkQueueGlobalPriorityEXT>							getQueueGlobalPriorityEXTStr							(VkQueueGlobalPriorityEXT value)							{ return tcu::Format::Enum<VkQueueGlobalPriorityEXT>(getQueueGlobalPriorityEXTName, value);													}
-inline tcu::Format::Enum<VkTimeDomainEXT>									getTimeDomainEXTStr										(VkTimeDomainEXT value)										{ return tcu::Format::Enum<VkTimeDomainEXT>(getTimeDomainEXTName, value);																	}
-inline tcu::Format::Enum<VkMemoryOverallocationBehaviorAMD>					getMemoryOverallocationBehaviorAMDStr					(VkMemoryOverallocationBehaviorAMD value)					{ return tcu::Format::Enum<VkMemoryOverallocationBehaviorAMD>(getMemoryOverallocationBehaviorAMDName, value);								}
-inline tcu::Format::Enum<VkPerformanceConfigurationTypeINTEL>				getPerformanceConfigurationTypeINTELStr					(VkPerformanceConfigurationTypeINTEL value)					{ return tcu::Format::Enum<VkPerformanceConfigurationTypeINTEL>(getPerformanceConfigurationTypeINTELName, value);							}
-inline tcu::Format::Enum<VkQueryPoolSamplingModeINTEL>						getQueryPoolSamplingModeINTELStr						(VkQueryPoolSamplingModeINTEL value)						{ return tcu::Format::Enum<VkQueryPoolSamplingModeINTEL>(getQueryPoolSamplingModeINTELName, value);											}
-inline tcu::Format::Enum<VkPerformanceOverrideTypeINTEL>					getPerformanceOverrideTypeINTELStr						(VkPerformanceOverrideTypeINTEL value)						{ return tcu::Format::Enum<VkPerformanceOverrideTypeINTEL>(getPerformanceOverrideTypeINTELName, value);										}
-inline tcu::Format::Enum<VkPerformanceParameterTypeINTEL>					getPerformanceParameterTypeINTELStr						(VkPerformanceParameterTypeINTEL value)						{ return tcu::Format::Enum<VkPerformanceParameterTypeINTEL>(getPerformanceParameterTypeINTELName, value);									}
-inline tcu::Format::Enum<VkPerformanceValueTypeINTEL>						getPerformanceValueTypeINTELStr							(VkPerformanceValueTypeINTEL value)							{ return tcu::Format::Enum<VkPerformanceValueTypeINTEL>(getPerformanceValueTypeINTELName, value);											}
-inline tcu::Format::Enum<VkValidationFeatureEnableEXT>						getValidationFeatureEnableEXTStr						(VkValidationFeatureEnableEXT value)						{ return tcu::Format::Enum<VkValidationFeatureEnableEXT>(getValidationFeatureEnableEXTName, value);											}
-inline tcu::Format::Enum<VkValidationFeatureDisableEXT>						getValidationFeatureDisableEXTStr						(VkValidationFeatureDisableEXT value)						{ return tcu::Format::Enum<VkValidationFeatureDisableEXT>(getValidationFeatureDisableEXTName, value);										}
-inline tcu::Format::Enum<VkComponentTypeNV>									getComponentTypeNVStr									(VkComponentTypeNV value)									{ return tcu::Format::Enum<VkComponentTypeNV>(getComponentTypeNVName, value);																}
-inline tcu::Format::Enum<VkScopeNV>											getScopeNVStr											(VkScopeNV value)											{ return tcu::Format::Enum<VkScopeNV>(getScopeNVName, value);																				}
-inline tcu::Format::Enum<VkCoverageReductionModeNV>							getCoverageReductionModeNVStr							(VkCoverageReductionModeNV value)							{ return tcu::Format::Enum<VkCoverageReductionModeNV>(getCoverageReductionModeNVName, value);												}
-inline tcu::Format::Enum<VkLineRasterizationModeEXT>						getLineRasterizationModeEXTStr							(VkLineRasterizationModeEXT value)							{ return tcu::Format::Enum<VkLineRasterizationModeEXT>(getLineRasterizationModeEXTName, value);												}
-inline tcu::Format::Enum<VkIndirectCommandsTokenTypeNV>						getIndirectCommandsTokenTypeNVStr						(VkIndirectCommandsTokenTypeNV value)						{ return tcu::Format::Enum<VkIndirectCommandsTokenTypeNV>(getIndirectCommandsTokenTypeNVName, value);										}
-inline tcu::Format::Enum<VkDeviceMemoryReportEventTypeEXT>					getDeviceMemoryReportEventTypeEXTStr					(VkDeviceMemoryReportEventTypeEXT value)					{ return tcu::Format::Enum<VkDeviceMemoryReportEventTypeEXT>(getDeviceMemoryReportEventTypeEXTName, value);									}
-inline tcu::Format::Enum<VkAccelerationStructureBuildTypeKHR>				getAccelerationStructureBuildTypeKHRStr					(VkAccelerationStructureBuildTypeKHR value)					{ return tcu::Format::Enum<VkAccelerationStructureBuildTypeKHR>(getAccelerationStructureBuildTypeKHRName, value);							}
-inline tcu::Format::Enum<VkFullScreenExclusiveEXT>							getFullScreenExclusiveEXTStr							(VkFullScreenExclusiveEXT value)							{ return tcu::Format::Enum<VkFullScreenExclusiveEXT>(getFullScreenExclusiveEXTName, value);													}
-=======
 inline tcu::Format::Enum<VkResult>											getResultStr										(VkResult value)										{ return tcu::Format::Enum<VkResult>(getResultName, value);																					}
 inline tcu::Format::Enum<VkStructureType>									getStructureTypeStr									(VkStructureType value)									{ return tcu::Format::Enum<VkStructureType>(getStructureTypeName, value);																	}
 inline tcu::Format::Enum<VkImageLayout>										getImageLayoutStr									(VkImageLayout value)									{ return tcu::Format::Enum<VkImageLayout>(getImageLayoutName, value);																		}
@@ -243,6 +151,7 @@
 inline tcu::Format::Enum<VkPerformanceCounterUnitKHR>						getPerformanceCounterUnitKHRStr						(VkPerformanceCounterUnitKHR value)						{ return tcu::Format::Enum<VkPerformanceCounterUnitKHR>(getPerformanceCounterUnitKHRName, value);											}
 inline tcu::Format::Enum<VkPerformanceCounterScopeKHR>						getPerformanceCounterScopeKHRStr					(VkPerformanceCounterScopeKHR value)					{ return tcu::Format::Enum<VkPerformanceCounterScopeKHR>(getPerformanceCounterScopeKHRName, value);											}
 inline tcu::Format::Enum<VkPerformanceCounterStorageKHR>					getPerformanceCounterStorageKHRStr					(VkPerformanceCounterStorageKHR value)					{ return tcu::Format::Enum<VkPerformanceCounterStorageKHR>(getPerformanceCounterStorageKHRName, value);										}
+inline tcu::Format::Enum<VkFragmentShadingRateCombinerOpKHR>				getFragmentShadingRateCombinerOpKHRStr				(VkFragmentShadingRateCombinerOpKHR value)				{ return tcu::Format::Enum<VkFragmentShadingRateCombinerOpKHR>(getFragmentShadingRateCombinerOpKHRName, value);								}
 inline tcu::Format::Enum<VkPipelineExecutableStatisticFormatKHR>			getPipelineExecutableStatisticFormatKHRStr			(VkPipelineExecutableStatisticFormatKHR value)			{ return tcu::Format::Enum<VkPipelineExecutableStatisticFormatKHR>(getPipelineExecutableStatisticFormatKHRName, value);						}
 inline tcu::Format::Enum<VkDebugReportObjectTypeEXT>						getDebugReportObjectTypeEXTStr						(VkDebugReportObjectTypeEXT value)						{ return tcu::Format::Enum<VkDebugReportObjectTypeEXT>(getDebugReportObjectTypeEXTName, value);												}
 inline tcu::Format::Enum<VkRasterizationOrderAMD>							getRasterizationOrderAMDStr							(VkRasterizationOrderAMD value)							{ return tcu::Format::Enum<VkRasterizationOrderAMD>(getRasterizationOrderAMDName, value);													}
@@ -280,12 +189,13 @@
 inline tcu::Format::Enum<VkLineRasterizationModeEXT>						getLineRasterizationModeEXTStr						(VkLineRasterizationModeEXT value)						{ return tcu::Format::Enum<VkLineRasterizationModeEXT>(getLineRasterizationModeEXTName, value);												}
 inline tcu::Format::Enum<VkIndirectCommandsTokenTypeNV>						getIndirectCommandsTokenTypeNVStr					(VkIndirectCommandsTokenTypeNV value)					{ return tcu::Format::Enum<VkIndirectCommandsTokenTypeNV>(getIndirectCommandsTokenTypeNVName, value);										}
 inline tcu::Format::Enum<VkDeviceMemoryReportEventTypeEXT>					getDeviceMemoryReportEventTypeEXTStr				(VkDeviceMemoryReportEventTypeEXT value)				{ return tcu::Format::Enum<VkDeviceMemoryReportEventTypeEXT>(getDeviceMemoryReportEventTypeEXTName, value);									}
+inline tcu::Format::Enum<VkFragmentShadingRateTypeNV>						getFragmentShadingRateTypeNVStr						(VkFragmentShadingRateTypeNV value)						{ return tcu::Format::Enum<VkFragmentShadingRateTypeNV>(getFragmentShadingRateTypeNVName, value);											}
+inline tcu::Format::Enum<VkFragmentShadingRateNV>							getFragmentShadingRateNVStr							(VkFragmentShadingRateNV value)							{ return tcu::Format::Enum<VkFragmentShadingRateNV>(getFragmentShadingRateNVName, value);													}
 inline tcu::Format::Enum<VkBuildAccelerationStructureModeKHR>				getBuildAccelerationStructureModeKHRStr				(VkBuildAccelerationStructureModeKHR value)				{ return tcu::Format::Enum<VkBuildAccelerationStructureModeKHR>(getBuildAccelerationStructureModeKHRName, value);							}
 inline tcu::Format::Enum<VkAccelerationStructureBuildTypeKHR>				getAccelerationStructureBuildTypeKHRStr				(VkAccelerationStructureBuildTypeKHR value)				{ return tcu::Format::Enum<VkAccelerationStructureBuildTypeKHR>(getAccelerationStructureBuildTypeKHRName, value);							}
 inline tcu::Format::Enum<VkAccelerationStructureCompatibilityKHR>			getAccelerationStructureCompatibilityKHRStr			(VkAccelerationStructureCompatibilityKHR value)			{ return tcu::Format::Enum<VkAccelerationStructureCompatibilityKHR>(getAccelerationStructureCompatibilityKHRName, value);					}
 inline tcu::Format::Enum<VkShaderGroupShaderKHR>							getShaderGroupShaderKHRStr							(VkShaderGroupShaderKHR value)							{ return tcu::Format::Enum<VkShaderGroupShaderKHR>(getShaderGroupShaderKHRName, value);														}
 inline tcu::Format::Enum<VkFullScreenExclusiveEXT>							getFullScreenExclusiveEXTStr						(VkFullScreenExclusiveEXT value)						{ return tcu::Format::Enum<VkFullScreenExclusiveEXT>(getFullScreenExclusiveEXTName, value);													}
->>>>>>> c31ab146
 
 inline std::ostream&	operator<<	(std::ostream& s, VkResult value)											{ return s << getResultStr(value);											}
 inline std::ostream&	operator<<	(std::ostream& s, VkStructureType value)									{ return s << getStructureTypeStr(value);									}
@@ -377,6 +287,8 @@
 inline std::ostream&	operator<<	(std::ostream& s, VkLineRasterizationModeEXT value)							{ return s << getLineRasterizationModeEXTStr(value);						}
 inline std::ostream&	operator<<	(std::ostream& s, VkIndirectCommandsTokenTypeNV value)						{ return s << getIndirectCommandsTokenTypeNVStr(value);						}
 inline std::ostream&	operator<<	(std::ostream& s, VkDeviceMemoryReportEventTypeEXT value)					{ return s << getDeviceMemoryReportEventTypeEXTStr(value);					}
+inline std::ostream&	operator<<	(std::ostream& s, VkFragmentShadingRateTypeNV value)						{ return s << getFragmentShadingRateTypeNVStr(value);						}
+inline std::ostream&	operator<<	(std::ostream& s, VkFragmentShadingRateNV value)							{ return s << getFragmentShadingRateNVStr(value);							}
 inline std::ostream&	operator<<	(std::ostream& s, VkBuildAccelerationStructureModeKHR value)				{ return s << getBuildAccelerationStructureModeKHRStr(value);				}
 inline std::ostream&	operator<<	(std::ostream& s, VkAccelerationStructureBuildTypeKHR value)				{ return s << getAccelerationStructureBuildTypeKHRStr(value);				}
 inline std::ostream&	operator<<	(std::ostream& s, VkAccelerationStructureCompatibilityKHR value)			{ return s << getAccelerationStructureCompatibilityKHRStr(value);			}
@@ -1019,10 +931,14 @@
 std::ostream&	operator<<	(std::ostream& s, const VkPhysicalDevicePipelineCreationCacheControlFeaturesEXT& value);
 std::ostream&	operator<<	(std::ostream& s, const VkPhysicalDeviceDiagnosticsConfigFeaturesNV& value);
 std::ostream&	operator<<	(std::ostream& s, const VkDeviceDiagnosticsConfigCreateInfoNV& value);
+std::ostream&	operator<<	(std::ostream& s, const VkPhysicalDeviceFragmentShadingRateEnumsFeaturesNV& value);
+std::ostream&	operator<<	(std::ostream& s, const VkPhysicalDeviceFragmentShadingRateEnumsPropertiesNV& value);
+std::ostream&	operator<<	(std::ostream& s, const VkPipelineFragmentShadingRateEnumStateCreateInfoNV& value);
 std::ostream&	operator<<	(std::ostream& s, const VkPhysicalDeviceFragmentDensityMap2FeaturesEXT& value);
 std::ostream&	operator<<	(std::ostream& s, const VkPhysicalDeviceFragmentDensityMap2PropertiesEXT& value);
 std::ostream&	operator<<	(std::ostream& s, const VkCopyCommandTransformInfoQCOM& value);
 std::ostream&	operator<<	(std::ostream& s, const VkPhysicalDeviceImageRobustnessFeaturesEXT& value);
+std::ostream&	operator<<	(std::ostream& s, const VkPhysicalDevice4444FormatsFeaturesEXT& value);
 std::ostream&	operator<<	(std::ostream& s, const VkDeviceOrHostAddressKHR& value);
 std::ostream&	operator<<	(std::ostream& s, const VkDeviceOrHostAddressConstKHR& value);
 std::ostream&	operator<<	(std::ostream& s, const VkAccelerationStructureBuildRangeInfoKHR& value);
@@ -1050,7 +966,6 @@
 std::ostream&	operator<<	(std::ostream& s, const VkStridedDeviceAddressRegionKHR& value);
 std::ostream&	operator<<	(std::ostream& s, const VkTraceRaysIndirectCommandKHR& value);
 std::ostream&	operator<<	(std::ostream& s, const VkPhysicalDeviceRayQueryFeaturesKHR& value);
-std::ostream&	operator<<	(std::ostream& s, const VkPhysicalDevice4444FormatsFeaturesEXT& value);
 std::ostream&	operator<<	(std::ostream& s, const VkAndroidSurfaceCreateInfoKHR& value);
 std::ostream&	operator<<	(std::ostream& s, const VkAndroidHardwareBufferUsageANDROID& value);
 std::ostream&	operator<<	(std::ostream& s, const VkAndroidHardwareBufferPropertiesANDROID& value);
