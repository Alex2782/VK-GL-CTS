--- conflicted
+++ resolved
@@ -784,23 +784,19 @@
 	{
 		return;
 	}
-<<<<<<< HEAD
 	if (extName == "VK_KHR_acceleration_structure")
-=======
+	{
+		return;
+	}
+	if (extName == "VK_KHR_ray_tracing_pipeline")
+	{
+		return;
+	}
+	if (extName == "VK_KHR_ray_query")
+	{
+		return;
+	}
 	if (extName == "VK_EXT_fragment_density_map2")
-	{
-		return;
-	}
-	if (extName == "VK_KHR_android_surface")
->>>>>>> 84a406a0
-	{
-		return;
-	}
-	if (extName == "VK_KHR_ray_tracing_pipeline")
-	{
-		return;
-	}
-	if (extName == "VK_KHR_ray_query")
 	{
 		return;
 	}
@@ -1804,38 +1800,7 @@
 	{
 		return;
 	}
-<<<<<<< HEAD
 	if (extName == "VK_KHR_acceleration_structure")
-=======
-	if (extName == "VK_EXT_fragment_density_map2")
-	{
-		return;
-	}
-	if (extName == "VK_KHR_android_surface")
-	{
-		return;
-	}
-	if (extName == "VK_ANDROID_external_memory_android_hardware_buffer")
-	{
-		functions.push_back("vkGetAndroidHardwareBufferPropertiesANDROID");
-		functions.push_back("vkGetMemoryAndroidHardwareBufferANDROID");
-		return;
-	}
-	if (extName == "VK_KHR_deferred_host_operations")
-	{
-		functions.push_back("vkCreateDeferredOperationKHR");
-		functions.push_back("vkDestroyDeferredOperationKHR");
-		functions.push_back("vkGetDeferredOperationMaxConcurrencyKHR");
-		functions.push_back("vkGetDeferredOperationResultKHR");
-		functions.push_back("vkDeferredOperationJoinKHR");
-		return;
-	}
-	if (extName == "VK_KHR_pipeline_library")
-	{
-		return;
-	}
-	if (extName == "VK_KHR_ray_tracing")
->>>>>>> 84a406a0
 	{
 		functions.push_back("vkCreateAccelerationStructureKHR");
 		functions.push_back("vkCmdBuildAccelerationStructuresKHR");
@@ -1864,6 +1829,10 @@
 		return;
 	}
 	if (extName == "VK_KHR_ray_query")
+	{
+		return;
+	}
+	if (extName == "VK_EXT_fragment_density_map2")
 	{
 		return;
 	}
