#ifndef _VKOBJUTIL_HPP
#define _VKOBJUTIL_HPP
/*-------------------------------------------------------------------------
 * Vulkan CTS Framework
 * --------------------
 *
 * Copyright (c) 2015 Google Inc.
 *
 * Licensed under the Apache License, Version 2.0 (the "License");
 * you may not use this file except in compliance with the License.
 * You may obtain a copy of the License at
 *
 *      http://www.apache.org/licenses/LICENSE-2.0
 *
 * Unless required by applicable law or agreed to in writing, software
 * distributed under the License is distributed on an "AS IS" BASIS,
 * WITHOUT WARRANTIES OR CONDITIONS OF ANY KIND, either express or implied.
 * See the License for the specific language governing permissions and
 * limitations under the License.
 *
 *//*!
 * \file
 * \brief Utilities for creating commonly used Vulkan objects
 *//*--------------------------------------------------------------------*/

#include <vector>
#include "vkRef.hpp"
#include "vkRefUtil.hpp"

namespace vk
{
Move<VkPipeline> makeComputePipeline (const DeviceInterface&					vk,
									  const VkDevice							device,
									  const VkPipelineLayout					pipelineLayout,
									  const VkPipelineCreateFlags				pipelineFlags,
									  const VkShaderModule						shaderModule,
									  const VkPipelineShaderStageCreateFlags	shaderFlags,
									  const VkSpecializationInfo*				specializationInfo = DE_NULL,
									  const VkPipelineCache						pipelineCache = DE_NULL);

Move<VkPipeline> makeComputePipeline (const DeviceInterface&	vk,
									  VkDevice					device,
									  VkPipelineLayout			pipelineLayout,
									  VkShaderModule			shaderModule);

Move<VkPipeline> makeGraphicsPipeline (const DeviceInterface&							vk,
									   const VkDevice									device,
									   const VkPipelineLayout							pipelineLayout,
									   const VkShaderModule								vertexShaderModule,
									   const VkShaderModule								tessellationControlShaderModule,
									   const VkShaderModule								tessellationEvalShaderModule,
									   const VkShaderModule								geometryShaderModule,
									   const VkShaderModule								fragmentShaderModule,
									   const VkRenderPass								renderPass,
									   const std::vector<VkViewport>&					viewports,
									   const std::vector<VkRect2D>&						scissors,
									   const VkPrimitiveTopology						topology = VK_PRIMITIVE_TOPOLOGY_TRIANGLE_LIST,
									   const deUint32									subpass = 0u,
									   const deUint32									patchControlPoints = 0u,
									   const VkPipelineVertexInputStateCreateInfo*		vertexInputStateCreateInfo = DE_NULL,
									   const VkPipelineRasterizationStateCreateInfo*	rasterizationStateCreateInfo = DE_NULL,
									   const VkPipelineMultisampleStateCreateInfo*		multisampleStateCreateInfo = DE_NULL,
									   const VkPipelineDepthStencilStateCreateInfo*		depthStencilStateCreateInfo = DE_NULL,
									   const VkPipelineColorBlendStateCreateInfo*		colorBlendStateCreateInfo = DE_NULL,
									   const VkPipelineDynamicStateCreateInfo*			dynamicStateCreateInfo = DE_NULL,
									   const void*										pNext = DE_NULL,
									   const VkPipelineCreateFlags						pipelineCreateFlags = 0u);

Move<VkPipeline> makeGraphicsPipeline (const DeviceInterface&							vk,
									   const VkDevice									device,
									   const VkPipelineLayout							pipelineLayout,
									   const VkShaderModule								vertexShaderModule,
									   const VkShaderModule								tessellationControlShaderModule,
									   const VkShaderModule								tessellationEvalShaderModule,
									   const VkShaderModule								geometryShaderModule,
									   const VkShaderModule								fragmentShaderModule,
									   const VkRenderPass								renderPass,
									   const deUint32									subpass = 0u,
									   const VkPipelineVertexInputStateCreateInfo*		vertexInputStateCreateInfo = DE_NULL,
									   const VkPipelineInputAssemblyStateCreateInfo*	inputAssemblyStateCreateInfo = DE_NULL,
									   const VkPipelineTessellationStateCreateInfo*		tessStateCreateInfo = DE_NULL,
									   const VkPipelineViewportStateCreateInfo*			viewportStateCreateInfo = DE_NULL,
									   const VkPipelineRasterizationStateCreateInfo*	rasterizationStateCreateInfo = DE_NULL,
									   const VkPipelineMultisampleStateCreateInfo*		multisampleStateCreateInfo = DE_NULL,
									   const VkPipelineDepthStencilStateCreateInfo*		depthStencilStateCreateInfo = DE_NULL,
									   const VkPipelineColorBlendStateCreateInfo*		colorBlendStateCreateInfo = DE_NULL,
									   const VkPipelineDynamicStateCreateInfo*			dynamicStateCreateInfo = DE_NULL,
									   const void*										pNext = DE_NULL,
									   const VkPipelineCreateFlags						pipelineCreateFlags = 0u);

#ifndef CTS_USES_VULKANSC
Move<VkPipeline> makeGraphicsPipeline (const DeviceInterface&							vk,
									   const VkDevice									device,
									   const VkPipelineLayout							pipelineLayout,
									   const VkShaderModule								taskShaderModule,
									   const VkShaderModule								meshShaderModule,
									   const VkShaderModule								fragmentShaderModule,
									   const VkRenderPass								renderPass,
									   const std::vector<VkViewport>&					viewports,
									   const std::vector<VkRect2D>&						scissors,
									   const deUint32									subpass = 0u,
									   const VkPipelineRasterizationStateCreateInfo*	rasterizationStateCreateInfo = nullptr,
									   const VkPipelineMultisampleStateCreateInfo*		multisampleStateCreateInfo = nullptr,
									   const VkPipelineDepthStencilStateCreateInfo*		depthStencilStateCreateInfo = nullptr,
									   const VkPipelineColorBlendStateCreateInfo*		colorBlendStateCreateInfo = nullptr,
									   const VkPipelineDynamicStateCreateInfo*			dynamicStateCreateInfo = nullptr,
<<<<<<< HEAD
									   const void*										pNext = nullptr);
#endif // CTS_USES_VULKANSC

Move<VkPipeline> makeGraphicsPipeline (const DeviceInterface&								vk,
									   const VkDevice										device,
									   const VkPipeline										basePipelineHandle,
									   const VkPipelineLayout								pipelineLayout,
									   const VkPipelineCreateFlags							pipelineCreateFlags,
									   const std::vector<VkPipelineShaderStageCreateInfo>&	shaderCreateInfos,
									   const VkRenderPass									renderPass,
									   const std::vector<VkViewport>&						viewports,
									   const std::vector<VkRect2D>&							scissors,
									   const deUint32										subpass = 0u,
									   const VkPipelineRasterizationStateCreateInfo*		rasterizationStateCreateInfo = nullptr,
									   const VkPipelineMultisampleStateCreateInfo*			multisampleStateCreateInfo = nullptr,
									   const VkPipelineDepthStencilStateCreateInfo*			depthStencilStateCreateInfo = nullptr,
									   const VkPipelineColorBlendStateCreateInfo*			colorBlendStateCreateInfo = nullptr,
									   const VkPipelineDynamicStateCreateInfo*				dynamicStateCreateInfo = nullptr,
									   const void*											pNext = nullptr);
=======
									   const VkPipelineCreateFlags						pipelineCreateFlags = 0u);
>>>>>>> 06c4f327

Move<VkRenderPass> makeRenderPass (const DeviceInterface&				vk,
								   const VkDevice						device,
								   const VkFormat						colorFormat					= VK_FORMAT_UNDEFINED,
								   const VkFormat						depthStencilFormat			= VK_FORMAT_UNDEFINED,
								   const VkAttachmentLoadOp				loadOperation				= VK_ATTACHMENT_LOAD_OP_CLEAR,
								   const VkImageLayout					finalLayoutColor			= VK_IMAGE_LAYOUT_COLOR_ATTACHMENT_OPTIMAL,
								   const VkImageLayout					finalLayoutDepthStencil		= VK_IMAGE_LAYOUT_DEPTH_STENCIL_ATTACHMENT_OPTIMAL,
								   const VkImageLayout					subpassLayoutColor			= VK_IMAGE_LAYOUT_COLOR_ATTACHMENT_OPTIMAL,
								   const VkImageLayout					subpassLayoutDepthStencil	= VK_IMAGE_LAYOUT_DEPTH_STENCIL_ATTACHMENT_OPTIMAL,
								   const VkAllocationCallbacks* const	allocationCallbacks			= DE_NULL);

Move<VkImageView> makeImageView (const DeviceInterface&					vk,
								 const VkDevice							vkDevice,
								 const VkImage							image,
								 const VkImageViewType					imageViewType,
								 const VkFormat							format,
								 const VkImageSubresourceRange			subresourceRange,
								 const vk::VkImageViewUsageCreateInfo*	imageUsageCreateInfo = DE_NULL);

Move<VkBufferView> makeBufferView (const DeviceInterface&	vk,
								   const VkDevice			vkDevice,
								   const VkBuffer			buffer,
								   const VkFormat			format,
								   const VkDeviceSize		offset,
								   const VkDeviceSize		size);

Move<VkDescriptorSet> makeDescriptorSet (const DeviceInterface&			vk,
										 const VkDevice					device,
										 const VkDescriptorPool			descriptorPool,
										 const VkDescriptorSetLayout	setLayout,
										 const void*					pNext = DE_NULL);

VkBufferCreateInfo makeBufferCreateInfo (const VkDeviceSize			size,
										 const VkBufferUsageFlags	usage);

VkBufferCreateInfo makeBufferCreateInfo (const VkDeviceSize				size,
										 const VkBufferUsageFlags		usage,
										 const std::vector<deUint32>&	queueFamilyIndices,
										 const VkBufferCreateFlags		createFlags = 0);

Move<VkPipelineLayout> makePipelineLayout (const DeviceInterface&		vk,
										   const VkDevice				device,
										   const VkDescriptorSetLayout	descriptorSetLayout = DE_NULL,
										   const VkPushConstantRange*	pushConstantRange = nullptr);

Move<VkPipelineLayout> makePipelineLayout (const DeviceInterface&								vk,
										   const VkDevice										device,
										   const std::vector<vk::Move<VkDescriptorSetLayout>>	&descriptorSetLayouts);

Move<VkPipelineLayout> makePipelineLayout (const DeviceInterface&				vk,
										   const VkDevice						device,
										   const deUint32						setLayoutCount,
										   const VkDescriptorSetLayout*			descriptorSetLayout,
										   const VkPipelineLayoutCreateFlags	flags = 0u);

Move<VkPipelineLayout> makePipelineLayout (const DeviceInterface&				vk,
										   const VkDevice						device,
										   const deUint32						setLayoutCount,
										   const VkDescriptorSetLayout*			descriptorSetLayout,
										   const deUint32						pushConstantRangeCount,
										   const VkPushConstantRange*			pPushConstantRanges,
										   const VkPipelineLayoutCreateFlags	flags = 0u);

Move<VkFramebuffer> makeFramebuffer (const DeviceInterface&	vk,
									 const VkDevice			device,
									 const VkRenderPass		renderPass,
									 const VkImageView		colorAttachment,
									 const deUint32			width,
									 const deUint32			height,
									 const deUint32			layers = 1u);

Move<VkFramebuffer> makeFramebuffer (const DeviceInterface&	vk,
									 const VkDevice			device,
									 const VkRenderPass		renderPass,
									 const deUint32			attachmentCount,
									 const VkImageView*		attachmentsArray,
									 const deUint32			width,
									 const deUint32			height,
									 const deUint32			layers = 1u);

Move<VkCommandPool> makeCommandPool (const DeviceInterface&	vk,
									 const VkDevice			device,
									 const deUint32			queueFamilyIndex);

inline Move<VkBuffer> makeBuffer (const DeviceInterface&	vk,
								  const VkDevice			device,
								  const VkDeviceSize		bufferSize,
								  const VkBufferUsageFlags	usage)
{
	const VkBufferCreateInfo bufferCreateInfo = makeBufferCreateInfo(bufferSize, usage);
	return createBuffer(vk, device, &bufferCreateInfo);
}

inline Move<VkBuffer> makeBuffer (const vk::DeviceInterface&	vk,
								  const vk::VkDevice			device,
								  const vk::VkBufferCreateInfo&	createInfo)
{
	return createBuffer(vk, device, &createInfo);
}

inline Move<VkImage> makeImage (const DeviceInterface&		vk,
								const VkDevice				device,
								const VkImageCreateInfo&	createInfo)
{
	return createImage(vk, device, &createInfo);
}

VkBufferImageCopy makeBufferImageCopy (const VkExtent3D					extent,
									   const VkImageSubresourceLayers	subresourceLayers);

} // vk

#endif // _VKOBJUTIL_HPP<|MERGE_RESOLUTION|>--- conflicted
+++ resolved
@@ -104,7 +104,7 @@
 									   const VkPipelineDepthStencilStateCreateInfo*		depthStencilStateCreateInfo = nullptr,
 									   const VkPipelineColorBlendStateCreateInfo*		colorBlendStateCreateInfo = nullptr,
 									   const VkPipelineDynamicStateCreateInfo*			dynamicStateCreateInfo = nullptr,
-<<<<<<< HEAD
+									   const VkPipelineCreateFlags						pipelineCreateFlags = 0u,
 									   const void*										pNext = nullptr);
 #endif // CTS_USES_VULKANSC
 
@@ -124,9 +124,6 @@
 									   const VkPipelineColorBlendStateCreateInfo*			colorBlendStateCreateInfo = nullptr,
 									   const VkPipelineDynamicStateCreateInfo*				dynamicStateCreateInfo = nullptr,
 									   const void*											pNext = nullptr);
-=======
-									   const VkPipelineCreateFlags						pipelineCreateFlags = 0u);
->>>>>>> 06c4f327
 
 Move<VkRenderPass> makeRenderPass (const DeviceInterface&				vk,
 								   const VkDevice						device,
