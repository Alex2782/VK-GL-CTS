--- conflicted
+++ resolved
@@ -1,135 +1,6 @@
 /* WARNING: This is auto-generated file. Do not modify, since changes will
  * be lost! Modify the generating script instead.
  */
-<<<<<<< HEAD
-virtual void		destroyDevice									(VkDevice device, const VkAllocationCallbacks* pAllocator) const = 0;
-virtual void		getDeviceQueue									(VkDevice device, deUint32 queueFamilyIndex, deUint32 queueIndex, VkQueue* pQueue) const = 0;
-virtual VkResult	queueSubmit										(VkQueue queue, deUint32 submitCount, const VkSubmitInfo* pSubmits, VkFence fence) const = 0;
-virtual VkResult	queueWaitIdle									(VkQueue queue) const = 0;
-virtual VkResult	deviceWaitIdle									(VkDevice device) const = 0;
-virtual VkResult	allocateMemory									(VkDevice device, const VkMemoryAllocateInfo* pAllocateInfo, const VkAllocationCallbacks* pAllocator, VkDeviceMemory* pMemory) const = 0;
-virtual void		freeMemory										(VkDevice device, VkDeviceMemory memory, const VkAllocationCallbacks* pAllocator) const = 0;
-virtual VkResult	mapMemory										(VkDevice device, VkDeviceMemory memory, VkDeviceSize offset, VkDeviceSize size, VkMemoryMapFlags flags, void** ppData) const = 0;
-virtual void		unmapMemory										(VkDevice device, VkDeviceMemory memory) const = 0;
-virtual VkResult	flushMappedMemoryRanges							(VkDevice device, deUint32 memoryRangeCount, const VkMappedMemoryRange* pMemoryRanges) const = 0;
-virtual VkResult	invalidateMappedMemoryRanges					(VkDevice device, deUint32 memoryRangeCount, const VkMappedMemoryRange* pMemoryRanges) const = 0;
-virtual void		getDeviceMemoryCommitment						(VkDevice device, VkDeviceMemory memory, VkDeviceSize* pCommittedMemoryInBytes) const = 0;
-virtual VkResult	bindBufferMemory								(VkDevice device, VkBuffer buffer, VkDeviceMemory memory, VkDeviceSize memoryOffset) const = 0;
-virtual VkResult	bindImageMemory									(VkDevice device, VkImage image, VkDeviceMemory memory, VkDeviceSize memoryOffset) const = 0;
-virtual void		getBufferMemoryRequirements						(VkDevice device, VkBuffer buffer, VkMemoryRequirements* pMemoryRequirements) const = 0;
-virtual void		getImageMemoryRequirements						(VkDevice device, VkImage image, VkMemoryRequirements* pMemoryRequirements) const = 0;
-virtual void		getImageSparseMemoryRequirements				(VkDevice device, VkImage image, deUint32* pSparseMemoryRequirementCount, VkSparseImageMemoryRequirements* pSparseMemoryRequirements) const = 0;
-virtual void		getPhysicalDeviceSparseImageFormatProperties	(VkPhysicalDevice physicalDevice, VkFormat format, VkImageType type, VkSampleCountFlagBits samples, VkImageUsageFlags usage, VkImageTiling tiling, deUint32* pPropertyCount, VkSparseImageFormatProperties* pProperties) const = 0;
-virtual VkResult	queueBindSparse									(VkQueue queue, deUint32 bindInfoCount, const VkBindSparseInfo* pBindInfo, VkFence fence) const = 0;
-virtual VkResult	createFence										(VkDevice device, const VkFenceCreateInfo* pCreateInfo, const VkAllocationCallbacks* pAllocator, VkFence* pFence) const = 0;
-virtual void		destroyFence									(VkDevice device, VkFence fence, const VkAllocationCallbacks* pAllocator) const = 0;
-virtual VkResult	resetFences										(VkDevice device, deUint32 fenceCount, const VkFence* pFences) const = 0;
-virtual VkResult	getFenceStatus									(VkDevice device, VkFence fence) const = 0;
-virtual VkResult	waitForFences									(VkDevice device, deUint32 fenceCount, const VkFence* pFences, VkBool32 waitAll, deUint64 timeout) const = 0;
-virtual VkResult	createSemaphore									(VkDevice device, const VkSemaphoreCreateInfo* pCreateInfo, const VkAllocationCallbacks* pAllocator, VkSemaphore* pSemaphore) const = 0;
-virtual void		destroySemaphore								(VkDevice device, VkSemaphore semaphore, const VkAllocationCallbacks* pAllocator) const = 0;
-virtual VkResult	createEvent										(VkDevice device, const VkEventCreateInfo* pCreateInfo, const VkAllocationCallbacks* pAllocator, VkEvent* pEvent) const = 0;
-virtual void		destroyEvent									(VkDevice device, VkEvent event, const VkAllocationCallbacks* pAllocator) const = 0;
-virtual VkResult	getEventStatus									(VkDevice device, VkEvent event) const = 0;
-virtual VkResult	setEvent										(VkDevice device, VkEvent event) const = 0;
-virtual VkResult	resetEvent										(VkDevice device, VkEvent event) const = 0;
-virtual VkResult	createQueryPool									(VkDevice device, const VkQueryPoolCreateInfo* pCreateInfo, const VkAllocationCallbacks* pAllocator, VkQueryPool* pQueryPool) const = 0;
-virtual void		destroyQueryPool								(VkDevice device, VkQueryPool queryPool, const VkAllocationCallbacks* pAllocator) const = 0;
-virtual VkResult	getQueryPoolResults								(VkDevice device, VkQueryPool queryPool, deUint32 firstQuery, deUint32 queryCount, deUintptr dataSize, void* pData, VkDeviceSize stride, VkQueryResultFlags flags) const = 0;
-virtual VkResult	createBuffer									(VkDevice device, const VkBufferCreateInfo* pCreateInfo, const VkAllocationCallbacks* pAllocator, VkBuffer* pBuffer) const = 0;
-virtual void		destroyBuffer									(VkDevice device, VkBuffer buffer, const VkAllocationCallbacks* pAllocator) const = 0;
-virtual VkResult	createBufferView								(VkDevice device, const VkBufferViewCreateInfo* pCreateInfo, const VkAllocationCallbacks* pAllocator, VkBufferView* pView) const = 0;
-virtual void		destroyBufferView								(VkDevice device, VkBufferView bufferView, const VkAllocationCallbacks* pAllocator) const = 0;
-virtual VkResult	createImage										(VkDevice device, const VkImageCreateInfo* pCreateInfo, const VkAllocationCallbacks* pAllocator, VkImage* pImage) const = 0;
-virtual void		destroyImage									(VkDevice device, VkImage image, const VkAllocationCallbacks* pAllocator) const = 0;
-virtual void		getImageSubresourceLayout						(VkDevice device, VkImage image, const VkImageSubresource* pSubresource, VkSubresourceLayout* pLayout) const = 0;
-virtual VkResult	createImageView									(VkDevice device, const VkImageViewCreateInfo* pCreateInfo, const VkAllocationCallbacks* pAllocator, VkImageView* pView) const = 0;
-virtual void		destroyImageView								(VkDevice device, VkImageView imageView, const VkAllocationCallbacks* pAllocator) const = 0;
-virtual VkResult	createShaderModule								(VkDevice device, const VkShaderModuleCreateInfo* pCreateInfo, const VkAllocationCallbacks* pAllocator, VkShaderModule* pShaderModule) const = 0;
-virtual void		destroyShaderModule								(VkDevice device, VkShaderModule shaderModule, const VkAllocationCallbacks* pAllocator) const = 0;
-virtual VkResult	createPipelineCache								(VkDevice device, const VkPipelineCacheCreateInfo* pCreateInfo, const VkAllocationCallbacks* pAllocator, VkPipelineCache* pPipelineCache) const = 0;
-virtual void		destroyPipelineCache							(VkDevice device, VkPipelineCache pipelineCache, const VkAllocationCallbacks* pAllocator) const = 0;
-virtual VkResult	getPipelineCacheData							(VkDevice device, VkPipelineCache pipelineCache, deUintptr* pDataSize, void* pData) const = 0;
-virtual VkResult	mergePipelineCaches								(VkDevice device, VkPipelineCache dstCache, deUint32 srcCacheCount, const VkPipelineCache* pSrcCaches) const = 0;
-virtual VkResult	createGraphicsPipelines							(VkDevice device, VkPipelineCache pipelineCache, deUint32 createInfoCount, const VkGraphicsPipelineCreateInfo* pCreateInfos, const VkAllocationCallbacks* pAllocator, VkPipeline* pPipelines) const = 0;
-virtual VkResult	createComputePipelines							(VkDevice device, VkPipelineCache pipelineCache, deUint32 createInfoCount, const VkComputePipelineCreateInfo* pCreateInfos, const VkAllocationCallbacks* pAllocator, VkPipeline* pPipelines) const = 0;
-virtual void		destroyPipeline									(VkDevice device, VkPipeline pipeline, const VkAllocationCallbacks* pAllocator) const = 0;
-virtual VkResult	createPipelineLayout							(VkDevice device, const VkPipelineLayoutCreateInfo* pCreateInfo, const VkAllocationCallbacks* pAllocator, VkPipelineLayout* pPipelineLayout) const = 0;
-virtual void		destroyPipelineLayout							(VkDevice device, VkPipelineLayout pipelineLayout, const VkAllocationCallbacks* pAllocator) const = 0;
-virtual VkResult	createSampler									(VkDevice device, const VkSamplerCreateInfo* pCreateInfo, const VkAllocationCallbacks* pAllocator, VkSampler* pSampler) const = 0;
-virtual void		destroySampler									(VkDevice device, VkSampler sampler, const VkAllocationCallbacks* pAllocator) const = 0;
-virtual VkResult	createDescriptorSetLayout						(VkDevice device, const VkDescriptorSetLayoutCreateInfo* pCreateInfo, const VkAllocationCallbacks* pAllocator, VkDescriptorSetLayout* pSetLayout) const = 0;
-virtual void		destroyDescriptorSetLayout						(VkDevice device, VkDescriptorSetLayout descriptorSetLayout, const VkAllocationCallbacks* pAllocator) const = 0;
-virtual VkResult	createDescriptorPool							(VkDevice device, const VkDescriptorPoolCreateInfo* pCreateInfo, const VkAllocationCallbacks* pAllocator, VkDescriptorPool* pDescriptorPool) const = 0;
-virtual void		destroyDescriptorPool							(VkDevice device, VkDescriptorPool descriptorPool, const VkAllocationCallbacks* pAllocator) const = 0;
-virtual VkResult	resetDescriptorPool								(VkDevice device, VkDescriptorPool descriptorPool, VkDescriptorPoolResetFlags flags) const = 0;
-virtual VkResult	allocateDescriptorSets							(VkDevice device, const VkDescriptorSetAllocateInfo* pAllocateInfo, VkDescriptorSet* pDescriptorSets) const = 0;
-virtual VkResult	freeDescriptorSets								(VkDevice device, VkDescriptorPool descriptorPool, deUint32 descriptorSetCount, const VkDescriptorSet* pDescriptorSets) const = 0;
-virtual void		updateDescriptorSets							(VkDevice device, deUint32 descriptorWriteCount, const VkWriteDescriptorSet* pDescriptorWrites, deUint32 descriptorCopyCount, const VkCopyDescriptorSet* pDescriptorCopies) const = 0;
-virtual VkResult	createFramebuffer								(VkDevice device, const VkFramebufferCreateInfo* pCreateInfo, const VkAllocationCallbacks* pAllocator, VkFramebuffer* pFramebuffer) const = 0;
-virtual void		destroyFramebuffer								(VkDevice device, VkFramebuffer framebuffer, const VkAllocationCallbacks* pAllocator) const = 0;
-virtual VkResult	createRenderPass								(VkDevice device, const VkRenderPassCreateInfo* pCreateInfo, const VkAllocationCallbacks* pAllocator, VkRenderPass* pRenderPass) const = 0;
-virtual void		destroyRenderPass								(VkDevice device, VkRenderPass renderPass, const VkAllocationCallbacks* pAllocator) const = 0;
-virtual void		getRenderAreaGranularity						(VkDevice device, VkRenderPass renderPass, VkExtent2D* pGranularity) const = 0;
-virtual VkResult	createCommandPool								(VkDevice device, const VkCommandPoolCreateInfo* pCreateInfo, const VkAllocationCallbacks* pAllocator, VkCommandPool* pCommandPool) const = 0;
-virtual void		destroyCommandPool								(VkDevice device, VkCommandPool commandPool, const VkAllocationCallbacks* pAllocator) const = 0;
-virtual VkResult	resetCommandPool								(VkDevice device, VkCommandPool commandPool, VkCommandPoolResetFlags flags) const = 0;
-virtual VkResult	allocateCommandBuffers							(VkDevice device, const VkCommandBufferAllocateInfo* pAllocateInfo, VkCommandBuffer* pCommandBuffers) const = 0;
-virtual void		freeCommandBuffers								(VkDevice device, VkCommandPool commandPool, deUint32 commandBufferCount, const VkCommandBuffer* pCommandBuffers) const = 0;
-virtual VkResult	beginCommandBuffer								(VkCommandBuffer commandBuffer, const VkCommandBufferBeginInfo* pBeginInfo) const = 0;
-virtual VkResult	endCommandBuffer								(VkCommandBuffer commandBuffer) const = 0;
-virtual VkResult	resetCommandBuffer								(VkCommandBuffer commandBuffer, VkCommandBufferResetFlags flags) const = 0;
-virtual void		cmdBindPipeline									(VkCommandBuffer commandBuffer, VkPipelineBindPoint pipelineBindPoint, VkPipeline pipeline) const = 0;
-virtual void		cmdSetViewport									(VkCommandBuffer commandBuffer, deUint32 firstViewport, deUint32 viewportCount, const VkViewport* pViewports) const = 0;
-virtual void		cmdSetScissor									(VkCommandBuffer commandBuffer, deUint32 firstScissor, deUint32 scissorCount, const VkRect2D* pScissors) const = 0;
-virtual void		cmdSetLineWidth									(VkCommandBuffer commandBuffer, float lineWidth) const = 0;
-virtual void		cmdSetDepthBias									(VkCommandBuffer commandBuffer, float depthBiasConstantFactor, float depthBiasClamp, float depthBiasSlopeFactor) const = 0;
-virtual void		cmdSetBlendConstants							(VkCommandBuffer commandBuffer, const float blendConstants[4]) const = 0;
-virtual void		cmdSetDepthBounds								(VkCommandBuffer commandBuffer, float minDepthBounds, float maxDepthBounds) const = 0;
-virtual void		cmdSetStencilCompareMask						(VkCommandBuffer commandBuffer, VkStencilFaceFlags faceMask, deUint32 compareMask) const = 0;
-virtual void		cmdSetStencilWriteMask							(VkCommandBuffer commandBuffer, VkStencilFaceFlags faceMask, deUint32 writeMask) const = 0;
-virtual void		cmdSetStencilReference							(VkCommandBuffer commandBuffer, VkStencilFaceFlags faceMask, deUint32 reference) const = 0;
-virtual void		cmdBindDescriptorSets							(VkCommandBuffer commandBuffer, VkPipelineBindPoint pipelineBindPoint, VkPipelineLayout layout, deUint32 firstSet, deUint32 descriptorSetCount, const VkDescriptorSet* pDescriptorSets, deUint32 dynamicOffsetCount, const deUint32* pDynamicOffsets) const = 0;
-virtual void		cmdBindIndexBuffer								(VkCommandBuffer commandBuffer, VkBuffer buffer, VkDeviceSize offset, VkIndexType indexType) const = 0;
-virtual void		cmdBindVertexBuffers							(VkCommandBuffer commandBuffer, deUint32 firstBinding, deUint32 bindingCount, const VkBuffer* pBuffers, const VkDeviceSize* pOffsets) const = 0;
-virtual void		cmdDraw											(VkCommandBuffer commandBuffer, deUint32 vertexCount, deUint32 instanceCount, deUint32 firstVertex, deUint32 firstInstance) const = 0;
-virtual void		cmdDrawIndexed									(VkCommandBuffer commandBuffer, deUint32 indexCount, deUint32 instanceCount, deUint32 firstIndex, deInt32 vertexOffset, deUint32 firstInstance) const = 0;
-virtual void		cmdDrawIndirect									(VkCommandBuffer commandBuffer, VkBuffer buffer, VkDeviceSize offset, deUint32 drawCount, deUint32 stride) const = 0;
-virtual void		cmdDrawIndexedIndirect							(VkCommandBuffer commandBuffer, VkBuffer buffer, VkDeviceSize offset, deUint32 drawCount, deUint32 stride) const = 0;
-virtual void		cmdDispatch										(VkCommandBuffer commandBuffer, deUint32 x, deUint32 y, deUint32 z) const = 0;
-virtual void		cmdDispatchIndirect								(VkCommandBuffer commandBuffer, VkBuffer buffer, VkDeviceSize offset) const = 0;
-virtual void		cmdCopyBuffer									(VkCommandBuffer commandBuffer, VkBuffer srcBuffer, VkBuffer dstBuffer, deUint32 regionCount, const VkBufferCopy* pRegions) const = 0;
-virtual void		cmdCopyImage									(VkCommandBuffer commandBuffer, VkImage srcImage, VkImageLayout srcImageLayout, VkImage dstImage, VkImageLayout dstImageLayout, deUint32 regionCount, const VkImageCopy* pRegions) const = 0;
-virtual void		cmdBlitImage									(VkCommandBuffer commandBuffer, VkImage srcImage, VkImageLayout srcImageLayout, VkImage dstImage, VkImageLayout dstImageLayout, deUint32 regionCount, const VkImageBlit* pRegions, VkFilter filter) const = 0;
-virtual void		cmdCopyBufferToImage							(VkCommandBuffer commandBuffer, VkBuffer srcBuffer, VkImage dstImage, VkImageLayout dstImageLayout, deUint32 regionCount, const VkBufferImageCopy* pRegions) const = 0;
-virtual void		cmdCopyImageToBuffer							(VkCommandBuffer commandBuffer, VkImage srcImage, VkImageLayout srcImageLayout, VkBuffer dstBuffer, deUint32 regionCount, const VkBufferImageCopy* pRegions) const = 0;
-virtual void		cmdUpdateBuffer									(VkCommandBuffer commandBuffer, VkBuffer dstBuffer, VkDeviceSize dstOffset, VkDeviceSize dataSize, const deUint32* pData) const = 0;
-virtual void		cmdFillBuffer									(VkCommandBuffer commandBuffer, VkBuffer dstBuffer, VkDeviceSize dstOffset, VkDeviceSize size, deUint32 data) const = 0;
-virtual void		cmdClearColorImage								(VkCommandBuffer commandBuffer, VkImage image, VkImageLayout imageLayout, const VkClearColorValue* pColor, deUint32 rangeCount, const VkImageSubresourceRange* pRanges) const = 0;
-virtual void		cmdClearDepthStencilImage						(VkCommandBuffer commandBuffer, VkImage image, VkImageLayout imageLayout, const VkClearDepthStencilValue* pDepthStencil, deUint32 rangeCount, const VkImageSubresourceRange* pRanges) const = 0;
-virtual void		cmdClearAttachments								(VkCommandBuffer commandBuffer, deUint32 attachmentCount, const VkClearAttachment* pAttachments, deUint32 rectCount, const VkClearRect* pRects) const = 0;
-virtual void		cmdResolveImage									(VkCommandBuffer commandBuffer, VkImage srcImage, VkImageLayout srcImageLayout, VkImage dstImage, VkImageLayout dstImageLayout, deUint32 regionCount, const VkImageResolve* pRegions) const = 0;
-virtual void		cmdSetEvent										(VkCommandBuffer commandBuffer, VkEvent event, VkPipelineStageFlags stageMask) const = 0;
-virtual void		cmdResetEvent									(VkCommandBuffer commandBuffer, VkEvent event, VkPipelineStageFlags stageMask) const = 0;
-virtual void		cmdWaitEvents									(VkCommandBuffer commandBuffer, deUint32 eventCount, const VkEvent* pEvents, VkPipelineStageFlags srcStageMask, VkPipelineStageFlags dstStageMask, deUint32 memoryBarrierCount, const VkMemoryBarrier* pMemoryBarriers, deUint32 bufferMemoryBarrierCount, const VkBufferMemoryBarrier* pBufferMemoryBarriers, deUint32 imageMemoryBarrierCount, const VkImageMemoryBarrier* pImageMemoryBarriers) const = 0;
-virtual void		cmdPipelineBarrier								(VkCommandBuffer commandBuffer, VkPipelineStageFlags srcStageMask, VkPipelineStageFlags dstStageMask, VkDependencyFlags dependencyFlags, deUint32 memoryBarrierCount, const VkMemoryBarrier* pMemoryBarriers, deUint32 bufferMemoryBarrierCount, const VkBufferMemoryBarrier* pBufferMemoryBarriers, deUint32 imageMemoryBarrierCount, const VkImageMemoryBarrier* pImageMemoryBarriers) const = 0;
-virtual void		cmdBeginQuery									(VkCommandBuffer commandBuffer, VkQueryPool queryPool, deUint32 query, VkQueryControlFlags flags) const = 0;
-virtual void		cmdEndQuery										(VkCommandBuffer commandBuffer, VkQueryPool queryPool, deUint32 query) const = 0;
-virtual void		cmdResetQueryPool								(VkCommandBuffer commandBuffer, VkQueryPool queryPool, deUint32 firstQuery, deUint32 queryCount) const = 0;
-virtual void		cmdWriteTimestamp								(VkCommandBuffer commandBuffer, VkPipelineStageFlagBits pipelineStage, VkQueryPool queryPool, deUint32 query) const = 0;
-virtual void		cmdCopyQueryPoolResults							(VkCommandBuffer commandBuffer, VkQueryPool queryPool, deUint32 firstQuery, deUint32 queryCount, VkBuffer dstBuffer, VkDeviceSize dstOffset, VkDeviceSize stride, VkQueryResultFlags flags) const = 0;
-virtual void		cmdPushConstants								(VkCommandBuffer commandBuffer, VkPipelineLayout layout, VkShaderStageFlags stageFlags, deUint32 offset, deUint32 size, const void* pValues) const = 0;
-virtual void		cmdBeginRenderPass								(VkCommandBuffer commandBuffer, const VkRenderPassBeginInfo* pRenderPassBegin, VkSubpassContents contents) const = 0;
-virtual void		cmdNextSubpass									(VkCommandBuffer commandBuffer, VkSubpassContents contents) const = 0;
-virtual void		cmdEndRenderPass								(VkCommandBuffer commandBuffer) const = 0;
-virtual void		cmdExecuteCommands								(VkCommandBuffer commandBuffer, deUint32 commandBufferCount, const VkCommandBuffer* pCommandBuffers) const = 0;
-virtual VkResult	createSwapchainKHR								(VkDevice device, const VkSwapchainCreateInfoKHR* pCreateInfo, const VkAllocationCallbacks* pAllocator, VkSwapchainKHR* pSwapchain) const = 0;
-virtual void		destroySwapchainKHR								(VkDevice device, VkSwapchainKHR swapchain, const VkAllocationCallbacks* pAllocator) const = 0;
-virtual VkResult	getSwapchainImagesKHR							(VkDevice device, VkSwapchainKHR swapchain, deUint32* pSwapchainImageCount, VkImage* pSwapchainImages) const = 0;
-virtual VkResult	acquireNextImageKHR								(VkDevice device, VkSwapchainKHR swapchain, deUint64 timeout, VkSemaphore semaphore, VkFence fence, deUint32* pImageIndex) const = 0;
-virtual VkResult	queuePresentKHR									(VkQueue queue, const VkPresentInfoKHR* pPresentInfo) const = 0;
-virtual VkResult	createSharedSwapchainsKHR						(VkDevice device, deUint32 swapchainCount, const VkSwapchainCreateInfoKHR* pCreateInfos, const VkAllocationCallbacks* pAllocator, VkSwapchainKHR* pSwapchains) const = 0;
-=======
 virtual void		destroyDevice						(VkDevice device, const VkAllocationCallbacks* pAllocator) const = 0;
 virtual void		getDeviceQueue						(VkDevice device, deUint32 queueFamilyIndex, deUint32 queueIndex, VkQueue* pQueue) const = 0;
 virtual VkResult	queueSubmit							(VkQueue queue, deUint32 submitCount, const VkSubmitInfo* pSubmits, VkFence fence) const = 0;
@@ -250,4 +121,9 @@
 virtual void		cmdNextSubpass						(VkCommandBuffer commandBuffer, VkSubpassContents contents) const = 0;
 virtual void		cmdEndRenderPass					(VkCommandBuffer commandBuffer) const = 0;
 virtual void		cmdExecuteCommands					(VkCommandBuffer commandBuffer, deUint32 commandBufferCount, const VkCommandBuffer* pCommandBuffers) const = 0;
->>>>>>> a7a429ce
+virtual VkResult	createSwapchainKHR					(VkDevice device, const VkSwapchainCreateInfoKHR* pCreateInfo, const VkAllocationCallbacks* pAllocator, VkSwapchainKHR* pSwapchain) const = 0;
+virtual void		destroySwapchainKHR					(VkDevice device, VkSwapchainKHR swapchain, const VkAllocationCallbacks* pAllocator) const = 0;
+virtual VkResult	getSwapchainImagesKHR				(VkDevice device, VkSwapchainKHR swapchain, deUint32* pSwapchainImageCount, VkImage* pSwapchainImages) const = 0;
+virtual VkResult	acquireNextImageKHR					(VkDevice device, VkSwapchainKHR swapchain, deUint64 timeout, VkSemaphore semaphore, VkFence fence, deUint32* pImageIndex) const = 0;
+virtual VkResult	queuePresentKHR						(VkQueue queue, const VkPresentInfoKHR* pPresentInfo) const = 0;
+virtual VkResult	createSharedSwapchainsKHR			(VkDevice device, deUint32 swapchainCount, const VkSwapchainCreateInfoKHR* pCreateInfos, const VkAllocationCallbacks* pAllocator, VkSwapchainKHR* pSwapchains) const = 0;