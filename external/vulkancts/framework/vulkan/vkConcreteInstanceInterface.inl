/* WARNING: This is auto-generated file. Do not modify, since changes will
 * be lost! Modify the generating script instead.
 */
virtual void				destroyInstance									(VkInstance instance, const VkAllocationCallbacks* pAllocator) const;
virtual VkResult			enumeratePhysicalDevices						(VkInstance instance, deUint32* pPhysicalDeviceCount, VkPhysicalDevice* pPhysicalDevices) const;
virtual void				getPhysicalDeviceFeatures						(VkPhysicalDevice physicalDevice, VkPhysicalDeviceFeatures* pFeatures) const;
virtual void				getPhysicalDeviceFormatProperties				(VkPhysicalDevice physicalDevice, VkFormat format, VkFormatProperties* pFormatProperties) const;
virtual VkResult			getPhysicalDeviceImageFormatProperties			(VkPhysicalDevice physicalDevice, VkFormat format, VkImageType type, VkImageTiling tiling, VkImageUsageFlags usage, VkImageCreateFlags flags, VkImageFormatProperties* pImageFormatProperties) const;
virtual void				getPhysicalDeviceProperties						(VkPhysicalDevice physicalDevice, VkPhysicalDeviceProperties* pProperties) const;
virtual void				getPhysicalDeviceQueueFamilyProperties			(VkPhysicalDevice physicalDevice, deUint32* pQueueFamilyPropertyCount, VkQueueFamilyProperties* pQueueFamilyProperties) const;
virtual void				getPhysicalDeviceMemoryProperties				(VkPhysicalDevice physicalDevice, VkPhysicalDeviceMemoryProperties* pMemoryProperties) const;
virtual PFN_vkVoidFunction	getDeviceProcAddr								(VkDevice device, const char* pName) const;
virtual VkResult			createDevice									(VkPhysicalDevice physicalDevice, const VkDeviceCreateInfo* pCreateInfo, const VkAllocationCallbacks* pAllocator, VkDevice* pDevice) const;
virtual VkResult			enumerateDeviceExtensionProperties				(VkPhysicalDevice physicalDevice, const char* pLayerName, deUint32* pPropertyCount, VkExtensionProperties* pProperties) const;
virtual VkResult			enumerateDeviceLayerProperties					(VkPhysicalDevice physicalDevice, deUint32* pPropertyCount, VkLayerProperties* pProperties) const;
<<<<<<< HEAD
virtual void				destroySurfaceKHR								(VkInstance instance, VkSurfaceKHR surface, const VkAllocationCallbacks* pAllocator) const;
virtual VkResult			getPhysicalDeviceSurfaceSupportKHR				(VkPhysicalDevice physicalDevice, deUint32 queueFamilyIndex, VkSurfaceKHR surface, VkBool32* pSupported) const;
virtual VkResult			getPhysicalDeviceSurfaceCapabilitiesKHR			(VkPhysicalDevice physicalDevice, VkSurfaceKHR surface, VkSurfaceCapabilitiesKHR* pSurfaceCapabilities) const;
virtual VkResult			getPhysicalDeviceSurfaceFormatsKHR				(VkPhysicalDevice physicalDevice, VkSurfaceKHR surface, deUint32* pSurfaceFormatCount, VkSurfaceFormatKHR* pSurfaceFormats) const;
virtual VkResult			getPhysicalDeviceSurfacePresentModesKHR			(VkPhysicalDevice physicalDevice, VkSurfaceKHR surface, deUint32* pPresentModeCount, VkPresentModeKHR* pPresentModes) const;
virtual VkResult			getPhysicalDeviceDisplayPropertiesKHR			(VkPhysicalDevice physicalDevice, deUint32* pPropertyCount, VkDisplayPropertiesKHR* pProperties) const;
virtual VkResult			getPhysicalDeviceDisplayPlanePropertiesKHR		(VkPhysicalDevice physicalDevice, deUint32* pPropertyCount, VkDisplayPlanePropertiesKHR* pProperties) const;
virtual VkResult			getDisplayPlaneSupportedDisplaysKHR				(VkPhysicalDevice physicalDevice, deUint32 planeIndex, deUint32* pDisplayCount, VkDisplayKHR* pDisplays) const;
virtual VkResult			getDisplayModePropertiesKHR						(VkPhysicalDevice physicalDevice, VkDisplayKHR display, deUint32* pPropertyCount, VkDisplayModePropertiesKHR* pProperties) const;
virtual VkResult			createDisplayModeKHR							(VkPhysicalDevice physicalDevice, VkDisplayKHR display, const VkDisplayModeCreateInfoKHR* pCreateInfo, const VkAllocationCallbacks* pAllocator, VkDisplayModeKHR* pMode) const;
virtual VkResult			getDisplayPlaneCapabilitiesKHR					(VkPhysicalDevice physicalDevice, VkDisplayModeKHR mode, deUint32 planeIndex, VkDisplayPlaneCapabilitiesKHR* pCapabilities) const;
virtual VkResult			createDisplayPlaneSurfaceKHR					(VkInstance instance, const VkDisplaySurfaceCreateInfoKHR* pCreateInfo, const VkAllocationCallbacks* pAllocator, VkSurfaceKHR* pSurface) const;
virtual VkResult			createXlibSurfaceKHR							(VkInstance instance, const VkXlibSurfaceCreateInfoKHR* pCreateInfo, const VkAllocationCallbacks* pAllocator, VkSurfaceKHR* pSurface) const;
virtual VkBool32			getPhysicalDeviceXlibPresentationSupportKHR		(VkPhysicalDevice physicalDevice, deUint32 queueFamilyIndex, pt::XlibDisplayPtr dpy, pt::XlibVisualID visualID) const;
virtual VkResult			createXcbSurfaceKHR								(VkInstance instance, const VkXcbSurfaceCreateInfoKHR* pCreateInfo, const VkAllocationCallbacks* pAllocator, VkSurfaceKHR* pSurface) const;
virtual VkBool32			getPhysicalDeviceXcbPresentationSupportKHR		(VkPhysicalDevice physicalDevice, deUint32 queueFamilyIndex, pt::XcbConnectionPtr connection, pt::XcbVisualid visual_id) const;
virtual VkResult			createWaylandSurfaceKHR							(VkInstance instance, const VkWaylandSurfaceCreateInfoKHR* pCreateInfo, const VkAllocationCallbacks* pAllocator, VkSurfaceKHR* pSurface) const;
virtual VkBool32			getPhysicalDeviceWaylandPresentationSupportKHR	(VkPhysicalDevice physicalDevice, deUint32 queueFamilyIndex, pt::WaylandDisplayPtr display) const;
virtual VkResult			createMirSurfaceKHR								(VkInstance instance, const VkMirSurfaceCreateInfoKHR* pCreateInfo, const VkAllocationCallbacks* pAllocator, VkSurfaceKHR* pSurface) const;
virtual VkBool32			getPhysicalDeviceMirPresentationSupportKHR		(VkPhysicalDevice physicalDevice, deUint32 queueFamilyIndex, pt::MirConnectionPtr connection) const;
virtual VkResult			createAndroidSurfaceKHR							(VkInstance instance, const VkAndroidSurfaceCreateInfoKHR* pCreateInfo, const VkAllocationCallbacks* pAllocator, VkSurfaceKHR* pSurface) const;
virtual VkResult			createWin32SurfaceKHR							(VkInstance instance, const VkWin32SurfaceCreateInfoKHR* pCreateInfo, const VkAllocationCallbacks* pAllocator, VkSurfaceKHR* pSurface) const;
virtual VkBool32			getPhysicalDeviceWin32PresentationSupportKHR	(VkPhysicalDevice physicalDevice, deUint32 queueFamilyIndex) const;
virtual VkResult			createDebugReportCallbackEXT					(VkInstance instance, const VkDebugReportCallbackCreateInfoEXT* pCreateInfo, const VkAllocationCallbacks* pAllocator, VkDebugReportCallbackEXT* pCallback) const;
virtual void				destroyDebugReportCallbackEXT					(VkInstance instance, VkDebugReportCallbackEXT callback, const VkAllocationCallbacks* pAllocator) const;
virtual void				debugReportMessageEXT							(VkInstance instance, VkDebugReportFlagsEXT flags, VkDebugReportObjectTypeEXT objectType, deUint64 object, deUintptr location, deInt32 messageCode, const char* pLayerPrefix, const char* pMessage) const;
=======
virtual void				getPhysicalDeviceSparseImageFormatProperties	(VkPhysicalDevice physicalDevice, VkFormat format, VkImageType type, VkSampleCountFlagBits samples, VkImageUsageFlags usage, VkImageTiling tiling, deUint32* pPropertyCount, VkSparseImageFormatProperties* pProperties) const;
>>>>>>> a7a429ce
<|MERGE_RESOLUTION|>--- conflicted
+++ resolved
@@ -13,7 +13,7 @@
 virtual VkResult			createDevice									(VkPhysicalDevice physicalDevice, const VkDeviceCreateInfo* pCreateInfo, const VkAllocationCallbacks* pAllocator, VkDevice* pDevice) const;
 virtual VkResult			enumerateDeviceExtensionProperties				(VkPhysicalDevice physicalDevice, const char* pLayerName, deUint32* pPropertyCount, VkExtensionProperties* pProperties) const;
 virtual VkResult			enumerateDeviceLayerProperties					(VkPhysicalDevice physicalDevice, deUint32* pPropertyCount, VkLayerProperties* pProperties) const;
-<<<<<<< HEAD
+virtual void				getPhysicalDeviceSparseImageFormatProperties	(VkPhysicalDevice physicalDevice, VkFormat format, VkImageType type, VkSampleCountFlagBits samples, VkImageUsageFlags usage, VkImageTiling tiling, deUint32* pPropertyCount, VkSparseImageFormatProperties* pProperties) const;
 virtual void				destroySurfaceKHR								(VkInstance instance, VkSurfaceKHR surface, const VkAllocationCallbacks* pAllocator) const;
 virtual VkResult			getPhysicalDeviceSurfaceSupportKHR				(VkPhysicalDevice physicalDevice, deUint32 queueFamilyIndex, VkSurfaceKHR surface, VkBool32* pSupported) const;
 virtual VkResult			getPhysicalDeviceSurfaceCapabilitiesKHR			(VkPhysicalDevice physicalDevice, VkSurfaceKHR surface, VkSurfaceCapabilitiesKHR* pSurfaceCapabilities) const;
@@ -39,7 +39,4 @@
 virtual VkBool32			getPhysicalDeviceWin32PresentationSupportKHR	(VkPhysicalDevice physicalDevice, deUint32 queueFamilyIndex) const;
 virtual VkResult			createDebugReportCallbackEXT					(VkInstance instance, const VkDebugReportCallbackCreateInfoEXT* pCreateInfo, const VkAllocationCallbacks* pAllocator, VkDebugReportCallbackEXT* pCallback) const;
 virtual void				destroyDebugReportCallbackEXT					(VkInstance instance, VkDebugReportCallbackEXT callback, const VkAllocationCallbacks* pAllocator) const;
-virtual void				debugReportMessageEXT							(VkInstance instance, VkDebugReportFlagsEXT flags, VkDebugReportObjectTypeEXT objectType, deUint64 object, deUintptr location, deInt32 messageCode, const char* pLayerPrefix, const char* pMessage) const;
-=======
-virtual void				getPhysicalDeviceSparseImageFormatProperties	(VkPhysicalDevice physicalDevice, VkFormat format, VkImageType type, VkSampleCountFlagBits samples, VkImageUsageFlags usage, VkImageTiling tiling, deUint32* pPropertyCount, VkSparseImageFormatProperties* pProperties) const;
->>>>>>> a7a429ce
+virtual void				debugReportMessageEXT							(VkInstance instance, VkDebugReportFlagsEXT flags, VkDebugReportObjectTypeEXT objectType, deUint64 object, deUintptr location, deInt32 messageCode, const char* pLayerPrefix, const char* pMessage) const;