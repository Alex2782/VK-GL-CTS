/*-------------------------------------------------------------------------
 * Vulkan CTS Framework
 * --------------------
 *
 * Copyright (c) 2020 The Khronos Group Inc.
 *
 * Licensed under the Apache License, Version 2.0 (the "License");
 * you may not use this file except in compliance with the License.
 * You may obtain a copy of the License at
 *
 *      http://www.apache.org/licenses/LICENSE-2.0
 *
 * Unless required by applicable law or agreed to in writing, software
 * distributed under the License is distributed on an "AS IS" BASIS,
 * WITHOUT WARRANTIES OR CONDITIONS OF ANY KIND, either express or implied.
 * See the License for the specific language governing permissions and
 * limitations under the License.
 *
 *//*!
 * \file
 * \brief Utilities for creating commonly used Vulkan objects
 *//*--------------------------------------------------------------------*/

#include "vkRayTracingUtil.hpp"

#include "vkRefUtil.hpp"
#include "vkQueryUtil.hpp"
#include "vkObjUtil.hpp"
#include "vkBarrierUtil.hpp"
#include "vkCmdUtil.hpp"

#include "deStringUtil.hpp"

#include <vector>
#include <string>
#include <thread>
#include <limits>
#include <type_traits>
#include <map>

namespace vk
{

struct DeferredThreadParams
{
	const DeviceInterface&	vk;
	VkDevice				device;
	VkDeferredOperationKHR	deferredOperation;
	VkResult				result;
};

std::string getFormatSimpleName (vk::VkFormat format)
{
	constexpr size_t kPrefixLen = 10; // strlen("VK_FORMAT_")
	return de::toLower(de::toString(format).substr(kPrefixLen));
}

bool pointInTriangle2D(const tcu::Vec3& p, const tcu::Vec3& p0, const tcu::Vec3& p1, const tcu::Vec3& p2)
{
	float s = p0.y() * p2.x() - p0.x() * p2.y() + (p2.y() - p0.y()) * p.x() + (p0.x() - p2.x()) * p.y();
	float t = p0.x() * p1.y() - p0.y() * p1.x() + (p0.y() - p1.y()) * p.x() + (p1.x() - p0.x()) * p.y();

	if ((s < 0) != (t < 0))
		return false;

	float a = -p1.y() * p2.x() + p0.y() * (p2.x() - p1.x()) + p0.x() * (p1.y() - p2.y()) + p1.x() * p2.y();

	return a < 0 ?
		(s <= 0 && s + t >= a) :
		(s >= 0 && s + t <= a);
}

// Returns true if VK_FORMAT_FEATURE_ACCELERATION_STRUCTURE_VERTEX_BUFFER_BIT_KHR needs to be supported for the given format.
static bool isMandatoryAccelerationStructureVertexBufferFormat (vk::VkFormat format)
{
	bool mandatory = false;

	switch (format)
	{
    case VK_FORMAT_R32G32_SFLOAT:
    case VK_FORMAT_R32G32B32_SFLOAT:
    case VK_FORMAT_R16G16_SFLOAT:
    case VK_FORMAT_R16G16B16A16_SFLOAT:
    case VK_FORMAT_R16G16_SNORM:
    case VK_FORMAT_R16G16B16A16_SNORM:
		mandatory = true;
		break;
	default:
		break;
	}

	return mandatory;
}

void checkAccelerationStructureVertexBufferFormat (const vk::InstanceInterface &vki, vk::VkPhysicalDevice physicalDevice, vk::VkFormat format)
{
	const vk::VkFormatProperties formatProperties = getPhysicalDeviceFormatProperties(vki, physicalDevice, format);

	if ((formatProperties.bufferFeatures & vk::VK_FORMAT_FEATURE_ACCELERATION_STRUCTURE_VERTEX_BUFFER_BIT_KHR) == 0u)
	{
		const std::string errorMsg = "Format not supported for acceleration structure vertex buffers";
		if (isMandatoryAccelerationStructureVertexBufferFormat(format))
			TCU_FAIL(errorMsg);
		TCU_THROW(NotSupportedError, errorMsg);
	}
}

std::string getCommonRayGenerationShader (void)
{
	return
		"#version 460 core\n"
		"#extension GL_EXT_ray_tracing : require\n"
		"layout(location = 0) rayPayloadEXT vec3 hitValue;\n"
		"layout(set = 0, binding = 1) uniform accelerationStructureEXT topLevelAS;\n"
		"\n"
		"void main()\n"
		"{\n"
		"  uint  rayFlags = 0;\n"
		"  uint  cullMask = 0xFF;\n"
		"  float tmin     = 0.0;\n"
		"  float tmax     = 9.0;\n"
		"  vec3  origin   = vec3((float(gl_LaunchIDEXT.x) + 0.5f) / float(gl_LaunchSizeEXT.x), (float(gl_LaunchIDEXT.y) + 0.5f) / float(gl_LaunchSizeEXT.y), 0.0);\n"
		"  vec3  direct   = vec3(0.0, 0.0, -1.0);\n"
		"  traceRayEXT(topLevelAS, rayFlags, cullMask, 0, 0, 0, origin, tmin, direct, tmax, 0);\n"
		"}\n";
}

RaytracedGeometryBase::RaytracedGeometryBase (VkGeometryTypeKHR geometryType, VkFormat vertexFormat, VkIndexType indexType)
	: m_geometryType	(geometryType)
	, m_vertexFormat	(vertexFormat)
	, m_indexType		(indexType)
	, m_geometryFlags	((VkGeometryFlagsKHR)0u)
{
	if (m_geometryType == VK_GEOMETRY_TYPE_AABBS_KHR)
		DE_ASSERT(m_vertexFormat == VK_FORMAT_R32G32B32_SFLOAT);
}

RaytracedGeometryBase::~RaytracedGeometryBase ()
{
}

struct GeometryBuilderParams
{
	VkGeometryTypeKHR	geometryType;
	bool				usePadding;
};

template <typename V, typename I>
RaytracedGeometryBase* buildRaytracedGeometry (const GeometryBuilderParams& params)
{
	return new RaytracedGeometry<V, I>(params.geometryType, (params.usePadding ? 1u : 0u));
}

de::SharedPtr<RaytracedGeometryBase> makeRaytracedGeometry (VkGeometryTypeKHR geometryType, VkFormat vertexFormat, VkIndexType indexType, bool padVertices)
{
	const GeometryBuilderParams builderParams { geometryType, padVertices };

	switch (vertexFormat)
	{
		case VK_FORMAT_R32G32_SFLOAT:
			switch (indexType)
			{
				case VK_INDEX_TYPE_UINT16:		return de::SharedPtr<RaytracedGeometryBase>(buildRaytracedGeometry<tcu::Vec2, deUint16>(builderParams));
				case VK_INDEX_TYPE_UINT32:		return de::SharedPtr<RaytracedGeometryBase>(buildRaytracedGeometry<tcu::Vec2, deUint32>(builderParams));
				case VK_INDEX_TYPE_NONE_KHR:	return de::SharedPtr<RaytracedGeometryBase>(buildRaytracedGeometry<tcu::Vec2, EmptyIndex>(builderParams));
				default:						TCU_THROW(InternalError, "Wrong index type");
			}
		case VK_FORMAT_R32G32B32_SFLOAT:
			switch (indexType)
			{
				case VK_INDEX_TYPE_UINT16:		return de::SharedPtr<RaytracedGeometryBase>(buildRaytracedGeometry<tcu::Vec3, deUint16>(builderParams));
				case VK_INDEX_TYPE_UINT32:		return de::SharedPtr<RaytracedGeometryBase>(buildRaytracedGeometry<tcu::Vec3, deUint32>(builderParams));
				case VK_INDEX_TYPE_NONE_KHR:	return de::SharedPtr<RaytracedGeometryBase>(buildRaytracedGeometry<tcu::Vec3, EmptyIndex>(builderParams));
				default:						TCU_THROW(InternalError, "Wrong index type");
			}
		case VK_FORMAT_R32G32B32A32_SFLOAT:
			switch (indexType)
			{
				case VK_INDEX_TYPE_UINT16:		return de::SharedPtr<RaytracedGeometryBase>(buildRaytracedGeometry<tcu::Vec4, deUint16>(builderParams));
				case VK_INDEX_TYPE_UINT32:		return de::SharedPtr<RaytracedGeometryBase>(buildRaytracedGeometry<tcu::Vec4, deUint32>(builderParams));
				case VK_INDEX_TYPE_NONE_KHR:	return de::SharedPtr<RaytracedGeometryBase>(buildRaytracedGeometry<tcu::Vec4, EmptyIndex>(builderParams));
				default:						TCU_THROW(InternalError, "Wrong index type");
			}
		case VK_FORMAT_R16G16_SFLOAT:
			switch (indexType)
			{
				case VK_INDEX_TYPE_UINT16:		return de::SharedPtr<RaytracedGeometryBase>(buildRaytracedGeometry<Vec2_16, deUint16>(builderParams));
				case VK_INDEX_TYPE_UINT32:		return de::SharedPtr<RaytracedGeometryBase>(buildRaytracedGeometry<Vec2_16, deUint32>(builderParams));
				case VK_INDEX_TYPE_NONE_KHR:	return de::SharedPtr<RaytracedGeometryBase>(buildRaytracedGeometry<Vec2_16, EmptyIndex>(builderParams));
				default:						TCU_THROW(InternalError, "Wrong index type");
			}
		case VK_FORMAT_R16G16B16_SFLOAT:
			switch (indexType)
			{
				case VK_INDEX_TYPE_UINT16:		return de::SharedPtr<RaytracedGeometryBase>(buildRaytracedGeometry<Vec3_16, deUint16>(builderParams));
				case VK_INDEX_TYPE_UINT32:		return de::SharedPtr<RaytracedGeometryBase>(buildRaytracedGeometry<Vec3_16, deUint32>(builderParams));
				case VK_INDEX_TYPE_NONE_KHR:	return de::SharedPtr<RaytracedGeometryBase>(buildRaytracedGeometry<Vec3_16, EmptyIndex>(builderParams));
				default:						TCU_THROW(InternalError, "Wrong index type");
			}
		case VK_FORMAT_R16G16B16A16_SFLOAT:
			switch (indexType)
			{
				case VK_INDEX_TYPE_UINT16:		return de::SharedPtr<RaytracedGeometryBase>(buildRaytracedGeometry<Vec4_16, deUint16>(builderParams));
				case VK_INDEX_TYPE_UINT32:		return de::SharedPtr<RaytracedGeometryBase>(buildRaytracedGeometry<Vec4_16, deUint32>(builderParams));
				case VK_INDEX_TYPE_NONE_KHR:	return de::SharedPtr<RaytracedGeometryBase>(buildRaytracedGeometry<Vec4_16, EmptyIndex>(builderParams));
				default:						TCU_THROW(InternalError, "Wrong index type");
			}
		case VK_FORMAT_R16G16_SNORM:
			switch (indexType)
			{
				case VK_INDEX_TYPE_UINT16:		return de::SharedPtr<RaytracedGeometryBase>(buildRaytracedGeometry<Vec2_16SNorm, deUint16>(builderParams));
				case VK_INDEX_TYPE_UINT32:		return de::SharedPtr<RaytracedGeometryBase>(buildRaytracedGeometry<Vec2_16SNorm, deUint32>(builderParams));
				case VK_INDEX_TYPE_NONE_KHR:	return de::SharedPtr<RaytracedGeometryBase>(buildRaytracedGeometry<Vec2_16SNorm, EmptyIndex>(builderParams));
				default:						TCU_THROW(InternalError, "Wrong index type");
			}
		case VK_FORMAT_R16G16B16_SNORM:
			switch (indexType)
			{
				case VK_INDEX_TYPE_UINT16:		return de::SharedPtr<RaytracedGeometryBase>(buildRaytracedGeometry<Vec3_16SNorm, deUint16>(builderParams));
				case VK_INDEX_TYPE_UINT32:		return de::SharedPtr<RaytracedGeometryBase>(buildRaytracedGeometry<Vec3_16SNorm, deUint32>(builderParams));
				case VK_INDEX_TYPE_NONE_KHR:	return de::SharedPtr<RaytracedGeometryBase>(buildRaytracedGeometry<Vec3_16SNorm, EmptyIndex>(builderParams));
				default:						TCU_THROW(InternalError, "Wrong index type");
			}
		case VK_FORMAT_R16G16B16A16_SNORM:
			switch (indexType)
			{
				case VK_INDEX_TYPE_UINT16:		return de::SharedPtr<RaytracedGeometryBase>(buildRaytracedGeometry<Vec4_16SNorm, deUint16>(builderParams));
				case VK_INDEX_TYPE_UINT32:		return de::SharedPtr<RaytracedGeometryBase>(buildRaytracedGeometry<Vec4_16SNorm, deUint32>(builderParams));
				case VK_INDEX_TYPE_NONE_KHR:	return de::SharedPtr<RaytracedGeometryBase>(buildRaytracedGeometry<Vec4_16SNorm, EmptyIndex>(builderParams));
				default:						TCU_THROW(InternalError, "Wrong index type");
			}
		case VK_FORMAT_R64G64_SFLOAT:
			switch (indexType)
			{
				case VK_INDEX_TYPE_UINT16:		return de::SharedPtr<RaytracedGeometryBase>(buildRaytracedGeometry<tcu::DVec2, deUint16>(builderParams));
				case VK_INDEX_TYPE_UINT32:		return de::SharedPtr<RaytracedGeometryBase>(buildRaytracedGeometry<tcu::DVec2, deUint32>(builderParams));
				case VK_INDEX_TYPE_NONE_KHR:	return de::SharedPtr<RaytracedGeometryBase>(buildRaytracedGeometry<tcu::DVec2, EmptyIndex>(builderParams));
				default:						TCU_THROW(InternalError, "Wrong index type");
			}
		case VK_FORMAT_R64G64B64_SFLOAT:
			switch (indexType)
			{
				case VK_INDEX_TYPE_UINT16:		return de::SharedPtr<RaytracedGeometryBase>(buildRaytracedGeometry<tcu::DVec3, deUint16>(builderParams));
				case VK_INDEX_TYPE_UINT32:		return de::SharedPtr<RaytracedGeometryBase>(buildRaytracedGeometry<tcu::DVec3, deUint32>(builderParams));
				case VK_INDEX_TYPE_NONE_KHR:	return de::SharedPtr<RaytracedGeometryBase>(buildRaytracedGeometry<tcu::DVec3, EmptyIndex>(builderParams));
				default:						TCU_THROW(InternalError, "Wrong index type");
			}
		case VK_FORMAT_R64G64B64A64_SFLOAT:
			switch (indexType)
			{
				case VK_INDEX_TYPE_UINT16:		return de::SharedPtr<RaytracedGeometryBase>(buildRaytracedGeometry<tcu::DVec4, deUint16>(builderParams));
				case VK_INDEX_TYPE_UINT32:		return de::SharedPtr<RaytracedGeometryBase>(buildRaytracedGeometry<tcu::DVec4, deUint32>(builderParams));
				case VK_INDEX_TYPE_NONE_KHR:	return de::SharedPtr<RaytracedGeometryBase>(buildRaytracedGeometry<tcu::DVec4, EmptyIndex>(builderParams));
				default:						TCU_THROW(InternalError, "Wrong index type");
			}
		case VK_FORMAT_R8G8_SNORM:
			switch (indexType)
			{
				case VK_INDEX_TYPE_UINT16:		return de::SharedPtr<RaytracedGeometryBase>(buildRaytracedGeometry<Vec2_8SNorm, deUint16>(builderParams));
				case VK_INDEX_TYPE_UINT32:		return de::SharedPtr<RaytracedGeometryBase>(buildRaytracedGeometry<Vec2_8SNorm, deUint32>(builderParams));
				case VK_INDEX_TYPE_NONE_KHR:	return de::SharedPtr<RaytracedGeometryBase>(buildRaytracedGeometry<Vec2_8SNorm, EmptyIndex>(builderParams));
				default:						TCU_THROW(InternalError, "Wrong index type");
			}
		case VK_FORMAT_R8G8B8_SNORM:
			switch (indexType)
			{
				case VK_INDEX_TYPE_UINT16:		return de::SharedPtr<RaytracedGeometryBase>(buildRaytracedGeometry<Vec3_8SNorm, deUint16>(builderParams));
				case VK_INDEX_TYPE_UINT32:		return de::SharedPtr<RaytracedGeometryBase>(buildRaytracedGeometry<Vec3_8SNorm, deUint32>(builderParams));
				case VK_INDEX_TYPE_NONE_KHR:	return de::SharedPtr<RaytracedGeometryBase>(buildRaytracedGeometry<Vec3_8SNorm, EmptyIndex>(builderParams));
				default:						TCU_THROW(InternalError, "Wrong index type");
			}
		case VK_FORMAT_R8G8B8A8_SNORM:
			switch (indexType)
			{
				case VK_INDEX_TYPE_UINT16:		return de::SharedPtr<RaytracedGeometryBase>(buildRaytracedGeometry<Vec4_8SNorm, deUint16>(builderParams));
				case VK_INDEX_TYPE_UINT32:		return de::SharedPtr<RaytracedGeometryBase>(buildRaytracedGeometry<Vec4_8SNorm, deUint32>(builderParams));
				case VK_INDEX_TYPE_NONE_KHR:	return de::SharedPtr<RaytracedGeometryBase>(buildRaytracedGeometry<Vec4_8SNorm, EmptyIndex>(builderParams));
				default:						TCU_THROW(InternalError, "Wrong index type");
			}
		default:
			TCU_THROW(InternalError, "Wrong vertex format");
	}

}

VkDeviceAddress getBufferDeviceAddress ( const DeviceInterface&	vk,
										 const VkDevice			device,
										 const VkBuffer			buffer,
										 VkDeviceSize			offset )
{

	if (buffer == DE_NULL)
		return 0;

	VkBufferDeviceAddressInfo deviceAddressInfo
	{
		VK_STRUCTURE_TYPE_BUFFER_DEVICE_ADDRESS_INFO,		// VkStructureType    sType
		DE_NULL,											// const void*        pNext
		buffer												// VkBuffer           buffer;
	};
	return vk.getBufferDeviceAddress(device, &deviceAddressInfo) + offset;
}


static inline VkDeviceOrHostAddressConstKHR makeDeviceOrHostAddressConstKHR (const void* hostAddress)
{
	// VS2015: Cannot create as a const due to cannot assign hostAddress due to it is a second field. Only assigning of first field supported.
	VkDeviceOrHostAddressConstKHR result;

	deMemset(&result, 0, sizeof(result));

	result.hostAddress = hostAddress;

	return result;
}

static inline VkDeviceOrHostAddressKHR makeDeviceOrHostAddressKHR (void* hostAddress)
{
	// VS2015: Cannot create as a const due to cannot assign hostAddress due to it is a second field. Only assigning of first field supported.
	VkDeviceOrHostAddressKHR result;

	deMemset(&result, 0, sizeof(result));

	result.hostAddress = hostAddress;

	return result;
}

static inline VkDeviceOrHostAddressConstKHR makeDeviceOrHostAddressConstKHR (const DeviceInterface&	vk,
																	  const VkDevice			device,
																	  VkBuffer					buffer,
																	  VkDeviceSize				offset)
{
	// VS2015: Cannot create as a const due to cannot assign hostAddress due to it is a second field. Only assigning of first field supported.
	VkDeviceOrHostAddressConstKHR result;

	deMemset(&result, 0, sizeof(result));

	VkBufferDeviceAddressInfo bufferDeviceAddressInfo =
	{
		VK_STRUCTURE_TYPE_BUFFER_DEVICE_ADDRESS_INFO_KHR,	// VkStructureType	 sType;
		DE_NULL,											// const void*		 pNext;
		buffer,												// VkBuffer			buffer
	};
	result.deviceAddress = vk.getBufferDeviceAddress(device, &bufferDeviceAddressInfo) + offset;

	return result;
}

static inline VkDeviceOrHostAddressKHR makeDeviceOrHostAddressKHR (const DeviceInterface&	vk,
																   const VkDevice			device,
																   VkBuffer					buffer,
																   VkDeviceSize				offset)
{
	// VS2015: Cannot create as a const due to cannot assign hostAddress due to it is a second field. Only assigning of first field supported.
	VkDeviceOrHostAddressKHR result;

	deMemset(&result, 0, sizeof(result));

	VkBufferDeviceAddressInfo bufferDeviceAddressInfo =
	{
		VK_STRUCTURE_TYPE_BUFFER_DEVICE_ADDRESS_INFO_KHR,	// VkStructureType	 sType;
		DE_NULL,											// const void*		 pNext;
		buffer,												// VkBuffer			buffer
	};
	result.deviceAddress = vk.getBufferDeviceAddress(device, &bufferDeviceAddressInfo) + offset;

	return result;
}

static inline Move<VkQueryPool> makeQueryPool (const DeviceInterface&		vk,
											   const VkDevice				device,
											   const VkQueryType			queryType,
											   deUint32					queryCount)
{
	const VkQueryPoolCreateInfo				queryPoolCreateInfo =
	{
		VK_STRUCTURE_TYPE_QUERY_POOL_CREATE_INFO,		// sType
		DE_NULL,										// pNext
		(VkQueryPoolCreateFlags)0,						// flags
		queryType,										// queryType
		queryCount,										// queryCount
		0u,												// pipelineStatistics
	};
	return createQueryPool(vk, device, &queryPoolCreateInfo);
}

static inline VkAccelerationStructureGeometryDataKHR makeVkAccelerationStructureGeometryDataKHR (const VkAccelerationStructureGeometryTrianglesDataKHR& triangles)
{
	VkAccelerationStructureGeometryDataKHR result;

	deMemset(&result, 0, sizeof(result));

	result.triangles = triangles;

	return result;
}

static inline VkAccelerationStructureGeometryDataKHR makeVkAccelerationStructureGeometryDataKHR (const VkAccelerationStructureGeometryAabbsDataKHR& aabbs)
{
	VkAccelerationStructureGeometryDataKHR result;

	deMemset(&result, 0, sizeof(result));

	result.aabbs = aabbs;

	return result;
}

static inline VkAccelerationStructureGeometryDataKHR makeVkAccelerationStructureInstancesDataKHR (const VkAccelerationStructureGeometryInstancesDataKHR& instances)
{
	VkAccelerationStructureGeometryDataKHR result;

	deMemset(&result, 0, sizeof(result));

	result.instances = instances;

	return result;
}

static inline VkAccelerationStructureInstanceKHR makeVkAccelerationStructureInstanceKHR (const VkTransformMatrixKHR&			transform,
																						 deUint32								instanceCustomIndex,
																						 deUint32								mask,
																						 deUint32								instanceShaderBindingTableRecordOffset,
																						 VkGeometryInstanceFlagsKHR				flags,
																						 deUint64								accelerationStructureReference)
{
	VkAccelerationStructureInstanceKHR instance		= { transform, 0, 0, 0, 0, accelerationStructureReference };
	instance.instanceCustomIndex					= instanceCustomIndex & 0xFFFFFF;
	instance.mask									= mask & 0xFF;
	instance.instanceShaderBindingTableRecordOffset	= instanceShaderBindingTableRecordOffset & 0xFFFFFF;
	instance.flags									= flags & 0xFF;
	return instance;
}

VkResult getRayTracingShaderGroupHandlesKHR (const DeviceInterface&		vk,
											 const VkDevice				device,
											 const VkPipeline			pipeline,
											 const deUint32				firstGroup,
											 const deUint32				groupCount,
											 const deUintptr			dataSize,
											 void*						pData)
{
	return vk.getRayTracingShaderGroupHandlesKHR(device, pipeline, firstGroup, groupCount, dataSize, pData);
}

VkResult getRayTracingShaderGroupHandles (const DeviceInterface&		vk,
										  const VkDevice				device,
										  const VkPipeline				pipeline,
										  const deUint32				firstGroup,
										  const deUint32				groupCount,
										  const deUintptr				dataSize,
										  void*							pData)
{
	return getRayTracingShaderGroupHandlesKHR(vk, device, pipeline, firstGroup, groupCount, dataSize, pData);
}

VkResult finishDeferredOperation (const DeviceInterface&	vk,
								  VkDevice					device,
								  VkDeferredOperationKHR	deferredOperation)
{
	VkResult result = vk.deferredOperationJoinKHR(device, deferredOperation);

	while (result == VK_THREAD_IDLE_KHR)
	{
		std::this_thread::yield();
		result = vk.deferredOperationJoinKHR(device, deferredOperation);
	}

	switch( result )
	{
		case VK_SUCCESS:
		{
			// Deferred operation has finished. Query its result
			result = vk.getDeferredOperationResultKHR(device, deferredOperation);

			break;
		}

		case VK_THREAD_DONE_KHR:
		{
			// Deferred operation is being wrapped up by another thread
			// wait for that thread to finish
			do
			{
				std::this_thread::yield();
				result = vk.getDeferredOperationResultKHR(device, deferredOperation);
			} while (result == VK_NOT_READY);

			break;
		}

		default:
		{
			DE_ASSERT(false);

			break;
		}
	}

	return result;
}

void finishDeferredOperationThreaded (DeferredThreadParams* deferredThreadParams)
{
	deferredThreadParams->result = finishDeferredOperation(deferredThreadParams->vk, deferredThreadParams->device, deferredThreadParams->deferredOperation);
}

void finishDeferredOperation (const DeviceInterface&	vk,
							  VkDevice					device,
							  VkDeferredOperationKHR	deferredOperation,
							  const deUint32			workerThreadCount,
							  const bool				operationNotDeferred)
{

	if (operationNotDeferred)
	{
		// when the operation deferral returns VK_OPERATION_NOT_DEFERRED_KHR,
		// the deferred operation should act as if no command was deferred
		VK_CHECK(vk.getDeferredOperationResultKHR(device, deferredOperation));


		// there is not need to join any threads to the deferred operation,
		// so below can be skipped.
		return;
	}

	if (workerThreadCount == 0)
	{
		VK_CHECK(finishDeferredOperation(vk, device, deferredOperation));
	}
	else
	{
		const deUint32							maxThreadCountSupported	= deMinu32(256u, vk.getDeferredOperationMaxConcurrencyKHR(device, deferredOperation));
		const deUint32							requestedThreadCount	= workerThreadCount;
		const deUint32							testThreadCount			= requestedThreadCount == std::numeric_limits<deUint32>::max() ? maxThreadCountSupported : requestedThreadCount;

		if (maxThreadCountSupported == 0)
			TCU_FAIL("vkGetDeferredOperationMaxConcurrencyKHR must not return 0");

		const DeferredThreadParams				deferredThreadParams	=
		{
			vk,					//  const DeviceInterface&	vk;
			device,				//  VkDevice				device;
			deferredOperation,	//  VkDeferredOperationKHR	deferredOperation;
			VK_RESULT_MAX_ENUM,	//  VResult					result;
		};
		std::vector<DeferredThreadParams>		threadParams	(testThreadCount, deferredThreadParams);
		std::vector<de::MovePtr<std::thread> >	threads			(testThreadCount);
		bool									executionResult	= false;

		DE_ASSERT(threads.size() > 0 && threads.size() == testThreadCount);

		for (deUint32 threadNdx = 0; threadNdx < testThreadCount; ++threadNdx)
			threads[threadNdx] = de::MovePtr<std::thread>(new std::thread(finishDeferredOperationThreaded, &threadParams[threadNdx]));

		for (deUint32 threadNdx = 0; threadNdx < testThreadCount; ++threadNdx)
			threads[threadNdx]->join();

		for (deUint32 threadNdx = 0; threadNdx < testThreadCount; ++threadNdx)
			if (threadParams[threadNdx].result == VK_SUCCESS)
				executionResult = true;

		if (!executionResult)
			TCU_FAIL("Neither reported VK_SUCCESS");
	}
}

SerialStorage::SerialStorage (const DeviceInterface&									vk,
							  const VkDevice											device,
							  Allocator&												allocator,
							  const VkAccelerationStructureBuildTypeKHR					buildType,
							  const VkDeviceSize										storageSize)
	: m_buildType		(buildType)
	, m_storageSize		(storageSize)
{
	const VkBufferCreateInfo	bufferCreateInfo	= makeBufferCreateInfo(storageSize, VK_BUFFER_USAGE_ACCELERATION_STRUCTURE_STORAGE_BIT_KHR | VK_BUFFER_USAGE_SHADER_DEVICE_ADDRESS_BIT);
	try
	{
		m_buffer = de::MovePtr<BufferWithMemory>(new BufferWithMemory(vk, device, allocator, bufferCreateInfo, MemoryRequirement::Cached | MemoryRequirement::HostVisible | MemoryRequirement::Coherent | MemoryRequirement::DeviceAddress));
	}
	catch (const tcu::NotSupportedError&)
	{
		// retry without Cached flag
		m_buffer = de::MovePtr<BufferWithMemory>(new BufferWithMemory(vk, device, allocator, bufferCreateInfo, MemoryRequirement::HostVisible | MemoryRequirement::Coherent | MemoryRequirement::DeviceAddress));
	}
}

SerialStorage::SerialStorage (const DeviceInterface&						vk,
							  const VkDevice								device,
							  Allocator&									allocator,
							  const VkAccelerationStructureBuildTypeKHR		buildType,
							  const SerialInfo&								serialInfo)
	: m_buildType		(buildType)
	, m_storageSize		(serialInfo.sizes()[0])	// raise assertion if serialInfo is empty
	, m_serialInfo		(serialInfo)
{
	DE_ASSERT(serialInfo.sizes().size() >= 2u);

	// create buffer for top-level acceleration structure
	{
		const VkBufferCreateInfo	bufferCreateInfo	= makeBufferCreateInfo(m_storageSize, VK_BUFFER_USAGE_ACCELERATION_STRUCTURE_STORAGE_BIT_KHR | VK_BUFFER_USAGE_SHADER_DEVICE_ADDRESS_BIT);
		m_buffer										= de::MovePtr<BufferWithMemory>(new BufferWithMemory(vk, device, allocator, bufferCreateInfo, MemoryRequirement::HostVisible | MemoryRequirement::Coherent | MemoryRequirement::DeviceAddress));
	}

	// create buffers for bottom-level acceleration structures
	{
		std::vector<deUint64>	addrs;

		for (std::size_t i = 1; i < serialInfo.addresses().size(); ++i)
		{
			const deUint64& lookAddr = serialInfo.addresses()[i];
			auto end = addrs.end();
			auto match = std::find_if(addrs.begin(), end, [&](const deUint64& item){ return item == lookAddr; });
			if (match == end)
			{
				addrs.emplace_back(lookAddr);
				m_bottoms.emplace_back(de::SharedPtr<SerialStorage>(new SerialStorage(vk, device, allocator, buildType, serialInfo.sizes()[i])));
			}
		}
	}
}

VkDeviceOrHostAddressKHR SerialStorage::getAddress (const DeviceInterface&						vk,
													const VkDevice								device,
													const VkAccelerationStructureBuildTypeKHR	buildType)
{
	if (buildType == VK_ACCELERATION_STRUCTURE_BUILD_TYPE_DEVICE_KHR)
		return makeDeviceOrHostAddressKHR(vk, device, m_buffer->get(), 0);
	else
		return makeDeviceOrHostAddressKHR(m_buffer->getAllocation().getHostPtr());
}

SerialStorage::AccelerationStructureHeader* SerialStorage::getASHeader ()
{
	return reinterpret_cast<AccelerationStructureHeader*>(getHostAddress().hostAddress);
}

bool SerialStorage::hasDeepFormat () const
{
	return (m_serialInfo.sizes().size() >= 2u);
}

de::SharedPtr<SerialStorage> SerialStorage::getBottomStorage (deUint32 index) const
{
	return m_bottoms[index];
}

VkDeviceOrHostAddressKHR SerialStorage::getHostAddress (VkDeviceSize offset)
{
	DE_ASSERT(offset < m_storageSize);
	return makeDeviceOrHostAddressKHR(static_cast<deUint8*>(m_buffer->getAllocation().getHostPtr()) + offset);
}

VkDeviceOrHostAddressConstKHR SerialStorage::getHostAddressConst (VkDeviceSize offset)
{
	return makeDeviceOrHostAddressConstKHR(static_cast<deUint8*>(m_buffer->getAllocation().getHostPtr()) + offset);
}

VkDeviceOrHostAddressConstKHR SerialStorage::getAddressConst (const DeviceInterface&					vk,
															  const VkDevice							device,
															  const VkAccelerationStructureBuildTypeKHR	buildType)
{
	if (buildType == VK_ACCELERATION_STRUCTURE_BUILD_TYPE_DEVICE_KHR)
		return makeDeviceOrHostAddressConstKHR(vk, device, m_buffer->get(), 0);
	else
		return getHostAddressConst();
}

inline VkDeviceSize SerialStorage::getStorageSize () const
{
	return m_storageSize;
}

inline const SerialInfo& SerialStorage::getSerialInfo () const
{
	return m_serialInfo;
}

deUint64 SerialStorage::getDeserializedSize ()
{
	deUint64		result		= 0;
	const deUint8*	startPtr	= static_cast<deUint8*>(m_buffer->getAllocation().getHostPtr());

	DE_ASSERT(sizeof(result) == DESERIALIZED_SIZE_SIZE);

	deMemcpy(&result, startPtr + DESERIALIZED_SIZE_OFFSET, sizeof(result));

	return result;
}

BottomLevelAccelerationStructure::~BottomLevelAccelerationStructure ()
{
}

BottomLevelAccelerationStructure::BottomLevelAccelerationStructure ()
	: m_structureSize		(0u)
	, m_updateScratchSize	(0u)
	, m_buildScratchSize	(0u)
{
}

void BottomLevelAccelerationStructure::setGeometryData (const std::vector<tcu::Vec3>&	geometryData,
														const bool						triangles,
														const VkGeometryFlagsKHR		geometryFlags)
{
	if (triangles)
		DE_ASSERT((geometryData.size() % 3) == 0);
	else
		DE_ASSERT((geometryData.size() % 2) == 0);

	setGeometryCount(1u);

	addGeometry(geometryData, triangles, geometryFlags);
}

void BottomLevelAccelerationStructure::setDefaultGeometryData (const VkShaderStageFlagBits	testStage,
															   const VkGeometryFlagsKHR		geometryFlags)
{
	bool					trianglesData	= false;
	float					z				= 0.0f;
	std::vector<tcu::Vec3>	geometryData;

	switch (testStage)
	{
		case VK_SHADER_STAGE_RAYGEN_BIT_KHR:		z = -1.0f; trianglesData = true;	break;
		case VK_SHADER_STAGE_ANY_HIT_BIT_KHR:		z = -1.0f; trianglesData = true;	break;
		case VK_SHADER_STAGE_CLOSEST_HIT_BIT_KHR:	z = -1.0f; trianglesData = true;	break;
		case VK_SHADER_STAGE_MISS_BIT_KHR:			z = -9.9f; trianglesData = true;	break;
		case VK_SHADER_STAGE_INTERSECTION_BIT_KHR:	z = -1.0f; trianglesData = false;	break;
		case VK_SHADER_STAGE_CALLABLE_BIT_KHR:		z = -1.0f; trianglesData = true;	break;
		default:									TCU_THROW(InternalError, "Unacceptable stage");
	}

	if (trianglesData)
	{
		geometryData.reserve(6);

		geometryData.push_back(tcu::Vec3(-1.0f, -1.0f, z));
		geometryData.push_back(tcu::Vec3(-1.0f, +1.0f, z));
		geometryData.push_back(tcu::Vec3(+1.0f, -1.0f, z));
		geometryData.push_back(tcu::Vec3(-1.0f, +1.0f, z));
		geometryData.push_back(tcu::Vec3(+1.0f, -1.0f, z));
		geometryData.push_back(tcu::Vec3(+1.0f, +1.0f, z));
	}
	else
	{
		geometryData.reserve(2);

		geometryData.push_back(tcu::Vec3(-1.0f, -1.0f, z));
		geometryData.push_back(tcu::Vec3(+1.0f, +1.0f, z));
	}

	setGeometryCount(1u);

	addGeometry(geometryData, trianglesData, geometryFlags);
}

void BottomLevelAccelerationStructure::setGeometryCount (const size_t geometryCount)
{
	m_geometriesData.clear();

	m_geometriesData.reserve(geometryCount);
}

void BottomLevelAccelerationStructure::addGeometry (de::SharedPtr<RaytracedGeometryBase>&		raytracedGeometry)
{
	m_geometriesData.push_back(raytracedGeometry);
}

void BottomLevelAccelerationStructure::addGeometry (const std::vector<tcu::Vec3>&	geometryData,
													const bool						triangles,
													const VkGeometryFlagsKHR		geometryFlags)
{
	DE_ASSERT(geometryData.size() > 0);
	DE_ASSERT((triangles && geometryData.size() % 3 == 0) || (!triangles && geometryData.size() % 2 == 0));

	if (!triangles)
		for (size_t posNdx = 0; posNdx < geometryData.size() / 2; ++posNdx)
		{
			DE_ASSERT(geometryData[2 * posNdx].x() <= geometryData[2 * posNdx + 1].x());
			DE_ASSERT(geometryData[2 * posNdx].y() <= geometryData[2 * posNdx + 1].y());
			DE_ASSERT(geometryData[2 * posNdx].z() <= geometryData[2 * posNdx + 1].z());
		}

	de::SharedPtr<RaytracedGeometryBase> geometry = makeRaytracedGeometry(triangles ? VK_GEOMETRY_TYPE_TRIANGLES_KHR : VK_GEOMETRY_TYPE_AABBS_KHR, VK_FORMAT_R32G32B32_SFLOAT, VK_INDEX_TYPE_NONE_KHR);
	for (auto it = begin(geometryData), eit = end(geometryData); it != eit; ++it)
		geometry->addVertex(*it);

	geometry->setGeometryFlags(geometryFlags);
	addGeometry(geometry);
}

VkDeviceSize BottomLevelAccelerationStructure::getStructureSize() const
{
	return m_structureSize;
}

VkDeviceSize getVertexBufferSize (const std::vector<de::SharedPtr<RaytracedGeometryBase>>&	geometriesData)
{
	DE_ASSERT(geometriesData.size() != 0);
	VkDeviceSize					bufferSizeBytes = 0;
	for (size_t geometryNdx = 0; geometryNdx < geometriesData.size(); ++geometryNdx)
		bufferSizeBytes += deAlignSize(geometriesData[geometryNdx]->getVertexByteSize(),8);
	return bufferSizeBytes;
}

BufferWithMemory* createVertexBuffer (const DeviceInterface&	vk,
									  const VkDevice			device,
									  Allocator&				allocator,
									  const VkDeviceSize		bufferSizeBytes)
{
	const VkBufferCreateInfo	bufferCreateInfo	= makeBufferCreateInfo(bufferSizeBytes, VK_BUFFER_USAGE_ACCELERATION_STRUCTURE_BUILD_INPUT_READ_ONLY_BIT_KHR | VK_BUFFER_USAGE_SHADER_DEVICE_ADDRESS_BIT);
	return new BufferWithMemory(vk, device, allocator, bufferCreateInfo, MemoryRequirement::HostVisible | MemoryRequirement::Coherent | MemoryRequirement::DeviceAddress);
}

BufferWithMemory* createVertexBuffer (const DeviceInterface&									vk,
									  const VkDevice											device,
									  Allocator&												allocator,
									  const std::vector<de::SharedPtr<RaytracedGeometryBase>>&	geometriesData)
{
	return createVertexBuffer(vk, device, allocator, getVertexBufferSize(geometriesData));
}

void updateVertexBuffer (const DeviceInterface&										vk,
						 const VkDevice												device,
						 const std::vector<de::SharedPtr<RaytracedGeometryBase>>&	geometriesData,
						 BufferWithMemory*											vertexBuffer,
						 VkDeviceSize												geometriesOffset = 0)
{
	const Allocation&				geometryAlloc		= vertexBuffer->getAllocation();
	deUint8*						bufferStart			= static_cast<deUint8*>(geometryAlloc.getHostPtr());
	const VkDeviceSize				bufferSize			= getVertexBufferSize(geometriesData);
	VkDeviceSize					bufferOffset		= geometriesOffset;

	for (size_t geometryNdx = 0; geometryNdx < geometriesData.size(); ++geometryNdx)
	{
		const void*					geometryPtr			= geometriesData[geometryNdx]->getVertexPointer();
		const size_t				geometryPtrSize		= geometriesData[geometryNdx]->getVertexByteSize();

		deMemcpy(&bufferStart[bufferOffset], geometryPtr, geometryPtrSize);

		bufferOffset += deAlignSize(geometryPtrSize,8);
	}

	flushMappedMemoryRange(vk, device, geometryAlloc.getMemory(), geometryAlloc.getOffset()+geometriesOffset, bufferSize);
}

VkDeviceSize getIndexBufferSize (const std::vector<de::SharedPtr<RaytracedGeometryBase>>&	geometriesData)
{
	DE_ASSERT(!geometriesData.empty());

	VkDeviceSize	bufferSizeBytes = 0;
	for (size_t geometryNdx = 0; geometryNdx < geometriesData.size(); ++geometryNdx)
		if(geometriesData[geometryNdx]->getIndexType() != VK_INDEX_TYPE_NONE_KHR)
			bufferSizeBytes += deAlignSize(geometriesData[geometryNdx]->getIndexByteSize(),8);
	return bufferSizeBytes;
}

BufferWithMemory* createIndexBuffer (const DeviceInterface&		vk,
									 const VkDevice				device,
									 Allocator&					allocator,
									 const VkDeviceSize			bufferSizeBytes)
{
	DE_ASSERT(bufferSizeBytes);
	const VkBufferCreateInfo		bufferCreateInfo	= makeBufferCreateInfo(bufferSizeBytes, VK_BUFFER_USAGE_ACCELERATION_STRUCTURE_BUILD_INPUT_READ_ONLY_BIT_KHR | VK_BUFFER_USAGE_SHADER_DEVICE_ADDRESS_BIT);
	return  new BufferWithMemory(vk, device, allocator, bufferCreateInfo, MemoryRequirement::HostVisible | MemoryRequirement::Coherent | MemoryRequirement::DeviceAddress);
}

BufferWithMemory* createIndexBuffer (const DeviceInterface&										vk,
									 const VkDevice												device,
									 Allocator&													allocator,
									 const std::vector<de::SharedPtr<RaytracedGeometryBase>>&	geometriesData)
{


	const VkDeviceSize bufferSizeBytes = getIndexBufferSize(geometriesData);
	return bufferSizeBytes ? createIndexBuffer(vk, device, allocator, bufferSizeBytes) : nullptr;
}

void updateIndexBuffer (const DeviceInterface&										vk,
						const VkDevice												device,
						const std::vector<de::SharedPtr<RaytracedGeometryBase>>&	geometriesData,
						BufferWithMemory*											indexBuffer,
						VkDeviceSize												geometriesOffset)
{
	const Allocation&				indexAlloc			= indexBuffer->getAllocation();
	deUint8*						bufferStart			= static_cast<deUint8*>(indexAlloc.getHostPtr());
	const VkDeviceSize				bufferSize			= getIndexBufferSize(geometriesData);
	VkDeviceSize					bufferOffset		= geometriesOffset;

	for (size_t geometryNdx = 0; geometryNdx < geometriesData.size(); ++geometryNdx)
	{
		if (geometriesData[geometryNdx]->getIndexType() != VK_INDEX_TYPE_NONE_KHR)
		{
			const void*					indexPtr		= geometriesData[geometryNdx]->getIndexPointer();
			const size_t				indexPtrSize	= geometriesData[geometryNdx]->getIndexByteSize();

			deMemcpy(&bufferStart[bufferOffset], indexPtr, indexPtrSize);

			bufferOffset += deAlignSize(indexPtrSize, 8);
		}
	}

	flushMappedMemoryRange(vk, device, indexAlloc.getMemory(), indexAlloc.getOffset()+geometriesOffset, bufferSize);
}

class BottomLevelAccelerationStructureKHR : public BottomLevelAccelerationStructure
{
public:
	static deUint32											getRequiredAllocationCount						(void);

															BottomLevelAccelerationStructureKHR				();
															BottomLevelAccelerationStructureKHR				(const BottomLevelAccelerationStructureKHR&		other) = delete;
	virtual													~BottomLevelAccelerationStructureKHR			();

	void													setBuildType									(const VkAccelerationStructureBuildTypeKHR		buildType) override;
	void													setCreateFlags									(const VkAccelerationStructureCreateFlagsKHR	createFlags) override;
	void													setCreateGeneric								(bool											createGeneric) override;
	void													setBuildFlags									(const VkBuildAccelerationStructureFlagsKHR		buildFlags) override;
	void													setBuildWithoutGeometries						(bool											buildWithoutGeometries) override;
	void													setBuildWithoutPrimitives						(bool											buildWithoutPrimitives) override;
	void													setDeferredOperation							(const bool										deferredOperation,
																											 const deUint32									workerThreadCount) override;
	void													setUseArrayOfPointers							(const bool										useArrayOfPointers) override;
	void													setIndirectBuildParameters						(const VkBuffer									indirectBuffer,
																											 const VkDeviceSize								indirectBufferOffset,
																											 const deUint32									indirectBufferStride) override;
	VkBuildAccelerationStructureFlagsKHR					getBuildFlags									() const override;

	void													create											(const DeviceInterface&							vk,
																											 const VkDevice									device,
																											 Allocator&										allocator,
																											 VkDeviceSize									structureSize,
																											 VkDeviceAddress								deviceAddress	= 0u ) override;
	void													build											(const DeviceInterface&							vk,
																											 const VkDevice									device,
																											 const VkCommandBuffer							cmdBuffer) override;
	void													copyFrom										(const DeviceInterface&							vk,
																											 const VkDevice									device,
																											 const VkCommandBuffer							cmdBuffer,
																											 BottomLevelAccelerationStructure*				accelerationStructure,
																											 bool											compactCopy) override;

	void													serialize										(const DeviceInterface&							vk,
																											 const VkDevice									device,
																											 const VkCommandBuffer							cmdBuffer,
																											 SerialStorage*									storage) override;
	void													deserialize										(const DeviceInterface&							vk,
																											 const VkDevice									device,
																											 const VkCommandBuffer							cmdBuffer,
																											 SerialStorage*									storage) override;

	const VkAccelerationStructureKHR*						getPtr											(void) const override;

protected:
	VkAccelerationStructureBuildTypeKHR						m_buildType;
	VkAccelerationStructureCreateFlagsKHR					m_createFlags;
	bool													m_createGeneric;
	VkBuildAccelerationStructureFlagsKHR					m_buildFlags;
	bool													m_buildWithoutGeometries;
	bool													m_buildWithoutPrimitives;
	bool													m_deferredOperation;
	deUint32												m_workerThreadCount;
	bool													m_useArrayOfPointers;
	de::MovePtr<BufferWithMemory>							m_accelerationStructureBuffer;
	de::MovePtr<BufferWithMemory>							m_vertexBuffer;
	de::MovePtr<BufferWithMemory>							m_indexBuffer;
	de::MovePtr<BufferWithMemory>							m_deviceScratchBuffer;
	std::vector<deUint8>									m_hostScratchBuffer;
	Move<VkAccelerationStructureKHR>						m_accelerationStructureKHR;
	VkBuffer												m_indirectBuffer;
	VkDeviceSize											m_indirectBufferOffset;
	deUint32												m_indirectBufferStride;

	void													prepareGeometries								(const DeviceInterface&									vk,
																											 const VkDevice											device,
																											 std::vector<VkAccelerationStructureGeometryKHR>&		accelerationStructureGeometriesKHR,
																											 std::vector<VkAccelerationStructureGeometryKHR*>&		accelerationStructureGeometriesKHRPointers,
																											 std::vector<VkAccelerationStructureBuildRangeInfoKHR>&	accelerationStructureBuildRangeInfoKHR,
																											 std::vector<deUint32>&									maxPrimitiveCounts,
																											 VkDeviceSize											vertexBufferOffset = 0,
																											 VkDeviceSize											indexBufferOffset = 0);

	virtual BufferWithMemory*								getAccelerationStructureBuffer					() { return m_accelerationStructureBuffer.get(); }
	virtual BufferWithMemory*								getDeviceScratchBuffer							() { return m_deviceScratchBuffer.get(); }
	virtual BufferWithMemory*								getVertexBuffer									() { return m_vertexBuffer.get(); }
	virtual BufferWithMemory*								getIndexBuffer									() { return m_indexBuffer.get(); }

	virtual VkDeviceSize									getAccelerationStructureBufferOffset			() const { return 0; }
	virtual VkDeviceSize									getDeviceScratchBufferOffset					() const { return 0; }
	virtual VkDeviceSize									getVertexBufferOffset							() const { return 0; }
	virtual VkDeviceSize									getIndexBufferOffset							() const { return 0; }
};

deUint32 BottomLevelAccelerationStructureKHR::getRequiredAllocationCount (void)
{
	/*
		de::MovePtr<BufferWithMemory>							m_geometryBuffer; // but only when m_buildType == VK_ACCELERATION_STRUCTURE_BUILD_TYPE_DEVICE_KHR
		de::MovePtr<Allocation>									m_accelerationStructureAlloc;
		de::MovePtr<BufferWithMemory>							m_deviceScratchBuffer;
	*/
	return 3u;
}

BottomLevelAccelerationStructureKHR::~BottomLevelAccelerationStructureKHR ()
{
}

BottomLevelAccelerationStructureKHR::BottomLevelAccelerationStructureKHR ()
	: BottomLevelAccelerationStructure	()
	, m_buildType						(VK_ACCELERATION_STRUCTURE_BUILD_TYPE_DEVICE_KHR)
	, m_createFlags						(0u)
	, m_createGeneric					(false)
	, m_buildFlags						(0u)
	, m_buildWithoutGeometries			(false)
	, m_buildWithoutPrimitives			(false)
	, m_deferredOperation				(false)
	, m_workerThreadCount				(0)
	, m_useArrayOfPointers				(false)
	, m_accelerationStructureBuffer		(DE_NULL)
	, m_vertexBuffer					(DE_NULL)
	, m_indexBuffer						(DE_NULL)
	, m_deviceScratchBuffer				(DE_NULL)
	, m_accelerationStructureKHR		()
	, m_indirectBuffer					(DE_NULL)
	, m_indirectBufferOffset			(0)
	, m_indirectBufferStride			(0)
{
}

void BottomLevelAccelerationStructureKHR::setBuildType (const VkAccelerationStructureBuildTypeKHR	buildType)
{
	m_buildType = buildType;
}

void BottomLevelAccelerationStructureKHR::setCreateFlags (const VkAccelerationStructureCreateFlagsKHR	createFlags)
{
	m_createFlags = createFlags;
}

void BottomLevelAccelerationStructureKHR::setCreateGeneric (bool createGeneric)
{
	m_createGeneric = createGeneric;
}

void BottomLevelAccelerationStructureKHR::setBuildFlags (const VkBuildAccelerationStructureFlagsKHR	buildFlags)
{
	m_buildFlags = buildFlags;
}

void BottomLevelAccelerationStructureKHR::setBuildWithoutGeometries (bool buildWithoutGeometries)
{
	m_buildWithoutGeometries = buildWithoutGeometries;
}

void BottomLevelAccelerationStructureKHR::setBuildWithoutPrimitives (bool buildWithoutPrimitives)
{
	m_buildWithoutPrimitives = buildWithoutPrimitives;
}

void BottomLevelAccelerationStructureKHR::setDeferredOperation (const bool		deferredOperation,
																const deUint32	workerThreadCount)
{
	m_deferredOperation = deferredOperation;
	m_workerThreadCount = workerThreadCount;
}

void BottomLevelAccelerationStructureKHR::setUseArrayOfPointers (const bool	useArrayOfPointers)
{
	m_useArrayOfPointers = useArrayOfPointers;
}

void BottomLevelAccelerationStructureKHR::setIndirectBuildParameters (const VkBuffer		indirectBuffer,
																	  const VkDeviceSize	indirectBufferOffset,
																	  const deUint32		indirectBufferStride)
{
	m_indirectBuffer		= indirectBuffer;
	m_indirectBufferOffset	= indirectBufferOffset;
	m_indirectBufferStride	= indirectBufferStride;
}

VkBuildAccelerationStructureFlagsKHR BottomLevelAccelerationStructureKHR::getBuildFlags () const
{
	return m_buildFlags;
}

void BottomLevelAccelerationStructureKHR::create (const DeviceInterface&				vk,
												  const VkDevice						device,
												  Allocator&							allocator,
												  VkDeviceSize							structureSize,
												  VkDeviceAddress						deviceAddress)
{
	// AS may be built from geometries using vkCmdBuildAccelerationStructuresKHR / vkBuildAccelerationStructuresKHR
	// or may be copied/compacted/deserialized from other AS ( in this case AS does not need geometries, but it needs to know its size before creation ).
	DE_ASSERT(!m_geometriesData.empty() !=  !(structureSize == 0)); // logical xor

	if (structureSize == 0)
	{
		std::vector<VkAccelerationStructureGeometryKHR>			accelerationStructureGeometriesKHR;
		std::vector<VkAccelerationStructureGeometryKHR*>		accelerationStructureGeometriesKHRPointers;
		std::vector<VkAccelerationStructureBuildRangeInfoKHR>	accelerationStructureBuildRangeInfoKHR;
		std::vector<deUint32>									maxPrimitiveCounts;
		prepareGeometries(vk, device, accelerationStructureGeometriesKHR, accelerationStructureGeometriesKHRPointers, accelerationStructureBuildRangeInfoKHR, maxPrimitiveCounts);

		const VkAccelerationStructureGeometryKHR*				accelerationStructureGeometriesKHRPointer	= accelerationStructureGeometriesKHR.data();
		const VkAccelerationStructureGeometryKHR* const*		accelerationStructureGeometry				= accelerationStructureGeometriesKHRPointers.data();

		VkAccelerationStructureBuildGeometryInfoKHR	accelerationStructureBuildGeometryInfoKHR	=
		{
			VK_STRUCTURE_TYPE_ACCELERATION_STRUCTURE_BUILD_GEOMETRY_INFO_KHR,			//  VkStructureType										sType;
			DE_NULL,																	//  const void*											pNext;
			VK_ACCELERATION_STRUCTURE_TYPE_BOTTOM_LEVEL_KHR,							//  VkAccelerationStructureTypeKHR						type;
			m_buildFlags,																//  VkBuildAccelerationStructureFlagsKHR				flags;
			VK_BUILD_ACCELERATION_STRUCTURE_MODE_BUILD_KHR,								//  VkBuildAccelerationStructureModeKHR					mode;
			DE_NULL,																	//  VkAccelerationStructureKHR							srcAccelerationStructure;
			DE_NULL,																	//  VkAccelerationStructureKHR							dstAccelerationStructure;
			static_cast<deUint32>(accelerationStructureGeometriesKHR.size()),			//  deUint32											geometryCount;
			m_useArrayOfPointers ? DE_NULL : accelerationStructureGeometriesKHRPointer,	//  const VkAccelerationStructureGeometryKHR*			pGeometries;
			m_useArrayOfPointers ? accelerationStructureGeometry : DE_NULL,				//  const VkAccelerationStructureGeometryKHR* const*	ppGeometries;
			makeDeviceOrHostAddressKHR(DE_NULL)											//  VkDeviceOrHostAddressKHR							scratchData;
		};
		VkAccelerationStructureBuildSizesInfoKHR sizeInfo =
		{
			VK_STRUCTURE_TYPE_ACCELERATION_STRUCTURE_BUILD_SIZES_INFO_KHR,	//  VkStructureType	sType;
			DE_NULL,														//  const void*		pNext;
			0,																//  VkDeviceSize	accelerationStructureSize;
			0,																//  VkDeviceSize	updateScratchSize;
			0																//  VkDeviceSize	buildScratchSize;
		};

		vk.getAccelerationStructureBuildSizesKHR(device, m_buildType, &accelerationStructureBuildGeometryInfoKHR, maxPrimitiveCounts.data(), &sizeInfo);

		m_structureSize		= sizeInfo.accelerationStructureSize;
		m_updateScratchSize	= sizeInfo.updateScratchSize;
		m_buildScratchSize	= sizeInfo.buildScratchSize;
	}
	else
	{
		m_structureSize		= structureSize;
		m_updateScratchSize	= 0u;
		m_buildScratchSize	= 0u;
	}

	{
		const VkBufferCreateInfo		bufferCreateInfo	= makeBufferCreateInfo(m_structureSize, VK_BUFFER_USAGE_ACCELERATION_STRUCTURE_STORAGE_BIT_KHR | VK_BUFFER_USAGE_SHADER_DEVICE_ADDRESS_BIT);
		try
		{
			m_accelerationStructureBuffer						= de::MovePtr<BufferWithMemory>(new BufferWithMemory(vk, device, allocator, bufferCreateInfo, MemoryRequirement::Cached | MemoryRequirement::HostVisible | MemoryRequirement::Coherent | MemoryRequirement::DeviceAddress));
		}
		catch (const tcu::NotSupportedError&)
		{
			// retry without Cached flag
			m_accelerationStructureBuffer						= de::MovePtr<BufferWithMemory>(new BufferWithMemory(vk, device, allocator, bufferCreateInfo, MemoryRequirement::HostVisible | MemoryRequirement::Coherent | MemoryRequirement::DeviceAddress));
		}
	}

	{
		const VkAccelerationStructureTypeKHR		structureType						= (m_createGeneric
																						   ? VK_ACCELERATION_STRUCTURE_TYPE_GENERIC_KHR
																						   : VK_ACCELERATION_STRUCTURE_TYPE_BOTTOM_LEVEL_KHR);
		const VkAccelerationStructureCreateInfoKHR	accelerationStructureCreateInfoKHR
		{
			VK_STRUCTURE_TYPE_ACCELERATION_STRUCTURE_CREATE_INFO_KHR,						//  VkStructureType											sType;
			DE_NULL,																		//  const void*												pNext;
			m_createFlags,																	//  VkAccelerationStructureCreateFlagsKHR					createFlags;
			getAccelerationStructureBuffer()->get(),										//  VkBuffer												buffer;
			getAccelerationStructureBufferOffset(),											//  VkDeviceSize											offset;
			m_structureSize,																//  VkDeviceSize											size;
			structureType,																	//  VkAccelerationStructureTypeKHR							type;
			deviceAddress																	//  VkDeviceAddress											deviceAddress;
		};

		m_accelerationStructureKHR	= createAccelerationStructureKHR(vk, device, &accelerationStructureCreateInfoKHR, DE_NULL);
	}

	if (m_buildScratchSize > 0u)
	{
		if (m_buildType == VK_ACCELERATION_STRUCTURE_BUILD_TYPE_DEVICE_KHR)
		{
			const VkBufferCreateInfo		bufferCreateInfo = makeBufferCreateInfo(m_buildScratchSize, VK_BUFFER_USAGE_STORAGE_BUFFER_BIT | VK_BUFFER_USAGE_SHADER_DEVICE_ADDRESS_BIT);
			m_deviceScratchBuffer = de::MovePtr<BufferWithMemory>(new BufferWithMemory(vk, device, allocator, bufferCreateInfo, MemoryRequirement::HostVisible | MemoryRequirement::Coherent | MemoryRequirement::DeviceAddress));
		}
		else
		{
			m_hostScratchBuffer.resize(static_cast<size_t>(m_buildScratchSize));
		}
	}

	if (m_buildType == VK_ACCELERATION_STRUCTURE_BUILD_TYPE_DEVICE_KHR && !m_geometriesData.empty())
	{
		m_vertexBuffer	= de::MovePtr<BufferWithMemory>(createVertexBuffer(vk, device, allocator, m_geometriesData));
		m_indexBuffer	= de::MovePtr<BufferWithMemory>(createIndexBuffer(vk, device, allocator, m_geometriesData));
	}
}

void BottomLevelAccelerationStructureKHR::build (const DeviceInterface&						vk,
												 const VkDevice								device,
												 const VkCommandBuffer						cmdBuffer)
{
	DE_ASSERT(!m_geometriesData.empty());
	DE_ASSERT(m_accelerationStructureKHR.get() != DE_NULL);
	DE_ASSERT(m_buildScratchSize != 0);

	if (m_buildType == VK_ACCELERATION_STRUCTURE_BUILD_TYPE_DEVICE_KHR)
	{
		updateVertexBuffer(vk, device, m_geometriesData,  getVertexBuffer(), getVertexBufferOffset());
		if(getIndexBuffer() != DE_NULL)
			updateIndexBuffer(vk, device, m_geometriesData, getIndexBuffer(), getIndexBufferOffset());
	}

	{
		std::vector<VkAccelerationStructureGeometryKHR>			accelerationStructureGeometriesKHR;
		std::vector<VkAccelerationStructureGeometryKHR*>		accelerationStructureGeometriesKHRPointers;
		std::vector<VkAccelerationStructureBuildRangeInfoKHR>	accelerationStructureBuildRangeInfoKHR;
		std::vector<deUint32>									maxPrimitiveCounts;

		prepareGeometries(vk, device, accelerationStructureGeometriesKHR, accelerationStructureGeometriesKHRPointers,
						  accelerationStructureBuildRangeInfoKHR, maxPrimitiveCounts, getVertexBufferOffset(), getIndexBufferOffset());

		const VkAccelerationStructureGeometryKHR*			accelerationStructureGeometriesKHRPointer	= accelerationStructureGeometriesKHR.data();
		const VkAccelerationStructureGeometryKHR* const*	accelerationStructureGeometry				= accelerationStructureGeometriesKHRPointers.data();
		VkDeviceOrHostAddressKHR							scratchData									= (m_buildType == VK_ACCELERATION_STRUCTURE_BUILD_TYPE_DEVICE_KHR)
																										? makeDeviceOrHostAddressKHR(vk, device, getDeviceScratchBuffer()->get(), getDeviceScratchBufferOffset())
																										: makeDeviceOrHostAddressKHR(m_hostScratchBuffer.data());
		const deUint32										geometryCount								= (m_buildWithoutGeometries
																										? 0u
																										: static_cast<deUint32>(accelerationStructureGeometriesKHR.size()));

		VkAccelerationStructureBuildGeometryInfoKHR	accelerationStructureBuildGeometryInfoKHR	=
		{
			VK_STRUCTURE_TYPE_ACCELERATION_STRUCTURE_BUILD_GEOMETRY_INFO_KHR,			//  VkStructureType										sType;
			DE_NULL,																	//  const void*											pNext;
			VK_ACCELERATION_STRUCTURE_TYPE_BOTTOM_LEVEL_KHR,							//  VkAccelerationStructureTypeKHR						type;
			m_buildFlags,																//  VkBuildAccelerationStructureFlagsKHR				flags;
			VK_BUILD_ACCELERATION_STRUCTURE_MODE_BUILD_KHR,								//  VkBuildAccelerationStructureModeKHR					mode;
			DE_NULL,																	//  VkAccelerationStructureKHR							srcAccelerationStructure;
			m_accelerationStructureKHR.get(),											//  VkAccelerationStructureKHR							dstAccelerationStructure;
			geometryCount,																//  deUint32											geometryCount;
			m_useArrayOfPointers ? DE_NULL : accelerationStructureGeometriesKHRPointer,	//  const VkAccelerationStructureGeometryKHR*			pGeometries;
			m_useArrayOfPointers ? accelerationStructureGeometry : DE_NULL,				//  const VkAccelerationStructureGeometryKHR* const*	ppGeometries;
			scratchData																	//  VkDeviceOrHostAddressKHR							scratchData;
		};

		VkAccelerationStructureBuildRangeInfoKHR* accelerationStructureBuildRangeInfoKHRPtr	= accelerationStructureBuildRangeInfoKHR.data();

		if (m_buildType == VK_ACCELERATION_STRUCTURE_BUILD_TYPE_DEVICE_KHR)
		{
			if (m_indirectBuffer == DE_NULL)
				vk.cmdBuildAccelerationStructuresKHR(cmdBuffer, 1u, &accelerationStructureBuildGeometryInfoKHR, (const VkAccelerationStructureBuildRangeInfoKHR**)&accelerationStructureBuildRangeInfoKHRPtr);
			else
			{
				VkDeviceAddress	indirectDeviceAddress	= getBufferDeviceAddress(vk, device, m_indirectBuffer, m_indirectBufferOffset);
				deUint32*		pMaxPrimitiveCounts		= maxPrimitiveCounts.data();
				vk.cmdBuildAccelerationStructuresIndirectKHR(cmdBuffer, 1u, &accelerationStructureBuildGeometryInfoKHR, &indirectDeviceAddress, &m_indirectBufferStride, &pMaxPrimitiveCounts);
			}
		}
		else if (!m_deferredOperation)
		{
			VK_CHECK(vk.buildAccelerationStructuresKHR(device, DE_NULL, 1u, &accelerationStructureBuildGeometryInfoKHR, (const VkAccelerationStructureBuildRangeInfoKHR**)&accelerationStructureBuildRangeInfoKHRPtr));
		}
		else
		{
			const auto deferredOperationPtr	= createDeferredOperationKHR(vk, device);
			const auto deferredOperation	= deferredOperationPtr.get();

			VkResult result = vk.buildAccelerationStructuresKHR(device, deferredOperation, 1u, &accelerationStructureBuildGeometryInfoKHR, (const VkAccelerationStructureBuildRangeInfoKHR**)&accelerationStructureBuildRangeInfoKHRPtr);

			DE_ASSERT(result == VK_OPERATION_DEFERRED_KHR || result == VK_OPERATION_NOT_DEFERRED_KHR || result == VK_SUCCESS);

			finishDeferredOperation(vk, device, deferredOperation, m_workerThreadCount, result == VK_OPERATION_NOT_DEFERRED_KHR);
		}
	}

	if (m_buildType == VK_ACCELERATION_STRUCTURE_BUILD_TYPE_DEVICE_KHR)
	{
		const VkAccessFlags		accessMasks	= VK_ACCESS_ACCELERATION_STRUCTURE_WRITE_BIT_KHR | VK_ACCESS_ACCELERATION_STRUCTURE_READ_BIT_KHR;
		const VkMemoryBarrier	memBarrier	= makeMemoryBarrier(accessMasks, accessMasks);

		cmdPipelineMemoryBarrier(vk, cmdBuffer, VK_PIPELINE_STAGE_ACCELERATION_STRUCTURE_BUILD_BIT_KHR, VK_PIPELINE_STAGE_ALL_COMMANDS_BIT, &memBarrier);
	}
}

void BottomLevelAccelerationStructureKHR::copyFrom (const DeviceInterface&						vk,
													const VkDevice								device,
													const VkCommandBuffer						cmdBuffer,
													BottomLevelAccelerationStructure*			accelerationStructure,
													bool										compactCopy)
{
	DE_ASSERT(m_accelerationStructureKHR.get() != DE_NULL);
	DE_ASSERT(accelerationStructure != DE_NULL);

	VkCopyAccelerationStructureInfoKHR copyAccelerationStructureInfo =
	{
		VK_STRUCTURE_TYPE_COPY_ACCELERATION_STRUCTURE_INFO_KHR,															// VkStructureType						sType;
		DE_NULL,																										// const void*							pNext;
		*(accelerationStructure->getPtr()),																				// VkAccelerationStructureKHR			src;
		*(getPtr()),																									// VkAccelerationStructureKHR			dst;
		compactCopy ? VK_COPY_ACCELERATION_STRUCTURE_MODE_COMPACT_KHR : VK_COPY_ACCELERATION_STRUCTURE_MODE_CLONE_KHR	// VkCopyAccelerationStructureModeKHR	mode;
	};

	if (m_buildType == VK_ACCELERATION_STRUCTURE_BUILD_TYPE_DEVICE_KHR)
	{
		vk.cmdCopyAccelerationStructureKHR(cmdBuffer, &copyAccelerationStructureInfo);
	}
	else if (!m_deferredOperation)
	{
		VK_CHECK(vk.copyAccelerationStructureKHR(device, DE_NULL, &copyAccelerationStructureInfo));
	}
	else
	{
		const auto deferredOperationPtr	= createDeferredOperationKHR(vk, device);
		const auto deferredOperation	= deferredOperationPtr.get();

		VkResult result = vk.copyAccelerationStructureKHR(device, deferredOperation, &copyAccelerationStructureInfo);

		DE_ASSERT(result == VK_OPERATION_DEFERRED_KHR || result == VK_OPERATION_NOT_DEFERRED_KHR || result == VK_SUCCESS);

		finishDeferredOperation(vk, device, deferredOperation, m_workerThreadCount, result == VK_OPERATION_NOT_DEFERRED_KHR);
	}

	if (m_buildType == VK_ACCELERATION_STRUCTURE_BUILD_TYPE_DEVICE_KHR)
	{
		const VkAccessFlags		accessMasks	= VK_ACCESS_ACCELERATION_STRUCTURE_WRITE_BIT_KHR | VK_ACCESS_ACCELERATION_STRUCTURE_READ_BIT_KHR;
		const VkMemoryBarrier	memBarrier	= makeMemoryBarrier(accessMasks, accessMasks);

		cmdPipelineMemoryBarrier(vk, cmdBuffer, VK_PIPELINE_STAGE_ACCELERATION_STRUCTURE_BUILD_BIT_KHR, VK_PIPELINE_STAGE_ALL_COMMANDS_BIT, &memBarrier);
	}
}

void BottomLevelAccelerationStructureKHR::serialize (const DeviceInterface&		vk,
													 const VkDevice				device,
													 const VkCommandBuffer		cmdBuffer,
													 SerialStorage*				storage)
{
	DE_ASSERT(m_accelerationStructureKHR.get() != DE_NULL);
	DE_ASSERT(storage != DE_NULL);

	const VkCopyAccelerationStructureToMemoryInfoKHR	copyAccelerationStructureInfo	=
	{
		VK_STRUCTURE_TYPE_COPY_ACCELERATION_STRUCTURE_TO_MEMORY_INFO_KHR,	// VkStructureType						sType;
		DE_NULL,															// const void*							pNext;
		*(getPtr()),														// VkAccelerationStructureKHR			src;
		storage->getAddress(vk, device, m_buildType),						// VkDeviceOrHostAddressKHR				dst;
		VK_COPY_ACCELERATION_STRUCTURE_MODE_SERIALIZE_KHR					// VkCopyAccelerationStructureModeKHR	mode;
	};

	if (m_buildType == VK_ACCELERATION_STRUCTURE_BUILD_TYPE_DEVICE_KHR)
	{
		vk.cmdCopyAccelerationStructureToMemoryKHR(cmdBuffer, &copyAccelerationStructureInfo);
	}
	else if (!m_deferredOperation)
	{
		VK_CHECK(vk.copyAccelerationStructureToMemoryKHR(device, DE_NULL, &copyAccelerationStructureInfo));
	}
	else
	{
		const auto deferredOperationPtr	= createDeferredOperationKHR(vk, device);
		const auto deferredOperation	= deferredOperationPtr.get();

		const VkResult result = vk.copyAccelerationStructureToMemoryKHR(device, deferredOperation, &copyAccelerationStructureInfo);

		DE_ASSERT(result == VK_OPERATION_DEFERRED_KHR || result == VK_OPERATION_NOT_DEFERRED_KHR || result == VK_SUCCESS);

		finishDeferredOperation(vk, device, deferredOperation, m_workerThreadCount, result == VK_OPERATION_NOT_DEFERRED_KHR);
	}
}

void BottomLevelAccelerationStructureKHR::deserialize (const DeviceInterface&	vk,
													   const VkDevice			device,
													   const VkCommandBuffer	cmdBuffer,
													   SerialStorage*			storage)
{
	DE_ASSERT(m_accelerationStructureKHR.get() != DE_NULL);
	DE_ASSERT(storage != DE_NULL);

	const VkCopyMemoryToAccelerationStructureInfoKHR	copyAccelerationStructureInfo	=
	{
		VK_STRUCTURE_TYPE_COPY_MEMORY_TO_ACCELERATION_STRUCTURE_INFO_KHR,	// VkStructureType							sType;
		DE_NULL,															// const void*								pNext;
		storage->getAddressConst(vk, device, m_buildType),					// VkDeviceOrHostAddressConstKHR			src;
		*(getPtr()),														// VkAccelerationStructureKHR				dst;
		VK_COPY_ACCELERATION_STRUCTURE_MODE_DESERIALIZE_KHR					// VkCopyAccelerationStructureModeKHR		mode;
	};

	if (m_buildType == VK_ACCELERATION_STRUCTURE_BUILD_TYPE_DEVICE_KHR)
	{
		vk.cmdCopyMemoryToAccelerationStructureKHR(cmdBuffer, &copyAccelerationStructureInfo);
	}
	else if (!m_deferredOperation)
	{
		VK_CHECK(vk.copyMemoryToAccelerationStructureKHR(device, DE_NULL, &copyAccelerationStructureInfo));
	}
	else
	{
		const auto deferredOperationPtr	= createDeferredOperationKHR(vk, device);
		const auto deferredOperation	= deferredOperationPtr.get();

		const VkResult result = vk.copyMemoryToAccelerationStructureKHR(device, deferredOperation, &copyAccelerationStructureInfo);

		DE_ASSERT(result == VK_OPERATION_DEFERRED_KHR || result == VK_OPERATION_NOT_DEFERRED_KHR || result == VK_SUCCESS);

		finishDeferredOperation(vk, device, deferredOperation, m_workerThreadCount, result == VK_OPERATION_NOT_DEFERRED_KHR);
	}

	if (m_buildType == VK_ACCELERATION_STRUCTURE_BUILD_TYPE_DEVICE_KHR)
	{
		const VkAccessFlags		accessMasks = VK_ACCESS_ACCELERATION_STRUCTURE_WRITE_BIT_KHR | VK_ACCESS_ACCELERATION_STRUCTURE_READ_BIT_KHR;
		const VkMemoryBarrier	memBarrier = makeMemoryBarrier(accessMasks, accessMasks);

		cmdPipelineMemoryBarrier(vk, cmdBuffer, VK_PIPELINE_STAGE_ACCELERATION_STRUCTURE_BUILD_BIT_KHR, VK_PIPELINE_STAGE_ALL_COMMANDS_BIT, &memBarrier);
	}
}

const VkAccelerationStructureKHR* BottomLevelAccelerationStructureKHR::getPtr (void) const
{
	return &m_accelerationStructureKHR.get();
}

void BottomLevelAccelerationStructureKHR::prepareGeometries (const DeviceInterface&										vk,
															 const VkDevice												device,
															 std::vector<VkAccelerationStructureGeometryKHR>&			accelerationStructureGeometriesKHR,
															 std::vector<VkAccelerationStructureGeometryKHR*>&			accelerationStructureGeometriesKHRPointers,
															 std::vector<VkAccelerationStructureBuildRangeInfoKHR>&		accelerationStructureBuildRangeInfoKHR,
															 std::vector<deUint32>&										maxPrimitiveCounts,
															 VkDeviceSize												vertexBufferOffset,
															 VkDeviceSize												indexBufferOffset)
{
	accelerationStructureGeometriesKHR.resize(m_geometriesData.size());
	accelerationStructureGeometriesKHRPointers.resize(m_geometriesData.size());
	accelerationStructureBuildRangeInfoKHR.resize(m_geometriesData.size());
	maxPrimitiveCounts.resize(m_geometriesData.size());

	for (size_t geometryNdx = 0; geometryNdx < m_geometriesData.size(); ++geometryNdx)
	{
		de::SharedPtr<RaytracedGeometryBase>&					geometryData = m_geometriesData[geometryNdx];
		VkDeviceOrHostAddressConstKHR							vertexData, indexData;
		if (m_buildType == VK_ACCELERATION_STRUCTURE_BUILD_TYPE_DEVICE_KHR)
		{
			if (getVertexBuffer() != DE_NULL)
			{
<<<<<<< HEAD
				vertexData			= makeDeviceOrHostAddressConstKHR(vk, device, getVertexBuffer()->get(), vertexBufferOffset);
				vertexBufferOffset	+= deAlignSize(geometryData->getVertexByteSize(), 8);
=======
				vertexData			= makeDeviceOrHostAddressConstKHR(vk, device, m_vertexBuffer->get(), vertexBufferOffset);
				if (m_indirectBuffer == DE_NULL )
				{
					vertexBufferOffset	+= deAlignSize(geometryData->getVertexByteSize(), 8);
				}
>>>>>>> 8efb6989
			}
			else
				vertexData			= makeDeviceOrHostAddressConstKHR(DE_NULL);

			if (getIndexBuffer() != DE_NULL &&  geometryData->getIndexType() != VK_INDEX_TYPE_NONE_KHR)
			{
				indexData			= makeDeviceOrHostAddressConstKHR(vk, device, getIndexBuffer()->get(), indexBufferOffset);
				indexBufferOffset	+= deAlignSize(geometryData->getIndexByteSize(), 8);
			}
			else
				indexData = makeDeviceOrHostAddressConstKHR(DE_NULL);
		}
		else
		{
			vertexData = makeDeviceOrHostAddressConstKHR(geometryData->getVertexPointer());
			if (geometryData->getIndexType() != VK_INDEX_TYPE_NONE_KHR)
				indexData = makeDeviceOrHostAddressConstKHR(geometryData->getIndexPointer());
			else
				indexData = makeDeviceOrHostAddressConstKHR(DE_NULL);
		}

		const VkAccelerationStructureGeometryTrianglesDataKHR	accelerationStructureGeometryTrianglesDataKHR =
		{
			VK_STRUCTURE_TYPE_ACCELERATION_STRUCTURE_GEOMETRY_TRIANGLES_DATA_KHR,	//  VkStructureType					sType;
			DE_NULL,																//  const void*						pNext;
			geometryData->getVertexFormat(),										//  VkFormat						vertexFormat;
			vertexData,																//  VkDeviceOrHostAddressConstKHR	vertexData;
			geometryData->getVertexStride(),										//  VkDeviceSize					vertexStride;
			static_cast<deUint32>(geometryData->getVertexCount()),					//  uint32_t						maxVertex;
			geometryData->getIndexType(),											//  VkIndexType						indexType;
			indexData,																//  VkDeviceOrHostAddressConstKHR	indexData;
			makeDeviceOrHostAddressConstKHR(DE_NULL),								//  VkDeviceOrHostAddressConstKHR	transformData;
		};

		const VkAccelerationStructureGeometryAabbsDataKHR		accelerationStructureGeometryAabbsDataKHR =
		{
			VK_STRUCTURE_TYPE_ACCELERATION_STRUCTURE_GEOMETRY_AABBS_DATA_KHR,	//  VkStructureType					sType;
			DE_NULL,															//  const void*						pNext;
			vertexData,															//  VkDeviceOrHostAddressConstKHR	data;
			geometryData->getAABBStride()										//  VkDeviceSize					stride;
		};
		const VkAccelerationStructureGeometryDataKHR			geometry = (geometryData->isTrianglesType())
																		 ? makeVkAccelerationStructureGeometryDataKHR(accelerationStructureGeometryTrianglesDataKHR)
																		 : makeVkAccelerationStructureGeometryDataKHR(accelerationStructureGeometryAabbsDataKHR);
		const VkAccelerationStructureGeometryKHR				accelerationStructureGeometryKHR =
		{
			VK_STRUCTURE_TYPE_ACCELERATION_STRUCTURE_GEOMETRY_KHR,	//  VkStructureType							sType;
			DE_NULL,												//  const void*								pNext;
			geometryData->getGeometryType(),						//  VkGeometryTypeKHR						geometryType;
			geometry,												//  VkAccelerationStructureGeometryDataKHR	geometry;
			geometryData->getGeometryFlags()						//  VkGeometryFlagsKHR						flags;
		};

		const deUint32 primitiveCount = (m_buildWithoutPrimitives ? 0u : geometryData->getPrimitiveCount());

		const VkAccelerationStructureBuildRangeInfoKHR			accelerationStructureBuildRangeInfosKHR =
		{
			primitiveCount,	//  deUint32	primitiveCount;
			0,				//  deUint32	primitiveOffset;
			0,				//  deUint32	firstVertex;
			0				//  deUint32	firstTransform;
		};

		accelerationStructureGeometriesKHR[geometryNdx]			= accelerationStructureGeometryKHR;
		accelerationStructureGeometriesKHRPointers[geometryNdx]	= &accelerationStructureGeometriesKHR[geometryNdx];
		accelerationStructureBuildRangeInfoKHR[geometryNdx]		= accelerationStructureBuildRangeInfosKHR;
		maxPrimitiveCounts[geometryNdx]							= geometryData->getPrimitiveCount();
	}
}

deUint32 BottomLevelAccelerationStructure::getRequiredAllocationCount (void)
{
	return BottomLevelAccelerationStructureKHR::getRequiredAllocationCount();
}

void BottomLevelAccelerationStructure::createAndBuild (const DeviceInterface&	vk,
													   const VkDevice			device,
													   const VkCommandBuffer	cmdBuffer,
													   Allocator&				allocator,
													   VkDeviceAddress			deviceAddress)
{
	create(vk, device, allocator, 0u, deviceAddress);
	build(vk, device, cmdBuffer);
}

void BottomLevelAccelerationStructure::createAndCopyFrom (const DeviceInterface&				vk,
														  const VkDevice						device,
														  const VkCommandBuffer					cmdBuffer,
														  Allocator&							allocator,
														  BottomLevelAccelerationStructure*		accelerationStructure,
														  VkDeviceSize							compactCopySize,
														  VkDeviceAddress						deviceAddress)
{
	DE_ASSERT(accelerationStructure != NULL);
	VkDeviceSize copiedSize = compactCopySize > 0u ? compactCopySize : accelerationStructure->getStructureSize();
	DE_ASSERT(copiedSize != 0u);

	create(vk, device, allocator, copiedSize, deviceAddress);
	copyFrom(vk, device, cmdBuffer, accelerationStructure, compactCopySize > 0u);
}

void BottomLevelAccelerationStructure::createAndDeserializeFrom (const DeviceInterface& vk,
																 const VkDevice								device,
																 const VkCommandBuffer						cmdBuffer,
																 Allocator&									allocator,
																 SerialStorage*								storage,
																 VkDeviceAddress							deviceAddress )
{
	DE_ASSERT(storage != NULL);
	DE_ASSERT(storage->getStorageSize() >= SerialStorage::SERIAL_STORAGE_SIZE_MIN);
	create(vk, device, allocator, storage->getDeserializedSize(), deviceAddress);
	deserialize(vk, device, cmdBuffer, storage);
}

de::MovePtr<BottomLevelAccelerationStructure> makeBottomLevelAccelerationStructure ()
{
	return de::MovePtr<BottomLevelAccelerationStructure>(new BottomLevelAccelerationStructureKHR);
}

// Forward declaration
struct BottomLevelAccelerationStructurePoolImpl;

class BottomLevelAccelerationStructurePoolMember : public BottomLevelAccelerationStructureKHR
{
public:
	friend class BottomLevelAccelerationStructurePool;

								BottomLevelAccelerationStructurePoolMember	(BottomLevelAccelerationStructurePoolImpl& pool);
								BottomLevelAccelerationStructurePoolMember	(const BottomLevelAccelerationStructurePoolMember&) = delete;
								BottomLevelAccelerationStructurePoolMember	(BottomLevelAccelerationStructurePoolMember&&) = delete;
	virtual						~BottomLevelAccelerationStructurePoolMember	() = default;

	virtual void				create										(const DeviceInterface&,
																			 const VkDevice,
																			 Allocator&,
																			 VkDeviceSize,
																			 VkDeviceAddress) override
								{
									DE_ASSERT(0); // Silent this method
								}

protected:
	struct Info;
	virtual void				preCreateComputeSizesAndOffsets				(const DeviceInterface&	vk,
																			 const VkDevice			device,
																			 const VkDeviceSize		accStrSize,
																			 Info&					info);
	virtual void				createAccellerationStructure				(const DeviceInterface&	vk,
																			 const VkDevice			device,
																			 VkDeviceAddress		deviceAddress);

	virtual BufferWithMemory*	getAccelerationStructureBuffer				() override;
	virtual BufferWithMemory*	getDeviceScratchBuffer						() override;
	virtual BufferWithMemory*	getVertexBuffer								() override;
	virtual BufferWithMemory*	getIndexBuffer								() override;

	virtual VkDeviceSize		getAccelerationStructureBufferOffset		() const override { return m_info.accStrOffset; }
	virtual VkDeviceSize		getDeviceScratchBufferOffset				() const override { return m_info.scratchBuffOffset; }
	virtual VkDeviceSize		getVertexBufferOffset						() const override { return m_info.vertBuffOffset; }
	virtual VkDeviceSize		getIndexBufferOffset						() const override { return m_info.indexBuffOffset; }

	BottomLevelAccelerationStructurePoolImpl&	m_pool;

	struct Info
	{
		deUint32				accStrIndex;
		VkDeviceSize			accStrSize;
		VkDeviceSize			accStrOffset;
		deUint32				vertBuffIndex;
		VkDeviceSize			vertBuffSize;
		VkDeviceSize			vertBuffOffset;
		deUint32				indexBuffIndex;
		VkDeviceSize			indexBuffSize;
		VkDeviceSize			indexBuffOffset;
		deUint32				scratchBuffIndex;
		VkDeviceSize			scratchBuffSize;
		VkDeviceSize			scratchBuffOffset;
	}											m_info;
};

template<class X> inline X negz(const X&)
{
	return (~static_cast<X>(0));
}
template<class X> inline bool isnegz(const X& x)
{
	return x == negz(x);
}

BottomLevelAccelerationStructurePoolMember::BottomLevelAccelerationStructurePoolMember	(BottomLevelAccelerationStructurePoolImpl& pool)
	: m_pool	(pool)
	, m_info	{}
{
}

struct BottomLevelAccelerationStructurePoolImpl
{
	BottomLevelAccelerationStructurePoolImpl (BottomLevelAccelerationStructurePoolImpl&&) = delete;
	BottomLevelAccelerationStructurePoolImpl (const BottomLevelAccelerationStructurePoolImpl&) = delete;
	BottomLevelAccelerationStructurePoolImpl (BottomLevelAccelerationStructurePool& pool);

	BottomLevelAccelerationStructurePool&			m_pool;
	std::vector<de::SharedPtr<BufferWithMemory>>	m_accellerationStructureBuffers;
	std::vector<de::SharedPtr<BufferWithMemory>>	m_deviceScratchBuffers;
	std::vector<de::SharedPtr<BufferWithMemory>>	m_vertexBuffers;
	std::vector<de::SharedPtr<BufferWithMemory>>	m_indexBuffers;
};
BottomLevelAccelerationStructurePoolImpl::BottomLevelAccelerationStructurePoolImpl (BottomLevelAccelerationStructurePool& pool)
	: m_pool							(pool)
	, m_accellerationStructureBuffers	()
	, m_deviceScratchBuffers			()
	, m_vertexBuffers					()
	, m_indexBuffers					()
{
}
BufferWithMemory* BottomLevelAccelerationStructurePoolMember::getAccelerationStructureBuffer ()
{
	BufferWithMemory* result = nullptr;
	if (m_pool.m_accellerationStructureBuffers.size())
	{
		DE_ASSERT(!isnegz(m_info.accStrIndex));
		result = m_pool.m_accellerationStructureBuffers[m_info.accStrIndex].get();
	}
	return result;
}
BufferWithMemory* BottomLevelAccelerationStructurePoolMember::getDeviceScratchBuffer ()
{
	return m_pool.m_deviceScratchBuffers.size() && !isnegz(m_info.scratchBuffIndex)
			? m_pool.m_deviceScratchBuffers[m_info.scratchBuffIndex].get()
			: nullptr;
}
BufferWithMemory* BottomLevelAccelerationStructurePoolMember::getVertexBuffer ()
{
	BufferWithMemory* result = nullptr;
	if (m_pool.m_vertexBuffers.size())
	{
		DE_ASSERT(!isnegz(m_info.vertBuffIndex));
		result = m_pool.m_vertexBuffers[m_info.vertBuffIndex].get();
	}
	return result;
}
BufferWithMemory* BottomLevelAccelerationStructurePoolMember::getIndexBuffer ()
{
	BufferWithMemory* result = nullptr;
	if (m_pool.m_indexBuffers.size())
	{
		DE_ASSERT(!isnegz(m_info.indexBuffIndex));
		result = m_pool.m_indexBuffers[m_info.indexBuffIndex].get();
	}
	return result;
}

struct BottomLevelAccelerationStructurePool::Impl : BottomLevelAccelerationStructurePoolImpl
{
	friend class BottomLevelAccelerationStructurePool;
	friend class BottomLevelAccelerationStructurePoolMember;

	Impl (BottomLevelAccelerationStructurePool& pool)
		: BottomLevelAccelerationStructurePoolImpl(pool) { }
};

BottomLevelAccelerationStructurePool::BottomLevelAccelerationStructurePool ()
	: m_batchStructCount	(4)
	, m_batchGeomCount		(0)
	, m_infos				()
	, m_structs				()
	, m_createOnce			()
	, m_impl				(new Impl(*this))
{
}

BottomLevelAccelerationStructurePool::~BottomLevelAccelerationStructurePool()
{
	delete m_impl;
}

void BottomLevelAccelerationStructurePool::batchStructCount (const size_t& value)
{
	DE_ASSERT(value >= 1); m_batchStructCount = value;
}

auto BottomLevelAccelerationStructurePool::add (VkDeviceSize		structureSize,
												VkDeviceAddress		deviceAddress) -> BottomLevelAccelerationStructurePool::BlasPtr
{
	// Prevent a programmer from calling this method after batchCreate(...) method has been called.
	if (m_createOnce) DE_ASSERT(0);

	auto blas = new BottomLevelAccelerationStructurePoolMember(*m_impl);
	m_infos.push_back({structureSize, deviceAddress});
	m_structs.emplace_back(blas);
	return m_structs.back();
}

size_t BottomLevelAccelerationStructurePool::getAllocationCount () const
{
	return m_impl->m_accellerationStructureBuffers.size()
			+ m_impl->m_vertexBuffers.size()
			+ m_impl->m_indexBuffers.size()
			+ m_impl->m_deviceScratchBuffers.size();
}

void BottomLevelAccelerationStructurePool::batchCreate (const DeviceInterface& vk,
														const VkDevice			device,
														Allocator&				allocator)
{
	// Prevent a programmer from calling this method more than once.
	if (m_createOnce) DE_ASSERT(0); m_createOnce = true;
	DE_ASSERT(m_structs.size() != 0);

	auto createAccellerationStructureBuffer = [&](VkDeviceSize bufferSize) -> typename std::add_pointer<BufferWithMemory>::type
	{
		typename std::add_pointer<BufferWithMemory>::type result = nullptr;
		const VkBufferCreateInfo bci = makeBufferCreateInfo(bufferSize, VK_BUFFER_USAGE_ACCELERATION_STRUCTURE_STORAGE_BIT_KHR | VK_BUFFER_USAGE_SHADER_DEVICE_ADDRESS_BIT);
		try
		{
			result = new BufferWithMemory(vk, device, allocator, bci,
										  MemoryRequirement::Cached | MemoryRequirement::HostVisible | MemoryRequirement::Coherent | MemoryRequirement::DeviceAddress);
		}
		catch (const tcu::NotSupportedError&)
		{
			// retry without Cached flag
			result = new BufferWithMemory(vk, device, allocator, bci, MemoryRequirement::HostVisible | MemoryRequirement::Coherent | MemoryRequirement::DeviceAddress);
		}
		return result;
	};

	auto createScratchBuffer = [&](VkDeviceSize bufferSize) -> typename std::add_pointer<BufferWithMemory>::type
	{
		const VkBufferCreateInfo bci = makeBufferCreateInfo(bufferSize, VK_BUFFER_USAGE_STORAGE_BUFFER_BIT | VK_BUFFER_USAGE_SHADER_DEVICE_ADDRESS_BIT);
		return new BufferWithMemory(vk, device, allocator, bci, MemoryRequirement::HostVisible | MemoryRequirement::Coherent | MemoryRequirement::DeviceAddress);
	};

	std::vector<de::SharedPtr<BufferWithMemory>>		accellerationStructureBuffers;
	std::vector<de::SharedPtr<BufferWithMemory>>		deviceScratchBuffers;
	std::vector<de::SharedPtr<BufferWithMemory>>		vertexBuffers;
	std::vector<de::SharedPtr<BufferWithMemory>>		indexBuffers;

	BottomLevelAccelerationStructurePoolMember::Info	info	{ /* initialized with zeros */ };
	typename std::map<deUint32, VkDeviceSize>::size_type iter	= 0;
	std::map<deUint32, VkDeviceSize>					accStrSizes;
	std::map<deUint32, VkDeviceSize>					vertBuffSizes;
	std::map<deUint32, VkDeviceSize>					indexBuffSizes;
	std::map<deUint32, VkDeviceSize>					scratchBuffSizes;

	deUint32		indexBuffIndexControl	= 0;
	deUint32		scratchBuffIndexControl	= 0;

	const size_t	realBatchGeomCount		= batchGeomCount() ? batchGeomCount() : batchStructCount();

	for (size_t i = 0; i < structCount(); ++i)
	{
		auto& str = *dynamic_cast<BottomLevelAccelerationStructurePoolMember*>(m_structs[i].get());
		str.preCreateComputeSizesAndOffsets(vk, device, m_infos[i].structureSize, info);

		{
			const deUint32	accStrIndex = deUint32(i / batchStructCount());
			accStrSizes[accStrIndex]	+= deAlign64(info.accStrSize, 256);
			if (((i + 1) % batchStructCount()) == 0)
			{
				info.accStrOffset	= 0;
				info.accStrIndex	= accStrIndex + 1;
			}
			else
			{
				info.accStrIndex	= accStrIndex;
				info.accStrOffset	+= deAlign64(info.accStrSize, 256);
			}
		}

		{
			const deUint32	vertexBuffIndex = deUint32(i / realBatchGeomCount);
			vertBuffSizes[vertexBuffIndex] += info.vertBuffOffset += deAlign64(info.vertBuffSize, 8);
			if (((i + 1) % realBatchGeomCount) == 0)
			{
				info.vertBuffOffset = 0;
				info.vertBuffIndex = vertexBuffIndex + 1;
			}
			else
			{
				info.vertBuffIndex = vertexBuffIndex;
				info.vertBuffOffset += deAlign64(info.vertBuffSize, 8);
			}
		}

		if (info.indexBuffSize)
		{
			const deUint32	indexBuffIndex = deUint32(indexBuffIndexControl / realBatchGeomCount);
			indexBuffSizes[indexBuffIndex]	+= deAlign64(info.indexBuffSize, 8);
			if (((indexBuffIndexControl + 1) % realBatchGeomCount) == 0)
			{
				info.indexBuffOffset = 0;
				info.indexBuffIndex = indexBuffIndex + 1;
			}
			else
			{
				info.indexBuffIndex = indexBuffIndex;
				info.indexBuffOffset += deAlign64(info.indexBuffSize, 8);
			}
			indexBuffIndexControl += 1;
		}

		if (info.scratchBuffSize)
		{
			const deUint32	scratchBuffIndex = deUint32(scratchBuffIndexControl / batchStructCount());
			scratchBuffSizes[scratchBuffIndex] += deAlign64(info.scratchBuffSize, 256);
			if (((scratchBuffIndexControl + 1) % batchStructCount()) == 0)
			{
				info.scratchBuffOffset = 0;
				info.scratchBuffIndex = scratchBuffIndex + 1;
			}
			else
			{
				info.scratchBuffIndex = scratchBuffIndex;
				info.scratchBuffOffset += deAlign64(info.scratchBuffSize, 256);
			}
			scratchBuffIndexControl += 1;
		}
	}

	for (iter = 0; iter < accStrSizes.size(); ++iter)
	{
		m_impl->m_accellerationStructureBuffers.emplace_back(createAccellerationStructureBuffer(accStrSizes[deUint32(iter)]));
	}
	for (iter = 0; iter < vertBuffSizes.size(); ++iter)
	{
		m_impl->m_vertexBuffers.emplace_back(createVertexBuffer(vk, device, allocator, vertBuffSizes[deUint32(iter)]));
	}
	for (iter = 0; iter < indexBuffSizes.size(); ++iter)
	{
		m_impl->m_indexBuffers.emplace_back(createIndexBuffer(vk, device, allocator, indexBuffSizes[deUint32(iter)]));
	}
	for (iter = 0; iter < scratchBuffSizes.size(); ++iter)
	{
		m_impl->m_deviceScratchBuffers.emplace_back(createScratchBuffer(scratchBuffSizes[deUint32(iter)]));
	}

	for (deUint32 i = 0; i < structCount(); ++i)
	{
		auto& str = *dynamic_cast<BottomLevelAccelerationStructurePoolMember*>(m_structs[i].get());
		str.createAccellerationStructure(vk, device, m_infos[i].deviceAddress);
	}
}

void BottomLevelAccelerationStructurePool::batchBuild (const DeviceInterface&	vk,
													   const VkDevice			device,
													   VkCommandBuffer			cmdBuffer)
{
	for (const auto& str : m_structs)
	{
		str->build(vk, device, cmdBuffer);
	}
}


void BottomLevelAccelerationStructurePoolMember::preCreateComputeSizesAndOffsets (const DeviceInterface&	vk,
																				  const VkDevice			device,
																				  const VkDeviceSize		accStrSize,
																				  Info&						ioinfo)
{
	// AS may be built from geometries using vkCmdBuildAccelerationStructuresKHR / vkBuildAccelerationStructuresKHR
	// or may be copied/compacted/deserialized from other AS ( in this case AS does not need geometries, but it needs to know its size before creation ).
	DE_ASSERT(!m_geometriesData.empty() !=  !(accStrSize == 0)); // logical xor

	if (accStrSize == 0)
	{
		std::vector<VkAccelerationStructureGeometryKHR>			accelerationStructureGeometriesKHR;
		std::vector<VkAccelerationStructureGeometryKHR*>		accelerationStructureGeometriesKHRPointers;
		std::vector<VkAccelerationStructureBuildRangeInfoKHR>	accelerationStructureBuildRangeInfoKHR;
		std::vector<deUint32>									maxPrimitiveCounts;
		prepareGeometries(vk, device, accelerationStructureGeometriesKHR, accelerationStructureGeometriesKHRPointers, accelerationStructureBuildRangeInfoKHR, maxPrimitiveCounts);

		const VkAccelerationStructureGeometryKHR*				accelerationStructureGeometriesKHRPointer	= accelerationStructureGeometriesKHR.data();
		const VkAccelerationStructureGeometryKHR* const*		accelerationStructureGeometry				= accelerationStructureGeometriesKHRPointers.data();

		VkAccelerationStructureBuildGeometryInfoKHR	accelerationStructureBuildGeometryInfoKHR	=
		{
			VK_STRUCTURE_TYPE_ACCELERATION_STRUCTURE_BUILD_GEOMETRY_INFO_KHR,			//  VkStructureType										sType;
			DE_NULL,																	//  const void*											pNext;
			VK_ACCELERATION_STRUCTURE_TYPE_BOTTOM_LEVEL_KHR,							//  VkAccelerationStructureTypeKHR						type;
			m_buildFlags,																//  VkBuildAccelerationStructureFlagsKHR				flags;
			VK_BUILD_ACCELERATION_STRUCTURE_MODE_BUILD_KHR,								//  VkBuildAccelerationStructureModeKHR					mode;
			DE_NULL,																	//  VkAccelerationStructureKHR							srcAccelerationStructure;
			DE_NULL,																	//  VkAccelerationStructureKHR							dstAccelerationStructure;
			static_cast<deUint32>(accelerationStructureGeometriesKHR.size()),			//  deUint32											geometryCount;
			m_useArrayOfPointers ? DE_NULL : accelerationStructureGeometriesKHRPointer,	//  const VkAccelerationStructureGeometryKHR*			pGeometries;
			m_useArrayOfPointers ? accelerationStructureGeometry : DE_NULL,				//  const VkAccelerationStructureGeometryKHR* const*	ppGeometries;
			makeDeviceOrHostAddressKHR(DE_NULL)											//  VkDeviceOrHostAddressKHR							scratchData;
		};
		VkAccelerationStructureBuildSizesInfoKHR sizeInfo =
		{
			VK_STRUCTURE_TYPE_ACCELERATION_STRUCTURE_BUILD_SIZES_INFO_KHR,	//  VkStructureType	sType;
			DE_NULL,														//  const void*		pNext;
			0,																//  VkDeviceSize	accelerationStructureSize;
			0,																//  VkDeviceSize	updateScratchSize;
			0																//  VkDeviceSize	buildScratchSize;
		};

		vk.getAccelerationStructureBuildSizesKHR(device, m_buildType, &accelerationStructureBuildGeometryInfoKHR, maxPrimitiveCounts.data(), &sizeInfo);

		m_structureSize			= sizeInfo.accelerationStructureSize;
		m_updateScratchSize		= sizeInfo.updateScratchSize;
		m_buildScratchSize		= sizeInfo.buildScratchSize;
	}
	else
	{
		m_structureSize			= accStrSize;
		m_updateScratchSize		= 0u;
		m_buildScratchSize		= 0u;
	}

	ioinfo.accStrSize			= m_structureSize;
	m_info.accStrIndex			= ioinfo.accStrIndex;
	m_info.accStrOffset			= ioinfo.accStrOffset;

	ioinfo.scratchBuffSize		= m_buildScratchSize;
	if (m_buildScratchSize > 0u)
	{
		if (m_buildType == VK_ACCELERATION_STRUCTURE_BUILD_TYPE_DEVICE_KHR)
		{
			m_info.scratchBuffIndex		= ioinfo.scratchBuffIndex;
			m_info.scratchBuffOffset	= ioinfo.scratchBuffOffset;
		}
		else
		{
			m_hostScratchBuffer.resize(static_cast<size_t>(m_buildScratchSize));
			m_info.scratchBuffIndex		= negz(m_info.scratchBuffIndex);
			m_info.scratchBuffOffset	= negz(m_info.scratchBuffOffset);
		}
	}

	ioinfo.vertBuffSize		= getVertexBufferSize(m_geometriesData);
	m_info.vertBuffIndex	= ioinfo.vertBuffIndex;
	m_info.vertBuffOffset	= ioinfo.vertBuffOffset;

	ioinfo.indexBuffSize	= getIndexBufferSize(m_geometriesData);
	if (ioinfo.indexBuffSize)
	{
		m_info.indexBuffIndex	= ioinfo.indexBuffIndex;
		m_info.indexBuffOffset	= ioinfo.indexBuffOffset;
	}
	else
	{
		m_info.indexBuffIndex	= negz(m_info.indexBuffIndex);
		m_info.indexBuffOffset	= negz(m_info.indexBuffOffset);
	}
}

void BottomLevelAccelerationStructurePoolMember::createAccellerationStructure (const DeviceInterface&	vk,
																			   const VkDevice			device,
																			   VkDeviceAddress			deviceAddress)
{
	const VkAccelerationStructureTypeKHR		structureType						= (m_createGeneric
																					   ? VK_ACCELERATION_STRUCTURE_TYPE_GENERIC_KHR
																					   : VK_ACCELERATION_STRUCTURE_TYPE_BOTTOM_LEVEL_KHR);
	const VkAccelerationStructureCreateInfoKHR	accelerationStructureCreateInfoKHR
	{
		VK_STRUCTURE_TYPE_ACCELERATION_STRUCTURE_CREATE_INFO_KHR,						//  VkStructureType											sType;
		DE_NULL,																		//  const void*												pNext;
		m_createFlags,																	//  VkAccelerationStructureCreateFlagsKHR					createFlags;
		getAccelerationStructureBuffer()->get(),										//  VkBuffer												buffer;
		getAccelerationStructureBufferOffset(),											//  VkDeviceSize											offset;
		m_structureSize,																//  VkDeviceSize											size;
		structureType,																	//  VkAccelerationStructureTypeKHR							type;
		deviceAddress																	//  VkDeviceAddress											deviceAddress;
	};

	m_accelerationStructureKHR	= createAccelerationStructureKHR(vk, device, &accelerationStructureCreateInfoKHR, DE_NULL);
}

TopLevelAccelerationStructure::~TopLevelAccelerationStructure ()
{
}

TopLevelAccelerationStructure::TopLevelAccelerationStructure ()
	: m_structureSize		(0u)
	, m_updateScratchSize	(0u)
	, m_buildScratchSize	(0u)
{
}

void TopLevelAccelerationStructure::setInstanceCount (const size_t instanceCount)
{
	m_bottomLevelInstances.reserve(instanceCount);
	m_instanceData.reserve(instanceCount);
}

void TopLevelAccelerationStructure::addInstance (de::SharedPtr<BottomLevelAccelerationStructure>	bottomLevelStructure,
												 const VkTransformMatrixKHR&						matrix,
												 deUint32											instanceCustomIndex,
												 deUint32											mask,
												 deUint32											instanceShaderBindingTableRecordOffset,
												 VkGeometryInstanceFlagsKHR							flags)
{
	m_bottomLevelInstances.push_back(bottomLevelStructure);
	m_instanceData.push_back(InstanceData(matrix, instanceCustomIndex, mask, instanceShaderBindingTableRecordOffset, flags));
}

VkDeviceSize TopLevelAccelerationStructure::getStructureSize () const
{
	return m_structureSize;
}

void TopLevelAccelerationStructure::createAndBuild (const DeviceInterface&	vk,
													const VkDevice			device,
													const VkCommandBuffer	cmdBuffer,
													Allocator&				allocator,
													VkDeviceAddress			deviceAddress)
{
	create(vk, device, allocator, 0u, deviceAddress);
	build(vk, device, cmdBuffer);
}

void TopLevelAccelerationStructure::createAndCopyFrom (const DeviceInterface&				vk,
													   const VkDevice						device,
													   const VkCommandBuffer				cmdBuffer,
													   Allocator&							allocator,
													   TopLevelAccelerationStructure*		accelerationStructure,
													   VkDeviceSize							compactCopySize,
													   VkDeviceAddress						deviceAddress)
{
	DE_ASSERT(accelerationStructure != NULL);
	VkDeviceSize copiedSize = compactCopySize > 0u ? compactCopySize : accelerationStructure->getStructureSize();
	DE_ASSERT(copiedSize != 0u);

	create(vk, device, allocator, copiedSize, deviceAddress);
	copyFrom(vk, device, cmdBuffer, accelerationStructure, compactCopySize > 0u);
}

void TopLevelAccelerationStructure::createAndDeserializeFrom (const DeviceInterface&					vk,
															  const VkDevice							device,
															  const VkCommandBuffer						cmdBuffer,
															  Allocator&								allocator,
															  SerialStorage*							storage,
															  VkDeviceAddress							deviceAddress)
{
	DE_ASSERT(storage != NULL);
	DE_ASSERT(storage->getStorageSize() >= SerialStorage::SERIAL_STORAGE_SIZE_MIN);
	create(vk, device, allocator, storage->getDeserializedSize(), deviceAddress);
	if (storage->hasDeepFormat()) createAndDeserializeBottoms(vk, device, cmdBuffer, allocator, storage);
	deserialize(vk, device, cmdBuffer, storage);
}

BufferWithMemory* createInstanceBuffer (const DeviceInterface&											vk,
										const VkDevice													device,
										Allocator&														allocator,
										std::vector<de::SharedPtr<BottomLevelAccelerationStructure> >	bottomLevelInstances,
										std::vector<InstanceData>										instanceData)
{
	DE_ASSERT(bottomLevelInstances.size() != 0);
	DE_ASSERT(bottomLevelInstances.size() == instanceData.size());
	DE_UNREF(instanceData);

	const VkDeviceSize			bufferSizeBytes		= bottomLevelInstances.size() * sizeof(VkAccelerationStructureInstanceKHR);
	const VkBufferCreateInfo	bufferCreateInfo	= makeBufferCreateInfo(bufferSizeBytes, VK_BUFFER_USAGE_ACCELERATION_STRUCTURE_BUILD_INPUT_READ_ONLY_BIT_KHR | VK_BUFFER_USAGE_SHADER_DEVICE_ADDRESS_BIT);
	try
	{
		return new BufferWithMemory(vk, device, allocator, bufferCreateInfo, MemoryRequirement::Cached | MemoryRequirement::HostVisible | MemoryRequirement::Coherent | MemoryRequirement::DeviceAddress);
	}
	catch (const tcu::NotSupportedError&)
	{
		// retry without Cached flag
		return new BufferWithMemory(vk, device, allocator, bufferCreateInfo, MemoryRequirement::HostVisible | MemoryRequirement::Coherent | MemoryRequirement::DeviceAddress);
	}
}

void updateSingleInstance (const DeviceInterface&					vk,
						   const VkDevice							device,
						   const BottomLevelAccelerationStructure&	bottomLevelAccelerationStructure,
						   const InstanceData&						instanceData,
						   deUint8*									bufferLocation,
						   VkAccelerationStructureBuildTypeKHR		buildType,
						   bool										inactiveInstances)
{
	const VkAccelerationStructureKHR accelerationStructureKHR = *bottomLevelAccelerationStructure.getPtr();

	// This part needs to be fixed once a new version of the VkAccelerationStructureInstanceKHR will be added to vkStructTypes.inl
	VkDeviceAddress accelerationStructureAddress;
	if (buildType == VK_ACCELERATION_STRUCTURE_BUILD_TYPE_DEVICE_KHR)
	{
		VkAccelerationStructureDeviceAddressInfoKHR asDeviceAddressInfo =
		{
			VK_STRUCTURE_TYPE_ACCELERATION_STRUCTURE_DEVICE_ADDRESS_INFO_KHR,	// VkStructureType				sType;
			DE_NULL,															// const void*					pNext;
			accelerationStructureKHR											// VkAccelerationStructureKHR	accelerationStructure;
		};
		accelerationStructureAddress = vk.getAccelerationStructureDeviceAddressKHR(device, &asDeviceAddressInfo);
	}

	deUint64 structureReference;
	if (inactiveInstances)
	{
		// Instances will be marked inactive by making their references VK_NULL_HANDLE or having address zero.
		structureReference = 0ull;
	}
	else
	{
		structureReference	= (buildType == VK_ACCELERATION_STRUCTURE_BUILD_TYPE_DEVICE_KHR)
							? deUint64(accelerationStructureAddress)
							: deUint64(accelerationStructureKHR.getInternal());
	}

	VkAccelerationStructureInstanceKHR	accelerationStructureInstanceKHR = makeVkAccelerationStructureInstanceKHR
	(
		instanceData.matrix,									//  VkTransformMatrixKHR		transform;
		instanceData.instanceCustomIndex,						//  deUint32					instanceCustomIndex:24;
		instanceData.mask,										//  deUint32					mask:8;
		instanceData.instanceShaderBindingTableRecordOffset,	//  deUint32					instanceShaderBindingTableRecordOffset:24;
		instanceData.flags,										//  VkGeometryInstanceFlagsKHR	flags:8;
		structureReference										//  deUint64					accelerationStructureReference;
	);

	deMemcpy(bufferLocation, &accelerationStructureInstanceKHR, sizeof(VkAccelerationStructureInstanceKHR));
}

void updateInstanceBuffer (const DeviceInterface&												vk,
						   const VkDevice														device,
						   const std::vector<de::SharedPtr<BottomLevelAccelerationStructure>>&	bottomLevelInstances,
						   const std::vector<InstanceData>&										instanceData,
						   const BufferWithMemory*												instanceBuffer,
						   VkAccelerationStructureBuildTypeKHR									buildType,
						   bool																	inactiveInstances)
{
	DE_ASSERT(bottomLevelInstances.size() != 0);
	DE_ASSERT(bottomLevelInstances.size() == instanceData.size());

	auto&			instancesAlloc		= instanceBuffer->getAllocation();
	auto			bufferStart			= reinterpret_cast<deUint8*>(instancesAlloc.getHostPtr());
	VkDeviceSize	bufferOffset		= 0ull;

	for (size_t instanceNdx = 0; instanceNdx < bottomLevelInstances.size(); ++instanceNdx)
	{
		const auto& blas = *bottomLevelInstances[instanceNdx];
		updateSingleInstance(vk, device, blas, instanceData[instanceNdx], bufferStart + bufferOffset, buildType, inactiveInstances);
		bufferOffset += sizeof(VkAccelerationStructureInstanceKHR);
	}

	flushMappedMemoryRange(vk, device, instancesAlloc.getMemory(), instancesAlloc.getOffset(), VK_WHOLE_SIZE);
}

class TopLevelAccelerationStructureKHR : public TopLevelAccelerationStructure
{
public:
	static deUint32											getRequiredAllocationCount							(void);

															TopLevelAccelerationStructureKHR					();
															TopLevelAccelerationStructureKHR					(const TopLevelAccelerationStructureKHR&		other) = delete;
	virtual													~TopLevelAccelerationStructureKHR					();

	void													setBuildType										(const VkAccelerationStructureBuildTypeKHR		buildType) override;
	void													setCreateFlags										(const VkAccelerationStructureCreateFlagsKHR	createFlags) override;
	void													setCreateGeneric									(bool											createGeneric) override;
	void													setBuildFlags										(const VkBuildAccelerationStructureFlagsKHR		buildFlags) override;
	void													setBuildWithoutPrimitives							(bool											buildWithoutPrimitives) override;
	void													setInactiveInstances								(bool											inactiveInstances) override;
	void													setDeferredOperation								(const bool										deferredOperation,
																												 const deUint32									workerThreadCount) override;
	void													setUseArrayOfPointers								(const bool										useArrayOfPointers) override;
	void													setIndirectBuildParameters							(const VkBuffer									indirectBuffer,
																												 const VkDeviceSize								indirectBufferOffset,
																												 const deUint32									indirectBufferStride) override;
	void													setUsePPGeometries									(const bool										usePPGeometries) override;
	VkBuildAccelerationStructureFlagsKHR					getBuildFlags										() const override;

	void													create												(const DeviceInterface&							vk,
																												 const VkDevice									device,
																												 Allocator&										allocator,
																												 VkDeviceSize									structureSize,
																												 VkDeviceAddress								deviceAddress = 0u ) override;
	void													build												(const DeviceInterface&							vk,
																												 const VkDevice									device,
																												 const VkCommandBuffer							cmdBuffer) override;
	void													copyFrom											(const DeviceInterface&							vk,
																												 const VkDevice									device,
																												 const VkCommandBuffer							cmdBuffer,
																												 TopLevelAccelerationStructure*					accelerationStructure,
																												 bool											compactCopy) override;
	void													serialize											(const DeviceInterface&							vk,
																												 const VkDevice									device,
																												 const VkCommandBuffer							cmdBuffer,
																												 SerialStorage*									storage) override;
	void													deserialize											(const DeviceInterface&							vk,
																												 const VkDevice									device,
																												 const VkCommandBuffer							cmdBuffer,
																												 SerialStorage*									storage) override;

	std::vector<VkDeviceSize>								getSerializingSizes									(const DeviceInterface&							vk,
																												 const VkDevice									device,
																												 const VkQueue									queue,
																												 const deUint32									queueFamilyIndex) override;

	std::vector<deUint64>									getSerializingAddresses								(const DeviceInterface&							vk,
																												 const VkDevice									device) const override;


	const VkAccelerationStructureKHR*						getPtr												(void) const override;

	void													updateInstanceMatrix								(const DeviceInterface&							vk,
																												 const VkDevice									device,
																												 size_t											instanceIndex,
																												 const VkTransformMatrixKHR&					matrix) override;

protected:
	VkAccelerationStructureBuildTypeKHR						m_buildType;
	VkAccelerationStructureCreateFlagsKHR					m_createFlags;
	bool													m_createGeneric;
	VkBuildAccelerationStructureFlagsKHR					m_buildFlags;
	bool													m_buildWithoutPrimitives;
	bool													m_inactiveInstances;
	bool													m_deferredOperation;
	deUint32												m_workerThreadCount;
	bool													m_useArrayOfPointers;
	de::MovePtr<BufferWithMemory>							m_accelerationStructureBuffer;
	de::MovePtr<BufferWithMemory>							m_instanceBuffer;
	de::MovePtr<BufferWithMemory>							m_instanceAddressBuffer;
	de::MovePtr<BufferWithMemory>							m_deviceScratchBuffer;
	std::vector<deUint8>									m_hostScratchBuffer;
	Move<VkAccelerationStructureKHR>						m_accelerationStructureKHR;
	VkBuffer												m_indirectBuffer;
	VkDeviceSize											m_indirectBufferOffset;
	deUint32												m_indirectBufferStride;
	bool													m_usePPGeometries;


	void													prepareInstances									(const DeviceInterface&							vk,
																												 const VkDevice									device,
																												 VkAccelerationStructureGeometryKHR&			accelerationStructureGeometryKHR,
																												 std::vector<deUint32>&							maxPrimitiveCounts);

	void													serializeBottoms									(const DeviceInterface&							vk,
																												 const VkDevice									device,
																												 const VkCommandBuffer							cmdBuffer,
																												 SerialStorage*									storage,
																												 VkDeferredOperationKHR							deferredOperation);

	void													createAndDeserializeBottoms							(const DeviceInterface&							vk,
																												 const VkDevice									device,
																												 const VkCommandBuffer							cmdBuffer,
																												 Allocator&										allocator,
																												 SerialStorage*									storage) override;
};

deUint32 TopLevelAccelerationStructureKHR::getRequiredAllocationCount (void)
{
	/*
		de::MovePtr<BufferWithMemory>							m_instanceBuffer;
		de::MovePtr<Allocation>									m_accelerationStructureAlloc;
		de::MovePtr<BufferWithMemory>							m_deviceScratchBuffer;
	*/
	return 3u;
}

TopLevelAccelerationStructureKHR::TopLevelAccelerationStructureKHR ()
	: TopLevelAccelerationStructure	()
	, m_buildType					(VK_ACCELERATION_STRUCTURE_BUILD_TYPE_DEVICE_KHR)
	, m_createFlags					(0u)
	, m_createGeneric				(false)
	, m_buildFlags					(0u)
	, m_buildWithoutPrimitives		(false)
	, m_inactiveInstances			(false)
	, m_deferredOperation			(false)
	, m_workerThreadCount			(0)
	, m_useArrayOfPointers			(false)
	, m_accelerationStructureBuffer	(DE_NULL)
	, m_instanceBuffer				(DE_NULL)
	, m_instanceAddressBuffer		(DE_NULL)
	, m_deviceScratchBuffer			(DE_NULL)
	, m_accelerationStructureKHR	()
	, m_indirectBuffer				(DE_NULL)
	, m_indirectBufferOffset		(0)
	, m_indirectBufferStride		(0)
	, m_usePPGeometries				(false)
{
}

TopLevelAccelerationStructureKHR::~TopLevelAccelerationStructureKHR ()
{
}

void TopLevelAccelerationStructureKHR::setBuildType (const VkAccelerationStructureBuildTypeKHR	buildType)
{
	m_buildType = buildType;
}

void TopLevelAccelerationStructureKHR::setCreateFlags (const VkAccelerationStructureCreateFlagsKHR	createFlags)
{
	m_createFlags = createFlags;
}

void TopLevelAccelerationStructureKHR::setCreateGeneric (bool createGeneric)
{
	m_createGeneric = createGeneric;
}

void TopLevelAccelerationStructureKHR::setInactiveInstances (bool inactiveInstances)
{
	m_inactiveInstances = inactiveInstances;
}

void TopLevelAccelerationStructureKHR::setBuildFlags (const VkBuildAccelerationStructureFlagsKHR	buildFlags)
{
	m_buildFlags = buildFlags;
}

void TopLevelAccelerationStructureKHR::setBuildWithoutPrimitives (bool buildWithoutPrimitives)
{
	m_buildWithoutPrimitives = buildWithoutPrimitives;
}

void TopLevelAccelerationStructureKHR::setDeferredOperation (const bool		deferredOperation,
															 const deUint32	workerThreadCount)
{
	m_deferredOperation = deferredOperation;
	m_workerThreadCount = workerThreadCount;
}

void TopLevelAccelerationStructureKHR::setUseArrayOfPointers (const bool	useArrayOfPointers)
{
	m_useArrayOfPointers = useArrayOfPointers;
}

void TopLevelAccelerationStructureKHR::setUsePPGeometries (const bool usePPGeometries)
{
	m_usePPGeometries = usePPGeometries;
}

void TopLevelAccelerationStructureKHR::setIndirectBuildParameters (const VkBuffer		indirectBuffer,
																   const VkDeviceSize	indirectBufferOffset,
																   const deUint32		indirectBufferStride)
{
	m_indirectBuffer		= indirectBuffer;
	m_indirectBufferOffset	= indirectBufferOffset;
	m_indirectBufferStride	= indirectBufferStride;
}

VkBuildAccelerationStructureFlagsKHR TopLevelAccelerationStructureKHR::getBuildFlags () const
{
	return m_buildFlags;
}

void TopLevelAccelerationStructureKHR::create (const DeviceInterface&				vk,
											   const VkDevice						device,
											   Allocator&							allocator,
											   VkDeviceSize							structureSize,
											   VkDeviceAddress						deviceAddress)
{
	// AS may be built from geometries using vkCmdBuildAccelerationStructureKHR / vkBuildAccelerationStructureKHR
	// or may be copied/compacted/deserialized from other AS ( in this case AS does not need geometries, but it needs to know its size before creation ).
	DE_ASSERT(!m_bottomLevelInstances.empty() != !(structureSize == 0)); // logical xor

	if (structureSize == 0)
	{
		VkAccelerationStructureGeometryKHR		accelerationStructureGeometryKHR;
		const auto								accelerationStructureGeometryKHRPtr = &accelerationStructureGeometryKHR;
		std::vector<deUint32>					maxPrimitiveCounts;
		prepareInstances(vk, device, accelerationStructureGeometryKHR, maxPrimitiveCounts);

		VkAccelerationStructureBuildGeometryInfoKHR accelerationStructureBuildGeometryInfoKHR		=
		{
			VK_STRUCTURE_TYPE_ACCELERATION_STRUCTURE_BUILD_GEOMETRY_INFO_KHR,						//  VkStructureType										sType;
			DE_NULL,																				//  const void*											pNext;
			VK_ACCELERATION_STRUCTURE_TYPE_TOP_LEVEL_KHR,											//  VkAccelerationStructureTypeKHR						type;
			m_buildFlags,																			//  VkBuildAccelerationStructureFlagsKHR				flags;
			VK_BUILD_ACCELERATION_STRUCTURE_MODE_BUILD_KHR,											//  VkBuildAccelerationStructureModeKHR					mode;
			DE_NULL,																				//  VkAccelerationStructureKHR							srcAccelerationStructure;
			DE_NULL,																				//  VkAccelerationStructureKHR							dstAccelerationStructure;
			1u,																						//  deUint32											geometryCount;
			(m_usePPGeometries ? nullptr : &accelerationStructureGeometryKHR),						//  const VkAccelerationStructureGeometryKHR*			pGeometries;
			(m_usePPGeometries ? &accelerationStructureGeometryKHRPtr : nullptr),					//  const VkAccelerationStructureGeometryKHR* const*	ppGeometries;
			makeDeviceOrHostAddressKHR(DE_NULL)														//  VkDeviceOrHostAddressKHR							scratchData;
		};

		VkAccelerationStructureBuildSizesInfoKHR	sizeInfo =
		{
			VK_STRUCTURE_TYPE_ACCELERATION_STRUCTURE_BUILD_SIZES_INFO_KHR,	//  VkStructureType	sType;
			DE_NULL,														//  const void*		pNext;
			0,																//  VkDeviceSize	accelerationStructureSize;
			0,																//  VkDeviceSize	updateScratchSize;
			0																//  VkDeviceSize	buildScratchSize;
		};

		vk.getAccelerationStructureBuildSizesKHR(device, m_buildType, &accelerationStructureBuildGeometryInfoKHR, maxPrimitiveCounts.data(), &sizeInfo);

		m_structureSize		= sizeInfo.accelerationStructureSize;
		m_updateScratchSize	= sizeInfo.updateScratchSize;
		m_buildScratchSize	= sizeInfo.buildScratchSize;
	}
	else
	{
		m_structureSize		= structureSize;
		m_updateScratchSize	= 0u;
		m_buildScratchSize	= 0u;
	}

	{
		const VkBufferCreateInfo		bufferCreateInfo = makeBufferCreateInfo(m_structureSize, VK_BUFFER_USAGE_ACCELERATION_STRUCTURE_STORAGE_BIT_KHR | VK_BUFFER_USAGE_SHADER_DEVICE_ADDRESS_BIT);
		try
		{
			m_accelerationStructureBuffer = de::MovePtr<BufferWithMemory>(new BufferWithMemory(vk, device, allocator, bufferCreateInfo, MemoryRequirement::Cached | MemoryRequirement::HostVisible | MemoryRequirement::Coherent | MemoryRequirement::DeviceAddress));
		}
		catch (const tcu::NotSupportedError&)
		{
			// retry without Cached flag
			m_accelerationStructureBuffer = de::MovePtr<BufferWithMemory>(new BufferWithMemory(vk, device, allocator, bufferCreateInfo, MemoryRequirement::HostVisible | MemoryRequirement::Coherent | MemoryRequirement::DeviceAddress));
		}
	}

	{
		const VkAccelerationStructureTypeKHR		structureType						= (m_createGeneric
																						   ? VK_ACCELERATION_STRUCTURE_TYPE_GENERIC_KHR
																						   : VK_ACCELERATION_STRUCTURE_TYPE_TOP_LEVEL_KHR);
		const VkAccelerationStructureCreateInfoKHR	accelerationStructureCreateInfoKHR	=
		{
			VK_STRUCTURE_TYPE_ACCELERATION_STRUCTURE_CREATE_INFO_KHR,	//  VkStructureType											sType;
			DE_NULL,													//  const void*												pNext;
			m_createFlags,												//  VkAccelerationStructureCreateFlagsKHR					createFlags;
			m_accelerationStructureBuffer->get(),						//  VkBuffer												buffer;
			0u,															//  VkDeviceSize											offset;
			m_structureSize,											//  VkDeviceSize											size;
			structureType,												//  VkAccelerationStructureTypeKHR							type;
			deviceAddress												//  VkDeviceAddress											deviceAddress;
		};

		m_accelerationStructureKHR	= createAccelerationStructureKHR(vk, device, &accelerationStructureCreateInfoKHR, DE_NULL);
	}

	if (m_buildScratchSize > 0u)
	{
		if (m_buildType == VK_ACCELERATION_STRUCTURE_BUILD_TYPE_DEVICE_KHR)
		{
			const VkBufferCreateInfo		bufferCreateInfo	= makeBufferCreateInfo(m_buildScratchSize, VK_BUFFER_USAGE_STORAGE_BUFFER_BIT | VK_BUFFER_USAGE_SHADER_DEVICE_ADDRESS_BIT);
			m_deviceScratchBuffer								= de::MovePtr<BufferWithMemory>(new BufferWithMemory(vk, device, allocator, bufferCreateInfo, MemoryRequirement::HostVisible | MemoryRequirement::Coherent | MemoryRequirement::DeviceAddress));
		}
		else
		{
			m_hostScratchBuffer.resize(static_cast<size_t>(m_buildScratchSize));
		}
	}

	if (m_useArrayOfPointers)
	{
		const size_t				pointerSize = (m_buildType == VK_ACCELERATION_STRUCTURE_BUILD_TYPE_DEVICE_KHR) ? sizeof(VkDeviceOrHostAddressConstKHR::deviceAddress) : sizeof(VkDeviceOrHostAddressConstKHR::hostAddress);
		const VkBufferCreateInfo	bufferCreateInfo = makeBufferCreateInfo(static_cast<VkDeviceSize>(m_bottomLevelInstances.size() * pointerSize), VK_BUFFER_USAGE_ACCELERATION_STRUCTURE_BUILD_INPUT_READ_ONLY_BIT_KHR | VK_BUFFER_USAGE_SHADER_DEVICE_ADDRESS_BIT);
		m_instanceAddressBuffer = de::MovePtr<BufferWithMemory>(new BufferWithMemory(vk, device, allocator, bufferCreateInfo, MemoryRequirement::HostVisible | MemoryRequirement::Coherent | MemoryRequirement::DeviceAddress));
	}

	if(!m_bottomLevelInstances.empty())
		m_instanceBuffer = de::MovePtr<BufferWithMemory>(createInstanceBuffer(vk, device, allocator, m_bottomLevelInstances, m_instanceData));
}

void TopLevelAccelerationStructureKHR::updateInstanceMatrix (const DeviceInterface& vk, const VkDevice device, size_t instanceIndex, const VkTransformMatrixKHR& matrix)
{
	DE_ASSERT(m_buildType == VK_ACCELERATION_STRUCTURE_BUILD_TYPE_DEVICE_KHR);
	DE_ASSERT(instanceIndex < m_bottomLevelInstances.size());
	DE_ASSERT(instanceIndex < m_instanceData.size());

	const auto&		blas			= *m_bottomLevelInstances[instanceIndex];
	auto&			instanceData	= m_instanceData[instanceIndex];
	auto&			instancesAlloc	= m_instanceBuffer->getAllocation();
	auto			bufferStart		= reinterpret_cast<deUint8*>(instancesAlloc.getHostPtr());
	VkDeviceSize	bufferOffset	= sizeof(VkAccelerationStructureInstanceKHR) * instanceIndex;

	instanceData.matrix = matrix;
	updateSingleInstance(vk, device, blas, instanceData, bufferStart + bufferOffset, m_buildType, m_inactiveInstances);
	flushMappedMemoryRange(vk, device, instancesAlloc.getMemory(), instancesAlloc.getOffset(), VK_WHOLE_SIZE);
}

void TopLevelAccelerationStructureKHR::build (const DeviceInterface&	vk,
											  const VkDevice			device,
											  const VkCommandBuffer		cmdBuffer)
{
	DE_ASSERT(!m_bottomLevelInstances.empty());
	DE_ASSERT(m_accelerationStructureKHR.get() != DE_NULL);
	DE_ASSERT(m_buildScratchSize != 0);

	updateInstanceBuffer(vk, device, m_bottomLevelInstances, m_instanceData, m_instanceBuffer.get(), m_buildType, m_inactiveInstances);

	VkAccelerationStructureGeometryKHR		accelerationStructureGeometryKHR;
	const auto								accelerationStructureGeometryKHRPtr = &accelerationStructureGeometryKHR;
	std::vector<deUint32>					maxPrimitiveCounts;
	prepareInstances(vk, device, accelerationStructureGeometryKHR, maxPrimitiveCounts);

	VkDeviceOrHostAddressKHR				scratchData										= (m_buildType == VK_ACCELERATION_STRUCTURE_BUILD_TYPE_DEVICE_KHR)
																							? makeDeviceOrHostAddressKHR(vk, device, m_deviceScratchBuffer->get(), 0)
																							: makeDeviceOrHostAddressKHR(m_hostScratchBuffer.data());

	VkAccelerationStructureBuildGeometryInfoKHR accelerationStructureBuildGeometryInfoKHR		=
	{
		VK_STRUCTURE_TYPE_ACCELERATION_STRUCTURE_BUILD_GEOMETRY_INFO_KHR,						//  VkStructureType										sType;
		DE_NULL,																				//  const void*											pNext;
		VK_ACCELERATION_STRUCTURE_TYPE_TOP_LEVEL_KHR,											//  VkAccelerationStructureTypeKHR						type;
		m_buildFlags,																			//  VkBuildAccelerationStructureFlagsKHR				flags;
		VK_BUILD_ACCELERATION_STRUCTURE_MODE_BUILD_KHR,											//  VkBuildAccelerationStructureModeKHR					mode;
		DE_NULL,																				//  VkAccelerationStructureKHR							srcAccelerationStructure;
		m_accelerationStructureKHR.get(),														//  VkAccelerationStructureKHR							dstAccelerationStructure;
		1u,																						//  deUint32											geometryCount;
		(m_usePPGeometries ? nullptr : &accelerationStructureGeometryKHR),						//  const VkAccelerationStructureGeometryKHR*			pGeometries;
		(m_usePPGeometries ? &accelerationStructureGeometryKHRPtr : nullptr),					//  const VkAccelerationStructureGeometryKHR* const*	ppGeometries;
		scratchData																				//  VkDeviceOrHostAddressKHR							scratchData;
	};

	const deUint32 primitiveCount = (m_buildWithoutPrimitives ? 0u : static_cast<deUint32>(m_bottomLevelInstances.size()));

	VkAccelerationStructureBuildRangeInfoKHR accelerationStructureBuildRangeInfoKHR =
	{
		primitiveCount,	//  deUint32	primitiveCount;
		0,				//  deUint32	primitiveOffset;
		0,				//  deUint32	firstVertex;
		0				//  deUint32	transformOffset;
	};
	VkAccelerationStructureBuildRangeInfoKHR* accelerationStructureBuildRangeInfoKHRPtr	= &accelerationStructureBuildRangeInfoKHR;

	if (m_buildType == VK_ACCELERATION_STRUCTURE_BUILD_TYPE_DEVICE_KHR)
	{
		if (m_indirectBuffer == DE_NULL)
			vk.cmdBuildAccelerationStructuresKHR(cmdBuffer, 1u, &accelerationStructureBuildGeometryInfoKHR, (const VkAccelerationStructureBuildRangeInfoKHR**)&accelerationStructureBuildRangeInfoKHRPtr);
		else
		{
			VkDeviceAddress	indirectDeviceAddress = getBufferDeviceAddress(vk, device, m_indirectBuffer, m_indirectBufferOffset);
			deUint32*		pMaxPrimitiveCounts = maxPrimitiveCounts.data();
			vk.cmdBuildAccelerationStructuresIndirectKHR(cmdBuffer, 1u, &accelerationStructureBuildGeometryInfoKHR, &indirectDeviceAddress, &m_indirectBufferStride, &pMaxPrimitiveCounts);
		}
	}
	else if (!m_deferredOperation)
	{
		VK_CHECK(vk.buildAccelerationStructuresKHR(device, DE_NULL, 1u, &accelerationStructureBuildGeometryInfoKHR, (const VkAccelerationStructureBuildRangeInfoKHR**)&accelerationStructureBuildRangeInfoKHRPtr));
	}
	else
	{
		const auto deferredOperationPtr	= createDeferredOperationKHR(vk, device);
		const auto deferredOperation	= deferredOperationPtr.get();

		VkResult result = vk.buildAccelerationStructuresKHR(device, deferredOperation, 1u, &accelerationStructureBuildGeometryInfoKHR, (const VkAccelerationStructureBuildRangeInfoKHR**)&accelerationStructureBuildRangeInfoKHRPtr);

		DE_ASSERT(result == VK_OPERATION_DEFERRED_KHR || result == VK_OPERATION_NOT_DEFERRED_KHR || result == VK_SUCCESS);

		finishDeferredOperation(vk, device, deferredOperation, m_workerThreadCount, result == VK_OPERATION_NOT_DEFERRED_KHR);

		accelerationStructureBuildGeometryInfoKHR.pNext = DE_NULL;
	}

	if (m_buildType == VK_ACCELERATION_STRUCTURE_BUILD_TYPE_DEVICE_KHR)
	{
		const VkAccessFlags		accessMasks	= VK_ACCESS_ACCELERATION_STRUCTURE_WRITE_BIT_KHR | VK_ACCESS_ACCELERATION_STRUCTURE_READ_BIT_KHR;
		const VkMemoryBarrier	memBarrier	= makeMemoryBarrier(accessMasks, accessMasks);

		cmdPipelineMemoryBarrier(vk, cmdBuffer, VK_PIPELINE_STAGE_ACCELERATION_STRUCTURE_BUILD_BIT_KHR, VK_PIPELINE_STAGE_ALL_COMMANDS_BIT, &memBarrier);
	}
}

void TopLevelAccelerationStructureKHR::copyFrom (const DeviceInterface&				vk,
												 const VkDevice						device,
												 const VkCommandBuffer				cmdBuffer,
												 TopLevelAccelerationStructure*		accelerationStructure,
												 bool								compactCopy)
{
	DE_ASSERT(m_accelerationStructureKHR.get() != DE_NULL);
	DE_ASSERT(accelerationStructure != DE_NULL);

	VkCopyAccelerationStructureInfoKHR copyAccelerationStructureInfo =
	{
		VK_STRUCTURE_TYPE_COPY_ACCELERATION_STRUCTURE_INFO_KHR,															// VkStructureType						sType;
		DE_NULL,																										// const void*							pNext;
		*(accelerationStructure->getPtr()),																				// VkAccelerationStructureKHR			src;
		*(getPtr()),																									// VkAccelerationStructureKHR			dst;
		compactCopy ? VK_COPY_ACCELERATION_STRUCTURE_MODE_COMPACT_KHR : VK_COPY_ACCELERATION_STRUCTURE_MODE_CLONE_KHR	// VkCopyAccelerationStructureModeKHR	mode;
	};

	if (m_buildType == VK_ACCELERATION_STRUCTURE_BUILD_TYPE_DEVICE_KHR)
	{
		vk.cmdCopyAccelerationStructureKHR(cmdBuffer, &copyAccelerationStructureInfo);
	}
	else if (!m_deferredOperation)
	{
		VK_CHECK(vk.copyAccelerationStructureKHR(device, DE_NULL, &copyAccelerationStructureInfo));
	}
	else
	{
		const auto deferredOperationPtr	= createDeferredOperationKHR(vk, device);
		const auto deferredOperation	= deferredOperationPtr.get();

		VkResult result = vk.copyAccelerationStructureKHR(device, deferredOperation, &copyAccelerationStructureInfo);

		DE_ASSERT(result == VK_OPERATION_DEFERRED_KHR || result == VK_OPERATION_NOT_DEFERRED_KHR || result == VK_SUCCESS);

		finishDeferredOperation(vk, device, deferredOperation, m_workerThreadCount, result == VK_OPERATION_NOT_DEFERRED_KHR);
	}

	if (m_buildType == VK_ACCELERATION_STRUCTURE_BUILD_TYPE_DEVICE_KHR)
	{
		const VkAccessFlags		accessMasks	= VK_ACCESS_ACCELERATION_STRUCTURE_WRITE_BIT_KHR | VK_ACCESS_ACCELERATION_STRUCTURE_READ_BIT_KHR;
		const VkMemoryBarrier	memBarrier	= makeMemoryBarrier(accessMasks, accessMasks);

		cmdPipelineMemoryBarrier(vk, cmdBuffer, VK_PIPELINE_STAGE_ACCELERATION_STRUCTURE_BUILD_BIT_KHR, VK_PIPELINE_STAGE_ALL_COMMANDS_BIT, &memBarrier);
	}

}

void TopLevelAccelerationStructureKHR::serialize (const DeviceInterface&	vk,
												  const VkDevice			device,
												  const VkCommandBuffer		cmdBuffer,
												  SerialStorage*			storage)
{
	DE_ASSERT(m_accelerationStructureKHR.get() != DE_NULL);
	DE_ASSERT(storage != DE_NULL);

	const VkCopyAccelerationStructureToMemoryInfoKHR	copyAccelerationStructureInfo	=
	{
		VK_STRUCTURE_TYPE_COPY_ACCELERATION_STRUCTURE_TO_MEMORY_INFO_KHR,	// VkStructureType						sType;
		DE_NULL,															// const void*							pNext;
		*(getPtr()),														// VkAccelerationStructureKHR			src;
		storage->getAddress(vk, device, m_buildType),						// VkDeviceOrHostAddressKHR				dst;
		VK_COPY_ACCELERATION_STRUCTURE_MODE_SERIALIZE_KHR					// VkCopyAccelerationStructureModeKHR	mode;
	};

	if (m_buildType == VK_ACCELERATION_STRUCTURE_BUILD_TYPE_DEVICE_KHR)
	{
		vk.cmdCopyAccelerationStructureToMemoryKHR(cmdBuffer, &copyAccelerationStructureInfo);
		if (storage->hasDeepFormat()) serializeBottoms(vk, device, cmdBuffer, storage, DE_NULL);
	}
	else if (!m_deferredOperation)
	{
		VK_CHECK(vk.copyAccelerationStructureToMemoryKHR(device, DE_NULL, &copyAccelerationStructureInfo));
		if (storage->hasDeepFormat()) serializeBottoms(vk, device, cmdBuffer, storage, DE_NULL);
	}
	else
	{
		const auto deferredOperationPtr	= createDeferredOperationKHR(vk, device);
		const auto deferredOperation	= deferredOperationPtr.get();

		const VkResult result = vk.copyAccelerationStructureToMemoryKHR(device, deferredOperation, &copyAccelerationStructureInfo);

		DE_ASSERT(result == VK_OPERATION_DEFERRED_KHR || result == VK_OPERATION_NOT_DEFERRED_KHR || result == VK_SUCCESS);
		if (storage->hasDeepFormat()) serializeBottoms(vk, device, cmdBuffer, storage, deferredOperation);

		finishDeferredOperation(vk, device, deferredOperation, m_workerThreadCount, result == VK_OPERATION_NOT_DEFERRED_KHR);
	}
}

void TopLevelAccelerationStructureKHR::deserialize (const DeviceInterface&	vk,
													const VkDevice			device,
													const VkCommandBuffer	cmdBuffer,
													SerialStorage*			storage)
{
	DE_ASSERT(m_accelerationStructureKHR.get() != DE_NULL);
	DE_ASSERT(storage != DE_NULL);

	const VkCopyMemoryToAccelerationStructureInfoKHR	copyAccelerationStructureInfo	=
	{
		VK_STRUCTURE_TYPE_COPY_MEMORY_TO_ACCELERATION_STRUCTURE_INFO_KHR,	// VkStructureType							sType;
		DE_NULL,															// const void*								pNext;
		storage->getAddressConst(vk, device, m_buildType),					// VkDeviceOrHostAddressConstKHR			src;
		*(getPtr()),														// VkAccelerationStructureKHR				dst;
		VK_COPY_ACCELERATION_STRUCTURE_MODE_DESERIALIZE_KHR					// VkCopyAccelerationStructureModeKHR		mode;
	};

	if (m_buildType == VK_ACCELERATION_STRUCTURE_BUILD_TYPE_DEVICE_KHR)
	{
		vk.cmdCopyMemoryToAccelerationStructureKHR(cmdBuffer, &copyAccelerationStructureInfo);
	}
	else if (!m_deferredOperation)
	{
		VK_CHECK(vk.copyMemoryToAccelerationStructureKHR(device, DE_NULL, &copyAccelerationStructureInfo));
	}
	else
	{
		const auto deferredOperationPtr	= createDeferredOperationKHR(vk, device);
		const auto deferredOperation	= deferredOperationPtr.get();

		const VkResult result = vk.copyMemoryToAccelerationStructureKHR(device, deferredOperation, &copyAccelerationStructureInfo);

		DE_ASSERT(result == VK_OPERATION_DEFERRED_KHR || result == VK_OPERATION_NOT_DEFERRED_KHR || result == VK_SUCCESS);

		finishDeferredOperation(vk, device, deferredOperation, m_workerThreadCount, result == VK_OPERATION_NOT_DEFERRED_KHR);
	}

	if (m_buildType == VK_ACCELERATION_STRUCTURE_BUILD_TYPE_DEVICE_KHR)
	{
		const VkAccessFlags		accessMasks = VK_ACCESS_ACCELERATION_STRUCTURE_WRITE_BIT_KHR | VK_ACCESS_ACCELERATION_STRUCTURE_READ_BIT_KHR;
		const VkMemoryBarrier	memBarrier = makeMemoryBarrier(accessMasks, accessMasks);

		cmdPipelineMemoryBarrier(vk, cmdBuffer, VK_PIPELINE_STAGE_ACCELERATION_STRUCTURE_BUILD_BIT_KHR, VK_PIPELINE_STAGE_ALL_COMMANDS_BIT, &memBarrier);
	}
}

void TopLevelAccelerationStructureKHR::serializeBottoms (const DeviceInterface&	vk,
														 const VkDevice			device,
														 const VkCommandBuffer	cmdBuffer,
														 SerialStorage*			storage,
														 VkDeferredOperationKHR	deferredOperation)
{
	DE_UNREF(deferredOperation);
	DE_ASSERT(storage->hasDeepFormat());

	const std::vector<deUint64>&	addresses		= storage->getSerialInfo().addresses();
	const std::size_t				cbottoms		= m_bottomLevelInstances.size();

	deUint32						storageIndex	= 0;
	std::vector<deUint64>			matches;

	for (std::size_t i = 0; i < cbottoms; ++i)
	{
		const deUint64& lookAddr	= addresses[i+1];
		auto			end			= matches.end();
		auto			match		= std::find_if(matches.begin(), end, [&](const deUint64& item){ return item == lookAddr; });
		if (match == end)
		{
			matches.emplace_back(lookAddr);
			m_bottomLevelInstances[i].get()->serialize(vk, device, cmdBuffer, storage->getBottomStorage(storageIndex).get());
			storageIndex += 1;
		}
	}
}

void TopLevelAccelerationStructureKHR::createAndDeserializeBottoms (const DeviceInterface&	vk,
																	const VkDevice			device,
																	const VkCommandBuffer	cmdBuffer,
																	Allocator&				allocator,
																	SerialStorage*			storage)
{
	DE_ASSERT(storage->hasDeepFormat());
	DE_ASSERT(m_bottomLevelInstances.size() == 0);

	const std::vector<deUint64>&					addresses		= storage->getSerialInfo().addresses();
	const std::size_t								cbottoms		= addresses.size() - 1;
	deUint32										storageIndex	= 0;
	std::vector<std::pair<deUint64, std::size_t>>	matches;

	for (std::size_t i = 0; i < cbottoms; ++i)
	{
		const deUint64& lookAddr	= addresses[i+1];
		auto			end			= matches.end();
		auto			match		= std::find_if(matches.begin(), end, [&](const std::pair<deUint64, deUint32>& item){ return item.first == lookAddr; });
		if (match != end)
		{
			m_bottomLevelInstances .emplace_back(m_bottomLevelInstances[match->second]);
		}
		else
		{
			de::MovePtr<BottomLevelAccelerationStructure> blas = makeBottomLevelAccelerationStructure();
			blas->createAndDeserializeFrom(vk, device, cmdBuffer, allocator, storage->getBottomStorage(storageIndex).get());
			m_bottomLevelInstances.emplace_back(de::SharedPtr<BottomLevelAccelerationStructure>(blas.release()));
			matches.emplace_back(lookAddr, i);
			storageIndex += 1;
		}
	}

	std::vector<deUint64>						newAddresses	= getSerializingAddresses(vk, device);
	DE_ASSERT(addresses.size() == newAddresses.size());

	SerialStorage::AccelerationStructureHeader* header			= storage->getASHeader();
	DE_ASSERT(cbottoms ==header->handleCount);

	// finally update bottom-level AS addresses before top-level AS deserialization
	for (std::size_t i = 0; i < cbottoms; ++i)
	{
		header->handleArray[i] = newAddresses[i+1];
	}
}

std::vector<VkDeviceSize> TopLevelAccelerationStructureKHR::getSerializingSizes (const DeviceInterface&	vk,
																				 const VkDevice			device,
																				 const VkQueue			queue,
																				 const deUint32			queueFamilyIndex)
{
	const deUint32							queryCount(deUint32(m_bottomLevelInstances.size()) + 1);
	std::vector<VkAccelerationStructureKHR>	handles(queryCount);
	std::vector<VkDeviceSize>				sizes(queryCount);

	handles[0] = m_accelerationStructureKHR.get();

	for (deUint32 h = 1; h < queryCount; ++h)
		handles[h] = *m_bottomLevelInstances[h-1].get()->getPtr();

	if (VK_ACCELERATION_STRUCTURE_BUILD_TYPE_HOST_KHR == m_buildType)
		queryAccelerationStructureSize(vk, device, DE_NULL, handles, m_buildType, DE_NULL, VK_QUERY_TYPE_ACCELERATION_STRUCTURE_SERIALIZATION_SIZE_KHR, 0u, sizes);
	else
	{
		const Move<VkCommandPool>	cmdPool		= createCommandPool(vk, device, 0, queueFamilyIndex);
		const Move<VkCommandBuffer>	cmdBuffer	= allocateCommandBuffer(vk, device, *cmdPool, VK_COMMAND_BUFFER_LEVEL_PRIMARY);
		const Move<VkQueryPool>		queryPool	= makeQueryPool(vk, device, VK_QUERY_TYPE_ACCELERATION_STRUCTURE_SERIALIZATION_SIZE_KHR, queryCount);

		beginCommandBuffer(vk, *cmdBuffer);
		queryAccelerationStructureSize(vk, device, *cmdBuffer, handles, m_buildType, *queryPool, VK_QUERY_TYPE_ACCELERATION_STRUCTURE_SERIALIZATION_SIZE_KHR, 0u, sizes);
		endCommandBuffer(vk, *cmdBuffer);
		submitCommandsAndWait(vk, device, queue, cmdBuffer.get());

		VK_CHECK(vk.getQueryPoolResults(device, *queryPool, 0u, queryCount, queryCount * sizeof(VkDeviceSize), sizes.data(), sizeof(VkDeviceSize), VK_QUERY_RESULT_64_BIT | VK_QUERY_RESULT_WAIT_BIT));
	}

	return sizes;
}

std::vector<deUint64> TopLevelAccelerationStructureKHR::getSerializingAddresses (const DeviceInterface& vk, const VkDevice device) const
{
	std::vector<deUint64> result(m_bottomLevelInstances.size() + 1);

	VkAccelerationStructureDeviceAddressInfoKHR asDeviceAddressInfo =
	{
		VK_STRUCTURE_TYPE_ACCELERATION_STRUCTURE_DEVICE_ADDRESS_INFO_KHR,	// VkStructureType				sType;
		DE_NULL,															// const void*					pNext;
		DE_NULL																// VkAccelerationStructureKHR	accelerationStructure;
	};

	if (m_buildType == VK_ACCELERATION_STRUCTURE_BUILD_TYPE_DEVICE_KHR)
	{
		asDeviceAddressInfo.accelerationStructure = m_accelerationStructureKHR.get();
		result[0] = vk.getAccelerationStructureDeviceAddressKHR(device, &asDeviceAddressInfo);
	}
	else
	{
		result[0] = deUint64(getPtr()->getInternal());
	}

	for (size_t instanceNdx = 0; instanceNdx < m_bottomLevelInstances.size(); ++instanceNdx)
	{
		const BottomLevelAccelerationStructure&		bottomLevelAccelerationStructure	= *m_bottomLevelInstances[instanceNdx];
		const VkAccelerationStructureKHR			accelerationStructureKHR			= *bottomLevelAccelerationStructure.getPtr();

		if (m_buildType == VK_ACCELERATION_STRUCTURE_BUILD_TYPE_DEVICE_KHR)
		{
			asDeviceAddressInfo.accelerationStructure = accelerationStructureKHR;
			result[instanceNdx+1] = vk.getAccelerationStructureDeviceAddressKHR(device, &asDeviceAddressInfo);
		}
		else
		{
			result[instanceNdx+1] = deUint64(accelerationStructureKHR.getInternal());
		}
	}

	return result;
}

const VkAccelerationStructureKHR* TopLevelAccelerationStructureKHR::getPtr (void) const
{
	return &m_accelerationStructureKHR.get();
}

void TopLevelAccelerationStructureKHR::prepareInstances (const DeviceInterface&							vk,
														 const VkDevice									device,
														 VkAccelerationStructureGeometryKHR&			accelerationStructureGeometryKHR,
														 std::vector<deUint32>&							maxPrimitiveCounts)
{
	maxPrimitiveCounts.resize(1);
	maxPrimitiveCounts[0] = static_cast<deUint32>(m_bottomLevelInstances.size());

	VkDeviceOrHostAddressConstKHR							instancesData;
	if (m_buildType == VK_ACCELERATION_STRUCTURE_BUILD_TYPE_DEVICE_KHR)
	{
		if(m_instanceBuffer.get() != DE_NULL)
		{
			if (m_useArrayOfPointers)
			{
				deUint8*						bufferStart			= static_cast<deUint8*>(m_instanceAddressBuffer->getAllocation().getHostPtr());
				VkDeviceSize					bufferOffset		= 0;
				VkDeviceOrHostAddressConstKHR	firstInstance		= makeDeviceOrHostAddressConstKHR(vk, device, m_instanceBuffer->get(), 0);
				for (size_t instanceNdx = 0; instanceNdx < m_bottomLevelInstances.size(); ++instanceNdx)
				{
					VkDeviceOrHostAddressConstKHR	currentInstance;
					currentInstance.deviceAddress	= firstInstance.deviceAddress + instanceNdx * sizeof(VkAccelerationStructureInstanceKHR);

					deMemcpy(&bufferStart[bufferOffset], &currentInstance, sizeof(VkDeviceOrHostAddressConstKHR::deviceAddress));
					bufferOffset += sizeof(VkDeviceOrHostAddressConstKHR::deviceAddress);
				}
				flushMappedMemoryRange(vk, device, m_instanceAddressBuffer->getAllocation().getMemory(), m_instanceAddressBuffer->getAllocation().getOffset(), VK_WHOLE_SIZE);

				instancesData = makeDeviceOrHostAddressConstKHR(vk, device, m_instanceAddressBuffer->get(), 0);
			}
			else
				instancesData = makeDeviceOrHostAddressConstKHR(vk, device, m_instanceBuffer->get(), 0);
		}
		else
			instancesData = makeDeviceOrHostAddressConstKHR(DE_NULL);
	}
	else
	{
		if (m_instanceBuffer.get() != DE_NULL)
		{
			if (m_useArrayOfPointers)
			{
				deUint8*						bufferStart			= static_cast<deUint8*>(m_instanceAddressBuffer->getAllocation().getHostPtr());
				VkDeviceSize					bufferOffset		= 0;
				for (size_t instanceNdx = 0; instanceNdx < m_bottomLevelInstances.size(); ++instanceNdx)
				{
					VkDeviceOrHostAddressConstKHR	currentInstance;
					currentInstance.hostAddress	= (deUint8*)m_instanceBuffer->getAllocation().getHostPtr() + instanceNdx * sizeof(VkAccelerationStructureInstanceKHR);

					deMemcpy(&bufferStart[bufferOffset], &currentInstance, sizeof(VkDeviceOrHostAddressConstKHR::hostAddress));
					bufferOffset += sizeof(VkDeviceOrHostAddressConstKHR::hostAddress);
				}
				instancesData = makeDeviceOrHostAddressConstKHR(m_instanceAddressBuffer->getAllocation().getHostPtr());
			}
			else
				instancesData = makeDeviceOrHostAddressConstKHR(m_instanceBuffer->getAllocation().getHostPtr());
		}
		else
			instancesData = makeDeviceOrHostAddressConstKHR(DE_NULL);
	}

	VkAccelerationStructureGeometryInstancesDataKHR accelerationStructureGeometryInstancesDataKHR	=
	{
		VK_STRUCTURE_TYPE_ACCELERATION_STRUCTURE_GEOMETRY_INSTANCES_DATA_KHR,	//  VkStructureType					sType;
		DE_NULL,																//  const void*						pNext;
		(VkBool32)( m_useArrayOfPointers ? DE_TRUE : DE_FALSE ),				//  VkBool32						arrayOfPointers;
		instancesData															//  VkDeviceOrHostAddressConstKHR	data;
	};

	accelerationStructureGeometryKHR					=
	{
		VK_STRUCTURE_TYPE_ACCELERATION_STRUCTURE_GEOMETRY_KHR,										//  VkStructureType							sType;
		DE_NULL,																					//  const void*								pNext;
		VK_GEOMETRY_TYPE_INSTANCES_KHR,																//  VkGeometryTypeKHR						geometryType;
		makeVkAccelerationStructureInstancesDataKHR(accelerationStructureGeometryInstancesDataKHR),	//  VkAccelerationStructureGeometryDataKHR	geometry;
		(VkGeometryFlagsKHR)0u																		//  VkGeometryFlagsKHR						flags;
	};
}

deUint32 TopLevelAccelerationStructure::getRequiredAllocationCount (void)
{
	return TopLevelAccelerationStructureKHR::getRequiredAllocationCount();
}

de::MovePtr<TopLevelAccelerationStructure> makeTopLevelAccelerationStructure ()
{
	return de::MovePtr<TopLevelAccelerationStructure>(new TopLevelAccelerationStructureKHR);
}

bool queryAccelerationStructureSizeKHR (const DeviceInterface&							vk,
										const VkDevice									device,
										const VkCommandBuffer							cmdBuffer,
										const std::vector<VkAccelerationStructureKHR>&	accelerationStructureHandles,
										VkAccelerationStructureBuildTypeKHR				buildType,
										const VkQueryPool								queryPool,
										VkQueryType										queryType,
										deUint32										firstQuery,
										std::vector<VkDeviceSize>&						results)
{
	DE_ASSERT(queryType == VK_QUERY_TYPE_ACCELERATION_STRUCTURE_COMPACTED_SIZE_KHR || queryType == VK_QUERY_TYPE_ACCELERATION_STRUCTURE_SERIALIZATION_SIZE_KHR);

	if (buildType == VK_ACCELERATION_STRUCTURE_BUILD_TYPE_DEVICE_KHR)
	{
		// queryPool must be large enough to contain at least (firstQuery + accelerationStructureHandles.size()) queries
		vk.cmdResetQueryPool(cmdBuffer, queryPool, firstQuery, deUint32(accelerationStructureHandles.size()));
		vk.cmdWriteAccelerationStructuresPropertiesKHR(cmdBuffer, deUint32(accelerationStructureHandles.size()), accelerationStructureHandles.data(), queryType, queryPool, firstQuery);
		// results cannot be retrieved to CPU at the moment - you need to do it using getQueryPoolResults after cmdBuffer is executed. Meanwhile function returns a vector of 0s.
		results.resize(accelerationStructureHandles.size(), 0u);
		return false;
	}
	// buildType != VK_ACCELERATION_STRUCTURE_BUILD_TYPE_DEVICE_KHR
	results.resize(accelerationStructureHandles.size(), 0u);
	vk.writeAccelerationStructuresPropertiesKHR(device, deUint32(accelerationStructureHandles.size()), accelerationStructureHandles.data(), queryType,
												sizeof(VkDeviceSize) * accelerationStructureHandles.size(), results.data(), sizeof(VkDeviceSize));
	// results will contain proper values
	return true;
}

bool queryAccelerationStructureSize (const DeviceInterface&							vk,
									 const VkDevice									device,
									 const VkCommandBuffer							cmdBuffer,
									 const std::vector<VkAccelerationStructureKHR>&	accelerationStructureHandles,
									 VkAccelerationStructureBuildTypeKHR			buildType,
									 const VkQueryPool								queryPool,
									 VkQueryType									queryType,
									 deUint32										firstQuery,
									 std::vector<VkDeviceSize>&						results)
{
	return queryAccelerationStructureSizeKHR(vk, device, cmdBuffer, accelerationStructureHandles, buildType, queryPool, queryType, firstQuery, results);
}

RayTracingPipeline::RayTracingPipeline ()
	: m_shadersModules			()
	, m_pipelineLibraries		()
	, m_shaderCreateInfos		()
	, m_shadersGroupCreateInfos	()
	, m_pipelineCreateFlags		(0U)
	, m_maxRecursionDepth		(1U)
	, m_maxPayloadSize			(0U)
	, m_maxAttributeSize		(0U)
	, m_deferredOperation		(false)
	, m_workerThreadCount		(0)
{
}

RayTracingPipeline::~RayTracingPipeline ()
{
}

#define CHECKED_ASSIGN_SHADER(SHADER, STAGE)						\
	if (SHADER == VK_SHADER_UNUSED_KHR)								\
		SHADER = STAGE;												\
	else															\
		TCU_THROW(InternalError, "Attempt to reassign shader")

void RayTracingPipeline::addShader (VkShaderStageFlagBits					shaderStage,
									Move<VkShaderModule>					shaderModule,
									deUint32								group,
									const VkSpecializationInfo*				specializationInfo,
									const VkPipelineShaderStageCreateFlags	pipelineShaderStageCreateFlags,
									const void*								pipelineShaderStageCreateInfopNext)
{
	addShader(shaderStage, makeVkSharedPtr(shaderModule), group, specializationInfo, pipelineShaderStageCreateFlags, pipelineShaderStageCreateInfopNext);
}

void RayTracingPipeline::addShader (VkShaderStageFlagBits					shaderStage,
									de::SharedPtr<Move<VkShaderModule>>		shaderModule,
									deUint32								group,
									const VkSpecializationInfo*				specializationInfoPtr,
									const VkPipelineShaderStageCreateFlags	pipelineShaderStageCreateFlags,
									const void*								pipelineShaderStageCreateInfopNext)
{
	addShader(shaderStage, **shaderModule, group, specializationInfoPtr, pipelineShaderStageCreateFlags, pipelineShaderStageCreateInfopNext);
	m_shadersModules.push_back(shaderModule);
}

void RayTracingPipeline::addShader (VkShaderStageFlagBits					shaderStage,
									VkShaderModule		                    shaderModule,
									deUint32								group,
									const VkSpecializationInfo*				specializationInfoPtr,
									const VkPipelineShaderStageCreateFlags	pipelineShaderStageCreateFlags,
									const void*								pipelineShaderStageCreateInfopNext)
{
	if (group >= m_shadersGroupCreateInfos.size())
	{
		for (size_t groupNdx = m_shadersGroupCreateInfos.size(); groupNdx <= group; ++groupNdx)
		{
			VkRayTracingShaderGroupCreateInfoKHR	shaderGroupCreateInfo	=
			{
				VK_STRUCTURE_TYPE_RAY_TRACING_SHADER_GROUP_CREATE_INFO_KHR,	//  VkStructureType					sType;
				DE_NULL,													//  const void*						pNext;
				VK_RAY_TRACING_SHADER_GROUP_TYPE_MAX_ENUM_KHR,				//  VkRayTracingShaderGroupTypeKHR	type;
				VK_SHADER_UNUSED_KHR,										//  deUint32						generalShader;
				VK_SHADER_UNUSED_KHR,										//  deUint32						closestHitShader;
				VK_SHADER_UNUSED_KHR,										//  deUint32						anyHitShader;
				VK_SHADER_UNUSED_KHR,										//  deUint32						intersectionShader;
				DE_NULL,													//  const void*						pShaderGroupCaptureReplayHandle;
			};

			m_shadersGroupCreateInfos.push_back(shaderGroupCreateInfo);
		}
	}

	const deUint32							shaderStageNdx			= (deUint32)m_shaderCreateInfos.size();
	VkRayTracingShaderGroupCreateInfoKHR&	shaderGroupCreateInfo	= m_shadersGroupCreateInfos[group];

	switch (shaderStage)
	{
		case VK_SHADER_STAGE_RAYGEN_BIT_KHR:		CHECKED_ASSIGN_SHADER(shaderGroupCreateInfo.generalShader,		shaderStageNdx);	break;
		case VK_SHADER_STAGE_MISS_BIT_KHR:			CHECKED_ASSIGN_SHADER(shaderGroupCreateInfo.generalShader,		shaderStageNdx);	break;
		case VK_SHADER_STAGE_CALLABLE_BIT_KHR:		CHECKED_ASSIGN_SHADER(shaderGroupCreateInfo.generalShader,		shaderStageNdx);	break;
		case VK_SHADER_STAGE_ANY_HIT_BIT_KHR:		CHECKED_ASSIGN_SHADER(shaderGroupCreateInfo.anyHitShader,		shaderStageNdx);	break;
		case VK_SHADER_STAGE_CLOSEST_HIT_BIT_KHR:	CHECKED_ASSIGN_SHADER(shaderGroupCreateInfo.closestHitShader,	shaderStageNdx);	break;
		case VK_SHADER_STAGE_INTERSECTION_BIT_KHR:	CHECKED_ASSIGN_SHADER(shaderGroupCreateInfo.intersectionShader,	shaderStageNdx);	break;
		default:									TCU_THROW(InternalError, "Unacceptable stage");
	}

	switch (shaderStage)
	{
		case VK_SHADER_STAGE_RAYGEN_BIT_KHR:
		case VK_SHADER_STAGE_MISS_BIT_KHR:
		case VK_SHADER_STAGE_CALLABLE_BIT_KHR:
		{
			DE_ASSERT(shaderGroupCreateInfo.type == VK_RAY_TRACING_SHADER_GROUP_TYPE_MAX_ENUM_KHR);
			shaderGroupCreateInfo.type = VK_RAY_TRACING_SHADER_GROUP_TYPE_GENERAL_KHR;

			break;
		}

		case VK_SHADER_STAGE_ANY_HIT_BIT_KHR:
		case VK_SHADER_STAGE_CLOSEST_HIT_BIT_KHR:
		case VK_SHADER_STAGE_INTERSECTION_BIT_KHR:
		{
			DE_ASSERT(shaderGroupCreateInfo.type != VK_RAY_TRACING_SHADER_GROUP_TYPE_GENERAL_KHR);
			shaderGroupCreateInfo.type	= (shaderGroupCreateInfo.intersectionShader == VK_SHADER_UNUSED_KHR)
										? VK_RAY_TRACING_SHADER_GROUP_TYPE_TRIANGLES_HIT_GROUP_KHR
										: VK_RAY_TRACING_SHADER_GROUP_TYPE_PROCEDURAL_HIT_GROUP_KHR;

			break;
		}

		default: TCU_THROW(InternalError, "Unacceptable stage");
	}

	{
		const VkPipelineShaderStageCreateInfo	shaderCreateInfo	=
		{
			VK_STRUCTURE_TYPE_PIPELINE_SHADER_STAGE_CREATE_INFO,	//  VkStructureType						sType;
			pipelineShaderStageCreateInfopNext,						//  const void*							pNext;
			pipelineShaderStageCreateFlags,							//  VkPipelineShaderStageCreateFlags	flags;
			shaderStage,											//  VkShaderStageFlagBits				stage;
			shaderModule,											//  VkShaderModule						module;
			"main",													//  const char*							pName;
			specializationInfoPtr,									//  const VkSpecializationInfo*			pSpecializationInfo;
		};

		m_shaderCreateInfos.push_back(shaderCreateInfo);
	}
}

void RayTracingPipeline::addLibrary (de::SharedPtr<de::MovePtr<RayTracingPipeline>> pipelineLibrary)
{
	m_pipelineLibraries.push_back(pipelineLibrary);
}

Move<VkPipeline> RayTracingPipeline::createPipelineKHR (const DeviceInterface&								vk,
														const VkDevice										device,
														const VkPipelineLayout								pipelineLayout,
														const std::vector<de::SharedPtr<Move<VkPipeline>>>&	pipelineLibraries)
{
	for (size_t groupNdx = 0; groupNdx < m_shadersGroupCreateInfos.size(); ++groupNdx)
		DE_ASSERT(m_shadersGroupCreateInfos[groupNdx].sType == VK_STRUCTURE_TYPE_RAY_TRACING_SHADER_GROUP_CREATE_INFO_KHR);

	DE_ASSERT(m_shaderCreateInfos.size() > 0);
	DE_ASSERT(m_shadersGroupCreateInfos.size() > 0);

	std::vector<VkPipeline>								vkPipelineLibraries;
	for (auto it = begin(pipelineLibraries), eit = end(pipelineLibraries); it != eit; ++it)
		vkPipelineLibraries.push_back( it->get()->get() );
	VkPipelineLibraryCreateInfoKHR				librariesCreateInfo	=
	{
		VK_STRUCTURE_TYPE_PIPELINE_LIBRARY_CREATE_INFO_KHR,		//  VkStructureType	sType;
		DE_NULL,												//  const void*		pNext;
		deUint32(vkPipelineLibraries.size()),					//  deUint32		libraryCount;
		dataOrNullPtr(vkPipelineLibraries)						//  VkPipeline*		pLibraries;
	};
	const VkRayTracingPipelineInterfaceCreateInfoKHR	pipelineInterfaceCreateInfo		=
	{
		VK_STRUCTURE_TYPE_RAY_TRACING_PIPELINE_INTERFACE_CREATE_INFO_KHR,	//  VkStructureType	sType;
		DE_NULL,															//  const void*		pNext;
		m_maxPayloadSize,													//  deUint32		maxPayloadSize;
		m_maxAttributeSize													//  deUint32		maxAttributeSize;
	};
	const bool											addPipelineInterfaceCreateInfo	= m_maxPayloadSize != 0 || m_maxAttributeSize != 0;
	const VkRayTracingPipelineInterfaceCreateInfoKHR*	pipelineInterfaceCreateInfoPtr	= addPipelineInterfaceCreateInfo ? &pipelineInterfaceCreateInfo : DE_NULL;
	const VkPipelineLibraryCreateInfoKHR*				librariesCreateInfoPtr			= (vkPipelineLibraries.empty() ? nullptr : &librariesCreateInfo);

	Move<VkDeferredOperationKHR>						deferredOperation;
	if (m_deferredOperation)
		deferredOperation = createDeferredOperationKHR(vk, device);

	VkPipelineDynamicStateCreateInfo dynamicStateCreateInfo	=
	{
		VK_STRUCTURE_TYPE_PIPELINE_DYNAMIC_STATE_CREATE_INFO,	// VkStructureType						sType;
		DE_NULL,												// const void*							pNext;
		0,														// VkPipelineDynamicStateCreateFlags	flags;
		static_cast<deUint32>(m_dynamicStates.size() ),			// deUint32								dynamicStateCount;
		m_dynamicStates.data(),									// const VkDynamicState*				pDynamicStates;
	};

	const VkRayTracingPipelineCreateInfoKHR				pipelineCreateInfo				=
	{
		VK_STRUCTURE_TYPE_RAY_TRACING_PIPELINE_CREATE_INFO_KHR,	//  VkStructureType								sType;
		DE_NULL,												//  const void*									pNext;
		m_pipelineCreateFlags,									//  VkPipelineCreateFlags						flags;
		(deUint32)m_shaderCreateInfos.size(),					//  deUint32									stageCount;
		m_shaderCreateInfos.data(),								//  const VkPipelineShaderStageCreateInfo*		pStages;
		(deUint32)m_shadersGroupCreateInfos.size(),				//  deUint32									groupCount;
		m_shadersGroupCreateInfos.data(),						//  const VkRayTracingShaderGroupCreateInfoKHR*	pGroups;
		m_maxRecursionDepth,									//  deUint32									maxRecursionDepth;
		librariesCreateInfoPtr,									//  VkPipelineLibraryCreateInfoKHR*				pLibraryInfo;
		pipelineInterfaceCreateInfoPtr,							//  VkRayTracingPipelineInterfaceCreateInfoKHR*	pLibraryInterface;
		&dynamicStateCreateInfo,								//  const VkPipelineDynamicStateCreateInfo*		pDynamicState;
		pipelineLayout,											//  VkPipelineLayout							layout;
		(VkPipeline)DE_NULL,									//  VkPipeline									basePipelineHandle;
		0,														//  deInt32										basePipelineIndex;
	};
	VkPipeline											object							= DE_NULL;
	VkResult											result							= vk.createRayTracingPipelinesKHR(device, deferredOperation.get(), DE_NULL, 1u, &pipelineCreateInfo, DE_NULL, &object);
	Move<VkPipeline>									pipeline						(check<VkPipeline>(object), Deleter<VkPipeline>(vk, device, DE_NULL));

	if (m_deferredOperation)
	{
		DE_ASSERT(result == VK_OPERATION_DEFERRED_KHR || result == VK_OPERATION_NOT_DEFERRED_KHR || result == VK_SUCCESS);

		finishDeferredOperation(vk, device, deferredOperation.get(), m_workerThreadCount, result == VK_OPERATION_NOT_DEFERRED_KHR);
	}

	return pipeline;
}


Move<VkPipeline> RayTracingPipeline::createPipeline (const DeviceInterface&									vk,
													 const VkDevice											device,
													 const VkPipelineLayout									pipelineLayout,
													 const std::vector<de::SharedPtr<Move<VkPipeline>>>&	pipelineLibraries)
{
	return createPipelineKHR(vk, device, pipelineLayout, pipelineLibraries);
}

std::vector<de::SharedPtr<Move<VkPipeline>>> RayTracingPipeline::createPipelineWithLibraries (const DeviceInterface&			vk,
																								const VkDevice					device,
																								const VkPipelineLayout			pipelineLayout)
{
	for (size_t groupNdx = 0; groupNdx < m_shadersGroupCreateInfos.size(); ++groupNdx)
		DE_ASSERT(m_shadersGroupCreateInfos[groupNdx].sType == VK_STRUCTURE_TYPE_RAY_TRACING_SHADER_GROUP_CREATE_INFO_KHR);

	DE_ASSERT(m_shaderCreateInfos.size() > 0);
	DE_ASSERT(m_shadersGroupCreateInfos.size() > 0);

	std::vector<de::SharedPtr<Move<VkPipeline>>> result, allLibraries, firstLibraries;
	for(auto it=begin(m_pipelineLibraries), eit=end(m_pipelineLibraries); it!=eit; ++it)
	{
		auto childLibraries = (*it)->get()->createPipelineWithLibraries(vk, device, pipelineLayout);
		DE_ASSERT(childLibraries.size() > 0);
		firstLibraries.push_back(childLibraries[0]);
		std::copy(begin(childLibraries), end(childLibraries), std::back_inserter(allLibraries));
	}
	result.push_back(makeVkSharedPtr(createPipeline(vk, device, pipelineLayout, firstLibraries)));
	std::copy(begin(allLibraries), end(allLibraries), std::back_inserter(result));
	return result;
}

de::MovePtr<BufferWithMemory> RayTracingPipeline::createShaderBindingTable (const DeviceInterface&		vk,
																			const VkDevice				device,
																			const VkPipeline			pipeline,
																			Allocator&					allocator,
																			const deUint32&				shaderGroupHandleSize,
																			const deUint32				shaderGroupBaseAlignment,
																			const deUint32&				firstGroup,
																			const deUint32&				groupCount,
																			const VkBufferCreateFlags&	additionalBufferCreateFlags,
																			const VkBufferUsageFlags&	additionalBufferUsageFlags,
																			const MemoryRequirement&	additionalMemoryRequirement,
																			const VkDeviceAddress&		opaqueCaptureAddress,
																			const deUint32				shaderBindingTableOffset,
																			const deUint32				shaderRecordSize,
																			const void**				shaderGroupDataPtrPerGroup)
{
	DE_ASSERT(shaderGroupBaseAlignment != 0u);
	DE_ASSERT((shaderBindingTableOffset % shaderGroupBaseAlignment) == 0);
	DE_UNREF(shaderGroupBaseAlignment);

	const deUint32							sbtSize							= shaderBindingTableOffset + groupCount * deAlign32(shaderGroupHandleSize + shaderRecordSize, shaderGroupHandleSize);
	const VkBufferUsageFlags				sbtFlags						= VK_BUFFER_USAGE_TRANSFER_DST_BIT | VK_BUFFER_USAGE_SHADER_BINDING_TABLE_BIT_KHR | VK_BUFFER_USAGE_SHADER_DEVICE_ADDRESS_BIT | additionalBufferUsageFlags;
	VkBufferCreateInfo						sbtCreateInfo					= makeBufferCreateInfo(sbtSize, sbtFlags);
	sbtCreateInfo.flags														|= additionalBufferCreateFlags;
	VkBufferOpaqueCaptureAddressCreateInfo	sbtCaptureAddressInfo			=
	{
		VK_STRUCTURE_TYPE_BUFFER_OPAQUE_CAPTURE_ADDRESS_CREATE_INFO,	// VkStructureType	sType;
		DE_NULL,														// const void*		pNext;
		deUint64(opaqueCaptureAddress)									// deUint64			opaqueCaptureAddress;
	};

	if (opaqueCaptureAddress != 0u)
	{
		sbtCreateInfo.pNext = &sbtCaptureAddressInfo;
		sbtCreateInfo.flags |= VK_BUFFER_CREATE_DEVICE_ADDRESS_CAPTURE_REPLAY_BIT;
	}
	const MemoryRequirement			sbtMemRequirements						= MemoryRequirement::HostVisible | MemoryRequirement::Coherent | MemoryRequirement::DeviceAddress | additionalMemoryRequirement;
	de::MovePtr<BufferWithMemory>	sbtBuffer								= de::MovePtr<BufferWithMemory>(new BufferWithMemory(vk, device, allocator, sbtCreateInfo, sbtMemRequirements));
	vk::Allocation&					sbtAlloc								= sbtBuffer->getAllocation();

	// collect shader group handles
	std::vector<deUint8>			shaderHandles							(groupCount * shaderGroupHandleSize);
	VK_CHECK(getRayTracingShaderGroupHandles(vk, device, pipeline, firstGroup, groupCount, groupCount * shaderGroupHandleSize, shaderHandles.data()));

	// reserve place for ShaderRecordKHR after each shader handle ( ShaderRecordKHR size might be 0 ). Also take alignment into consideration
	deUint8* shaderBegin = (deUint8*)sbtAlloc.getHostPtr() + shaderBindingTableOffset;
	for (deUint32 idx = 0; idx < groupCount; ++idx)
	{
		deUint8* shaderSrcPos	= shaderHandles.data() + idx * shaderGroupHandleSize;
		deUint8* shaderDstPos	= shaderBegin + idx * deAlign32(shaderGroupHandleSize + shaderRecordSize, shaderGroupHandleSize);
		deMemcpy(shaderDstPos, shaderSrcPos, shaderGroupHandleSize);

		if (shaderGroupDataPtrPerGroup		!= nullptr &&
			shaderGroupDataPtrPerGroup[idx] != nullptr)
		{
			DE_ASSERT(sbtSize >= static_cast<deUint32>(shaderDstPos - shaderBegin) + shaderGroupHandleSize);

			deMemcpy(	shaderDstPos + shaderGroupHandleSize,
						shaderGroupDataPtrPerGroup[idx],
						shaderRecordSize);
		}
	}

	flushMappedMemoryRange(vk, device, sbtAlloc.getMemory(), sbtAlloc.getOffset(), VK_WHOLE_SIZE);

	return sbtBuffer;
}

void RayTracingPipeline::setCreateFlags (const VkPipelineCreateFlags& pipelineCreateFlags)
{
	m_pipelineCreateFlags = pipelineCreateFlags;
}

void RayTracingPipeline::setMaxRecursionDepth (const deUint32& maxRecursionDepth)
{
	m_maxRecursionDepth = maxRecursionDepth;
}

void RayTracingPipeline::setMaxPayloadSize (const deUint32& maxPayloadSize)
{
	m_maxPayloadSize = maxPayloadSize;
}

void RayTracingPipeline::setMaxAttributeSize (const deUint32& maxAttributeSize)
{
	m_maxAttributeSize = maxAttributeSize;
}

void RayTracingPipeline::setDeferredOperation (const bool		deferredOperation,
											   const deUint32	workerThreadCount)
{
	m_deferredOperation = deferredOperation;
	m_workerThreadCount = workerThreadCount;
}

void RayTracingPipeline::addDynamicState(const VkDynamicState& dynamicState)
{
	m_dynamicStates.push_back(dynamicState);
}

class RayTracingPropertiesKHR : public RayTracingProperties
{
public:
							RayTracingPropertiesKHR						() = delete;
							RayTracingPropertiesKHR						(const InstanceInterface&	vki,
																		 const VkPhysicalDevice		physicalDevice);
	virtual					~RayTracingPropertiesKHR					();

	virtual deUint32		getShaderGroupHandleSize					(void)	{ return m_rayTracingPipelineProperties.shaderGroupHandleSize;						}
	virtual deUint32		getMaxRecursionDepth						(void)	{ return m_rayTracingPipelineProperties.maxRayRecursionDepth;						}
	virtual deUint32		getMaxShaderGroupStride						(void)	{ return m_rayTracingPipelineProperties.maxShaderGroupStride;						}
	virtual deUint32		getShaderGroupBaseAlignment					(void)	{ return m_rayTracingPipelineProperties.shaderGroupBaseAlignment;					}
	virtual deUint64		getMaxGeometryCount							(void)	{ return m_accelerationStructureProperties.maxGeometryCount;						}
	virtual deUint64		getMaxInstanceCount							(void)	{ return m_accelerationStructureProperties.maxInstanceCount;						}
	virtual deUint64		getMaxPrimitiveCount						(void)	{ return m_accelerationStructureProperties.maxPrimitiveCount;						}
	virtual deUint32		getMaxDescriptorSetAccelerationStructures	(void)	{ return m_accelerationStructureProperties.maxDescriptorSetAccelerationStructures;	}
	deUint32				getMaxRayDispatchInvocationCount			(void)	{ return m_rayTracingPipelineProperties.maxRayDispatchInvocationCount;				}
	deUint32				getMaxRayHitAttributeSize					(void)	{ return m_rayTracingPipelineProperties.maxRayHitAttributeSize;						}

protected:
	VkPhysicalDeviceAccelerationStructurePropertiesKHR	m_accelerationStructureProperties;
	VkPhysicalDeviceRayTracingPipelinePropertiesKHR		m_rayTracingPipelineProperties;
};

RayTracingPropertiesKHR::~RayTracingPropertiesKHR ()
{
}

RayTracingPropertiesKHR::RayTracingPropertiesKHR (const InstanceInterface&	vki,
												  const VkPhysicalDevice	physicalDevice)
	: RayTracingProperties	(vki, physicalDevice)
{
	m_accelerationStructureProperties	= getPhysicalDeviceExtensionProperties(vki, physicalDevice);
	m_rayTracingPipelineProperties		= getPhysicalDeviceExtensionProperties(vki, physicalDevice);
}

de::MovePtr<RayTracingProperties> makeRayTracingProperties (const InstanceInterface&	vki,
															const VkPhysicalDevice		physicalDevice)
{
	return de::MovePtr<RayTracingProperties>(new RayTracingPropertiesKHR(vki, physicalDevice));
}

static inline void cmdTraceRaysKHR (const DeviceInterface&					vk,
									VkCommandBuffer							commandBuffer,
									const VkStridedDeviceAddressRegionKHR*	raygenShaderBindingTableRegion,
									const VkStridedDeviceAddressRegionKHR*	missShaderBindingTableRegion,
									const VkStridedDeviceAddressRegionKHR*	hitShaderBindingTableRegion,
									const VkStridedDeviceAddressRegionKHR*	callableShaderBindingTableRegion,
									deUint32								width,
									deUint32								height,
									deUint32								depth)
{
	return vk.cmdTraceRaysKHR(commandBuffer,
							  raygenShaderBindingTableRegion,
							  missShaderBindingTableRegion,
							  hitShaderBindingTableRegion,
							  callableShaderBindingTableRegion,
							  width,
							  height,
							  depth);
}


void cmdTraceRays (const DeviceInterface&					vk,
				   VkCommandBuffer							commandBuffer,
				   const VkStridedDeviceAddressRegionKHR*	raygenShaderBindingTableRegion,
				   const VkStridedDeviceAddressRegionKHR*	missShaderBindingTableRegion,
				   const VkStridedDeviceAddressRegionKHR*	hitShaderBindingTableRegion,
				   const VkStridedDeviceAddressRegionKHR*	callableShaderBindingTableRegion,
				   deUint32									width,
				   deUint32									height,
				   deUint32									depth)
{
	DE_ASSERT(raygenShaderBindingTableRegion	!= DE_NULL);
	DE_ASSERT(missShaderBindingTableRegion		!= DE_NULL);
	DE_ASSERT(hitShaderBindingTableRegion		!= DE_NULL);
	DE_ASSERT(callableShaderBindingTableRegion	!= DE_NULL);

	return cmdTraceRaysKHR(vk,
						   commandBuffer,
						   raygenShaderBindingTableRegion,
						   missShaderBindingTableRegion,
						   hitShaderBindingTableRegion,
						   callableShaderBindingTableRegion,
						   width,
						   height,
						   depth);
}

static inline void cmdTraceRaysIndirectKHR (const DeviceInterface&					vk,
											VkCommandBuffer							commandBuffer,
											const VkStridedDeviceAddressRegionKHR*	raygenShaderBindingTableRegion,
											const VkStridedDeviceAddressRegionKHR*	missShaderBindingTableRegion,
											const VkStridedDeviceAddressRegionKHR*	hitShaderBindingTableRegion,
											const VkStridedDeviceAddressRegionKHR*	callableShaderBindingTableRegion,
											VkDeviceAddress							indirectDeviceAddress )
{
	DE_ASSERT(raygenShaderBindingTableRegion	!= DE_NULL);
	DE_ASSERT(missShaderBindingTableRegion		!= DE_NULL);
	DE_ASSERT(hitShaderBindingTableRegion		!= DE_NULL);
	DE_ASSERT(callableShaderBindingTableRegion	!= DE_NULL);
	DE_ASSERT(indirectDeviceAddress				!= 0);

	return vk.cmdTraceRaysIndirectKHR(commandBuffer,
									  raygenShaderBindingTableRegion,
									  missShaderBindingTableRegion,
									  hitShaderBindingTableRegion,
									  callableShaderBindingTableRegion,
									  indirectDeviceAddress);
}

void cmdTraceRaysIndirect (const DeviceInterface&					vk,
						   VkCommandBuffer							commandBuffer,
						   const VkStridedDeviceAddressRegionKHR*	raygenShaderBindingTableRegion,
						   const VkStridedDeviceAddressRegionKHR*	missShaderBindingTableRegion,
						   const VkStridedDeviceAddressRegionKHR*	hitShaderBindingTableRegion,
						   const VkStridedDeviceAddressRegionKHR*	callableShaderBindingTableRegion,
						   VkDeviceAddress							indirectDeviceAddress)
{
	return cmdTraceRaysIndirectKHR(vk,
								   commandBuffer,
								   raygenShaderBindingTableRegion,
								   missShaderBindingTableRegion,
								   hitShaderBindingTableRegion,
								   callableShaderBindingTableRegion,
								   indirectDeviceAddress);
}

} // vk<|MERGE_RESOLUTION|>--- conflicted
+++ resolved
@@ -1439,16 +1439,11 @@
 		{
 			if (getVertexBuffer() != DE_NULL)
 			{
-<<<<<<< HEAD
 				vertexData			= makeDeviceOrHostAddressConstKHR(vk, device, getVertexBuffer()->get(), vertexBufferOffset);
-				vertexBufferOffset	+= deAlignSize(geometryData->getVertexByteSize(), 8);
-=======
-				vertexData			= makeDeviceOrHostAddressConstKHR(vk, device, m_vertexBuffer->get(), vertexBufferOffset);
 				if (m_indirectBuffer == DE_NULL )
 				{
 					vertexBufferOffset	+= deAlignSize(geometryData->getVertexByteSize(), 8);
 				}
->>>>>>> 8efb6989
 			}
 			else
 				vertexData			= makeDeviceOrHostAddressConstKHR(DE_NULL);
