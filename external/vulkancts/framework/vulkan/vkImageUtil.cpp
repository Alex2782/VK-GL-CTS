--- conflicted
+++ resolved
@@ -237,13 +237,10 @@
 		case VK_FORMAT_G16_B16_R16_3PLANE_422_UNORM:
 		case VK_FORMAT_G16_B16R16_2PLANE_422_UNORM:
 		case VK_FORMAT_G16_B16_R16_3PLANE_444_UNORM:
-<<<<<<< HEAD
-=======
 		case VK_FORMAT_G8_B8R8_2PLANE_444_UNORM_EXT:
 		case VK_FORMAT_G10X6_B10X6R10X6_2PLANE_444_UNORM_3PACK16_EXT:
 		case VK_FORMAT_G12X4_B12X4R12X4_2PLANE_444_UNORM_3PACK16_EXT:
 		case VK_FORMAT_G16_B16R16_2PLANE_444_UNORM_EXT:
->>>>>>> c890bdfb
 			return true;
 
 		default:
@@ -2407,13 +2404,10 @@
 		case VK_FORMAT_G12X4_B12X4R12X4_2PLANE_422_UNORM_3PACK16:
 		case VK_FORMAT_G16_B16R16_2PLANE_420_UNORM:
 		case VK_FORMAT_G16_B16R16_2PLANE_422_UNORM:
-<<<<<<< HEAD
-=======
 		case VK_FORMAT_G8_B8R8_2PLANE_444_UNORM_EXT:
 		case VK_FORMAT_G10X6_B10X6R10X6_2PLANE_444_UNORM_3PACK16_EXT:
 		case VK_FORMAT_G12X4_B12X4R12X4_2PLANE_444_UNORM_3PACK16_EXT:
 		case VK_FORMAT_G16_B16R16_2PLANE_444_UNORM_EXT:
->>>>>>> c890bdfb
 			return 2;
 
 		case VK_FORMAT_G8_B8_R8_3PLANE_420_UNORM:
@@ -3079,12 +3073,9 @@
 		case VK_FORMAT_R12X4_UNORM_PACK16:					return TextureFormat(TextureFormat::R,		TextureFormat::UNORM_SHORT_12);
 		case VK_FORMAT_R12X4G12X4_UNORM_2PACK16:			return TextureFormat(TextureFormat::RG,		TextureFormat::UNORM_SHORT_12);
 		case VK_FORMAT_R12X4G12X4B12X4A12X4_UNORM_4PACK16:	return TextureFormat(TextureFormat::RGBA,	TextureFormat::UNORM_SHORT_12);
-<<<<<<< HEAD
-=======
 
 		case VK_FORMAT_A4R4G4B4_UNORM_PACK16_EXT:				return TextureFormat(TextureFormat::ARGB,	TextureFormat::UNORM_SHORT_4444);
 		case VK_FORMAT_A4B4G4R4_UNORM_PACK16_EXT:				return TextureFormat(TextureFormat::ABGR,	TextureFormat::UNORM_SHORT_4444);
->>>>>>> c890bdfb
 
 		default:
 			TCU_THROW(InternalError, "Unknown image format");
@@ -3439,8 +3430,6 @@
 	}
 
 	for (int formatNdx = VK_FORMAT_G8B8G8R8_422_UNORM; formatNdx <= VK_FORMAT_G16_B16_R16_3PLANE_444_UNORM; formatNdx++)
-<<<<<<< HEAD
-=======
 	{
 		const VkFormat					format	= (VkFormat)formatNdx;
 		const PlanarFormatDescription&	info	= getPlanarFormatDescription(format);
@@ -3451,7 +3440,6 @@
 	}
 
 	for (int formatNdx = VK_FORMAT_G8_B8R8_2PLANE_444_UNORM_EXT; formatNdx <= VK_FORMAT_G16_B16R16_2PLANE_444_UNORM_EXT; formatNdx++)
->>>>>>> c890bdfb
 	{
 		const VkFormat					format	= (VkFormat)formatNdx;
 		const PlanarFormatDescription&	info	= getPlanarFormatDescription(format);
@@ -4941,6 +4929,8 @@
 	submitCommandsAndWait(vk, device, queue, *cmdBuffer);
 }
 
+#ifndef CTS_USES_VULKANSC
+
 void allocateAndBindSparseImage (const DeviceInterface&						vk,
 								 VkDevice									device,
 								 const VkPhysicalDevice						physicalDevice,
@@ -5202,4 +5192,6 @@
 	return checkSparseImageFormatSupport(physicalDevice, instance, imageCreateInfo.format, imageCreateInfo.imageType, imageCreateInfo.samples, imageCreateInfo.usage, imageCreateInfo.tiling);
 }
 
+#endif // CTS_USES_VULKANSC
+
 } // vk