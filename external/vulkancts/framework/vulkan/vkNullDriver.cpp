/*-------------------------------------------------------------------------
 * Vulkan CTS Framework
 * --------------------
 *
 * Copyright (c) 2015 Google Inc.
 *
 * Licensed under the Apache License, Version 2.0 (the "License");
 * you may not use this file except in compliance with the License.
 * You may obtain a copy of the License at
 *
 *      http://www.apache.org/licenses/LICENSE-2.0
 *
 * Unless required by applicable law or agreed to in writing, software
 * distributed under the License is distributed on an "AS IS" BASIS,
 * WITHOUT WARRANTIES OR CONDITIONS OF ANY KIND, either express or implied.
 * See the License for the specific language governing permissions and
 * limitations under the License.
 *
 *//*!
 * \file
 * \brief Null (do-nothing) Vulkan implementation.
 *//*--------------------------------------------------------------------*/

#include "vkNullDriver.hpp"
#include "vkPlatform.hpp"
#include "vkImageUtil.hpp"
#include "vkQueryUtil.hpp"
#include "tcuFunctionLibrary.hpp"
#include "deMemory.h"

#if (DE_OS == DE_OS_ANDROID) && defined(__ANDROID_API_O__) && (DE_ANDROID_API >= __ANDROID_API_O__ /* __ANDROID_API_O__ */)
#	define USE_ANDROID_O_HARDWARE_BUFFER
#endif
#if defined(USE_ANDROID_O_HARDWARE_BUFFER)
#	include <android/hardware_buffer.h>
#endif

#include <stdexcept>
#include <algorithm>

namespace vk
{

namespace
{

using std::vector;

// Memory management

template<typename T>
void* allocateSystemMem (const VkAllocationCallbacks* pAllocator, VkSystemAllocationScope scope)
{
	void* ptr = pAllocator->pfnAllocation(pAllocator->pUserData, sizeof(T), sizeof(void*), scope);
	if (!ptr)
		throw std::bad_alloc();
	return ptr;
}

void freeSystemMem (const VkAllocationCallbacks* pAllocator, void* mem)
{
	pAllocator->pfnFree(pAllocator->pUserData, mem);
}

template<typename Object, typename Handle, typename Parent, typename CreateInfo>
Handle allocateHandle (Parent parent, const CreateInfo* pCreateInfo, const VkAllocationCallbacks* pAllocator)
{
	Object* obj = DE_NULL;

	if (pAllocator)
	{
		void* mem = allocateSystemMem<Object>(pAllocator, VK_SYSTEM_ALLOCATION_SCOPE_OBJECT);
		try
		{
			obj = new (mem) Object(parent, pCreateInfo);
			DE_ASSERT(obj == mem);
		}
		catch (...)
		{
			pAllocator->pfnFree(pAllocator->pUserData, mem);
			throw;
		}
	}
	else
		obj = new Object(parent, pCreateInfo);

	return reinterpret_cast<Handle>(obj);
}

template<typename Object, typename Handle, typename CreateInfo>
Handle allocateHandle (const CreateInfo* pCreateInfo, const VkAllocationCallbacks* pAllocator)
{
	Object* obj = DE_NULL;

	if (pAllocator)
	{
		void* mem = allocateSystemMem<Object>(pAllocator, VK_SYSTEM_ALLOCATION_SCOPE_OBJECT);
		try
		{
			obj = new (mem) Object(pCreateInfo);
			DE_ASSERT(obj == mem);
		}
		catch (...)
		{
			pAllocator->pfnFree(pAllocator->pUserData, mem);
			throw;
		}
	}
	else
		obj = new Object(pCreateInfo);

	return reinterpret_cast<Handle>(obj);
}

template<typename Object, typename Handle, typename Parent>
Handle allocateHandle (Parent parent, const VkAllocationCallbacks* pAllocator)
{
	Object* obj = DE_NULL;

	if (pAllocator)
	{
		void* mem = allocateSystemMem<Object>(pAllocator, VK_SYSTEM_ALLOCATION_SCOPE_OBJECT);
		try
		{
			obj = new (mem) Object(parent);
			DE_ASSERT(obj == mem);
		}
		catch (...)
		{
			pAllocator->pfnFree(pAllocator->pUserData, mem);
			throw;
		}
	}
	else
		obj = new Object(parent);

	return reinterpret_cast<Handle>(obj);
}

template<typename Object, typename Handle>
void freeHandle (Handle handle, const VkAllocationCallbacks* pAllocator)
{
	Object* obj = reinterpret_cast<Object*>(handle);

	if (pAllocator)
	{
		obj->~Object();
		freeSystemMem(pAllocator, reinterpret_cast<void*>(obj));
	}
	else
		delete obj;
}

template<typename Object, typename BaseObject, typename Handle, typename Parent, typename CreateInfo>
Handle allocateNonDispHandle (Parent parent, const CreateInfo* pCreateInfo, const VkAllocationCallbacks* pAllocator)
{
	Object* const	obj		= allocateHandle<Object, Object*>(parent, pCreateInfo, pAllocator);
	return Handle((deUint64)(deUintptr)static_cast<BaseObject*>(obj));
}

template<typename Object, typename Handle, typename Parent, typename CreateInfo>
Handle allocateNonDispHandle (Parent parent, const CreateInfo* pCreateInfo, const VkAllocationCallbacks* pAllocator)
{
	return allocateNonDispHandle<Object, Object, Handle, Parent, CreateInfo>(parent, pCreateInfo, pAllocator);
}

template<typename Object, typename Handle, typename Parent>
Handle allocateNonDispHandle (Parent parent, const VkAllocationCallbacks* pAllocator)
{
	Object* const	obj		= allocateHandle<Object, Object*>(parent, pAllocator);
	return Handle((deUint64)(deUintptr)obj);
}

template<typename Object, typename Handle>
void freeNonDispHandle (Handle handle, const VkAllocationCallbacks* pAllocator)
{
	freeHandle<Object>(reinterpret_cast<Object*>((deUintptr)handle.getInternal()), pAllocator);
}

// Object definitions

#define VK_NULL_RETURN(STMT)					\
	do {										\
		try {									\
			STMT;								\
			return VK_SUCCESS;					\
		} catch (const std::bad_alloc&) {		\
			return VK_ERROR_OUT_OF_HOST_MEMORY;	\
		} catch (VkResult res) {				\
			return res;							\
		}										\
	} while (deGetFalse())

// \todo [2015-07-14 pyry] Check FUNC type by checkedCastToPtr<T>() or similar
#define VK_NULL_FUNC_ENTRY(NAME, FUNC)	{ #NAME, (deFunctionPtr)FUNC }  // NOLINT(FUNC)

#define VK_NULL_DEFINE_DEVICE_OBJ(NAME)				\
struct NAME											\
{													\
	NAME (VkDevice, const Vk##NAME##CreateInfo*) {}	\
}

#define VK_NULL_DEFINE_OBJ_WITH_POSTFIX(DEVICE_OR_INSTANCE, NAME, POSTFIX)			\
struct NAME##POSTFIX																\
{																					\
	NAME##POSTFIX (DEVICE_OR_INSTANCE, const Vk##NAME##CreateInfo##POSTFIX*) {}		\
};

VK_NULL_DEFINE_DEVICE_OBJ(Fence);
VK_NULL_DEFINE_DEVICE_OBJ(Semaphore);
VK_NULL_DEFINE_DEVICE_OBJ(Event);
VK_NULL_DEFINE_DEVICE_OBJ(QueryPool);
VK_NULL_DEFINE_DEVICE_OBJ(BufferView);
VK_NULL_DEFINE_DEVICE_OBJ(ImageView);
VK_NULL_DEFINE_DEVICE_OBJ(PipelineCache);
VK_NULL_DEFINE_DEVICE_OBJ(PipelineLayout);
VK_NULL_DEFINE_DEVICE_OBJ(DescriptorSetLayout);
VK_NULL_DEFINE_DEVICE_OBJ(Sampler);
VK_NULL_DEFINE_DEVICE_OBJ(Framebuffer);
VK_NULL_DEFINE_DEVICE_OBJ(SamplerYcbcrConversion);
VK_NULL_DEFINE_OBJ_WITH_POSTFIX(VkDevice, Swapchain, KHR)
VK_NULL_DEFINE_OBJ_WITH_POSTFIX(VkInstance, DebugUtilsMessenger, EXT)

#ifndef CTS_USES_VULKANSC
VK_NULL_DEFINE_DEVICE_OBJ(ShaderModule);
VK_NULL_DEFINE_DEVICE_OBJ(DescriptorUpdateTemplate);
VK_NULL_DEFINE_DEVICE_OBJ(PrivateDataSlot);
VK_NULL_DEFINE_OBJ_WITH_POSTFIX(VkInstance, DebugReportCallback, EXT)
VK_NULL_DEFINE_OBJ_WITH_POSTFIX(VkDevice, CuModule, NVX)
VK_NULL_DEFINE_OBJ_WITH_POSTFIX(VkDevice, CuFunction, NVX)
VK_NULL_DEFINE_OBJ_WITH_POSTFIX(VkDevice, Micromap, EXT)
VK_NULL_DEFINE_OBJ_WITH_POSTFIX(VkDevice, OpticalFlowSession, NV)
VK_NULL_DEFINE_OBJ_WITH_POSTFIX(VkDevice, IndirectCommandsLayout, NV)
VK_NULL_DEFINE_OBJ_WITH_POSTFIX(VkDevice, AccelerationStructure, NV)
VK_NULL_DEFINE_OBJ_WITH_POSTFIX(VkDevice, AccelerationStructure, KHR)
VK_NULL_DEFINE_OBJ_WITH_POSTFIX(VkDevice, VideoSession, KHR)
VK_NULL_DEFINE_OBJ_WITH_POSTFIX(VkDevice, VideoSessionParameters, KHR)
VK_NULL_DEFINE_OBJ_WITH_POSTFIX(VkDevice, ValidationCache, EXT)
VK_NULL_DEFINE_OBJ_WITH_POSTFIX(VkDevice, BufferCollection, FUCHSIA)
#endif // CTS_USES_VULKANSC

class Instance
{
public:
										Instance		(const VkInstanceCreateInfo* instanceInfo);
										~Instance		(void) {}

	PFN_vkVoidFunction					getProcAddr		(const char* name) const { return (PFN_vkVoidFunction)m_functions.getFunction(name); }

private:
	const tcu::StaticFunctionLibrary	m_functions;
};

class SurfaceKHR
{
public:
#ifndef CTS_USES_VULKANSC
										SurfaceKHR		(VkInstance, const VkXlibSurfaceCreateInfoKHR*)		{}
										SurfaceKHR		(VkInstance, const VkXcbSurfaceCreateInfoKHR*)		{}
										SurfaceKHR		(VkInstance, const VkWaylandSurfaceCreateInfoKHR*)	{}
										SurfaceKHR		(VkInstance, const VkAndroidSurfaceCreateInfoKHR*)	{}
										SurfaceKHR		(VkInstance, const VkWin32SurfaceCreateInfoKHR*)	{}
										SurfaceKHR		(VkInstance, const VkViSurfaceCreateInfoNN*)		{}
										SurfaceKHR		(VkInstance, const VkIOSSurfaceCreateInfoMVK*)		{}
										SurfaceKHR		(VkInstance, const VkMacOSSurfaceCreateInfoMVK*)	{}
										SurfaceKHR		(VkInstance, const VkImagePipeSurfaceCreateInfoFUCHSIA*)	{}
										SurfaceKHR		(VkInstance, const VkStreamDescriptorSurfaceCreateInfoGGP*)	{}
										SurfaceKHR		(VkInstance, const VkMetalSurfaceCreateInfoEXT*)	{}
										SurfaceKHR		(VkInstance, const VkScreenSurfaceCreateInfoQNX*)	{}
#endif // CTS_USES_VULKANSC
										SurfaceKHR		(VkInstance, const VkDisplaySurfaceCreateInfoKHR*)	{}
										SurfaceKHR		(VkInstance, const VkHeadlessSurfaceCreateInfoEXT*)	{}
										~SurfaceKHR		(void)												{}
};

class DisplayModeKHR
{
public:
										DisplayModeKHR	(VkDisplayKHR, const VkDisplayModeCreateInfoKHR*) {}
										~DisplayModeKHR	(void) {}
};

class Device
{
public:
										Device			(VkPhysicalDevice physicalDevice, const VkDeviceCreateInfo* deviceInfo);
										~Device			(void) {}

	PFN_vkVoidFunction					getProcAddr		(const char* name) const { return (PFN_vkVoidFunction)m_functions.getFunction(name); }

private:
	const tcu::StaticFunctionLibrary	m_functions;
};

class Pipeline
{
public:
	Pipeline (VkDevice, const VkGraphicsPipelineCreateInfo*) {}
	Pipeline (VkDevice, const VkComputePipelineCreateInfo*) {}
#ifndef CTS_USES_VULKANSC
	Pipeline (VkDevice, const VkRayTracingPipelineCreateInfoNV*) {}
	Pipeline (VkDevice, const VkRayTracingPipelineCreateInfoKHR*) {}
#endif // CTS_USES_VULKANSC
};

class RenderPass
{
public:
	RenderPass (VkDevice, const VkRenderPassCreateInfo*)		{}
	RenderPass (VkDevice, const VkRenderPassCreateInfo2*)		{}
};

class Buffer
{
public:
						Buffer		(VkDevice, const VkBufferCreateInfo* pCreateInfo)
		: m_size (pCreateInfo->size)
	{
	}

	VkDeviceSize		getSize		(void) const { return m_size;	}

private:
	const VkDeviceSize	m_size;
};

VkExternalMemoryHandleTypeFlags getExternalTypesHandle (const VkImageCreateInfo* pCreateInfo)
{
	const VkExternalMemoryImageCreateInfo* const	externalInfo	= findStructure<VkExternalMemoryImageCreateInfo>	(pCreateInfo->pNext);

	return externalInfo ? externalInfo->handleTypes : 0u;
}

class Image
{
public:
												Image					(VkDevice, const VkImageCreateInfo* pCreateInfo)
		: m_imageType			(pCreateInfo->imageType)
		, m_format				(pCreateInfo->format)
		, m_extent				(pCreateInfo->extent)
		, m_arrayLayers			(pCreateInfo->arrayLayers)
		, m_samples				(pCreateInfo->samples)
		, m_usage				(pCreateInfo->usage)
		, m_flags				(pCreateInfo->flags)
		, m_externalHandleTypes	(getExternalTypesHandle(pCreateInfo))
	{
	}

	VkImageType									getImageType			(void) const { return m_imageType;				}
	VkFormat									getFormat				(void) const { return m_format;					}
	VkExtent3D									getExtent				(void) const { return m_extent;					}
	deUint32									getArrayLayers			(void) const { return m_arrayLayers;			}
	VkSampleCountFlagBits						getSamples				(void) const { return m_samples;				}
	VkImageUsageFlags							getUsage				(void) const { return m_usage;					}
	VkImageCreateFlags							getFlags				(void) const { return m_flags;					}
	VkExternalMemoryHandleTypeFlags				getExternalHandleTypes	(void) const { return m_externalHandleTypes;	}

private:
	const VkImageType							m_imageType;
	const VkFormat								m_format;
	const VkExtent3D							m_extent;
	const deUint32								m_arrayLayers;
	const VkSampleCountFlagBits					m_samples;
	const VkImageUsageFlags						m_usage;
	const VkImageCreateFlags					m_flags;
	const VkExternalMemoryHandleTypeFlags		m_externalHandleTypes;
};

void* allocateHeap (const VkMemoryAllocateInfo* pAllocInfo)
{
	// \todo [2015-12-03 pyry] Alignment requirements?
	// \todo [2015-12-03 pyry] Empty allocations okay?
	if (pAllocInfo->allocationSize > 0)
	{
		void* const heapPtr = deMalloc((size_t)pAllocInfo->allocationSize);
		if (!heapPtr)
			throw std::bad_alloc();
		return heapPtr;
	}
	else
		return DE_NULL;
}

void freeHeap (void* ptr)
{
	deFree(ptr);
}

class DeviceMemory
{
public:
	virtual			~DeviceMemory	(void) {}
	virtual void*	map				(void) = 0;
	virtual void	unmap			(void) = 0;
};

class PrivateDeviceMemory : public DeviceMemory
{
public:
						PrivateDeviceMemory		(VkDevice, const VkMemoryAllocateInfo* pAllocInfo)
		: m_memory(allocateHeap(pAllocInfo))
	{
		// \todo [2016-08-03 pyry] In some cases leaving data unintialized would help valgrind analysis,
		//						   but currently it mostly hinders it.
		if (m_memory)
			deMemset(m_memory, 0xcd, (size_t)pAllocInfo->allocationSize);
	}
	virtual				~PrivateDeviceMemory	(void)
	{
		freeHeap(m_memory);
	}

	virtual void*		map						(void) /*override*/ { return m_memory; }
	virtual void		unmap					(void) /*override*/ {}

private:
	void* const			m_memory;
};

#ifndef CTS_USES_VULKANSC

#if defined(USE_ANDROID_O_HARDWARE_BUFFER)
AHardwareBuffer* findOrCreateHwBuffer (const VkMemoryAllocateInfo* pAllocInfo)
{
	const VkExportMemoryAllocateInfo* const					exportInfo		= findStructure<VkExportMemoryAllocateInfo>(pAllocInfo->pNext);
	const VkImportAndroidHardwareBufferInfoANDROID* const	importInfo		= findStructure<VkImportAndroidHardwareBufferInfoANDROID>(pAllocInfo->pNext);
	const VkMemoryDedicatedAllocateInfo* const				dedicatedInfo	= findStructure<VkMemoryDedicatedAllocateInfo>(pAllocInfo->pNext);
	const Image* const										image			= dedicatedInfo && !!dedicatedInfo->image ? reinterpret_cast<const Image*>(dedicatedInfo->image.getInternal()) : DE_NULL;
	AHardwareBuffer*										hwbuffer		= DE_NULL;

	// Import and export aren't mutually exclusive; we can have both simultaneously.
	DE_ASSERT((importInfo && importInfo->buffer.internal) ||
		(exportInfo && (exportInfo->handleTypes & VK_EXTERNAL_MEMORY_HANDLE_TYPE_ANDROID_HARDWARE_BUFFER_BIT_ANDROID) != 0));

	if (importInfo && importInfo->buffer.internal)
	{
		hwbuffer = (AHardwareBuffer*)importInfo->buffer.internal;
		AHardwareBuffer_acquire(hwbuffer);
	}
	else if (exportInfo && (exportInfo->handleTypes & VK_EXTERNAL_MEMORY_HANDLE_TYPE_ANDROID_HARDWARE_BUFFER_BIT_ANDROID) != 0)
	{
		AHardwareBuffer_Desc hwbufferDesc;
		deMemset(&hwbufferDesc, 0, sizeof(hwbufferDesc));

		if (image)
		{
			hwbufferDesc.width	= image->getExtent().width;
			hwbufferDesc.height	= image->getExtent().height;
			hwbufferDesc.layers = image->getArrayLayers();
			switch (image->getFormat())
			{
				case VK_FORMAT_R8G8B8A8_UNORM:
					hwbufferDesc.format = AHARDWAREBUFFER_FORMAT_R8G8B8A8_UNORM;
					break;
				case VK_FORMAT_R8G8B8_UNORM:
					hwbufferDesc.format = AHARDWAREBUFFER_FORMAT_R8G8B8_UNORM;
					break;
				case VK_FORMAT_R5G6B5_UNORM_PACK16:
					hwbufferDesc.format = AHARDWAREBUFFER_FORMAT_R5G6B5_UNORM;
					break;
				case VK_FORMAT_R16G16B16A16_SFLOAT:
					hwbufferDesc.format = AHARDWAREBUFFER_FORMAT_R16G16B16A16_FLOAT;
					break;
				case VK_FORMAT_A2R10G10B10_UNORM_PACK32:
					hwbufferDesc.format = AHARDWAREBUFFER_FORMAT_R10G10B10A2_UNORM;
					break;
				default:
					DE_FATAL("Unsupported image format for Android hardware buffer export");
					break;
			}
			if ((image->getUsage() & VK_IMAGE_USAGE_SAMPLED_BIT) != 0)
				hwbufferDesc.usage |= AHARDWAREBUFFER_USAGE_GPU_SAMPLED_IMAGE;
			if ((image->getUsage() & VK_IMAGE_USAGE_COLOR_ATTACHMENT_BIT) != 0)
				hwbufferDesc.usage |= AHARDWAREBUFFER_USAGE_GPU_COLOR_OUTPUT;
			// if ((image->getFlags() & VK_IMAGE_CREATE_PROTECTED_BIT) != 0)
			//	hwbufferDesc.usage |= AHARDWAREBUFFER_USAGE_PROTECTED_CONTENT;

			// Make sure we have at least one AHB GPU usage, even if the image doesn't have any
			// Vulkan usages with corresponding to AHB GPU usages.
			if ((image->getUsage() & (VK_IMAGE_USAGE_SAMPLED_BIT | VK_IMAGE_USAGE_COLOR_ATTACHMENT_BIT)) == 0)
				hwbufferDesc.usage |= AHARDWAREBUFFER_USAGE_GPU_SAMPLED_IMAGE;
		}
		else
		{
			hwbufferDesc.width = static_cast<deUint32>(pAllocInfo->allocationSize);
			hwbufferDesc.height = 1,
			hwbufferDesc.layers = 1,
			hwbufferDesc.format = AHARDWAREBUFFER_FORMAT_BLOB,
			hwbufferDesc.usage = AHARDWAREBUFFER_USAGE_GPU_DATA_BUFFER;
		}

		AHardwareBuffer_allocate(&hwbufferDesc, &hwbuffer);
	}

	return hwbuffer;
}

class ExternalDeviceMemoryAndroid : public DeviceMemory
{
public:
						ExternalDeviceMemoryAndroid		(VkDevice, const VkMemoryAllocateInfo* pAllocInfo)
		: m_hwbuffer(findOrCreateHwBuffer(pAllocInfo))
	{}
	virtual				~ExternalDeviceMemoryAndroid	(void)
	{
		if (m_hwbuffer)
			AHardwareBuffer_release(m_hwbuffer);
	}

	virtual void*		map								(void) /*override*/
	{
		void* p;
		AHardwareBuffer_lock(m_hwbuffer, AHARDWAREBUFFER_USAGE_CPU_READ_OFTEN | AHARDWAREBUFFER_USAGE_CPU_WRITE_OFTEN, -1, NULL, &p);
		return p;
	}

	virtual void		unmap							(void) /*override*/ { AHardwareBuffer_unlock(m_hwbuffer, NULL); }

	AHardwareBuffer*	getHwBuffer						(void)				{ return m_hwbuffer;						}

private:
	AHardwareBuffer* const	m_hwbuffer;
};
#endif // defined(USE_ANDROID_O_HARDWARE_BUFFER)

#endif // CTS_USES_VULKANSC

<<<<<<< HEAD
=======
#ifdef CTS_USES_VULKANSC
class SemaphoreSciSyncPoolNV
{
public:
	SemaphoreSciSyncPoolNV (VkDevice, const VkSemaphoreSciSyncPoolCreateInfoNV*)
	{}
};
#endif // CTS_USES_VULKANSC

class DebugUtilsMessengerEXT
{
public:
	DebugUtilsMessengerEXT(VkInstance, const VkDebugUtilsMessengerCreateInfoEXT*)
	{}
};

>>>>>>> c2490076
class DeferredOperationKHR
{
public:
						DeferredOperationKHR		(VkDevice)
						{}
};

class CommandBuffer
{
public:
						CommandBuffer				(VkDevice, VkCommandPool, VkCommandBufferLevel)
						{}
};

class CommandPool
{
public:
										CommandPool		(VkDevice device, const VkCommandPoolCreateInfo*)
											: m_device(device)
										{}
#ifndef CTS_USES_VULKANSC
										~CommandPool	(void);
#endif // CTS_USES_VULKANSC

	VkCommandBuffer						allocate		(VkCommandBufferLevel level);
	void								free			(VkCommandBuffer buffer);

private:
	const VkDevice						m_device;

	vector<CommandBuffer*>				m_buffers;
};

#ifndef CTS_USES_VULKANSC

CommandPool::~CommandPool (void)
{
	for (size_t ndx = 0; ndx < m_buffers.size(); ++ndx)
		delete m_buffers[ndx];
}

#endif // CTS_USES_VULKANSC

VkCommandBuffer CommandPool::allocate (VkCommandBufferLevel level)
{
	CommandBuffer* const	impl	= new CommandBuffer(m_device, VkCommandPool(reinterpret_cast<deUintptr>(this)), level);

	try
	{
		m_buffers.push_back(impl);
	}
	catch (...)
	{
		delete impl;
		throw;
	}

	return reinterpret_cast<VkCommandBuffer>(impl);
}

void CommandPool::free (VkCommandBuffer buffer)
{
	CommandBuffer* const	impl	= reinterpret_cast<CommandBuffer*>(buffer);

	for (size_t ndx = 0; ndx < m_buffers.size(); ++ndx)
	{
		if (m_buffers[ndx] == impl)
		{
			std::swap(m_buffers[ndx], m_buffers.back());
			m_buffers.pop_back();
			delete impl;
			return;
		}
	}

	DE_FATAL("VkCommandBuffer not owned by VkCommandPool");
}

class DescriptorSet
{
public:
	DescriptorSet (VkDevice, VkDescriptorPool, VkDescriptorSetLayout) {}
};

class DescriptorPool
{
public:
										DescriptorPool	(VkDevice device, const VkDescriptorPoolCreateInfo* pCreateInfo)
											: m_device	(device)
											, m_flags	(pCreateInfo->flags)
										{}
										~DescriptorPool	(void)
										{
											reset();
										}

	VkDescriptorSet						allocate		(VkDescriptorSetLayout setLayout);
	void								free			(VkDescriptorSet set);

	void								reset			(void);

private:
	const VkDevice						m_device;
	const VkDescriptorPoolCreateFlags	m_flags;

	vector<DescriptorSet*>				m_managedSets;
};

VkDescriptorSet DescriptorPool::allocate (VkDescriptorSetLayout setLayout)
{
	DescriptorSet* const	impl	= new DescriptorSet(m_device, VkDescriptorPool(reinterpret_cast<deUintptr>(this)), setLayout);

	try
	{
		m_managedSets.push_back(impl);
	}
	catch (...)
	{
		delete impl;
		throw;
	}

	return VkDescriptorSet(reinterpret_cast<deUintptr>(impl));
}

void DescriptorPool::free (VkDescriptorSet set)
{
	DescriptorSet* const	impl	= reinterpret_cast<DescriptorSet*>((deUintptr)set.getInternal());

	DE_ASSERT(m_flags & VK_DESCRIPTOR_POOL_CREATE_FREE_DESCRIPTOR_SET_BIT);
	DE_UNREF(m_flags);

	for (size_t ndx = 0; ndx < m_managedSets.size(); ++ndx)
	{
		if (m_managedSets[ndx] == impl)
		{
			std::swap(m_managedSets[ndx], m_managedSets.back());
			m_managedSets.pop_back();
			delete impl;
			return;
		}
	}

	DE_FATAL("VkDescriptorSet not owned by VkDescriptorPool");
}

void DescriptorPool::reset (void)
{
	for (size_t ndx = 0; ndx < m_managedSets.size(); ++ndx)
		delete m_managedSets[ndx];
	m_managedSets.clear();
}

// API implementation

extern "C"
{

VKAPI_ATTR PFN_vkVoidFunction VKAPI_CALL getDeviceProcAddr (VkDevice device, const char* pName)
{
	return reinterpret_cast<Device*>(device)->getProcAddr(pName);
}

VKAPI_ATTR VkResult VKAPI_CALL createGraphicsPipelines (VkDevice device, VkPipelineCache, deUint32 count, const VkGraphicsPipelineCreateInfo* pCreateInfos, const VkAllocationCallbacks* pAllocator, VkPipeline* pPipelines)
{
	deUint32 allocNdx;
	try
	{
		for (allocNdx = 0; allocNdx < count; allocNdx++)
			pPipelines[allocNdx] = allocateNonDispHandle<Pipeline, VkPipeline>(device, pCreateInfos+allocNdx, pAllocator);

		return VK_SUCCESS;
	}
	catch (const std::bad_alloc&)
	{
		for (deUint32 freeNdx = 0; freeNdx < allocNdx; freeNdx++)
			freeNonDispHandle<Pipeline, VkPipeline>(pPipelines[freeNdx], pAllocator);

		return VK_ERROR_OUT_OF_HOST_MEMORY;
	}
	catch (VkResult err)
	{
		for (deUint32 freeNdx = 0; freeNdx < allocNdx; freeNdx++)
			freeNonDispHandle<Pipeline, VkPipeline>(pPipelines[freeNdx], pAllocator);

		return err;
	}
}

VKAPI_ATTR VkResult VKAPI_CALL createComputePipelines (VkDevice device, VkPipelineCache, deUint32 count, const VkComputePipelineCreateInfo* pCreateInfos, const VkAllocationCallbacks* pAllocator, VkPipeline* pPipelines)
{
	deUint32 allocNdx;
	try
	{
		for (allocNdx = 0; allocNdx < count; allocNdx++)
			pPipelines[allocNdx] = allocateNonDispHandle<Pipeline, VkPipeline>(device, pCreateInfos+allocNdx, pAllocator);

		return VK_SUCCESS;
	}
	catch (const std::bad_alloc&)
	{
		for (deUint32 freeNdx = 0; freeNdx < allocNdx; freeNdx++)
			freeNonDispHandle<Pipeline, VkPipeline>(pPipelines[freeNdx], pAllocator);

		return VK_ERROR_OUT_OF_HOST_MEMORY;
	}
	catch (VkResult err)
	{
		for (deUint32 freeNdx = 0; freeNdx < allocNdx; freeNdx++)
			freeNonDispHandle<Pipeline, VkPipeline>(pPipelines[freeNdx], pAllocator);

		return err;
	}
}

#ifndef CTS_USES_VULKANSC

VKAPI_ATTR VkResult VKAPI_CALL createRayTracingPipelinesNV (VkDevice device, VkPipelineCache, deUint32 count, const VkRayTracingPipelineCreateInfoKHR* pCreateInfos, const VkAllocationCallbacks* pAllocator, VkPipeline* pPipelines)
{
	deUint32 allocNdx;
	try
	{
		for (allocNdx = 0; allocNdx < count; allocNdx++)
			pPipelines[allocNdx] = allocateNonDispHandle<Pipeline, VkPipeline>(device, pCreateInfos+allocNdx, pAllocator);

		return VK_SUCCESS;
	}
	catch (const std::bad_alloc&)
	{
		for (deUint32 freeNdx = 0; freeNdx < allocNdx; freeNdx++)
			freeNonDispHandle<Pipeline, VkPipeline>(pPipelines[freeNdx], pAllocator);

		return VK_ERROR_OUT_OF_HOST_MEMORY;
	}
	catch (VkResult err)
	{
		for (deUint32 freeNdx = 0; freeNdx < allocNdx; freeNdx++)
			freeNonDispHandle<Pipeline, VkPipeline>(pPipelines[freeNdx], pAllocator);

		return err;
	}
}

VKAPI_ATTR VkResult VKAPI_CALL createRayTracingPipelinesKHR (VkDevice device, VkPipelineCache, deUint32 count, const VkRayTracingPipelineCreateInfoKHR* pCreateInfos, const VkAllocationCallbacks* pAllocator, VkPipeline* pPipelines)
{
	deUint32 allocNdx;
	try
	{
		for (allocNdx = 0; allocNdx < count; allocNdx++)
			pPipelines[allocNdx] = allocateNonDispHandle<Pipeline, VkPipeline>(device, pCreateInfos+allocNdx, pAllocator);

		return VK_SUCCESS;
	}
	catch (const std::bad_alloc&)
	{
		for (deUint32 freeNdx = 0; freeNdx < allocNdx; freeNdx++)
			freeNonDispHandle<Pipeline, VkPipeline>(pPipelines[freeNdx], pAllocator);

		return VK_ERROR_OUT_OF_HOST_MEMORY;
	}
	catch (VkResult err)
	{
		for (deUint32 freeNdx = 0; freeNdx < allocNdx; freeNdx++)
			freeNonDispHandle<Pipeline, VkPipeline>(pPipelines[freeNdx], pAllocator);

		return err;
	}
}

#endif // CTS_USES_VULKANSC

VKAPI_ATTR VkResult VKAPI_CALL enumeratePhysicalDevices (VkInstance, deUint32* pPhysicalDeviceCount, VkPhysicalDevice* pDevices)
{
	if (pDevices && *pPhysicalDeviceCount >= 1u)
		*pDevices = reinterpret_cast<VkPhysicalDevice>((void*)(deUintptr)1u);

	*pPhysicalDeviceCount = 1;

	return VK_SUCCESS;
}

VkResult enumerateExtensions (deUint32 numExtensions, const VkExtensionProperties* extensions, deUint32* pPropertyCount, VkExtensionProperties* pProperties)
{
	const deUint32	dstSize		= pPropertyCount ? *pPropertyCount : 0;

	if (pPropertyCount)
		*pPropertyCount = numExtensions;

	if (pProperties)
	{
		for (deUint32 ndx = 0; ndx < de::min(numExtensions, dstSize); ++ndx)
			pProperties[ndx] = extensions[ndx];

		if (dstSize < numExtensions)
			return VK_INCOMPLETE;
	}

	return VK_SUCCESS;
}

VKAPI_ATTR VkResult VKAPI_CALL enumerateInstanceExtensionProperties (const char* pLayerName, deUint32* pPropertyCount, VkExtensionProperties* pProperties)
{
	static const VkExtensionProperties	s_extensions[]	=
	{
		{ "VK_KHR_get_physical_device_properties2", 1u },
		{ "VK_KHR_external_memory_capabilities",	1u },
	};

	if (!pLayerName)
		return enumerateExtensions((deUint32)DE_LENGTH_OF_ARRAY(s_extensions), s_extensions, pPropertyCount, pProperties);
	else
		return enumerateExtensions(0, DE_NULL, pPropertyCount, pProperties);
}

VKAPI_ATTR VkResult VKAPI_CALL enumerateDeviceExtensionProperties (VkPhysicalDevice physicalDevice, const char* pLayerName, deUint32* pPropertyCount, VkExtensionProperties* pProperties)
{
	DE_UNREF(physicalDevice);

	static const VkExtensionProperties	s_extensions[]	=
	{
		{ "VK_KHR_bind_memory2",								1u },
		{ "VK_KHR_external_memory",							    1u },
		{ "VK_KHR_get_memory_requirements2",					1u },
		{ "VK_KHR_maintenance1",								1u },
		{ "VK_KHR_sampler_ycbcr_conversion",					1u },
#if defined(USE_ANDROID_O_HARDWARE_BUFFER)
		{ "VK_ANDROID_external_memory_android_hardware_buffer",	1u },
#endif
	};

	if (!pLayerName)
		return enumerateExtensions((deUint32)DE_LENGTH_OF_ARRAY(s_extensions), s_extensions, pPropertyCount, pProperties);
	else
		return enumerateExtensions(0, DE_NULL, pPropertyCount, pProperties);
}

VKAPI_ATTR void VKAPI_CALL getPhysicalDeviceFeatures (VkPhysicalDevice physicalDevice, VkPhysicalDeviceFeatures* pFeatures)
{
	DE_UNREF(physicalDevice);

	// Enable all features allow as many tests to run as possible
	pFeatures->robustBufferAccess							= VK_TRUE;
	pFeatures->fullDrawIndexUint32							= VK_TRUE;
	pFeatures->imageCubeArray								= VK_TRUE;
	pFeatures->independentBlend								= VK_TRUE;
	pFeatures->geometryShader								= VK_TRUE;
	pFeatures->tessellationShader							= VK_TRUE;
	pFeatures->sampleRateShading							= VK_TRUE;
	pFeatures->dualSrcBlend									= VK_TRUE;
	pFeatures->logicOp										= VK_TRUE;
	pFeatures->multiDrawIndirect							= VK_TRUE;
	pFeatures->drawIndirectFirstInstance					= VK_TRUE;
	pFeatures->depthClamp									= VK_TRUE;
	pFeatures->depthBiasClamp								= VK_TRUE;
	pFeatures->fillModeNonSolid								= VK_TRUE;
	pFeatures->depthBounds									= VK_TRUE;
	pFeatures->wideLines									= VK_TRUE;
	pFeatures->largePoints									= VK_TRUE;
	pFeatures->alphaToOne									= VK_TRUE;
	pFeatures->multiViewport								= VK_TRUE;
	pFeatures->samplerAnisotropy							= VK_TRUE;
	pFeatures->textureCompressionETC2						= VK_TRUE;
	pFeatures->textureCompressionASTC_LDR					= VK_TRUE;
	pFeatures->textureCompressionBC							= VK_TRUE;
	pFeatures->occlusionQueryPrecise						= VK_TRUE;
	pFeatures->pipelineStatisticsQuery						= VK_TRUE;
	pFeatures->vertexPipelineStoresAndAtomics				= VK_TRUE;
	pFeatures->fragmentStoresAndAtomics						= VK_TRUE;
	pFeatures->shaderTessellationAndGeometryPointSize		= VK_TRUE;
	pFeatures->shaderImageGatherExtended					= VK_TRUE;
	pFeatures->shaderStorageImageExtendedFormats			= VK_TRUE;
	pFeatures->shaderStorageImageMultisample				= VK_TRUE;
	pFeatures->shaderStorageImageReadWithoutFormat			= VK_TRUE;
	pFeatures->shaderStorageImageWriteWithoutFormat			= VK_TRUE;
	pFeatures->shaderUniformBufferArrayDynamicIndexing		= VK_TRUE;
	pFeatures->shaderSampledImageArrayDynamicIndexing		= VK_TRUE;
	pFeatures->shaderStorageBufferArrayDynamicIndexing		= VK_TRUE;
	pFeatures->shaderStorageImageArrayDynamicIndexing		= VK_TRUE;
	pFeatures->shaderClipDistance							= VK_TRUE;
	pFeatures->shaderCullDistance							= VK_TRUE;
	pFeatures->shaderFloat64								= VK_TRUE;
	pFeatures->shaderInt64									= VK_TRUE;
	pFeatures->shaderInt16									= VK_TRUE;
	pFeatures->shaderResourceResidency						= VK_TRUE;
	pFeatures->shaderResourceMinLod							= VK_TRUE;
	pFeatures->sparseBinding								= VK_TRUE;
	pFeatures->sparseResidencyBuffer						= VK_TRUE;
	pFeatures->sparseResidencyImage2D						= VK_TRUE;
	pFeatures->sparseResidencyImage3D						= VK_TRUE;
	pFeatures->sparseResidency2Samples						= VK_TRUE;
	pFeatures->sparseResidency4Samples						= VK_TRUE;
	pFeatures->sparseResidency8Samples						= VK_TRUE;
	pFeatures->sparseResidency16Samples						= VK_TRUE;
	pFeatures->sparseResidencyAliased						= VK_TRUE;
	pFeatures->variableMultisampleRate						= VK_TRUE;
	pFeatures->inheritedQueries								= VK_TRUE;
}

VKAPI_ATTR void VKAPI_CALL getPhysicalDeviceProperties (VkPhysicalDevice, VkPhysicalDeviceProperties* props)
{
	deMemset(props, 0, sizeof(VkPhysicalDeviceProperties));

	props->apiVersion		= VK_API_VERSION_1_1;
	props->driverVersion	= 1u;
	props->deviceType		= VK_PHYSICAL_DEVICE_TYPE_OTHER;

	deMemcpy(props->deviceName, "null", 5);

	// Spec minmax
	props->limits.maxImageDimension1D									= 4096;
	props->limits.maxImageDimension2D									= 4096;
	props->limits.maxImageDimension3D									= 256;
	props->limits.maxImageDimensionCube									= 4096;
	props->limits.maxImageArrayLayers									= 256;
	props->limits.maxTexelBufferElements								= 65536;
	props->limits.maxUniformBufferRange									= 16384;
	props->limits.maxStorageBufferRange									= 1u<<27;
	props->limits.maxPushConstantsSize									= 128;
	props->limits.maxMemoryAllocationCount								= 4096;
	props->limits.maxSamplerAllocationCount								= 4000;
	props->limits.bufferImageGranularity								= 131072;
	props->limits.sparseAddressSpaceSize								= 1u<<31;
	props->limits.maxBoundDescriptorSets								= 4;
	props->limits.maxPerStageDescriptorSamplers							= 16;
	props->limits.maxPerStageDescriptorUniformBuffers					= 12;
	props->limits.maxPerStageDescriptorStorageBuffers					= 4;
	props->limits.maxPerStageDescriptorSampledImages					= 16;
	props->limits.maxPerStageDescriptorStorageImages					= 4;
	props->limits.maxPerStageDescriptorInputAttachments					= 4;
	props->limits.maxPerStageResources									= 128;
	props->limits.maxDescriptorSetSamplers								= 96;
	props->limits.maxDescriptorSetUniformBuffers						= 72;
	props->limits.maxDescriptorSetUniformBuffersDynamic					= 8;
	props->limits.maxDescriptorSetStorageBuffers						= 24;
	props->limits.maxDescriptorSetStorageBuffersDynamic					= 4;
	props->limits.maxDescriptorSetSampledImages							= 96;
	props->limits.maxDescriptorSetStorageImages							= 24;
	props->limits.maxDescriptorSetInputAttachments						= 4;
	props->limits.maxVertexInputAttributes								= 16;
	props->limits.maxVertexInputBindings								= 16;
	props->limits.maxVertexInputAttributeOffset							= 2047;
	props->limits.maxVertexInputBindingStride							= 2048;
	props->limits.maxVertexOutputComponents								= 64;
	props->limits.maxTessellationGenerationLevel						= 64;
	props->limits.maxTessellationPatchSize								= 32;
	props->limits.maxTessellationControlPerVertexInputComponents		= 64;
	props->limits.maxTessellationControlPerVertexOutputComponents		= 64;
	props->limits.maxTessellationControlPerPatchOutputComponents		= 120;
	props->limits.maxTessellationControlTotalOutputComponents			= 2048;
	props->limits.maxTessellationEvaluationInputComponents				= 64;
	props->limits.maxTessellationEvaluationOutputComponents				= 64;
	props->limits.maxGeometryShaderInvocations							= 32;
	props->limits.maxGeometryInputComponents							= 64;
	props->limits.maxGeometryOutputComponents							= 64;
	props->limits.maxGeometryOutputVertices								= 256;
	props->limits.maxGeometryTotalOutputComponents						= 1024;
	props->limits.maxFragmentInputComponents							= 64;
	props->limits.maxFragmentOutputAttachments							= 4;
	props->limits.maxFragmentDualSrcAttachments							= 1;
	props->limits.maxFragmentCombinedOutputResources					= 4;
	props->limits.maxComputeSharedMemorySize							= 16384;
	props->limits.maxComputeWorkGroupCount[0]							= 65535;
	props->limits.maxComputeWorkGroupCount[1]							= 65535;
	props->limits.maxComputeWorkGroupCount[2]							= 65535;
	props->limits.maxComputeWorkGroupInvocations						= 128;
	props->limits.maxComputeWorkGroupSize[0]							= 128;
	props->limits.maxComputeWorkGroupSize[1]							= 128;
	props->limits.maxComputeWorkGroupSize[2]							= 128;
	props->limits.subPixelPrecisionBits									= 4;
	props->limits.subTexelPrecisionBits									= 4;
	props->limits.mipmapPrecisionBits									= 4;
	props->limits.maxDrawIndexedIndexValue								= 0xffffffffu;
	props->limits.maxDrawIndirectCount									= (1u<<16) - 1u;
	props->limits.maxSamplerLodBias										= 2.0f;
	props->limits.maxSamplerAnisotropy									= 16.0f;
	props->limits.maxViewports											= 16;
	props->limits.maxViewportDimensions[0]								= 4096;
	props->limits.maxViewportDimensions[1]								= 4096;
	props->limits.viewportBoundsRange[0]								= -8192.f;
	props->limits.viewportBoundsRange[1]								= 8191.f;
	props->limits.viewportSubPixelBits									= 0;
	props->limits.minMemoryMapAlignment									= 64;
	props->limits.minTexelBufferOffsetAlignment							= 256;
	props->limits.minUniformBufferOffsetAlignment						= 256;
	props->limits.minStorageBufferOffsetAlignment						= 256;
	props->limits.minTexelOffset										= -8;
	props->limits.maxTexelOffset										= 7;
	props->limits.minTexelGatherOffset									= -8;
	props->limits.maxTexelGatherOffset									= 7;
	props->limits.minInterpolationOffset								= -0.5f;
	props->limits.maxInterpolationOffset								= 0.5f; // -1ulp
	props->limits.subPixelInterpolationOffsetBits						= 4;
	props->limits.maxFramebufferWidth									= 4096;
	props->limits.maxFramebufferHeight									= 4096;
	props->limits.maxFramebufferLayers									= 256;
	props->limits.framebufferColorSampleCounts							= VK_SAMPLE_COUNT_1_BIT|VK_SAMPLE_COUNT_4_BIT;
	props->limits.framebufferDepthSampleCounts							= VK_SAMPLE_COUNT_1_BIT|VK_SAMPLE_COUNT_4_BIT;
	props->limits.framebufferStencilSampleCounts						= VK_SAMPLE_COUNT_1_BIT|VK_SAMPLE_COUNT_4_BIT;
	props->limits.framebufferNoAttachmentsSampleCounts					= VK_SAMPLE_COUNT_1_BIT|VK_SAMPLE_COUNT_4_BIT;
	props->limits.maxColorAttachments									= 4;
	props->limits.sampledImageColorSampleCounts							= VK_SAMPLE_COUNT_1_BIT|VK_SAMPLE_COUNT_4_BIT;
	props->limits.sampledImageIntegerSampleCounts						= VK_SAMPLE_COUNT_1_BIT;
	props->limits.sampledImageDepthSampleCounts							= VK_SAMPLE_COUNT_1_BIT|VK_SAMPLE_COUNT_4_BIT;
	props->limits.sampledImageStencilSampleCounts						= VK_SAMPLE_COUNT_1_BIT|VK_SAMPLE_COUNT_4_BIT;
	props->limits.storageImageSampleCounts								= VK_SAMPLE_COUNT_1_BIT|VK_SAMPLE_COUNT_4_BIT;
	props->limits.maxSampleMaskWords									= 1;
	props->limits.timestampComputeAndGraphics							= VK_TRUE;
	props->limits.timestampPeriod										= 1.0f;
	props->limits.maxClipDistances										= 8;
	props->limits.maxCullDistances										= 8;
	props->limits.maxCombinedClipAndCullDistances						= 8;
	props->limits.discreteQueuePriorities								= 2;
	props->limits.pointSizeRange[0]										= 1.0f;
	props->limits.pointSizeRange[1]										= 64.0f; // -1ulp
	props->limits.lineWidthRange[0]										= 1.0f;
	props->limits.lineWidthRange[1]										= 8.0f; // -1ulp
	props->limits.pointSizeGranularity									= 1.0f;
	props->limits.lineWidthGranularity									= 1.0f;
	props->limits.strictLines											= 0;
	props->limits.standardSampleLocations								= VK_TRUE;
	props->limits.optimalBufferCopyOffsetAlignment						= 256;
	props->limits.optimalBufferCopyRowPitchAlignment					= 256;
	props->limits.nonCoherentAtomSize									= 128;
}

VKAPI_ATTR void VKAPI_CALL getPhysicalDeviceQueueFamilyProperties (VkPhysicalDevice, deUint32* count, VkQueueFamilyProperties* props)
{
	if (props && *count >= 1u)
	{
		deMemset(props, 0, sizeof(VkQueueFamilyProperties));

		props->queueCount			= 4u;
		props->queueFlags			= VK_QUEUE_GRAPHICS_BIT|VK_QUEUE_COMPUTE_BIT;
		props->timestampValidBits	= 64;
	}

	*count = 1u;
}

VKAPI_ATTR void VKAPI_CALL getPhysicalDeviceMemoryProperties (VkPhysicalDevice, VkPhysicalDeviceMemoryProperties* props)
{
	deMemset(props, 0, sizeof(VkPhysicalDeviceMemoryProperties));

	props->memoryTypeCount				= 1u;
	props->memoryTypes[0].heapIndex		= 0u;
	props->memoryTypes[0].propertyFlags	= VK_MEMORY_PROPERTY_HOST_VISIBLE_BIT
										| VK_MEMORY_PROPERTY_DEVICE_LOCAL_BIT
										| VK_MEMORY_PROPERTY_HOST_COHERENT_BIT;

	props->memoryHeapCount				= 1u;
	props->memoryHeaps[0].size			= 1ull << 31;
	props->memoryHeaps[0].flags			= 0u;
}

VKAPI_ATTR void VKAPI_CALL getPhysicalDeviceFormatProperties (VkPhysicalDevice, VkFormat format, VkFormatProperties* pFormatProperties)
{
	const VkFormatFeatureFlags	allFeatures	= VK_FORMAT_FEATURE_SAMPLED_IMAGE_BIT
											| VK_FORMAT_FEATURE_STORAGE_IMAGE_BIT
											| VK_FORMAT_FEATURE_STORAGE_IMAGE_ATOMIC_BIT
											| VK_FORMAT_FEATURE_UNIFORM_TEXEL_BUFFER_BIT
											| VK_FORMAT_FEATURE_STORAGE_TEXEL_BUFFER_BIT
											| VK_FORMAT_FEATURE_STORAGE_TEXEL_BUFFER_ATOMIC_BIT
											| VK_FORMAT_FEATURE_VERTEX_BUFFER_BIT
											| VK_FORMAT_FEATURE_COLOR_ATTACHMENT_BIT
											| VK_FORMAT_FEATURE_COLOR_ATTACHMENT_BLEND_BIT
											| VK_FORMAT_FEATURE_DEPTH_STENCIL_ATTACHMENT_BIT
											| VK_FORMAT_FEATURE_BLIT_SRC_BIT
											| VK_FORMAT_FEATURE_BLIT_DST_BIT
											| VK_FORMAT_FEATURE_SAMPLED_IMAGE_FILTER_LINEAR_BIT
											| VK_FORMAT_FEATURE_MIDPOINT_CHROMA_SAMPLES_BIT
											| VK_FORMAT_FEATURE_SAMPLED_IMAGE_YCBCR_CONVERSION_LINEAR_FILTER_BIT
											| VK_FORMAT_FEATURE_SAMPLED_IMAGE_YCBCR_CONVERSION_SEPARATE_RECONSTRUCTION_FILTER_BIT
											| VK_FORMAT_FEATURE_SAMPLED_IMAGE_YCBCR_CONVERSION_CHROMA_RECONSTRUCTION_EXPLICIT_BIT
											| VK_FORMAT_FEATURE_SAMPLED_IMAGE_YCBCR_CONVERSION_CHROMA_RECONSTRUCTION_EXPLICIT_FORCEABLE_BIT
											| VK_FORMAT_FEATURE_COSITED_CHROMA_SAMPLES_BIT;

	pFormatProperties->linearTilingFeatures		= allFeatures;
	pFormatProperties->optimalTilingFeatures	= allFeatures;
	pFormatProperties->bufferFeatures			= allFeatures;

	if (isYCbCrFormat(format) && getPlaneCount(format) > 1)
		pFormatProperties->optimalTilingFeatures |= VK_FORMAT_FEATURE_DISJOINT_BIT;
}

VKAPI_ATTR VkResult VKAPI_CALL getPhysicalDeviceImageFormatProperties (VkPhysicalDevice physicalDevice, VkFormat format, VkImageType type, VkImageTiling tiling, VkImageUsageFlags usage, VkImageCreateFlags flags, VkImageFormatProperties* pImageFormatProperties)
{
	DE_UNREF(physicalDevice);
	DE_UNREF(format);
	DE_UNREF(type);
	DE_UNREF(tiling);
	DE_UNREF(usage);
	DE_UNREF(flags);

	pImageFormatProperties->maxArrayLayers		= 8;
	pImageFormatProperties->maxExtent.width		= 4096;
	pImageFormatProperties->maxExtent.height	= 4096;
	pImageFormatProperties->maxExtent.depth		= 4096;
	pImageFormatProperties->maxMipLevels		= deLog2Ceil32(4096) + 1;
	pImageFormatProperties->maxResourceSize		= 64u * 1024u * 1024u;
	pImageFormatProperties->sampleCounts		= VK_SAMPLE_COUNT_1_BIT|VK_SAMPLE_COUNT_4_BIT;

	return VK_SUCCESS;
}

VKAPI_ATTR void VKAPI_CALL getDeviceQueue (VkDevice device, deUint32 queueFamilyIndex, deUint32 queueIndex, VkQueue* pQueue)
{
	DE_UNREF(device);
	DE_UNREF(queueFamilyIndex);

	if (pQueue)
		*pQueue = reinterpret_cast<VkQueue>((deUint64)queueIndex + 1);
}

VKAPI_ATTR void VKAPI_CALL getBufferMemoryRequirements (VkDevice, VkBuffer bufferHandle, VkMemoryRequirements* requirements)
{
	const Buffer*	buffer	= reinterpret_cast<const Buffer*>(bufferHandle.getInternal());

	requirements->memoryTypeBits	= 1u;
	requirements->size				= buffer->getSize();
	requirements->alignment			= (VkDeviceSize)1u;
}

VkDeviceSize getPackedImageDataSize (VkFormat format, VkExtent3D extent, VkSampleCountFlagBits samples)
{
	return (VkDeviceSize)getPixelSize(mapVkFormat(format))
			* (VkDeviceSize)extent.width
			* (VkDeviceSize)extent.height
			* (VkDeviceSize)extent.depth
			* (VkDeviceSize)samples;
}

VkDeviceSize getCompressedImageDataSize (VkFormat format, VkExtent3D extent)
{
	try
	{
		const tcu::CompressedTexFormat	tcuFormat		= mapVkCompressedFormat(format);
		const size_t					blockSize		= tcu::getBlockSize(tcuFormat);
		const tcu::IVec3				blockPixelSize	= tcu::getBlockPixelSize(tcuFormat);
		const int						numBlocksX		= deDivRoundUp32((int)extent.width, blockPixelSize.x());
		const int						numBlocksY		= deDivRoundUp32((int)extent.height, blockPixelSize.y());
		const int						numBlocksZ		= deDivRoundUp32((int)extent.depth, blockPixelSize.z());

		return blockSize*numBlocksX*numBlocksY*numBlocksZ;
	}
	catch (...)
	{
		return 0; // Unsupported compressed format
	}
}

VkDeviceSize getYCbCrImageDataSize (VkFormat format, VkExtent3D extent)
{
	const PlanarFormatDescription	desc		= getPlanarFormatDescription(format);
	VkDeviceSize					totalSize	= 0;

	DE_ASSERT(extent.depth == 1);

	for (deUint32 planeNdx = 0; planeNdx < desc.numPlanes; ++planeNdx)
	{
		const deUint32	elementSize	= desc.planes[planeNdx].elementSizeBytes;

		totalSize = (VkDeviceSize)deAlign64((deInt64)totalSize, elementSize);
		totalSize += getPlaneSizeInBytes(desc, extent, planeNdx, 0, BUFFER_IMAGE_COPY_OFFSET_GRANULARITY);
	}

	return totalSize;
}

VKAPI_ATTR void VKAPI_CALL getImageMemoryRequirements (VkDevice, VkImage imageHandle, VkMemoryRequirements* requirements)
{
	const Image*	image	= reinterpret_cast<const Image*>(imageHandle.getInternal());

	requirements->memoryTypeBits	= 1u;
	requirements->alignment			= 16u;

	if (isCompressedFormat(image->getFormat()))
		requirements->size = getCompressedImageDataSize(image->getFormat(), image->getExtent());
	else if (isYCbCrFormat(image->getFormat()))
		requirements->size = getYCbCrImageDataSize(image->getFormat(), image->getExtent());
	else
		requirements->size = getPackedImageDataSize(image->getFormat(), image->getExtent(), image->getSamples());
}

VKAPI_ATTR VkResult VKAPI_CALL allocateMemory (VkDevice device, const VkMemoryAllocateInfo* pAllocateInfo, const VkAllocationCallbacks* pAllocator, VkDeviceMemory* pMemory)
{
#ifndef CTS_USES_VULKANSC
	const VkExportMemoryAllocateInfo* const					exportInfo	= findStructure<VkExportMemoryAllocateInfo>(pAllocateInfo->pNext);
	const VkImportAndroidHardwareBufferInfoANDROID* const	importInfo	= findStructure<VkImportAndroidHardwareBufferInfoANDROID>(pAllocateInfo->pNext);

	if ((exportInfo && (exportInfo->handleTypes & VK_EXTERNAL_MEMORY_HANDLE_TYPE_ANDROID_HARDWARE_BUFFER_BIT_ANDROID) != 0)
		|| (importInfo && importInfo->buffer.internal))
	{
#if defined(USE_ANDROID_O_HARDWARE_BUFFER)
		VK_NULL_RETURN((*pMemory = allocateNonDispHandle<ExternalDeviceMemoryAndroid, DeviceMemory, VkDeviceMemory>(device, pAllocateInfo, pAllocator)));
#else
		return VK_ERROR_INVALID_EXTERNAL_HANDLE;
#endif
	}
	else
	{
		VK_NULL_RETURN((*pMemory = allocateNonDispHandle<PrivateDeviceMemory, DeviceMemory, VkDeviceMemory>(device, pAllocateInfo, pAllocator)));
	}
#else // CTS_USES_VULKANSC
	VK_NULL_RETURN((*pMemory = allocateNonDispHandle<PrivateDeviceMemory, DeviceMemory, VkDeviceMemory>(device, pAllocateInfo, pAllocator)));
#endif // CTS_USES_VULKANSC
}

VKAPI_ATTR VkResult VKAPI_CALL mapMemory (VkDevice, VkDeviceMemory memHandle, VkDeviceSize offset, VkDeviceSize size, VkMemoryMapFlags flags, void** ppData)
{
	DeviceMemory* const	memory	= reinterpret_cast<DeviceMemory*>(memHandle.getInternal());

	DE_UNREF(size);
	DE_UNREF(flags);

	*ppData = (deUint8*)memory->map() + offset;

	return VK_SUCCESS;
}

VKAPI_ATTR void VKAPI_CALL unmapMemory (VkDevice device, VkDeviceMemory memHandle)
{
	DeviceMemory* const	memory	= reinterpret_cast<DeviceMemory*>(memHandle.getInternal());

	DE_UNREF(device);

	memory->unmap();
}

#ifndef CTS_USES_VULKANSC

VKAPI_ATTR VkResult VKAPI_CALL getMemoryAndroidHardwareBufferANDROID (VkDevice device, const VkMemoryGetAndroidHardwareBufferInfoANDROID* pInfo, pt::AndroidHardwareBufferPtr* pBuffer)
{
	DE_UNREF(device);

#if defined(USE_ANDROID_O_HARDWARE_BUFFER)
	DeviceMemory* const					memory			= reinterpret_cast<ExternalDeviceMemoryAndroid*>(pInfo->memory.getInternal());
	ExternalDeviceMemoryAndroid* const	androidMemory	= static_cast<ExternalDeviceMemoryAndroid*>(memory);

	AHardwareBuffer* hwbuffer = androidMemory->getHwBuffer();
	AHardwareBuffer_acquire(hwbuffer);
	pBuffer->internal = hwbuffer;
#else
	DE_UNREF(pInfo);
	DE_UNREF(pBuffer);
#endif

	return VK_SUCCESS;
}

#endif // CTS_USES_VULKANSC

VKAPI_ATTR VkResult VKAPI_CALL allocateDescriptorSets (VkDevice, const VkDescriptorSetAllocateInfo* pAllocateInfo, VkDescriptorSet* pDescriptorSets)
{
	DescriptorPool* const	poolImpl	= reinterpret_cast<DescriptorPool*>((deUintptr)pAllocateInfo->descriptorPool.getInternal());

	for (deUint32 ndx = 0; ndx < pAllocateInfo->descriptorSetCount; ++ndx)
	{
		try
		{
			pDescriptorSets[ndx] = poolImpl->allocate(pAllocateInfo->pSetLayouts[ndx]);
		}
		catch (const std::bad_alloc&)
		{
			for (deUint32 freeNdx = 0; freeNdx < ndx; freeNdx++)
				delete reinterpret_cast<DescriptorSet*>((deUintptr)pDescriptorSets[freeNdx].getInternal());

			return VK_ERROR_OUT_OF_HOST_MEMORY;
		}
		catch (VkResult res)
		{
			for (deUint32 freeNdx = 0; freeNdx < ndx; freeNdx++)
				delete reinterpret_cast<DescriptorSet*>((deUintptr)pDescriptorSets[freeNdx].getInternal());

			return res;
		}
	}

	return VK_SUCCESS;
}

VKAPI_ATTR void VKAPI_CALL freeDescriptorSets (VkDevice, VkDescriptorPool descriptorPool, deUint32 count, const VkDescriptorSet* pDescriptorSets)
{
	DescriptorPool* const	poolImpl	= reinterpret_cast<DescriptorPool*>((deUintptr)descriptorPool.getInternal());

	for (deUint32 ndx = 0; ndx < count; ++ndx)
		poolImpl->free(pDescriptorSets[ndx]);
}

VKAPI_ATTR VkResult VKAPI_CALL resetDescriptorPool (VkDevice, VkDescriptorPool descriptorPool, VkDescriptorPoolResetFlags)
{
	DescriptorPool* const	poolImpl	= reinterpret_cast<DescriptorPool*>((deUintptr)descriptorPool.getInternal());

	poolImpl->reset();

	return VK_SUCCESS;
}

VKAPI_ATTR VkResult VKAPI_CALL allocateCommandBuffers (VkDevice device, const VkCommandBufferAllocateInfo* pAllocateInfo, VkCommandBuffer* pCommandBuffers)
{
	DE_UNREF(device);

	if (pAllocateInfo && pCommandBuffers)
	{
		CommandPool* const	poolImpl	= reinterpret_cast<CommandPool*>((deUintptr)pAllocateInfo->commandPool.getInternal());

		for (deUint32 ndx = 0; ndx < pAllocateInfo->commandBufferCount; ++ndx)
			pCommandBuffers[ndx] = poolImpl->allocate(pAllocateInfo->level);
	}

	return VK_SUCCESS;
}

VKAPI_ATTR void VKAPI_CALL freeCommandBuffers (VkDevice device, VkCommandPool commandPool, deUint32 commandBufferCount, const VkCommandBuffer* pCommandBuffers)
{
	CommandPool* const	poolImpl	= reinterpret_cast<CommandPool*>((deUintptr)commandPool.getInternal());

	DE_UNREF(device);

	for (deUint32 ndx = 0; ndx < commandBufferCount; ++ndx)
		poolImpl->free(pCommandBuffers[ndx]);
}


VKAPI_ATTR VkResult VKAPI_CALL createDisplayModeKHR (VkPhysicalDevice, VkDisplayKHR display, const VkDisplayModeCreateInfoKHR* pCreateInfo, const VkAllocationCallbacks* pAllocator, VkDisplayModeKHR* pMode)
{
	DE_UNREF(pAllocator);
	VK_NULL_RETURN((*pMode = allocateNonDispHandle<DisplayModeKHR, VkDisplayModeKHR>(display, pCreateInfo, pAllocator)));
}

VKAPI_ATTR VkResult VKAPI_CALL createSharedSwapchainsKHR (VkDevice device, deUint32 swapchainCount, const VkSwapchainCreateInfoKHR* pCreateInfos, const VkAllocationCallbacks* pAllocator, VkSwapchainKHR* pSwapchains)
{
	for (deUint32 ndx = 0; ndx < swapchainCount; ++ndx)
	{
		pSwapchains[ndx] = allocateNonDispHandle<SwapchainKHR, VkSwapchainKHR>(device, pCreateInfos+ndx, pAllocator);
	}

	return VK_SUCCESS;
}

VKAPI_ATTR void VKAPI_CALL getPhysicalDeviceExternalBufferPropertiesKHR (VkPhysicalDevice physicalDevice, const VkPhysicalDeviceExternalBufferInfo* pExternalBufferInfo, VkExternalBufferProperties* pExternalBufferProperties)
{
	DE_UNREF(physicalDevice);
	DE_UNREF(pExternalBufferInfo);

	pExternalBufferProperties->externalMemoryProperties.externalMemoryFeatures = 0;
	pExternalBufferProperties->externalMemoryProperties.exportFromImportedHandleTypes = 0;
	pExternalBufferProperties->externalMemoryProperties.compatibleHandleTypes = 0;

#ifndef CTS_USES_VULKANSC
	if (pExternalBufferInfo->handleType == VK_EXTERNAL_MEMORY_HANDLE_TYPE_ANDROID_HARDWARE_BUFFER_BIT_ANDROID)
	{
		pExternalBufferProperties->externalMemoryProperties.externalMemoryFeatures = VK_EXTERNAL_MEMORY_FEATURE_EXPORTABLE_BIT | VK_EXTERNAL_MEMORY_FEATURE_IMPORTABLE_BIT;
		pExternalBufferProperties->externalMemoryProperties.exportFromImportedHandleTypes = VK_EXTERNAL_MEMORY_HANDLE_TYPE_ANDROID_HARDWARE_BUFFER_BIT_ANDROID;
		pExternalBufferProperties->externalMemoryProperties.compatibleHandleTypes = VK_EXTERNAL_MEMORY_HANDLE_TYPE_ANDROID_HARDWARE_BUFFER_BIT_ANDROID;
	}
#endif // CTS_USES_VULKANSC
}

VKAPI_ATTR VkResult VKAPI_CALL getPhysicalDeviceImageFormatProperties2KHR (VkPhysicalDevice physicalDevice, const VkPhysicalDeviceImageFormatInfo2* pImageFormatInfo, VkImageFormatProperties2* pImageFormatProperties)
{
#ifndef CTS_USES_VULKANSC
	const VkPhysicalDeviceExternalImageFormatInfo* const	externalInfo		= findStructure<VkPhysicalDeviceExternalImageFormatInfo>(pImageFormatInfo->pNext);
	VkExternalImageFormatProperties*	const				externalProperties	= findStructure<VkExternalImageFormatProperties>(pImageFormatProperties->pNext);
	VkResult												result;

	result = getPhysicalDeviceImageFormatProperties(physicalDevice, pImageFormatInfo->format, pImageFormatInfo->type, pImageFormatInfo->tiling, pImageFormatInfo->usage, pImageFormatInfo->flags, &pImageFormatProperties->imageFormatProperties);
	if (result != VK_SUCCESS)
		return result;

	if (externalInfo && externalInfo->handleType != 0)
	{
		if (externalInfo->handleType != VK_EXTERNAL_MEMORY_HANDLE_TYPE_ANDROID_HARDWARE_BUFFER_BIT_ANDROID)
			return VK_ERROR_FORMAT_NOT_SUPPORTED;

		if (!(pImageFormatInfo->format == VK_FORMAT_R8G8B8A8_UNORM
			  || pImageFormatInfo->format == VK_FORMAT_R8G8B8_UNORM
			  || pImageFormatInfo->format == VK_FORMAT_R5G6B5_UNORM_PACK16
			  || pImageFormatInfo->format == VK_FORMAT_R16G16B16A16_SFLOAT
			  || pImageFormatInfo->format == VK_FORMAT_A2R10G10B10_UNORM_PACK32))
		{
			return VK_ERROR_FORMAT_NOT_SUPPORTED;
		}

		if (pImageFormatInfo->type != VK_IMAGE_TYPE_2D)
			return VK_ERROR_FORMAT_NOT_SUPPORTED;

		if ((pImageFormatInfo->usage & ~(VK_IMAGE_USAGE_TRANSFER_SRC_BIT
										| VK_IMAGE_USAGE_TRANSFER_DST_BIT
										| VK_IMAGE_USAGE_SAMPLED_BIT
										| VK_IMAGE_USAGE_COLOR_ATTACHMENT_BIT))
			!= 0)
		{
			return VK_ERROR_FORMAT_NOT_SUPPORTED;
		}

		if ((pImageFormatInfo->flags & ~(VK_IMAGE_CREATE_MUTABLE_FORMAT_BIT
										/*| VK_IMAGE_CREATE_PROTECTED_BIT*/
										/*| VK_IMAGE_CREATE_EXTENDED_USAGE_BIT*/))
			!= 0)
		{
			return VK_ERROR_FORMAT_NOT_SUPPORTED;
		}

		if (externalProperties)
		{
			externalProperties->externalMemoryProperties.externalMemoryFeatures			= VK_EXTERNAL_MEMORY_FEATURE_DEDICATED_ONLY_BIT
																						| VK_EXTERNAL_MEMORY_FEATURE_EXPORTABLE_BIT
																						| VK_EXTERNAL_MEMORY_FEATURE_IMPORTABLE_BIT;
			externalProperties->externalMemoryProperties.exportFromImportedHandleTypes	= VK_EXTERNAL_MEMORY_HANDLE_TYPE_ANDROID_HARDWARE_BUFFER_BIT_ANDROID;
			externalProperties->externalMemoryProperties.compatibleHandleTypes			= VK_EXTERNAL_MEMORY_HANDLE_TYPE_ANDROID_HARDWARE_BUFFER_BIT_ANDROID;
		}
	}

	return VK_SUCCESS;
#else // CTS_USES_VULKANSC
	return getPhysicalDeviceImageFormatProperties(physicalDevice, pImageFormatInfo->format, pImageFormatInfo->type, pImageFormatInfo->tiling, pImageFormatInfo->usage, pImageFormatInfo->flags, &pImageFormatProperties->imageFormatProperties);
#endif // CTS_USES_VULKANSC
}

// \note getInstanceProcAddr is a little bit special:
// vkNullDriverImpl.inl needs it to define s_platformFunctions but
// getInstanceProcAddr() implementation needs other entry points from
// vkNullDriverImpl.inl.
VKAPI_ATTR PFN_vkVoidFunction VKAPI_CALL getInstanceProcAddr (VkInstance instance, const char* pName);

#include "vkNullDriverImpl.inl"

VKAPI_ATTR PFN_vkVoidFunction VKAPI_CALL getInstanceProcAddr (VkInstance instance, const char* pName)
{
	if (instance)
	{
		return reinterpret_cast<Instance*>(instance)->getProcAddr(pName);
	}
	else
	{
		const std::string	name	= pName;

		if (name == "vkCreateInstance")
			return (PFN_vkVoidFunction)createInstance;
		else if (name == "vkEnumerateInstanceExtensionProperties")
			return (PFN_vkVoidFunction)enumerateInstanceExtensionProperties;
		else if (name == "vkEnumerateInstanceLayerProperties")
			return (PFN_vkVoidFunction)enumerateInstanceLayerProperties;
		else
			return (PFN_vkVoidFunction)DE_NULL;
	}
}

} // extern "C"

Instance::Instance (const VkInstanceCreateInfo*)
	: m_functions(s_instanceFunctions, DE_LENGTH_OF_ARRAY(s_instanceFunctions))
{
}

Device::Device (VkPhysicalDevice, const VkDeviceCreateInfo*)
	: m_functions(s_deviceFunctions, DE_LENGTH_OF_ARRAY(s_deviceFunctions))
{
}

class NullDriverLibrary : public Library
{
public:
										NullDriverLibrary (void)
											: m_library	(s_platformFunctions, DE_LENGTH_OF_ARRAY(s_platformFunctions))
											, m_driver	(m_library)
										{}

	const PlatformInterface&			getPlatformInterface	(void) const	{ return m_driver;	}
	const tcu::FunctionLibrary&			getFunctionLibrary		(void) const	{ return m_library;	}
private:
	const tcu::StaticFunctionLibrary	m_library;
	const PlatformDriver				m_driver;
};

} // anonymous

Library* createNullDriver (void)
{
	return new NullDriverLibrary();
}

} // vk<|MERGE_RESOLUTION|>--- conflicted
+++ resolved
@@ -525,8 +525,6 @@
 
 #endif // CTS_USES_VULKANSC
 
-<<<<<<< HEAD
-=======
 #ifdef CTS_USES_VULKANSC
 class SemaphoreSciSyncPoolNV
 {
@@ -536,14 +534,6 @@
 };
 #endif // CTS_USES_VULKANSC
 
-class DebugUtilsMessengerEXT
-{
-public:
-	DebugUtilsMessengerEXT(VkInstance, const VkDebugUtilsMessengerCreateInfoEXT*)
-	{}
-};
-
->>>>>>> c2490076
 class DeferredOperationKHR
 {
 public:
