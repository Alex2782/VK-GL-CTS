{
	"register_extension":
	{
		"type": "device",
<<<<<<< HEAD
		"core": "0.1.3.0"
=======
		"core": ""
>>>>>>> 888327ba
	},
	"mandatory_features":
	{
		"VkPhysicalDeviceTextureCompressionASTCHDRFeaturesEXT":
		[
			{ "features": ["textureCompressionASTC_HDR"],	"requirements": ["VK_EXT_texture_compression_astc_hdr"] }
		]
	}
}<|MERGE_RESOLUTION|>--- conflicted
+++ resolved
@@ -2,11 +2,7 @@
 	"register_extension":
 	{
 		"type": "device",
-<<<<<<< HEAD
-		"core": "0.1.3.0"
-=======
 		"core": ""
->>>>>>> 888327ba
 	},
 	"mandatory_features":
 	{
