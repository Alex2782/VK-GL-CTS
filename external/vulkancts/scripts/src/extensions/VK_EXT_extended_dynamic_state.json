{
	"register_extension":
	{
		"type": "device",
<<<<<<< HEAD
		"core": "0.1.3.0"
=======
		"core": ""
>>>>>>> 888327ba
	}
}<|MERGE_RESOLUTION|>--- conflicted
+++ resolved
@@ -2,10 +2,6 @@
 	"register_extension":
 	{
 		"type": "device",
-<<<<<<< HEAD
-		"core": "0.1.3.0"
-=======
 		"core": ""
->>>>>>> 888327ba
 	}
 }