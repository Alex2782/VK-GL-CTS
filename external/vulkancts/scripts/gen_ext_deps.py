# -*- coding: utf-8 -*-

#-------------------------------------------------------------------------
# drawElements Quality Program utilities
# --------------------------------------
#
# Copyright 2018 The Android Open Source Project
#
# Licensed under the Apache License, Version 2.0 (the "License");
# you may not use this file except in compliance with the License.
# You may obtain a copy of the License at
#
#      http://www.apache.org/licenses/LICENSE-2.0
#
# Unless required by applicable law or agreed to in writing, software
# distributed under the License is distributed on an "AS IS" BASIS,
# WITHOUT WARRANTIES OR CONDITIONS OF ANY KIND, either express or implied.
# See the License for the specific language governing permissions and
# limitations under the License.
#
#-------------------------------------------------------------------------

import os
import sys

sys.path.append(os.path.join(os.path.dirname(__file__), "..", "..", "..", "scripts"))

import khr_util.format
from khr_util import registry
from collections import defaultdict

<<<<<<< HEAD
VK_INL_FILE						= os.path.join(os.path.dirname(__file__), "..", "framework", "vulkan", "vkApiExtensionDependencyInfo.inl")
=======
>>>>>>> 6e40341a
VK_INL_HEADER					= """\
/* WARNING: This is auto-generated file. Do not modify, since changes will
 * be lost! Modify the generating script instead.
 */\

"""
<<<<<<< HEAD

=======
>>>>>>> 6e40341a

def VK_MAKE_VERSION(major, minor, patch):
	return (((major) << 22) | ((minor) << 12) | (patch))

VK_EXT_NOT_PROMOTED				= 0xFFFFFFFF
VK_EXT_TYPE_INSTANCE			= 0
VK_EXT_TYPE_DEVICE				= 1
VK_EXT_DEP_INSTANCE				= 'instanceExtensionDependencies'
VK_EXT_DEP_DEVICE				= 'deviceExtensionDependencies'
VK_EXT_API_VERSIONS				= 'releasedApiVersions'
VK_EXT_CORE_VERSIONS			= 'extensionRequiredCoreVersion'
VK_XML_EXT_DEPS					= 'requires'
VK_XML_EXT_NAME					= 'name'
VK_XML_EXT_PROMO				= 'promotedto'
VK_XML_EXT_REQUIRES_CORE		= 'requiresCore'
VK_XML_EXT_SUPPORTED			= 'supported'
VK_XML_EXT_SUPPORTED_VULKAN		= 'vulkan'
VK_XML_EXT_API					= 'api'
VK_XML_EXT_TYPE					= 'type'
VK_XML_EXT_TYPE_DEVICE			= 'device'
VK_XML_EXT_TYPE_INSTANCE		= 'instance'

def writeInlFile(filename, lines):
	khr_util.format.writeInlFile(filename, VK_INL_HEADER, lines)

def genExtDepArray(extDepsName, extDepsDict):
	yield 'static const std::tuple<deUint32, deUint32, const char*, const char*>\t{}[]\t='.format(extDepsName)
	yield '{'
	for ( major, minor, ext, extDeps ) in extDepsDict:
		for dep in extDeps:
			yield '\tstd::make_tuple({}, {}, "{}", "{}"),'.format(major, minor, ext, dep)
	yield '};'

def genApiVersions(name, apiVersions):
	yield 'static const std::tuple<deUint32, deUint32, deUint32>\t{}[]\t='.format(name)
	yield '{'
	for ( version, major, minor ) in apiVersions:
		yield '\tstd::make_tuple({}, {}, {}),'.format(version, major, minor)
	yield '};'

def genRequiredCoreVersions(name, coreVersionsDict):
	yield 'static const std::tuple<deUint32, deUint32, const char*>\t{}[]\t ='.format(name)
	yield '{'
	extNames = sorted(coreVersionsDict.keys())
	for extName in extNames:
		(major, minor) = coreVersionsDict[extName]
		yield '\tstd::make_tuple({}, {}, "{}"),'.format(major, minor, extName)
	yield '};'

def genExtDepInl(dependenciesAndVersions, filename):
	allExtDepsDict, apiVersions, allExtCoreVersions = dependenciesAndVersions
	apiVersions.reverse()
	lines = []

	lines.extend(genExtDepArray(VK_EXT_DEP_INSTANCE, allExtDepsDict[VK_EXT_TYPE_INSTANCE]))
	lines.extend(genExtDepArray(VK_EXT_DEP_DEVICE, allExtDepsDict[VK_EXT_TYPE_DEVICE]))
	lines.extend(genApiVersions(VK_EXT_API_VERSIONS, apiVersions))
	lines.extend(genRequiredCoreVersions(VK_EXT_CORE_VERSIONS, allExtCoreVersions))

	writeInlFile(filename, lines)

class extInfo:
	def __init__(self):
		self.type			= VK_EXT_TYPE_INSTANCE
		self.core			= VK_MAKE_VERSION(1, 0, 0)
		self.coreMajorMinor	= (1, 0)
		self.promo			= VK_EXT_NOT_PROMOTED
		self.deps			= []

def genExtDepsOnApiVersion(ext, extInfoDict, apiVersion):
	deps = []

	for dep in extInfoDict[ext].deps:
		if apiVersion >= extInfoDict[dep].promo:
			continue

		deps.append(dep)

	return deps

def genExtDeps(extensionsAndVersions):
	extInfoDict, apiVersionID = extensionsAndVersions

	allExtDepsDict	= defaultdict(list)
	apiVersions		= []

	for (major,minor) in apiVersionID:
		apiVersions.append((VK_MAKE_VERSION(major, minor, 0),major,minor))
	apiVersions.sort(key=lambda x: x[0])

	for ext, info in extInfoDict.items():
		if info.deps == None:
			continue

		for (version,major,minor) in apiVersions:
			if info.core <= version:
				extDeps = genExtDepsOnApiVersion(ext, extInfoDict, version)
				if extDeps == None:
					continue
				allExtDepsDict[info.type].append( ( major, minor, ext, extDeps ) )

	for key, value in allExtDepsDict.items():
		value.sort(key=lambda x: x[2])

	allExtCoreVersions = {}
	for (ext, info) in extInfoDict.items():
		allExtCoreVersions[ext] = info.coreMajorMinor

	return allExtDepsDict, apiVersions, allExtCoreVersions

def getExtInfoDict(vkRegistry):
	extInfoDict = {}
	apiVersionID = []

	for feature in vkRegistry.features:
		if feature.attrib[VK_XML_EXT_API] != VK_XML_EXT_SUPPORTED_VULKAN:
			continue
		featureName = feature.attrib[VK_XML_EXT_NAME].split('_')
		if len(featureName)!=4 or featureName[0] != 'VK' or featureName[1] != 'VERSION' :
			continue
		apiVersionID.append( (int(featureName[2]), int(featureName[3])) )

	apiVersionsByName		= {}
	apiVersionsByNumber		= {}
	apiMajorMinorByNumber	= {}
	for (major,minor) in apiVersionID:
		majorDotMinor = '{}.{}'.format(major,minor)
		apiVersionsByName['VK_VERSION_{}_{}'.format(major,minor)]	= VK_MAKE_VERSION(major, minor, 0);
		apiVersionsByNumber[majorDotMinor]							= VK_MAKE_VERSION(major, minor, 0);
		apiMajorMinorByNumber[majorDotMinor]						= (major, minor)

	for ext in vkRegistry.extensions:
		if ext.attrib[VK_XML_EXT_SUPPORTED] != VK_XML_EXT_SUPPORTED_VULKAN:
			continue

		name				= ext.attrib[VK_XML_EXT_NAME]
		extInfoDict[name]	= extInfo()
		if ext.attrib[VK_XML_EXT_TYPE] == VK_XML_EXT_TYPE_DEVICE:
			extInfoDict[name].type = VK_EXT_TYPE_DEVICE
		if VK_XML_EXT_REQUIRES_CORE in ext.attrib and ext.attrib[VK_XML_EXT_REQUIRES_CORE] in apiVersionsByNumber:
			extInfoDict[name].core = apiVersionsByNumber[ext.attrib[VK_XML_EXT_REQUIRES_CORE]]
			extInfoDict[name].coreMajorMinor = apiMajorMinorByNumber[ext.attrib[VK_XML_EXT_REQUIRES_CORE]]
		if VK_XML_EXT_PROMO in ext.attrib and ext.attrib[VK_XML_EXT_PROMO] in apiVersionsByName :
			extInfoDict[name].promo = apiVersionsByName[ext.attrib[VK_XML_EXT_PROMO]]
		if VK_XML_EXT_DEPS in ext.attrib:
			extInfoDict[name].deps = ext.attrib[VK_XML_EXT_DEPS].split(',')

	return extInfoDict, apiVersionID

if __name__ == '__main__':

<<<<<<< HEAD
	# script requires output path to which .inl files will be written
	if len(sys.argv) == 1:
		sys.exit("Error - output path wasn't specified in argument")
	outputPath = str(sys.argv[1])

	VULKAN_XML = os.path.join(os.path.dirname(__file__), "..", "..", "vulkan-docs", "src", "xml", "vk.xml")
=======
	currentDir = os.path.dirname(__file__)
	outputPath = os.path.join(currentDir, "..", "framework", "vulkan")
	# if argument was specified it is interpreted as a path to which .inl files will be written
	if len(sys.argv) > 1:
		outputPath = str(sys.argv[1])

	VULKAN_XML = os.path.join(currentDir, "..", "..", "vulkan-docs", "src", "xml", "vk.xml")
>>>>>>> 6e40341a
	vkRegistry = registry.parse(VULKAN_XML)

	genExtDepInl(genExtDeps(getExtInfoDict(vkRegistry)), os.path.join(outputPath, "vkApiExtensionDependencyInfo.inl"))<|MERGE_RESOLUTION|>--- conflicted
+++ resolved
@@ -29,20 +29,12 @@
 from khr_util import registry
 from collections import defaultdict
 
-<<<<<<< HEAD
-VK_INL_FILE						= os.path.join(os.path.dirname(__file__), "..", "framework", "vulkan", "vkApiExtensionDependencyInfo.inl")
-=======
->>>>>>> 6e40341a
 VK_INL_HEADER					= """\
 /* WARNING: This is auto-generated file. Do not modify, since changes will
  * be lost! Modify the generating script instead.
  */\
 
 """
-<<<<<<< HEAD
-
-=======
->>>>>>> 6e40341a
 
 def VK_MAKE_VERSION(major, minor, patch):
 	return (((major) << 22) | ((minor) << 12) | (patch))
@@ -194,14 +186,6 @@
 
 if __name__ == '__main__':
 
-<<<<<<< HEAD
-	# script requires output path to which .inl files will be written
-	if len(sys.argv) == 1:
-		sys.exit("Error - output path wasn't specified in argument")
-	outputPath = str(sys.argv[1])
-
-	VULKAN_XML = os.path.join(os.path.dirname(__file__), "..", "..", "vulkan-docs", "src", "xml", "vk.xml")
-=======
 	currentDir = os.path.dirname(__file__)
 	outputPath = os.path.join(currentDir, "..", "framework", "vulkan")
 	# if argument was specified it is interpreted as a path to which .inl files will be written
@@ -209,7 +193,6 @@
 		outputPath = str(sys.argv[1])
 
 	VULKAN_XML = os.path.join(currentDir, "..", "..", "vulkan-docs", "src", "xml", "vk.xml")
->>>>>>> 6e40341a
 	vkRegistry = registry.parse(VULKAN_XML)
 
 	genExtDepInl(genExtDeps(getExtInfoDict(vkRegistry)), os.path.join(outputPath, "vkApiExtensionDependencyInfo.inl"))