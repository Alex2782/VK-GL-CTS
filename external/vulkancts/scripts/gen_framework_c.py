# -*- coding: utf-8 -*-

#-------------------------------------------------------------------------
# Vulkan CTS
# ----------
#
# Copyright (c) 2015 Google Inc.
#
# Licensed under the Apache License, Version 2.0 (the "License");
# you may not use this file except in compliance with the License.
# You may obtain a copy of the License at
#
#      http://www.apache.org/licenses/LICENSE-2.0
#
# Unless required by applicable law or agreed to in writing, software
# distributed under the License is distributed on an "AS IS" BASIS,
# WITHOUT WARRANTIES OR CONDITIONS OF ANY KIND, either express or implied.
# See the License for the specific language governing permissions and
# limitations under the License.
#
#-------------------------------------------------------------------------

import os
import sys
<<<<<<< HEAD
import argparse
=======
import re
>>>>>>> c890bdfb

sys.path.append(os.path.join(os.path.dirname(__file__), "..", "..", "..", "scripts"))

from build.common import DEQP_DIR
from khr_util.format import writeInlFile

<<<<<<< HEAD
VK_API_NAMES					= { "" :	"Vulkan API",
									"SC" :	"Vulkan SC API"}


VULKAN_H	= { "" :	os.path.join(os.path.dirname(__file__), "src", "vulkan_core.h"),
				"SC" :	os.path.join(os.path.dirname(__file__), "src", "vulkan_sc_core.h") }
VULKAN_DIR	= { "" :	os.path.join(os.path.dirname(__file__), "..", "framework", "vulkan"),
				"SC" :	os.path.join(os.path.dirname(__file__), "..", "framework", "vulkan", "generated", "vulkansc") }
=======
VULKAN_H	= [
	os.path.join(os.path.dirname(__file__), "src", "vk_video", "vulkan_video_codecs_common.h"),
	os.path.join(os.path.dirname(__file__), "src", "vk_video", "vulkan_video_codec_h264std.h"),
	os.path.join(os.path.dirname(__file__), "src", "vk_video", "vulkan_video_codec_h264std_encode.h"),
	os.path.join(os.path.dirname(__file__), "src", "vk_video", "vulkan_video_codec_h265std.h"),
	os.path.join(os.path.dirname(__file__), "src", "vk_video", "vulkan_video_codec_h264std_decode.h"),
	os.path.join(os.path.dirname(__file__), "src", "vk_video", "vulkan_video_codec_h265std_decode.h"),
	os.path.join(os.path.dirname(__file__), "src", "vulkan_core.h"),
	]
#VULKAN_H	= os.path.join(os.path.dirname(__file__), "src", "vulkan_core.h")
VULKAN_DIR	= os.path.join(os.path.dirname(__file__), "..", "framework", "vulkan")
>>>>>>> c890bdfb

INL_HEADER = """\
/* WARNING: This is auto-generated file. Do not modify, since changes will
 * be lost! Modify the generating script instead.
 */\
"""

TYPE_SUBSTITUTIONS		= [
	("uint8_t",		"deUint8"),
	("uint16_t",	"deUint16"),
	("uint32_t",	"deUint32"),
	("uint64_t",	"deUint64"),
	("int8_t",		"deInt8"),
	("int16_t",		"deInt16"),
	("int32_t",		"deInt32"),
	("int64_t",		"deInt64"),
	("bool32_t",	"deUint32"),
	("size_t",		"deUintptr"),
]

def readFile (filename):
	with open(filename, 'rt') as f:
		return f.read()

def writeVulkanCHeader (src, filename):
	def gen ():
		dst = re.sub(r'(#include "[^\s,\n}]+")', '', src)

		for old_type, new_type in TYPE_SUBSTITUTIONS:
			dst = dst.replace(old_type, new_type)
		yield dst
	writeInlFile(filename, INL_HEADER, gen())

def parseCmdLineArgs():
	parser = argparse.ArgumentParser(description = "Generate Vulkan INL files",
									 formatter_class=argparse.ArgumentDefaultsHelpFormatter)
	parser.add_argument("-a",
						"--api",
						dest="api",
						default="",
						help="Choose between Vulkan and Vulkan SC")
	return parser.parse_args()

def getApiName (args):
	if len(args)<2:
		return ''
	return args[1]

if __name__ == "__main__":
<<<<<<< HEAD
	args					= parseCmdLineArgs()
	src						= readFile(VULKAN_H[args.api])
	writeVulkanCHeader		(src, os.path.join(VULKAN_DIR[args.api], "vkVulkan_c.inl"))
=======
	src = ""
	for file in VULKAN_H:
		src += readFile(file)

	writeVulkanCHeader				(src, os.path.join(VULKAN_DIR, "vkVulkan_c.inl"))
>>>>>>> c890bdfb
<|MERGE_RESOLUTION|>--- conflicted
+++ resolved
@@ -22,39 +22,25 @@
 
 import os
 import sys
-<<<<<<< HEAD
 import argparse
-=======
 import re
->>>>>>> c890bdfb
 
 sys.path.append(os.path.join(os.path.dirname(__file__), "..", "..", "..", "scripts"))
 
 from build.common import DEQP_DIR
 from khr_util.format import writeInlFile
 
-<<<<<<< HEAD
-VK_API_NAMES					= { "" :	"Vulkan API",
-									"SC" :	"Vulkan SC API"}
-
-
-VULKAN_H	= { "" :	os.path.join(os.path.dirname(__file__), "src", "vulkan_core.h"),
-				"SC" :	os.path.join(os.path.dirname(__file__), "src", "vulkan_sc_core.h") }
+VULKAN_H	= { "" : [
+						os.path.join(os.path.dirname(__file__), "src", "vk_video", "vulkan_video_codecs_common.h"),
+						os.path.join(os.path.dirname(__file__), "src", "vk_video", "vulkan_video_codec_h264std.h"),
+						os.path.join(os.path.dirname(__file__), "src", "vk_video", "vulkan_video_codec_h264std_encode.h"),
+						os.path.join(os.path.dirname(__file__), "src", "vk_video", "vulkan_video_codec_h265std.h"),
+						os.path.join(os.path.dirname(__file__), "src", "vk_video", "vulkan_video_codec_h264std_decode.h"),
+						os.path.join(os.path.dirname(__file__), "src", "vk_video", "vulkan_video_codec_h265std_decode.h"),
+						os.path.join(os.path.dirname(__file__), "src", "vulkan_core.h") ],
+				"SC" : [ os.path.join(os.path.dirname(__file__), "src", "vulkan_sc_core.h") ] }
 VULKAN_DIR	= { "" :	os.path.join(os.path.dirname(__file__), "..", "framework", "vulkan"),
 				"SC" :	os.path.join(os.path.dirname(__file__), "..", "framework", "vulkan", "generated", "vulkansc") }
-=======
-VULKAN_H	= [
-	os.path.join(os.path.dirname(__file__), "src", "vk_video", "vulkan_video_codecs_common.h"),
-	os.path.join(os.path.dirname(__file__), "src", "vk_video", "vulkan_video_codec_h264std.h"),
-	os.path.join(os.path.dirname(__file__), "src", "vk_video", "vulkan_video_codec_h264std_encode.h"),
-	os.path.join(os.path.dirname(__file__), "src", "vk_video", "vulkan_video_codec_h265std.h"),
-	os.path.join(os.path.dirname(__file__), "src", "vk_video", "vulkan_video_codec_h264std_decode.h"),
-	os.path.join(os.path.dirname(__file__), "src", "vk_video", "vulkan_video_codec_h265std_decode.h"),
-	os.path.join(os.path.dirname(__file__), "src", "vulkan_core.h"),
-	]
-#VULKAN_H	= os.path.join(os.path.dirname(__file__), "src", "vulkan_core.h")
-VULKAN_DIR	= os.path.join(os.path.dirname(__file__), "..", "framework", "vulkan")
->>>>>>> c890bdfb
 
 INL_HEADER = """\
 /* WARNING: This is auto-generated file. Do not modify, since changes will
@@ -104,14 +90,9 @@
 	return args[1]
 
 if __name__ == "__main__":
-<<<<<<< HEAD
 	args					= parseCmdLineArgs()
-	src						= readFile(VULKAN_H[args.api])
-	writeVulkanCHeader		(src, os.path.join(VULKAN_DIR[args.api], "vkVulkan_c.inl"))
-=======
 	src = ""
-	for file in VULKAN_H:
+	for file in VULKAN_H[args.api]:
 		src += readFile(file)
 
-	writeVulkanCHeader				(src, os.path.join(VULKAN_DIR, "vkVulkan_c.inl"))
->>>>>>> c890bdfb
+	writeVulkanCHeader				(src, os.path.join(VULKAN_DIR[args.api], "vkVulkan_c.inl"))