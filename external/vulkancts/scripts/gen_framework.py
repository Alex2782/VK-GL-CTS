# -*- coding: utf-8 -*-

#-------------------------------------------------------------------------
# Vulkan CTS
# ----------
#
# Copyright (c) 2015 Google Inc.
#
# Licensed under the Apache License, Version 2.0 (the "License");
# you may not use this file except in compliance with the License.
# You may obtain a copy of the License at
#
#      http://www.apache.org/licenses/LICENSE-2.0
#
# Unless required by applicable law or agreed to in writing, software
# distributed under the License is distributed on an "AS IS" BASIS,
# WITHOUT WARRANTIES OR CONDITIONS OF ANY KIND, either express or implied.
# See the License for the specific language governing permissions and
# limitations under the License.
#
#-------------------------------------------------------------------------

import os
import re
import sys
import copy
from itertools import chain
from collections import OrderedDict

sys.path.append(os.path.join(os.path.dirname(__file__), "..", "..", "..", "scripts"))

from build.common import DEQP_DIR
from khr_util.format import indentLines, writeInlFile

VULKAN_H_DIR	= os.path.join(os.path.dirname(__file__), "src")
VULKAN_DIR		= os.path.join(os.path.dirname(__file__), "..", "framework", "vulkan")

INL_HEADER = """\
/* WARNING: This is auto-generated file. Do not modify, since changes will
 * be lost! Modify the generating script instead.
 */\
"""

DEFINITIONS			= [
	("VK_MAX_PHYSICAL_DEVICE_NAME_SIZE",	"size_t"),
	("VK_MAX_EXTENSION_NAME_SIZE",			"size_t"),
	("VK_MAX_DRIVER_NAME_SIZE",				"size_t"),
	("VK_MAX_DRIVER_INFO_SIZE",				"size_t"),
	("VK_UUID_SIZE",						"size_t"),
	("VK_LUID_SIZE",						"size_t"),
	("VK_MAX_MEMORY_TYPES",					"size_t"),
	("VK_MAX_MEMORY_HEAPS",					"size_t"),
	("VK_MAX_DESCRIPTION_SIZE",				"size_t"),
	("VK_MAX_DEVICE_GROUP_SIZE",			"size_t"),
	("VK_ATTACHMENT_UNUSED",				"deUint32"),
	("VK_SUBPASS_EXTERNAL",					"deUint32"),
	("VK_QUEUE_FAMILY_IGNORED",				"deUint32"),
	("VK_QUEUE_FAMILY_EXTERNAL",			"deUint32"),
	("VK_REMAINING_MIP_LEVELS",				"deUint32"),
	("VK_REMAINING_ARRAY_LAYERS",			"deUint32"),
	("VK_WHOLE_SIZE",						"vk::VkDeviceSize"),
	("VK_TRUE",								"vk::VkBool32"),
	("VK_FALSE",							"vk::VkBool32"),
]

PLATFORM_TYPES		= [
	# VK_KHR_xlib_surface
	(["Display","*"],						["XlibDisplayPtr"],				"void*"),
	(["Window"],							["XlibWindow"],					"deUintptr",),
	(["VisualID"],							["XlibVisualID"],				"deUint32"),

	# VK_KHR_xcb_surface
	(["xcb_connection_t", "*"],				["XcbConnectionPtr"],			"void*"),
	(["xcb_window_t"],						["XcbWindow"],					"deUintptr"),
	(["xcb_visualid_t"],					["XcbVisualid"],				"deUint32"),

	# VK_KHR_wayland_surface
	(["struct", "wl_display","*"],			["WaylandDisplayPtr"],			"void*"),
	(["struct", "wl_surface", "*"],			["WaylandSurfacePtr"],			"void*"),

	# VK_KHR_mir_surface
	(["MirConnection", "*"],				["MirConnectionPtr"],			"void*"),
	(["MirSurface", "*"],					["MirSurfacePtr"],				"void*"),

	# VK_KHR_android_surface
	(["ANativeWindow", "*"],				["AndroidNativeWindowPtr"],		"void*"),

	# VK_KHR_win32_surface
	(["HINSTANCE"],							["Win32InstanceHandle"],		"void*"),
	(["HWND"],								["Win32WindowHandle"],			"void*"),
	(["HANDLE"],							["Win32Handle"],				"void*"),
	(["const", "SECURITY_ATTRIBUTES", "*"],	["Win32SecurityAttributesPtr"],	"const void*"),
	(["AHardwareBuffer", "*"],				["AndroidHardwareBufferPtr"],	"void*"),
	(["HMONITOR"],							["Win32MonitorHandle"],			"void*"),
	(["LPCWSTR"],							["Win32LPCWSTR"],				"const void*"),

	# VK_EXT_acquire_xlib_display
	(["RROutput"],							["RROutput"],					"void*"),

	(["zx_handle_t"],						["zx_handle_t"],				"deInt32"),
	(["GgpFrameToken"],						["GgpFrameToken"],				"deInt32"),
	(["GgpStreamDescriptor"],				["GgpStreamDescriptor"],		"deInt32"),
	(["CAMetalLayer"],						["CAMetalLayer"],				"void*"),
]

PLATFORM_TYPE_NAMESPACE	= "pt"

TYPE_SUBSTITUTIONS		= [
	("uint8_t",		"deUint8"),
	("uint16_t",	"deUint16"),
	("uint32_t",	"deUint32"),
	("uint64_t",	"deUint64"),
	("int8_t",		"deInt8"),
	("int16_t",		"deInt16"),
	("int32_t",		"deInt32"),
	("int64_t",		"deInt64"),
	("bool32_t",	"deUint32"),
	("size_t",		"deUintptr"),

	# Platform-specific
	("DWORD",		"deUint32"),
	("HANDLE*",		PLATFORM_TYPE_NAMESPACE + "::" + "Win32Handle*"),
]

EXTENSION_POSTFIXES				= ["KHR", "EXT", "NV", "NVX", "KHX", "NN", "MVK", "FUCHSIA", "GGP", "AMD"]
<<<<<<< HEAD
EXTENSION_POSTFIXES_STANDARD	= ["KHR", "EXT"]
=======
EXTENSION_POSTFIXES_STANDARD	= ["KHR"]
>>>>>>> b3507875

def prefixName (prefix, name):
	name = re.sub(r'([a-z0-9])([A-Z])', r'\1_\2', name[2:])
	name = re.sub(r'([a-zA-Z])([0-9])', r'\1_\2', name)
	name = name.upper()

	name = name.replace("YCB_CR_", "YCBCR_")
	name = name.replace("WIN_32_", "WIN32_")
	name = name.replace("8_BIT_", "8BIT_")
	name = name.replace("16_BIT_", "16BIT_")
	name = name.replace("INT_64_", "INT64_")
	name = name.replace("D_3_D_12_", "D3D12_")
	name = name.replace("IOSSURFACE_", "IOS_SURFACE_")
	name = name.replace("MAC_OS", "MACOS_")
	name = name.replace("TEXTURE_LOD", "TEXTURE_LOD_")
	name = name.replace("VIEWPORT_W", "VIEWPORT_W_")
	name = name.replace("_IDPROPERTIES", "_ID_PROPERTIES")
	name = name.replace("PHYSICAL_DEVICE_SHADER_FLOAT_16_INT_8_FEATURES", "PHYSICAL_DEVICE_SHADER_FLOAT16_INT8_FEATURES")
	name = name.replace("_PCIBUS_", "_PCI_BUS_")
	name = name.replace("ASTCD", "ASTC_D")
	name = name.replace("AABBNV", "AABB_NV")
	name = name.replace("IMAGE_PIPE", "IMAGEPIPE")
	name = name.replace("SMBUILTINS", "SM_BUILTINS")
	name = name.replace("ASTCHDRFEATURES", "ASTC_HDR_FEATURES")
	name = name.replace("UINT_8", "UINT8")
	name = name.replace("VULKAN_11_FEATURES", "VULKAN_1_1_FEATURES")
	name = name.replace("VULKAN_11_PROPERTIES", "VULKAN_1_1_PROPERTIES")
	name = name.replace("VULKAN_12_FEATURES", "VULKAN_1_2_FEATURES")
	name = name.replace("VULKAN_12_PROPERTIES", "VULKAN_1_2_PROPERTIES")
	name = name.replace("INT_8_", "INT8_")
	name = name.replace("AABBNV", "AABB_NV")

	return prefix + name

class Version:
	def __init__ (self, versionTuple):
		self.major = versionTuple[0]
		self.minor = versionTuple[1]
		self.patch = versionTuple[2]

	def getInHex (self):
		if self.patch == 0:
			return "VK_API_VERSION_%d_%d" % (self.major, self.minor)
		return '0x%Xu' % (hash(self))

	def isStandardVersion (self):
		if self.patch != 0:
			return False
		if self.major != 1:
			return False
		return True

	def getBestRepresentation (self):
		if self.isStandardVersion():
			return self.getInHex()
		return self.getDefineName()

	def getDefineName (self):
		return 'VERSION_%d_%d_%d' % (self.major, self.minor, self.patch)

	def __hash__ (self):
		return (self.major << 22) | (self.minor << 12) | self.patch

	def __eq__ (self, other):
		return self.major == other.major and self.minor == other.minor and self.patch == other.patch

	def __str__ (self):
		return self.getBestRepresentation()


class Handle:
	TYPE_DISP		= 0
	TYPE_NONDISP	= 1

	def __init__ (self, type, name):
		self.type		= type
		self.name		= name
		self.alias		= None
		self.isAlias	= False

	def getHandleType (self):
		return prefixName("HANDLE_TYPE_", self.name)

	def checkAliasValidity (self):
		pass

	def __repr__ (self):
		return '%s (%s, %s)' % (self.name, self.alias, self.isAlias)

class Definition:
	def __init__ (self, type, name, value):
		self.type	= type
		self.name	= name
		self.value	= value
		self.alias	= None
		self.isAlias	= False

	def __repr__ (self):
		return '%s = %s (%s)' % (self.name, self.value, self.type)

class Enum:
	def __init__ (self, name, values):
		self.name		= name
		self.values		= values
		self.alias		= None
		self.isAlias	= False

	def checkAliasValidity (self):
		if self.alias != None:
			if len(self.values) != len(self.alias.values):
				raise Exception("%s has different number of flags than its alias %s." % (self.name, self.alias.name))
			for index, value in enumerate(self.values):
				aliasVal = self.alias.values[index]
				if value[1] != aliasVal[1] or not (value[0].startswith(aliasVal[0]) or aliasVal[0].startswith(value[0])):
					raise Exception("Flag %s of %s has different value than %s of %s." % (self.alias.values[index], self.alias.name, value, self.name))

	def __repr__ (self):
		return '%s (%s) %s' % (self.name, self.alias, self.values)

class Bitfield:
	def __init__ (self, name, values):
		self.name		= name
		self.values		= values
		self.alias		= None
		self.isAlias	= False

	def checkAliasValidity (self):
		if self.alias != None:
			if len(self.values) != len(self.alias.values):
				raise Exception("%s has different number of flags than its alias %s." % (self.name, self.alias.name))
			for index, value in enumerate(self.values):
				aliasVal = self.alias.values[index]
				if value[1] != aliasVal[1] or not (value[0].startswith(aliasVal[0]) or aliasVal[0].startswith(value[0])):
					raise Exception("Flag %s of %s has different value than %s of %s." % (self.alias.values[index], self.alias.name, value, self.name))

	def __repr__ (self):
		return '%s (%s)' % (self.name, self.alias)

class Variable:
	def __init__ (self, type, name, arraySize):
		type		= type.replace('*',' *').replace('&',' &')
		for src, dst in TYPE_SUBSTITUTIONS:
			type = type.replace(src, dst)
		self.type	= type.split(' ')
		for platformType, substitute, compat in PLATFORM_TYPES:
			range = self.contains(self.type, platformType)
			if range != None:
				self.type = self.type[:range[0]]+[PLATFORM_TYPE_NAMESPACE + '::' + substitute[0]] + substitute[1:] + self.type[range[1]:]
				break
		self.name		= name
		self.arraySize	= arraySize

	def contains(self, big, small):
		for i in range(len(big)-len(small)+1):
			for j in range(len(small)):
				if big[i+j] != small[j]:
					break
			else:
				return i, i+len(small)
		return None

	def getType (self):
		return ' '.join(self.type).replace(' *','*').replace(' &','&')

	def getAsString (self, separator):
		return '%s%s%s%s' % (self.getType(), separator, self.name, self.arraySize)

	def __repr__ (self):
		return '<%s> <%s> <%s>' % (self.type, self.name, self.arraySize)

	def __eq__ (self, other):
		if len(self.type) != len(other.type):
			return False
		for index, type in enumerate(self.type):
			if "*" == type or "&" == type or "const" == type or "volatile" == type:
				if type != other.type[index]:
					return False
			elif type != other.type[index] and \
				type not in map(lambda ext: other.type[index] + ext, EXTENSION_POSTFIXES_STANDARD) and \
				other.type[index] not in map(lambda ext: type + ext, EXTENSION_POSTFIXES_STANDARD):
				return False
		return self.arraySize == other.arraySize

	def __ne__ (self, other):
		return not self == other

class CompositeType:
	CLASS_STRUCT	= 0
	CLASS_UNION		= 1

	def __init__ (self, typeClass, name, members):
		self.typeClass	= typeClass
		self.name		= name
		self.members	= members
		self.alias		= None
		self.isAlias	= False

	def getClassName (self):
		names = {CompositeType.CLASS_STRUCT: 'struct', CompositeType.CLASS_UNION: 'union'}
		return names[self.typeClass]

	def checkAliasValidity (self):
		if self.alias != None:
			if len(self.members) != len(self.alias.members):
				raise Exception("%s has different number of members than its alias %s." % (self.name, self.alias.name))
			for index, member in enumerate(self.members ):
				break
				#if member != self.alias.members[index]:
					#raise Exception("Member %s of %s is different than core member %s in %s." % (self.alias.members[index], self.alias.name, member, self.name))
					#raise Exception("Member ",str(self.alias.members[index])," of ", str(self.alias.name)," is different than core member ", str(member)," in ", str(self.name),".")
	def __repr__ (self):
		return '%s (%s)' % (self.name, self.alias)

class Function:
	TYPE_PLATFORM		= 0 # Not bound to anything
	TYPE_INSTANCE		= 1 # Bound to VkInstance
	TYPE_DEVICE			= 2 # Bound to VkDevice

	def __init__ (self, name, returnType, arguments, apiVersion = None):
		self.name		= name
		self.returnType	= returnType
		self.arguments	= arguments
		self.alias		= None
		self.isAlias	= False
		self.apiVersion	= apiVersion

	def getType (self):
		# Special functions
		if self.name == "vkGetInstanceProcAddr":
			return Function.TYPE_PLATFORM
		assert len(self.arguments) > 0
		firstArgType = self.arguments[0].getType()
		if firstArgType in ["VkInstance", "VkPhysicalDevice"]:
			return Function.TYPE_INSTANCE
		elif firstArgType in ["VkDevice", "VkCommandBuffer", "VkQueue"]:
			return Function.TYPE_DEVICE
		else:
			return Function.TYPE_PLATFORM

	def checkAliasValidity (self):
		if self.alias != None:
			if len(self.arguments) != len(self.alias.arguments):
				raise Exception("%s has different number of arguments than its alias %s." % (self.name, self.alias.name))
			if self.returnType != self.alias.returnType or not (self.returnType.startswith(self.alias.returnType) or self.alias.returnType.startswith(self.returnType)):
				raise Exception("%s has different return value's type than its alias %s." % (self.name, self.alias.name))
			for index, argument in enumerate(self.arguments):
				if argument != self.alias.arguments[index]:
					raise Exception("argument %s: \"%s\" of %s is different than \"%s\" of %s." % (index, self.alias.arguments[index].getAsString(' '), self.alias.name, argument.getAsString(' '), self.name))

	def __repr__ (self):
		return '%s (%s)' % (self.name, self.alias)

class Extension:
	def __init__ (self, name, handles, enums, bitfields, compositeTypes, functions, definitions, additionalDefinitions, versionInCore):
		self.name			= name
		self.definitions	= definitions
		self.additionalDefs = additionalDefinitions
		self.handles		= handles
		self.enums			= enums
		self.bitfields		= bitfields
		self.compositeTypes	= compositeTypes
		self.functions		= functions
		self.versionInCore	= versionInCore

	def __repr__ (self):
		return 'EXT:\n%s ->\nENUMS:\n%s\nCOMPOS:\n%s\nFUNCS:\n%s\nBITF:\n%s\nHAND:\n%s\nDEFS:\n%s\n' % (self.name, self.enums, self.compositeTypes, self.functions, self.bitfields, self.handles, self.definitions, self.versionInCore)

class API:
	def __init__ (self, versions, definitions, handles, enums, bitfields, compositeTypes, functions, extensions):
		self.versions		= versions
		self.definitions	= definitions
		self.handles		= handles
		self.enums			= enums
		self.bitfields		= bitfields
		self.compositeTypes	= compositeTypes
		self.functions		= functions # \note contains extension functions as well
		self.extensions		= extensions

def readFile (filename):
	with open(filename, 'rt') as f:
		return f.read()

IDENT_PTRN	= r'[a-zA-Z_][a-zA-Z0-9_]*'
TYPE_PTRN	= r'[a-zA-Z_][a-zA-Z0-9_ \t*&]*'

def fixupEnumValues (values):
	fixed = []
	for name, value in values:
		if "_BEGIN_RANGE" in name or "_END_RANGE" in name:
			continue
		fixed.append((name, value))
	return fixed

def getInterfaceName (function):
	assert function.name[:2] == "vk"
	return function.name[2].lower() + function.name[3:]

def getFunctionTypeName (function):
	assert function.name[:2] == "vk"
	return function.name[2:] + "Func"

def endsWith (str, postfix):
	return str[-len(postfix):] == postfix

def splitNameExtPostfix (name):
	knownExtPostfixes = EXTENSION_POSTFIXES
	for postfix in knownExtPostfixes:
		if endsWith(name, postfix):
			return (name[:-len(postfix)], postfix)
	return (name, "")

def getBitEnumNameForBitfield (bitfieldName):
	bitfieldName, postfix = splitNameExtPostfix(bitfieldName)
	assert bitfieldName[-1] == "s"
	return bitfieldName[:-1] + "Bits" + postfix

def getBitfieldNameForBitEnum (bitEnumName):
	bitEnumName, postfix = splitNameExtPostfix(bitEnumName)
	assert bitEnumName[-4:] == "Bits"
	return bitEnumName[:-4] + "s" + postfix

def parsePreprocDefinedValue (src, name):
	value = parsePreprocDefinedValueOptional(src, name)
	if value is None:
		raise Exception("No such definition: %s" % name)
	return value

def parsePreprocDefinedValueOptional (src, name):
	definition = re.search(r'#\s*define\s+' + name + r'\s+([^\n]+)\n', src)
	if definition is None:
		return None
	value = definition.group(1).strip()
	if value == "UINT32_MAX":
		value = "(~0u)"
	return value

def parseEnum (name, src):
	keyValuePtrn	= '(' + IDENT_PTRN + r')\s*=\s*([^\s,\n}]+)\s*[,\n}]'
	matches			= re.findall(keyValuePtrn, src)

	return Enum(name, fixupEnumValues(matches))

# \note Parses raw enums, some are mapped to bitfields later
def parseEnums (src):
	matches	= re.findall(r'typedef enum(\s*' + IDENT_PTRN + r')?\s*{([^}]*)}\s*(' + IDENT_PTRN + r')\s*;', src)
	enums	= []
	for enumname, contents, typename in matches:
		enums.append(parseEnum(typename, contents))
	return enums



def parseCompositeType (type, name, src):
	typeNamePtrn	= r'(' + TYPE_PTRN + r')(\s+' + IDENT_PTRN + r')((\[[^\]]+\])*)\s*;'
	matches			= re.findall(typeNamePtrn, src)
	members			= [Variable(t.strip(), n.strip(), a.strip()) for t, n, a, _ in matches]
	return CompositeType(type, name, members)

def parseCompositeTypes (src):
	typeMap	= { 'struct': CompositeType.CLASS_STRUCT, 'union': CompositeType.CLASS_UNION }
	matches	= re.findall(r'typedef (struct|union)(\s*' + IDENT_PTRN + r')?\s*{([^}]*)}\s*(' + IDENT_PTRN + r')\s*;', src)
	types	= []
	for type, structname, contents, typename in matches:
		types.append(parseCompositeType(typeMap[type], typename, contents))
	return types

def parseVersions (src):
	# returns list of tuples each with four items:
	# 1. string with version token (without ' 1' at the end)
	# 2. starting point off version specific definitions in vulkan.h.in
	# 3. major version number
	# 4. minor version number
	return [(m.group()[:-2], m.start(), int(m.group(1)), int(m.group(2))) for m in re.finditer('VK_VERSION_([1-9])_([0-9]) 1', src)]

def parseHandles (src):
	matches	= re.findall(r'VK_DEFINE(_NON_DISPATCHABLE|)_HANDLE\((' + IDENT_PTRN + r')\)[ \t]*[\n\r]', src)
	handles	= []
	typeMap	= {'': Handle.TYPE_DISP, '_NON_DISPATCHABLE': Handle.TYPE_NONDISP}
	for type, name in matches:
		handle = Handle(typeMap[type], name)
		handles.append(handle)
	return handles

def parseArgList (src):
	typeNamePtrn	= r'(' + TYPE_PTRN + r')(\s+' + IDENT_PTRN + r')((\[[^\]]+\])*)\s*'
	args			= []
	for rawArg in src.split(','):
		m = re.search(typeNamePtrn, rawArg)
		args.append(Variable(m.group(1).strip(), m.group(2).strip(), m.group(3)))
	return args

def removeTypeExtPostfix (name):
	for extPostfix in EXTENSION_POSTFIXES_STANDARD:
		if endsWith(name, extPostfix):
			return name[0:-len(extPostfix)]
	return None

def populateExtensionAliases(allObjects, extensionObjects):
	for object in extensionObjects:
		withoutPostfix = removeTypeExtPostfix(object.name)
		if withoutPostfix != None and withoutPostfix in allObjects:
			# max 1 alias is assumed by functions in this file
			assert allObjects[withoutPostfix].alias == None
			allObjects[withoutPostfix].alias = object
			object.isAlias = True
	for object in extensionObjects:
		object.checkAliasValidity()

def populateAliasesWithTypedefs (objects, src):
	objectsByName = {}
	for object in objects:
		objectsByName[object.name] = object
		ptrn	= r'\s*typedef\s+' + object.name + r'\s+([^;]+)'
		stash = re.findall(ptrn, src)
		if len(stash) == 1:
			objExt = copy.deepcopy(object)
			objExt.name = stash[0]
			object.alias = objExt
			objExt.isAlias = True
			objects.append(objExt)


def removeAliasedValues (enum):
	valueByName = {}
	for name, value in enum.values:
		valueByName[name] = value

	def removeDefExtPostfix (name):
		for extPostfix in EXTENSION_POSTFIXES:
			if endsWith(name, "_" + extPostfix):
				return name[0:-(len(extPostfix)+1)]
		return None

	newValues = []
	for name, value in enum.values:
		withoutPostfix = removeDefExtPostfix(name)
		if withoutPostfix != None and withoutPostfix in valueByName and valueByName[withoutPostfix] == value:
			continue
		newValues.append((name, value))
	enum.values = newValues

def parseFunctions (src):
	ptrn		= r'VKAPI_ATTR\s+(' + TYPE_PTRN + ')\s+VKAPI_CALL\s+(' + IDENT_PTRN + r')\s*\(([^)]*)\)\s*;'
	matches		= re.findall(ptrn, src)
	functions	= []
	for returnType, name, argList in matches:
		functions.append(Function(name.strip(), returnType.strip(), parseArgList(argList)))
	return functions

def parseFunctionsByVersion (src, versions):
	# construct list of locations where version definitions start, and add the end of the file to it
	sectionLocations = [versionDef[1] for versionDef in versions]
	sectionLocations.append(len(src))

	# construct function declaration pattern
	ptrn		= r'VKAPI_ATTR\s+(' + TYPE_PTRN + ')\s+VKAPI_CALL\s+(' + IDENT_PTRN + r')\s*\(([^)]*)\)\s*;'
	regPtrn		= re.compile(ptrn)
	functions	= []

	# iterate over all versions and find all function definitions
	for index, v in enumerate(versions):
		matches = regPtrn.findall(src, sectionLocations[index], sectionLocations[index+1])
		for returnType, name, argList in matches:
			functions.append(Function(name.strip(), returnType.strip(), parseArgList(argList), v[0]))
	return functions

def splitByExtension (src):
	ptrn		= r'#define\s+[A-Z0-9_]+_EXTENSION_NAME\s+"([^"]+)"'
	# Construct long pattern that will be used to split whole source by extensions
	match		= "#define\s+("
	for part in re.finditer(ptrn, src):
		 match += part.group(1)+"|"
	match = match[:-1] + ")\s+1"
	parts = re.split(match, src)

	# First part is core, following tuples contain extension name and all its definitions
	byExtension	= [(None, parts[0])]
	for ndx in range(1, len(parts), 2):
		byExtension.append((parts[ndx], parts[ndx+1]))
	return byExtension

def parseDefinitions (extensionName, src):

	def skipDefinition (extensionName, definition):
		if extensionName == None:
			return True
		extNameUpper = extensionName.upper()
		extNameUpper = extNameUpper.replace("VK_INTEL_SHADER_INTEGER_FUNCTIONS2", "VK_INTEL_SHADER_INTEGER_FUNCTIONS_2")
		# SPEC_VERSION enums
		if definition[0].startswith(extNameUpper) and definition[1].isdigit():
			return False
		if definition[0].startswith(extNameUpper):
			return True
		if definition[1].isdigit():
			return True
		return False

	ptrn		= r'#define\s+([^\s]+)\s+([^\r\n]+)'
	matches		= re.findall(ptrn, src)

	return [Definition(None, match[0], match[1]) for match in matches if not skipDefinition(extensionName, match)]

def parseExtensions (src, versions, allFunctions, allCompositeTypes, allEnums, allBitfields, allHandles, allDefinitions):

	def getCoreVersion (extensionName, extensionsData):
		# returns None when extension was not added to core for any Vulkan version
		# returns array containing DEVICE or INSTANCE string followed by the vulkan version in which this extension is core
		# note that this function is also called for vulkan 1.0 source for which extName is None
		if not extensionName:
			return None
		ptrn		= extensionName + r'\s+(DEVICE|INSTANCE)\s+([0-9_]+)'
		coreVersion = re.search(ptrn, extensionsData, re.I)
		if coreVersion != None:
			return [coreVersion.group(1)] + [int(number) for number in coreVersion.group(2).split('_')[:3]]
		return None

	extensionsData			= readFile(os.path.join(VULKAN_H_DIR, "extensions_data.txt"))
	splitSrc				= splitByExtension(src)
	extensions				= []
	functionsByName			= {function.name: function for function in allFunctions}
	compositeTypesByName	= {compType.name: compType for compType in allCompositeTypes}
	enumsByName				= {enum.name: enum for enum in allEnums}
	bitfieldsByName			= {bitfield.name: bitfield for bitfield in allBitfields}
	handlesByName			= {handle.name: handle for handle in allHandles}
	definitionsByName		= {definition.name: definition for definition in allDefinitions}

	for extensionName, extensionSrc in splitSrc:
		definitions			= [Definition("deUint32", v.getInHex(), parsePreprocDefinedValueOptional(extensionSrc, v.getInHex())) for v in versions]
		definitions.extend([Definition(type, name, parsePreprocDefinedValueOptional(extensionSrc, name)) for name, type in DEFINITIONS])
		definitions			= [definition for definition in definitions if definition.value != None]
		additionalDefinitions = parseDefinitions(extensionName, extensionSrc)
		handles				= parseHandles(extensionSrc)
		functions			= parseFunctions(extensionSrc)
		compositeTypes		= parseCompositeTypes(extensionSrc)
		rawEnums			= parseEnums(extensionSrc)
		bitfieldNames		= parseBitfieldNames(extensionSrc)
		enumBitfieldNames	= [getBitEnumNameForBitfield(name) for name in bitfieldNames]
		enums				= [enum for enum in rawEnums if enum.name not in enumBitfieldNames]

		extCoreVersion		= getCoreVersion(extensionName, extensionsData)
		extFunctions		= [functionsByName[function.name] for function in functions]
		extCompositeTypes	= [compositeTypesByName[compositeType.name] for compositeType in compositeTypes]
		extEnums			= [enumsByName[enum.name] for enum in enums]
		extBitfields		= [bitfieldsByName[bitfieldName] for bitfieldName in bitfieldNames]
		extHandles			= [handlesByName[handle.name] for handle in handles]
		extDefinitions		= [definitionsByName[definition.name] for definition in definitions]

		if extCoreVersion != None:
			populateExtensionAliases(functionsByName, extFunctions)
			populateExtensionAliases(handlesByName, extHandles)
			populateExtensionAliases(enumsByName, extEnums)
			populateExtensionAliases(bitfieldsByName, extBitfields)
			populateExtensionAliases(compositeTypesByName, extCompositeTypes)


		extensions.append(Extension(extensionName, extHandles, extEnums, extBitfields, extCompositeTypes, extFunctions, extDefinitions, additionalDefinitions, extCoreVersion))
	return extensions

def parseBitfieldNames (src):
	ptrn		= r'typedef\s+VkFlags\s(' + IDENT_PTRN + r')\s*;'
	matches		= re.findall(ptrn, src)

	return matches

def parseAPI (src):
	versionsData = parseVersions(src)
	versions     = [Version((v[2], v[3], 0)) for v in versionsData]
	definitions	 = [Definition("deUint32", v.getInHex(), parsePreprocDefinedValue(src, v.getInHex())) for v in versions]
	definitions.extend([Definition(type, name, parsePreprocDefinedValue(src, name)) for name, type in DEFINITIONS])

	handles			= parseHandles(src)
	rawEnums		= parseEnums(src)
	bitfieldNames	= parseBitfieldNames(src)
	enums			= []
	bitfields		= []
	bitfieldEnums	= set([getBitEnumNameForBitfield(n) for n in bitfieldNames if getBitEnumNameForBitfield(n) in [enum.name for enum in rawEnums]])
	compositeTypes	= parseCompositeTypes(src)
	allFunctions	= parseFunctionsByVersion(src, versionsData)

	for enum in rawEnums:
		if enum.name in bitfieldEnums:
			bitfields.append(Bitfield(getBitfieldNameForBitEnum(enum.name), enum.values))
		else:
			enums.append(enum)

	for bitfieldName in bitfieldNames:
		if not bitfieldName in [bitfield.name for bitfield in bitfields]:
			# Add empty bitfield
			bitfields.append(Bitfield(bitfieldName, []))

	extensions = parseExtensions(src, versions, allFunctions, compositeTypes, enums, bitfields, handles, definitions)

	# Populate alias fields
	populateAliasesWithTypedefs(compositeTypes, src)
	populateAliasesWithTypedefs(enums, src)
	populateAliasesWithTypedefs(bitfields, src)

	for enum in enums:
		removeAliasedValues(enum)

	return API(
		versions		= versions,
		definitions		= definitions,
		handles			= handles,
		enums			= enums,
		bitfields		= bitfields,
		compositeTypes	= compositeTypes,
		functions		= allFunctions,
		extensions		= extensions)

def splitUniqueAndDuplicatedEntries (handles):
	listOfUniqueHandles = []
	duplicates			= OrderedDict()
	for handle in handles:
		if handle.alias != None:
			duplicates[handle.alias] = handle
		if not handle.isAlias:
			listOfUniqueHandles.append(handle)
	return listOfUniqueHandles, duplicates

def writeHandleType (api, filename):
	uniqeHandles, duplicatedHandles = splitUniqueAndDuplicatedEntries(api.handles)

	def genHandles ():
		yield "\t%s\t= 0," % uniqeHandles[0].getHandleType()
		for handle in uniqeHandles[1:]:
			yield "\t%s," % handle.getHandleType()
		for duplicate in duplicatedHandles:
			yield "\t%s\t= %s," % (duplicate.getHandleType(), duplicatedHandles[duplicate].getHandleType())
		yield "\tHANDLE_TYPE_LAST\t= %s + 1" % (uniqeHandles[-1].getHandleType())

	def genHandlesBlock ():
		yield "enum HandleType"
		yield "{"

		for line in indentLines(genHandles()):
			yield line

		yield "};"
		yield ""

	writeInlFile(filename, INL_HEADER, genHandlesBlock())

def getEnumValuePrefix (enum):
	prefix = enum.name[0]
	for i in range(1, len(enum.name)):
		if enum.name[i].isupper() and not enum.name[i-1].isupper():
			prefix += "_"
		prefix += enum.name[i].upper()
	return prefix

def parseInt (value):
	if value[:2] == "0x":
		return int(value, 16)
	else:
		return int(value, 10)

def areEnumValuesLinear (enum):
	curIndex = 0
	for name, value in enum.values:
		if value[:2] != "VK":
			intValue = parseInt(value)
			if intValue != curIndex:
				# consider enums containing *_MAX_ENUM = 0x7FFFFFFF as linear
				if intValue == 0x7FFFFFFF:
					return True
				return False
			curIndex += 1
	return True

def genEnumSrc (enum):
	yield "enum %s" % enum.name
	yield "{"

	lines = ["\t%s\t= %s," % v for v in enum.values]
	if areEnumValuesLinear(enum):
		lastItem = "\t%s_LAST," % getEnumValuePrefix(enum)
		if parseInt(enum.values[-1][1]) == 0x7FFFFFFF:
			# if last enum item is *_MAX_ENUM then we need to make sure
			# it stays last entry also if we append *_LAST to generated
			# source (without this value of *_LAST won't be correct)
			lines.insert(-1, lastItem)
		else:
			lines.append(lastItem)

	for line in indentLines(lines):
		yield line

	yield "};"

def genBitfieldSrc (bitfield):
	if len(bitfield.values) > 0:
		yield "enum %s" % getBitEnumNameForBitfield(bitfield.name)
		yield "{"
		for line in indentLines(["\t%s\t= %s," % v for v in bitfield.values]):
			yield line
		yield "};"
	yield "typedef deUint32 %s;" % bitfield.name

def genCompositeTypeSrc (type):
	yield "%s %s" % (type.getClassName(), type.name)
	yield "{"
	for line in indentLines(['\t'+m.getAsString('\t')+';' for m in type.members]):
		yield line
	yield "};"

def genHandlesSrc (handles):
	uniqeHandles, duplicatedHandles = splitUniqueAndDuplicatedEntries(handles)

	def genLines (handles):
		for handle in uniqeHandles:
			if handle.type == Handle.TYPE_DISP:
				yield "VK_DEFINE_HANDLE\t(%s,\t%s);" % (handle.name, handle.getHandleType())
			elif handle.type == Handle.TYPE_NONDISP:
				yield "VK_DEFINE_NON_DISPATCHABLE_HANDLE\t(%s,\t%s);" % (handle.name, handle.getHandleType())

		for duplicate in duplicatedHandles:
			if duplicate.type == Handle.TYPE_DISP:
				yield "VK_DEFINE_HANDLE\t(%s,\t%s);" % (duplicate.name, duplicatedHandles[duplicate].getHandleType())
			elif duplicate.type == Handle.TYPE_NONDISP:
				yield "VK_DEFINE_NON_DISPATCHABLE_HANDLE\t(%s,\t%s);" % (duplicate.name, duplicatedHandles[duplicate].getHandleType())

	for line in indentLines(genLines(handles)):
		yield line

def stripTrailingComment(str):
	index = str.find("//")
	if index == -1:
		return str
	return str[:index]

def genDefinitionsSrc (definitions):
	for line in ["#define %s\t(static_cast<%s>\t(%s))" % (definition.name, definition.type, stripTrailingComment(definition.value)) for definition in definitions]:
		yield line

def genDefinitionsAliasSrc (definitions):
	for line in ["#define %s\t%s" % (definition.name, definitions[definition].name) for definition in definitions]:
		if definition.value != definitions[definition].value and definition.value != definitions[definition].name:
			raise Exception("Value of %s (%s) is different than core definition value %s (%s)." % (definition.name, definition.value, definitions[definition].name, definitions[definition].value))
		yield line

def genMaxFrameworkVersion (definitions):
	maxApiVersionMajor = 1
	maxApiVersionMinor = 0
	for definition in definitions:
		match = re.match("VK_API_VERSION_(\d+)_(\d+)", definition.name)
		if match:
			apiVersionMajor = int(match.group(1))
			apiVersionMinor = int(match.group(2))
			if apiVersionMajor > maxApiVersionMajor:
				maxApiVersionMajor = apiVersionMajor
				maxApiVersionMinor = apiVersionMinor
			elif apiVersionMajor == maxApiVersionMajor and apiVersionMinor > maxApiVersionMinor:
				maxApiVersionMinor = apiVersionMinor
	yield "#define VK_API_MAX_FRAMEWORK_VERSION\tVK_API_VERSION_%d_%d" % (maxApiVersionMajor, maxApiVersionMinor)

def writeBasicTypes (api, filename):

	def gen ():
		definitionsCore, definitionDuplicates = splitUniqueAndDuplicatedEntries(api.definitions)

		for line in indentLines(chain(genDefinitionsSrc(definitionsCore), genMaxFrameworkVersion(definitionsCore), genDefinitionsAliasSrc(definitionDuplicates))):
			yield line
		yield ""

		for line in genHandlesSrc(api.handles):
			yield line
		yield ""

		for enum in api.enums:
			if not enum.isAlias:
				for line in genEnumSrc(enum):
					yield line
			yield ""

		for bitfield in api.bitfields:
			if not bitfield.isAlias:
				for line in genBitfieldSrc(bitfield):
					yield line
			yield ""
		for line in indentLines(["VK_DEFINE_PLATFORM_TYPE(%s,\t%s);" % (s[0], c) for n, s, c in PLATFORM_TYPES]):
			yield line

		for ext in api.extensions:
			if ext.additionalDefs != None:
				for definition in ext.additionalDefs:
					yield "#define " + definition.name + " " + definition.value
	writeInlFile(filename, INL_HEADER, gen())

def writeCompositeTypes (api, filename):
	def gen ():
		for type in api.compositeTypes:
			type.checkAliasValidity()

			if not type.isAlias:
				for line in genCompositeTypeSrc(type):
					yield line
			else:
				for type2 in api.compositeTypes:
					if type2.alias == type:
						yield "typedef %s %s;" % (type2.name, type.name)
			yield ""

	writeInlFile(filename, INL_HEADER, gen())

def argListToStr (args):
	return ", ".join(v.getAsString(' ') for v in args)

def writeInterfaceDecl (api, filename, functionTypes, concrete):
	def genProtos ():
		postfix = "" if concrete else " = 0"
		for function in api.functions:
			if not function.getType() in functionTypes:
				continue
			if not function.isAlias:
				yield "virtual %s\t%s\t(%s) const%s;" % (function.returnType, getInterfaceName(function), argListToStr(function.arguments), postfix)

	writeInlFile(filename, INL_HEADER, indentLines(genProtos()))

def writeFunctionPtrTypes (api, filename):
	def genTypes ():
		for function in api.functions:
			yield "typedef VKAPI_ATTR %s\t(VKAPI_CALL* %s)\t(%s);" % (function.returnType, getFunctionTypeName(function), argListToStr(function.arguments))

	writeInlFile(filename, INL_HEADER, indentLines(genTypes()))

def writeFunctionPointers (api, filename, functionTypes):
	def FunctionsYielder ():
		for function in api.functions:
			if function.getType() in functionTypes:
				if function.isAlias:
					if function.getType() == Function.TYPE_INSTANCE and function.arguments[0].getType() == "VkPhysicalDevice":
						yield "%s\t%s;" % (getFunctionTypeName(function), getInterfaceName(function))
				else:
					yield "%s\t%s;" % (getFunctionTypeName(function), getInterfaceName(function))

	writeInlFile(filename, INL_HEADER, indentLines(FunctionsYielder()))

def writeInitFunctionPointers (api, filename, functionTypes, cond = None):
	def makeInitFunctionPointers ():
		for function in api.functions:
			if function.getType() in functionTypes and (cond == None or cond(function)):
				interfaceName = getInterfaceName(function)
				if function.isAlias:
					if function.getType() == Function.TYPE_INSTANCE and function.arguments[0].getType() == "VkPhysicalDevice":
						yield "m_vk.%s\t= (%s)\tGET_PROC_ADDR(\"%s\");" % (getInterfaceName(function), getFunctionTypeName(function), function.name)
				else:
					yield "m_vk.%s\t= (%s)\tGET_PROC_ADDR(\"%s\");" % (getInterfaceName(function), getFunctionTypeName(function), function.name)
					if function.alias != None:
						yield "if (!m_vk.%s)" % (getInterfaceName(function))
						yield "    m_vk.%s\t= (%s)\tGET_PROC_ADDR(\"%s\");" % (getInterfaceName(function), getFunctionTypeName(function), function.alias.name)
	lines = [line.replace('    ', '\t') for line in indentLines(makeInitFunctionPointers())]
	writeInlFile(filename, INL_HEADER, lines)

def writeFuncPtrInterfaceImpl (api, filename, functionTypes, className):
	def makeFuncPtrInterfaceImpl ():
		for function in api.functions:
			if function.getType() in functionTypes and not function.isAlias:
				yield ""
				yield "%s %s::%s (%s) const" % (function.returnType, className, getInterfaceName(function), argListToStr(function.arguments))
				yield "{"
				if function.name == "vkEnumerateInstanceVersion":
					yield "	if (m_vk.enumerateInstanceVersion)"
					yield "		return m_vk.enumerateInstanceVersion(pApiVersion);"
					yield ""
					yield "	*pApiVersion = VK_API_VERSION_1_0;"
					yield "	return VK_SUCCESS;"
				elif function.getType() == Function.TYPE_INSTANCE and function.arguments[0].getType() == "VkPhysicalDevice" and function.alias != None:
					yield "	vk::VkPhysicalDeviceProperties props;"
					yield "	m_vk.getPhysicalDeviceProperties(physicalDevice, &props);"
					yield "	if (props.apiVersion >= VK_API_VERSION_1_1)"
					yield "		%sm_vk.%s(%s);" % ("return " if function.returnType != "void" else "", getInterfaceName(function), ", ".join(a.name for a in function.arguments))
					yield "	else"
					yield "		%sm_vk.%s(%s);" % ("return " if function.returnType != "void" else "", getInterfaceName(function.alias), ", ".join(a.name for a in function.arguments))
				else:
					yield "	%sm_vk.%s(%s);" % ("return " if function.returnType != "void" else "", getInterfaceName(function), ", ".join(a.name for a in function.arguments))
				yield "}"

	writeInlFile(filename, INL_HEADER, makeFuncPtrInterfaceImpl())

def writeStrUtilProto (api, filename):
	def makeStrUtilProto ():
		for line in indentLines(["const char*\tget%sName\t(%s value);" % (enum.name[2:], enum.name) for enum in api.enums if not enum.isAlias]):
			yield line
		yield ""
		for line in indentLines(["inline tcu::Format::Enum<%s>\tget%sStr\t(%s value)\t{ return tcu::Format::Enum<%s>(get%sName, value);\t}" % (e.name, e.name[2:], e.name, e.name, e.name[2:]) for e in api.enums if not e.isAlias]):
			yield line
		yield ""
		for line in indentLines(["inline std::ostream&\toperator<<\t(std::ostream& s, %s value)\t{ return s << get%sStr(value);\t}" % (e.name, e.name[2:]) for e in api.enums if not e.isAlias]):
			yield line
		yield ""
		for line in indentLines(["tcu::Format::Bitfield<32>\tget%sStr\t(%s value);" % (bitfield.name[2:], bitfield.name) for bitfield in api.bitfields if not bitfield.isAlias]):
			yield line
		yield ""
		for line in indentLines(["std::ostream&\toperator<<\t(std::ostream& s, const %s& value);" % (s.name) for s in api.compositeTypes if not s.isAlias]):
			yield line

	writeInlFile(filename, INL_HEADER, makeStrUtilProto())

def writeStrUtilImpl (api, filename):
	def makeStrUtilImpl ():
		for line in indentLines(["template<> const char*\tgetTypeName<%s>\t(void) { return \"%s\";\t}" % (handle.name, handle.name) for handle in api.handles if not handle.isAlias]):
			yield line

		yield ""
		yield "namespace %s" % PLATFORM_TYPE_NAMESPACE
		yield "{"

		for line in indentLines("std::ostream& operator<< (std::ostream& s, %s\tv) { return s << tcu::toHex(v.internal); }" % ''.join(s) for n, s, c in PLATFORM_TYPES):
			yield line

		yield "}"

		for enum in api.enums:
			if enum.isAlias:
				continue
			yield ""
			yield "const char* get%sName (%s value)" % (enum.name[2:], enum.name)
			yield "{"
			yield "\tswitch (value)"
			yield "\t{"
			for line in indentLines(["\t\tcase %s:\treturn \"%s\";" % (n, n) for n, v in enum.values if v[:2] != "VK"] + ["\t\tdefault:\treturn DE_NULL;"]):
				yield line
			yield "\t}"
			yield "}"

		for bitfield in api.bitfields:
			if bitfield.isAlias:
				continue
			yield ""
			yield "tcu::Format::Bitfield<32> get%sStr (%s value)" % (bitfield.name[2:], bitfield.name)
			yield "{"

			if len(bitfield.values) > 0:
				yield "\tstatic const tcu::Format::BitDesc s_desc[] ="
				yield "\t{"
				for line in indentLines(["\t\ttcu::Format::BitDesc(%s,\t\"%s\")," % (n, n) for n, v in bitfield.values]):
					yield line
				yield "\t};"
				yield "\treturn tcu::Format::Bitfield<32>(value, DE_ARRAY_BEGIN(s_desc), DE_ARRAY_END(s_desc));"
			else:
				yield "\treturn tcu::Format::Bitfield<32>(value, DE_NULL, DE_NULL);"
			yield "}"

		bitfieldTypeNames = set([bitfield.name for bitfield in api.bitfields])

		for type in api.compositeTypes:
			if not type.isAlias:
				yield ""
				yield "std::ostream& operator<< (std::ostream& s, const %s& value)" % type.name
				yield "{"
				yield "\ts << \"%s = {\\n\";" % type.name
				for member in type.members:
					memberName	= member.name
					valFmt		= None
					newLine		= ""
					if member.getType() in bitfieldTypeNames:
						valFmt = "get%sStr(value.%s)" % (member.getType()[2:], member.name)
					elif member.getType() == "const char*" or member.getType() == "char*":
						valFmt = "getCharPtrStr(value.%s)" % member.name
					elif member.getType() == PLATFORM_TYPE_NAMESPACE + "::Win32LPCWSTR":
						valFmt = "getWStr(value.%s)" % member.name
					elif member.arraySize != '':
						if member.name in ["extensionName", "deviceName", "layerName", "description"]:
							valFmt = "(const char*)value.%s" % member.name
						elif member.getType() == 'char' or member.getType() == 'deUint8':
							newLine = "'\\n' << "
							valFmt	= "tcu::formatArray(tcu::Format::HexIterator<%s>(DE_ARRAY_BEGIN(value.%s)), tcu::Format::HexIterator<%s>(DE_ARRAY_END(value.%s)))" % (member.getType(), member.name, member.getType(), member.name)
						else:
							if member.name == "memoryTypes" or member.name == "memoryHeaps":
								endIter = "DE_ARRAY_BEGIN(value.%s) + value.%sCount" % (member.name, member.name[:-1])
							else:
								endIter = "DE_ARRAY_END(value.%s)" % member.name
							newLine = "'\\n' << "
							valFmt	= "tcu::formatArray(DE_ARRAY_BEGIN(value.%s), %s)" % (member.name, endIter)
						memberName = member.name
					else:
						valFmt = "value.%s" % member.name
					yield ("\ts << \"\\t%s = \" << " % memberName) + newLine + valFmt + " << '\\n';"
				yield "\ts << '}';"
				yield "\treturn s;"
				yield "}"
	writeInlFile(filename, INL_HEADER, makeStrUtilImpl())

class ConstructorFunction:
	def __init__ (self, type, name, objectType, ifaceArgs, arguments):
		self.type		= type
		self.name		= name
		self.objectType	= objectType
		self.ifaceArgs	= ifaceArgs
		self.arguments	= arguments

def getConstructorFunctions (api):
	funcs = []
	ifacesDict = {
		Function.TYPE_PLATFORM: [Variable("const PlatformInterface&", "vk", "")],
		Function.TYPE_INSTANCE: [Variable("const InstanceInterface&", "vk", "")],
		Function.TYPE_DEVICE: [Variable("const DeviceInterface&", "vk", "")]
	}
	for function in api.functions:
		if function.isAlias:
			continue
		if (function.name[:8] == "vkCreate" or function.name == "vkAllocateMemory") and not "createInfoCount" in [a.name for a in function.arguments]:
			if function.name == "vkCreateDisplayModeKHR":
				continue # No way to delete display modes (bug?)

			# \todo [pyry] Rather hacky
			ifaceArgs = ifacesDict[function.getType()]
			if function.name == "vkCreateDevice":
				ifaceArgs = [Variable("const PlatformInterface&", "vkp", ""), Variable("VkInstance", "instance", "")] + ifaceArgs

			assert (function.arguments[-2].type == ["const", "VkAllocationCallbacks", "*"])

			objectType	= function.arguments[-1].type[0] #not getType() but type[0] on purpose
			arguments	= function.arguments[:-1]
			funcs.append(ConstructorFunction(function.getType(), getInterfaceName(function), objectType, ifaceArgs, arguments))
	return funcs

def addVersionDefines(versionSpectrum):
	output = ["#define " + ver.getDefineName() + " " + ver.getInHex() for ver in versionSpectrum if not ver.isStandardVersion()]
	return output

def removeVersionDefines(versionSpectrum):
	output = ["#undef " + ver.getDefineName() for ver in versionSpectrum if not ver.isStandardVersion()]
	return output

def writeRefUtilProto (api, filename):
	functions = getConstructorFunctions(api)

	def makeRefUtilProto ():
		unindented = []
		for line in indentLines(["Move<%s>\t%s\t(%s = DE_NULL);" % (function.objectType, function.name, argListToStr(function.ifaceArgs + function.arguments)) for function in functions]):
			yield line

	writeInlFile(filename, INL_HEADER, makeRefUtilProto())

def writeRefUtilImpl (api, filename):
	functions = getConstructorFunctions(api)

	def makeRefUtilImpl ():
		yield "namespace refdetails"
		yield "{"
		yield ""

		for function in api.functions:
			if function.getType() == Function.TYPE_DEVICE \
			and (function.name[:9] == "vkDestroy" or function.name == "vkFreeMemory") \
			and not function.name == "vkDestroyDevice" \
			and not function.isAlias:
				objectType = function.arguments[-2].getType()
				yield "template<>"
				yield "void Deleter<%s>::operator() (%s obj) const" % (objectType, objectType)
				yield "{"
				yield "\tm_deviceIface->%s(m_device, obj, m_allocator);" % (getInterfaceName(function))
				yield "}"
				yield ""

		yield "} // refdetails"
		yield ""

		dtorDict = {
			Function.TYPE_PLATFORM: "object",
			Function.TYPE_INSTANCE: "instance",
			Function.TYPE_DEVICE: "device"
		}

		for function in functions:
			deleterArgsString = ''
			if function.name == "createDevice":
				# createDevice requires two additional parameters to setup VkDevice deleter
				deleterArgsString = "vkp, instance, object, " +  function.arguments[-1].name
			else:
				deleterArgsString = "vk, %s, %s" % (dtorDict[function.type], function.arguments[-1].name)

			yield "Move<%s> %s (%s)" % (function.objectType, function.name, argListToStr(function.ifaceArgs + function.arguments))
			yield "{"
			yield "\t%s object = 0;" % function.objectType
			yield "\tVK_CHECK(vk.%s(%s));" % (function.name, ", ".join([a.name for a in function.arguments] + ["&object"]))
			yield "\treturn Move<%s>(check<%s>(object), Deleter<%s>(%s));" % (function.objectType, function.objectType, function.objectType, deleterArgsString)
			yield "}"
			yield ""

	writeInlFile(filename, INL_HEADER, makeRefUtilImpl())

def writeStructTraitsImpl (api, filename):
	def gen ():
		for type in api.compositeTypes:
			if type.getClassName() == "struct" and type.members[0].name == "sType" and not type.isAlias and type.name != "VkBaseOutStructure" and type.name != "VkBaseInStructure":
				yield "template<> VkStructureType getStructureType<%s> (void)" % type.name
				yield "{"
				yield "\treturn %s;" % prefixName("VK_STRUCTURE_TYPE_", type.name)
				yield "}"
				yield ""

	writeInlFile(filename, INL_HEADER, gen())

def writeNullDriverImpl (api, filename):
	def genNullDriverImpl ():
		specialFuncNames	= [
				"vkCreateGraphicsPipelines",
				"vkCreateComputePipelines",
				"vkCreateRayTracingPipelinesNV",
				"vkGetInstanceProcAddr",
				"vkGetDeviceProcAddr",
				"vkEnumeratePhysicalDevices",
				"vkEnumerateInstanceExtensionProperties",
				"vkEnumerateDeviceExtensionProperties",
				"vkGetPhysicalDeviceFeatures",
				"vkGetPhysicalDeviceFeatures2KHR",
				"vkGetPhysicalDeviceProperties",
				"vkGetPhysicalDeviceProperties2KHR",
				"vkGetPhysicalDeviceQueueFamilyProperties",
				"vkGetPhysicalDeviceMemoryProperties",
				"vkGetPhysicalDeviceFormatProperties",
				"vkGetPhysicalDeviceImageFormatProperties",
				"vkGetDeviceQueue",
				"vkGetBufferMemoryRequirements",
				"vkGetBufferMemoryRequirements2KHR",
				"vkGetImageMemoryRequirements",
				"vkGetImageMemoryRequirements2KHR",
				"vkAllocateMemory",
				"vkMapMemory",
				"vkUnmapMemory",
				"vkAllocateDescriptorSets",
				"vkFreeDescriptorSets",
				"vkResetDescriptorPool",
				"vkAllocateCommandBuffers",
				"vkFreeCommandBuffers",
				"vkCreateDisplayModeKHR",
				"vkCreateSharedSwapchainsKHR",
				"vkGetPhysicalDeviceExternalBufferPropertiesKHR",
				"vkGetPhysicalDeviceImageFormatProperties2KHR",
				"vkGetMemoryAndroidHardwareBufferANDROID",
			]

		coreFunctions		= [f for f in api.functions if not f.isAlias]
		specialFuncs		= [f for f in coreFunctions if f.name in specialFuncNames]
		createFuncs			= [f for f in coreFunctions if (f.name[:8] == "vkCreate" or f.name == "vkAllocateMemory") and not f in specialFuncs]
		destroyFuncs		= [f for f in coreFunctions if (f.name[:9] == "vkDestroy" or f.name == "vkFreeMemory") and not f in specialFuncs]
		dummyFuncs			= [f for f in coreFunctions if f not in specialFuncs + createFuncs + destroyFuncs]

		def getHandle (name):
			for handle in api.handles:
				if handle.name == name[0]:
					return handle
			raise Exception("No such handle: %s" % name)

		for function in createFuncs:
			objectType	= function.arguments[-1].type[:-1]
			argsStr		= ", ".join([a.name for a in function.arguments[:-1]])

			yield "VKAPI_ATTR %s VKAPI_CALL %s (%s)" % (function.returnType, getInterfaceName(function), argListToStr(function.arguments))
			yield "{"
			yield "\tDE_UNREF(%s);" % function.arguments[-2].name

			if getHandle(objectType).type == Handle.TYPE_NONDISP:
				yield "\tVK_NULL_RETURN((*%s = allocateNonDispHandle<%s, %s>(%s)));" % (function.arguments[-1].name, objectType[0][2:], objectType[0], argsStr)
			else:
				yield "\tVK_NULL_RETURN((*%s = allocateHandle<%s, %s>(%s)));" % (function.arguments[-1].name, objectType[0][2:], objectType[0], argsStr)
			yield "}"
			yield ""

		for function in destroyFuncs:
			objectArg	= function.arguments[-2]

			yield "VKAPI_ATTR %s VKAPI_CALL %s (%s)" % (function.returnType, getInterfaceName(function), argListToStr(function.arguments))
			yield "{"
			for arg in function.arguments[:-2]:
				yield "\tDE_UNREF(%s);" % arg.name

			if getHandle(objectArg.type).type == Handle.TYPE_NONDISP:
				yield "\tfreeNonDispHandle<%s, %s>(%s, %s);" % (objectArg.getType()[2:], objectArg.getType(), objectArg.name, function.arguments[-1].name)
			else:
				yield "\tfreeHandle<%s, %s>(%s, %s);" % (objectArg.getType()[2:], objectArg.getType(), objectArg.name, function.arguments[-1].name)

			yield "}"
			yield ""

		for function in dummyFuncs:
			yield "VKAPI_ATTR %s VKAPI_CALL %s (%s)" % (function.returnType, getInterfaceName(function), argListToStr(function.arguments))
			yield "{"
			for arg in function.arguments:
				yield "\tDE_UNREF(%s);" % arg.name
			if function.returnType != "void":
				yield "\treturn VK_SUCCESS;"
			yield "}"
			yield ""

		def genFuncEntryTable (type, name):
			funcs = [f for f in api.functions if f.getType() == type]
			refFuncs = {}
			for f in api.functions:
				if f.alias != None:
					refFuncs[f.alias] = f

			yield "static const tcu::StaticFunctionLibrary::Entry %s[] =" % name
			yield "{"
			for line in indentLines(["\tVK_NULL_FUNC_ENTRY(%s,\t%s)," % (function.name, getInterfaceName(function if not function.isAlias else refFuncs[function])) for function in funcs]):
				yield line
			yield "};"
			yield ""

		# Func tables
		for line in genFuncEntryTable(Function.TYPE_PLATFORM, "s_platformFunctions"):
			yield line

		for line in genFuncEntryTable(Function.TYPE_INSTANCE, "s_instanceFunctions"):
			yield line

		for line in genFuncEntryTable(Function.TYPE_DEVICE, "s_deviceFunctions"):
			yield line

	writeInlFile(filename, INL_HEADER, genNullDriverImpl())

def writeTypeUtil (api, filename):
	# Structs filled by API queries are not often used in test code
	QUERY_RESULT_TYPES = set([
			"VkPhysicalDeviceFeatures",
			"VkPhysicalDeviceLimits",
			"VkFormatProperties",
			"VkImageFormatProperties",
			"VkPhysicalDeviceSparseProperties",
			"VkQueueFamilyProperties",
			"VkMemoryType",
			"VkMemoryHeap",
		])
	COMPOSITE_TYPES = set([t.name for t in api.compositeTypes if not t.isAlias])

	def isSimpleStruct (type):
		def hasArrayMember (type):
			for member in type.members:
				if member.arraySize != '':
					return True
			return False

		def hasCompositeMember (type):
			for member in type.members:
				if member.getType() in COMPOSITE_TYPES:
					return True
			return False

		return type.typeClass == CompositeType.CLASS_STRUCT and \
		type.members[0].getType() != "VkStructureType" and \
		not type.name in QUERY_RESULT_TYPES and \
		not hasArrayMember(type) and \
		not hasCompositeMember(type)

	def gen ():
		for type in api.compositeTypes:
			if not isSimpleStruct(type) or type.isAlias:
				continue

			yield ""
			yield "inline %s make%s (%s)" % (type.name, type.name[2:], argListToStr(type.members))
			yield "{"
			yield "\t%s res;" % type.name
			for line in indentLines(["\tres.%s\t= %s;" % (m.name, m.name) for m in type.members]):
				yield line
			yield "\treturn res;"
			yield "}"

	writeInlFile(filename, INL_HEADER, gen())

def writeSupportedExtenions(api, filename):

	def writeExtensionsForVersions(map):
		result = []
		for version in map:
			result.append("	if (coreVersion >= " + str(version) + ")")
			result.append("	{")
			for extension in map[version]:
				result.append('		dst.push_back("' + extension.name + '");')
			result.append("	}")

		return result

	instanceMap		= {}
	deviceMap		= {}
	versionSet		= set()

	for ext in api.extensions:
		if ext.versionInCore != None:
			if ext.versionInCore[0] == 'INSTANCE':
				list = instanceMap.get(Version(ext.versionInCore[1:]))
				instanceMap[Version(ext.versionInCore[1:])] = list + [ext] if list else [ext]
			else:
				list = deviceMap.get(Version(ext.versionInCore[1:]))
				deviceMap[Version(ext.versionInCore[1:])] = list + [ext] if list else [ext]
			versionSet.add(Version(ext.versionInCore[1:]))

	lines = addVersionDefines(versionSet) + [
	"",
	"void getCoreDeviceExtensionsImpl (deUint32 coreVersion, ::std::vector<const char*>&%s)" % (" dst" if len(deviceMap) != 0 else ""),
	"{"] + writeExtensionsForVersions(deviceMap) + [
	"}",
	"",
	"void getCoreInstanceExtensionsImpl (deUint32 coreVersion, ::std::vector<const char*>&%s)" % (" dst" if len(instanceMap) != 0 else ""),
	"{"] + writeExtensionsForVersions(instanceMap) + [
	"}",
	""] + removeVersionDefines(versionSet)
	writeInlFile(filename, INL_HEADER, lines)

def writeExtensionFunctions (api, filename):

	def isInstanceExtension (ext):
		if ext.name and ext.functions:
			if ext.functions[0].getType() == Function.TYPE_INSTANCE:
				return True
			else:
				return False

	def isDeviceExtension (ext):
		if ext.name and ext.functions:
			if ext.functions[0].getType() == Function.TYPE_DEVICE:
				return True
			else:
				return False

	def writeExtensionNameArrays ():
		instanceExtensionNames = []
		deviceExtensionNames = []
		for ext in api.extensions:
			if ext.name and isInstanceExtension(ext):
				instanceExtensionNames += [ext.name]
			elif ext.name and isDeviceExtension(ext):
				deviceExtensionNames += [ext.name]
		yield '::std::string instanceExtensionNames[] =\n{'
		for instanceExtName in instanceExtensionNames:
			if (instanceExtName == instanceExtensionNames[len(instanceExtensionNames) - 1]):
				yield '\t"%s"' % instanceExtName
			else:
				yield '\t"%s",' % instanceExtName
		yield '};\n'
		yield '::std::string deviceExtensionNames[] =\n{'
		for deviceExtName in deviceExtensionNames:
			if (deviceExtName == deviceExtensionNames[len(deviceExtensionNames) - 1]):
				yield '\t"%s"' % deviceExtName
			else:
				yield '\t"%s",' % deviceExtName
		yield '};'

	def writeExtensionFunctions (functionType):
		isFirstWrite = True
		dg_list = []	# Device groups functions need special casing, as Vulkan 1.0 keeps them in VK_KHR_device_groups whereas 1.1 moved them into VK_KHR_swapchain
		if functionType == Function.TYPE_INSTANCE:
			yield 'void getInstanceExtensionFunctions (deUint32 apiVersion, ::std::string extName, ::std::vector<const char*>& functions)\n{'
			dg_list = ["vkGetPhysicalDevicePresentRectanglesKHR"]
		elif functionType == Function.TYPE_DEVICE:
			yield 'void getDeviceExtensionFunctions (deUint32 apiVersion, ::std::string extName, ::std::vector<const char*>& functions)\n{'
			dg_list = ["vkGetDeviceGroupPresentCapabilitiesKHR", "vkGetDeviceGroupSurfacePresentModesKHR", "vkAcquireNextImage2KHR"]
		for ext in api.extensions:
			funcNames = []
			if ext.name:
				for func in ext.functions:
					if func.getType() == functionType:
						funcNames.append(func.name)
			if (funcNames):
				yield ('\tif (extName == "%s")' % ext.name) if isFirstWrite else  ('\telse if (extName == "%s")' % ext.name)
				if (len(funcNames) > 0):
					yield "\t{"
				for funcName in funcNames:
					if funcName in dg_list:
						yield '\t\tif(apiVersion >= VK_API_VERSION_1_1) functions.push_back("%s");' % funcName
					else:
						yield '\t\tfunctions.push_back("%s");' % funcName
				if ext.name == "VK_KHR_device_group":
					for dg_func in dg_list:
						yield '\t\tif(apiVersion < VK_API_VERSION_1_1) functions.push_back("%s");' % dg_func
				if (len(funcNames) > 0):
					yield '\t}'
				isFirstWrite = False
		if not isFirstWrite:
			yield '\telse'
			yield '\t\tDE_FATAL("Extension name not found");\n}'

	lines = ['']
	for line in writeExtensionFunctions(Function.TYPE_INSTANCE):
		lines += [line]
	lines += ['']
	for line in writeExtensionFunctions(Function.TYPE_DEVICE):
		lines += [line]
	lines += ['']
	for line in writeExtensionNameArrays():
		lines += [line]

	writeInlFile(filename, INL_HEADER, lines)

def writeCoreFunctionalities(api, filename):
	functionOriginValues    = ["FUNCTIONORIGIN_PLATFORM", "FUNCTIONORIGIN_INSTANCE", "FUNCTIONORIGIN_DEVICE"]
	lines					= addVersionDefines(api.versions) + [
	"",
	'enum FunctionOrigin', '{'] + [line for line in indentLines([
	'\t' + functionOriginValues[0] + '\t= 0,',
	'\t' + functionOriginValues[1] + ',',
	'\t' + functionOriginValues[2]])] + [
	"};",
	"",
	"typedef ::std::pair<const char*, FunctionOrigin> FunctionInfo;",
	"typedef ::std::vector<FunctionInfo> FunctionInfosList;",
	"typedef ::std::map<deUint32, FunctionInfosList> ApisMap;",
	"",
	"void initApisMap (ApisMap& apis)",
	"{",
	"	apis.clear();"] + [
	"	apis.insert(::std::pair<deUint32, FunctionInfosList>(" + str(v) + ", FunctionInfosList()));" for v in api.versions] + [
	""]

	apiVersions = []
	for index, v in enumerate(api.versions):
		funcs = []
		apiVersions.append("VK_VERSION_{0}_{1}".format(v.major, v.minor))
		# iterate over all functions that are core in latest vulkan version
		# note that first item in api.extension array are actually all definitions that are in vulkan.h.in before section with extensions
		for fun in api.extensions[0].functions:
			if fun.apiVersion in apiVersions:
				funcs.append('	apis[' + str(v) + '].push_back(FunctionInfo("' + fun.name + '",\t' + functionOriginValues[fun.getType()] + '));')
		lines = lines + [line for line in indentLines(funcs)] + [""]

	lines = lines + ["}", ""] + removeVersionDefines(api.versions)
	writeInlFile(filename, INL_HEADER, lines)

def generateDeviceFeaturesDefs(src):
	# look for definitions
	ptrnSType	= r'VK_STRUCTURE_TYPE_PHYSICAL_DEVICE_(\w+)_FEATURES(\w*)\s*='
	matches		= re.findall(ptrnSType, src, re.M)
	matches		= sorted(matches, key=lambda m: m[0])
	# construct final list
	defs = []
	for sType, sSuffix in matches:
		structName			= re.sub("[_0-9][a-z]", lambda match: match.group(0).upper(), sType.capitalize()).replace('_', '')
		ptrnStructName		= r'\s*typedef\s+struct\s+(VkPhysicalDevice' + structName + 'Features' + sSuffix[1:] + ')'
		matchStructName		= re.search(ptrnStructName, src, re.M)
		if matchStructName:
			# handle special cases
			if sType == "EXCLUSIVE_SCISSOR":
				sType = "SCISSOR_EXCLUSIVE"
			if sType in {'VULKAN_1_1', 'VULKAN_1_2'}:
				continue
			# end handling special cases
			ptrnExtensionName	= r'^\s*#define\s+(\w+' + sSuffix + '_' + sType + '_EXTENSION_NAME).+$'
			matchExtensionName	= re.search(ptrnExtensionName, src, re.M)
			ptrnSpecVersion		= r'^\s*#define\s+(\w+' + sSuffix + '_' + sType + '_SPEC_VERSION).+$'
			matchSpecVersion	= re.search(ptrnSpecVersion, src, re.M)
			defs.append( (sType, sSuffix, matchStructName.group(1), \
							matchExtensionName.group(0)	if matchExtensionName	else None,
							matchExtensionName.group(1)	if matchExtensionName	else None,
							matchSpecVersion.group	(1)	if matchSpecVersion		else '0') )
	return defs

def generateDevicePropertiesDefs(src):
	# look for definitions
	ptrnSType	= r'VK_STRUCTURE_TYPE_PHYSICAL_DEVICE_(\w+)_PROPERTIES(\w*)\s*='
	matches		= re.findall(ptrnSType, src, re.M)
	matches		= sorted(matches, key=lambda m: m[0])
	# construct final list
	defs = []
	for sType, sSuffix in matches:
		structName			= re.sub("[_0-9][a-z]", lambda match: match.group(0).upper(), sType.capitalize()).replace('_', '')
		ptrnStructName		= r'\s*typedef\s+struct\s+(VkPhysicalDevice' + structName + 'Properties' + sSuffix[1:] + ')'
		matchStructName		= re.search(ptrnStructName, src, re.M)
		if matchStructName:
			if sType in {'VULKAN_1_1', 'VULKAN_1_2'}:
				continue
			extType = sType
			if extType == "MAINTENANCE_3":
				extType = "MAINTENANCE3"
			elif extType == "DISCARD_RECTANGLE":
				extType = "DISCARD_RECTANGLES"
			# end handling special cases
			ptrnExtensionName	= r'^\s*#define\s+(\w+' + sSuffix + '_' + extType + '_EXTENSION_NAME).+$'
			matchExtensionName	= re.search(ptrnExtensionName, src, re.M)
			ptrnSpecVersion		= r'^\s*#define\s+(\w+' + sSuffix + '_' + extType + '_SPEC_VERSION).+$'
			matchSpecVersion	= re.search(ptrnSpecVersion, src, re.M)
			defs.append( (sType, sSuffix, matchStructName.group(1), \
							matchExtensionName.group(0)	if matchExtensionName	else None,
							matchExtensionName.group(1)	if matchExtensionName	else None,
							matchSpecVersion.group	(1)	if matchSpecVersion		else '0') )
	return defs

def writeDeviceFeatures(api, dfDefs, filename):
	# find VkPhysicalDeviceVulkan[1-9][0-9]Features blob structurs
	# and construct dictionary with all of their attributes
	blobMembers = {}
	blobStructs = {}
	blobPattern = re.compile("^VkPhysicalDeviceVulkan([1-9][0-9])Features$")
	for structureType in api.compositeTypes:
		match = blobPattern.match(structureType.name)
		if match:
			allMembers = [member.name for member in structureType.members]
			vkVersion = match.group(1)
			blobMembers[vkVersion] = allMembers[2:]
			blobStructs[vkVersion] = set()
	initFromBlobDefinitions = []
	emptyInitDefinitions = []
	# iterate over all feature structures
	allFeaturesPattern = re.compile("^VkPhysicalDevice\w+Features")
	nonExtFeaturesPattern = re.compile("^VkPhysicalDevice\w+Features$")
	for structureType in api.compositeTypes:
		# skip structures that are not feature structures
		if not allFeaturesPattern.match(structureType.name):
			continue
		# skip structures that were previously identified as blobs
		if blobPattern.match(structureType.name):
			continue
		if structureType.isAlias:
			continue
		# skip sType and pNext and just grab third and next attributes
		structureMembers = structureType.members[2:]
		notPartOfBlob = True
		if nonExtFeaturesPattern.match(structureType.name):
			# check if this member is part of any of the blobs
			for blobName, blobMemberList in blobMembers.items():
				# if just one member is not part of this blob go to the next blob
				# (we asume that all members are part of blob - no need to check all)
				if structureMembers[0].name not in blobMemberList:
					continue
				# add another feature structure name to this blob
				blobStructs[blobName].add(structureType)
				# add specialization for this feature structure
				memberCopying = ""
				for member in structureMembers:
					memberCopying += "\tfeatureType.{0} = allBlobs.vk{1}.{0};\n".format(member.name, blobName)
				wholeFunction = \
					"template<> void initFromBlob<{0}>({0}& featureType, const AllBlobs& allBlobs)\n" \
					"{{\n" \
					"{1}" \
					"}}".format(structureType.name, memberCopying)
				initFromBlobDefinitions.append(wholeFunction)
				notPartOfBlob = False
				# assuming that all members are part of blob, goto next
				break
		# add empty template definition as on Fedora there are issue with
		# linking using just generic template - all specializations are needed
		if notPartOfBlob:
			emptyFunction = "template<> void initFromBlob<{0}>({0}&, const AllBlobs&) {{}}"
			emptyInitDefinitions.append(emptyFunction.format(structureType.name))
	extensionDefines = []
	makeFeatureDescDefinitions = []
	featureStructWrappers = []
	for idx, (sType, sSuffix, extStruct, extLine, extName, specVer) in enumerate(dfDefs):
		extensionNameDefinition = extName
		if not extensionNameDefinition:
			extensionNameDefinition = 'DECL{0}_{1}_EXTENSION_NAME'.format((sSuffix if sSuffix else ''), sType)
		# construct defines with names
		if extLine:
			extensionDefines.append(extLine)
		else:
			extensionDefines.append('#define {0} "not_existent_feature"'.format(extensionNameDefinition))
		# handle special cases
		if sType == "SCISSOR_EXCLUSIVE":
			sType = "EXCLUSIVE_SCISSOR"
		# end handling special cases
		# construct makeFeatureDesc template function definitions
		sTypeName = "VK_STRUCTURE_TYPE_PHYSICAL_DEVICE_{0}_FEATURES{1}".format(sType, sSuffix)
		makeFeatureDescDefinitions.append("template<> FeatureDesc makeFeatureDesc<{0}>(void) " \
			"{{ return FeatureDesc{{{1}, {2}, {3}, {4}}}; }}".format(extStruct, sTypeName, extensionNameDefinition, specVer, len(dfDefs)-idx))
		# construct CreateFeatureStruct wrapper block
		featureStructWrappers.append("\t{{ createFeatureStructWrapper<{0}>, {1}, {2} }},".format(extStruct, extensionNameDefinition, specVer))
	# construct method that will check if structure sType is part of blob
	blobChecker = "bool isPartOfBlobFeatures (VkStructureType sType)\n{\n" \
				  "\tconst std::vector<VkStructureType> sTypeVect =" \
				  "\t{\n"
	# iterate over blobs with list of structures
	for blobName in sorted(blobStructs.keys()):
		blobChecker += "\t\t// Vulkan{0}\n".format(blobName)
		# iterate over all feature structures in current blob
		structuresList = list(blobStructs[blobName])
		structuresList = sorted(structuresList, key=lambda s: s.name)
		for structType in structuresList:
			# find definition of this structure in dfDefs
			structName = structType.name
			# handle special cases
			if structName == 'VkPhysicalDeviceShaderDrawParameterFeatures':
				structName = 'VkPhysicalDeviceShaderDrawParametersFeatures'
			# end handling special cases
			structDef = [s for s in dfDefs if s[2] == structName][0]
			sType = structDef[0]
			sSuffix = structDef[1]
			# handle special cases
			if sType == "SCISSOR_EXCLUSIVE":
				sType = "EXCLUSIVE_SCISSOR"
			# end handling special cases
			sTypeName = "VK_STRUCTURE_TYPE_PHYSICAL_DEVICE_{0}_FEATURES{1}".format(sType, sSuffix)
			blobChecker += "\t\t{0},\n".format(sTypeName)
	blobChecker += "\t};\n" \
				   "\treturn de::contains(sTypeVect.begin(), sTypeVect.end(), sType);\n" \
				   "}\n"
	# combine all definition lists
	stream = [
	'#include "vkDeviceFeatures.hpp"\n',
	'namespace vk\n{']
	stream.extend(extensionDefines)
	stream.append('\n')
	stream.extend(initFromBlobDefinitions)
	stream.append('\n// generic template is not enough for some compilers')
	stream.extend(emptyInitDefinitions)
	stream.append('\n')
	stream.extend(makeFeatureDescDefinitions)
	stream.append('\n')
	stream.append('static const FeatureStructCreationData featureStructCreationArray[] =\n{')
	stream.extend(featureStructWrappers)
	stream.append('};\n')
	stream.append(blobChecker)
	stream.append('} // vk\n')
	writeInlFile(filename, INL_HEADER, stream)

def writeDeviceProperties(dfDefs, filename):
	extensionDefines = []
	makePropertyDescDefinitions = []
	propertyStructWrappers = []
	for idx, (sType, sSuffix, extStruct, extLine, extName, specVer) in enumerate(dfDefs):
		extensionNameDefinition = extName
		if not extensionNameDefinition:
			extensionNameDefinition = 'DECL{0}_{1}_EXTENSION_NAME'.format((sSuffix if sSuffix else ''), sType)
		# construct defines with names
		if extLine:
			extensionDefines.append(extLine)
		else:
			extensionDefines.append('#define {0} "not_existent_property"'.format(extensionNameDefinition))
		# construct makePropertyDesc template function definitions
		sTypeName = "VK_STRUCTURE_TYPE_PHYSICAL_DEVICE_{0}_PROPERTIES{1}".format(sType, sSuffix)
		makePropertyDescDefinitions.append("template<> PropertyDesc makePropertyDesc<{0}>(void) " \
			"{{ return PropertyDesc({1}, {2}, {3}, {4}); }}".format(extStruct, sTypeName, extensionNameDefinition, specVer, len(dfDefs)-idx))
		# construct CreateProperty struct wrapper block
		propertyStructWrappers.append("\t{{ createPropertyStructWrapper<{0}>, {1}, {2} }},".format(extStruct, extensionNameDefinition, specVer))
	# combine all definition lists
	stream = [
	'#include "vkDeviceProperties.hpp"\n',
	'namespace vk\n{']
	stream.extend(extensionDefines)
	stream.append('\n')
	stream.extend(makePropertyDescDefinitions)
	stream.append('\n')
	stream.append('static const PropertyStructMapItem propertyStructCreatorMap[] =\n{')
	stream.extend(propertyStructWrappers)
	stream.append('};\n} // vk\n')
	writeInlFile(filename, INL_HEADER, stream)

def genericDeviceFeaturesWriter(dfDefs, pattern, filename):
	stream = []
	for sType, sSuffix, extStruct, _, _, _ in dfDefs:
		nameSubStr = extStruct.replace("VkPhysicalDevice", "").replace("KHR", "").replace("NV", "")
		stream.append(pattern.format(extStruct, nameSubStr))
	writeInlFile(filename, INL_HEADER, indentLines(stream))

def writeDeviceFeaturesDefaultDeviceDefs(dfDefs, filename):
	pattern = "const {0}&\tget{1}\t(void) const {{ return m_deviceFeatures.getFeatureType<{0}>();\t}}"
	genericDeviceFeaturesWriter(dfDefs, pattern, filename)

def writeDeviceFeaturesContextDecl(dfDefs, filename):
	pattern = "const vk::{0}&\tget{1}\t(void) const;"
	genericDeviceFeaturesWriter(dfDefs, pattern, filename)

def writeDeviceFeaturesContextDefs(dfDefs, filename):
	pattern = "const vk::{0}&\tContext::get{1}\t(void) const {{ return m_device->get{1}();\t}}"
	genericDeviceFeaturesWriter(dfDefs, pattern, filename)

def genericDevicePropertiesWriter(dfDefs, pattern, filename):
	stream = []
	for _, _, extStruct, _, _, _ in dfDefs:
		nameSubStr = extStruct.replace("VkPhysicalDevice", "").replace("KHR", "").replace("NV", "")
		stream.append(pattern.format(extStruct, nameSubStr))
	writeInlFile(filename, INL_HEADER, indentLines(stream))

def writeDevicePropertiesDefaultDeviceDefs(dfDefs, filename):
	pattern = "const {0}&\tget{1}\t(void) const {{ return m_devicePropertiesFull.getPropertyType<{0}>();\t}}"
	genericDevicePropertiesWriter(dfDefs, pattern, filename)

def writeDevicePropertiesContextDecl(dfDefs, filename):
	pattern = "const vk::{0}&\tget{1}\t(void) const;"
	genericDevicePropertiesWriter(dfDefs, pattern, filename)

def writeDevicePropertiesContextDefs(dfDefs, filename):
	pattern = "const vk::{0}&\tContext::get{1}\t(void) const {{ return m_device->get{1}();\t}}"
	genericDevicePropertiesWriter(dfDefs, pattern, filename)

def splitWithQuotation(line):
	result = []
	splitted = re.findall(r'[^"\s]\S*|".+?"', line)
	for s in splitted:
		result.append(s.replace('"', ''))
	return result

def writeMandatoryFeatures(filename):
	stream = []
	pattern = r'\s*([\w]+)\s+([\w]+)\s+REQUIREMENTS\s+\((.*)\)'
	mandatoryFeatures = readFile(os.path.join(VULKAN_H_DIR, "mandatory_features.txt"))
	matches = re.findall(pattern, mandatoryFeatures)
	dictStructs = {}
	dictData = []
	for m in matches:
		allRequirements = splitWithQuotation(m[2])
		dictData.append( [ m[0], m[1], allRequirements ] )
		if m[0] != 'VkPhysicalDeviceFeatures' :
			if (m[0] not in dictStructs):
				dictStructs[m[0]] = [m[0][2:3].lower() + m[0][3:]]
			if (allRequirements[0]):
				if (allRequirements[0] not in dictStructs[m[0]][1:]):
					dictStructs[m[0]].append(allRequirements[0])

	stream.extend(['bool checkMandatoryFeatures(const vkt::Context& context)\n{',
				   '\tif (!context.isInstanceFunctionalitySupported("VK_KHR_get_physical_device_properties2"))',
				   '\t\tTCU_THROW(NotSupportedError, "Extension VK_KHR_get_physical_device_properties2 is not present");',
				   '',
				   '\tVkPhysicalDevice\t\t\t\t\tphysicalDevice\t\t= context.getPhysicalDevice();',
				   '\tconst InstanceInterface&\t\t\tvki\t\t\t\t\t= context.getInstanceInterface();',
				   '\tconst vector<VkExtensionProperties>\tdeviceExtensions\t= enumerateDeviceExtensionProperties(vki, physicalDevice, DE_NULL);',
				   '',
				   '\ttcu::TestLog& log = context.getTestContext().getLog();',
				   '\tvk::VkPhysicalDeviceFeatures2 coreFeatures;',
				   '\tdeMemset(&coreFeatures, 0, sizeof(coreFeatures));',
				   '\tcoreFeatures.sType = VK_STRUCTURE_TYPE_PHYSICAL_DEVICE_FEATURES_2;',
				   '\tvoid** nextPtr = &coreFeatures.pNext;',
				   ''])

	listStruct = sorted(dictStructs.items(), key=lambda tup: tup[0]) # sort to have same results for py2 and py3
	for k, v in listStruct:
		if (v[1].startswith("ApiVersion")):
			cond = '\tif (context.contextSupports(vk::' + v[1] + '))'
		else:
			cond = '\tif (vk::isDeviceExtensionSupported(context.getUsedApiVersion(), context.getDeviceExtensions(), "' + v[1] + '"))'
		stream.extend(['\tvk::' + k + ' ' + v[0]+ ';',
					'\tdeMemset(&' + v[0] + ', 0, sizeof(' + v[0] + '));',
					''])
		reqs = v[1:]
		if len(reqs) > 0 :
			cond = 'if ( '
			for i, req in enumerate(reqs) :
				if (req.startswith("ApiVersion")):
					cond = cond + 'context.contextSupports(vk::' + req + ')'
				else:
					cond = cond + 'isExtensionSupported(deviceExtensions, RequiredExtension("' + req + '"))'
				if i+1 < len(reqs) :
					cond = cond + ' || '
			cond = cond + ' )'
			stream.append('\t' + cond)
		stream.extend(['\t{',
					   '\t\t' + v[0] + '.sType = getStructureType<' + k + '>();',
					   '\t\t*nextPtr = &' + v[0] + ';',
					   '\t\tnextPtr  = &' + v[0] + '.pNext;',
					   '\t}',
					   ''])
	stream.extend(['\tcontext.getInstanceInterface().getPhysicalDeviceFeatures2(context.getPhysicalDevice(), &coreFeatures);',
				   '\tbool result = true;',
				   ''])

	for v in dictData:
		structType = v[0];
		structName = 'coreFeatures.features';
		if v[0] != 'VkPhysicalDeviceFeatures' :
			structName = dictStructs[v[0]][0]
		if len(v[2]) > 0 :
			condition = 'if ( '
			for i, req in enumerate(v[2]) :
				if (req.startswith("ApiVersion")):
					condition = condition + 'context.contextSupports(vk::' + req + ')'
				elif '.' in req:
					condition = condition + req
				else:
					condition = condition + 'isExtensionSupported(deviceExtensions, RequiredExtension("' + req + '"))'
				if i+1 < len(v[2]) :
					condition = condition + ' && '
			condition = condition + ' )'
			stream.append('\t' + condition)
		stream.extend(['\t{',
					   '\t\tif ( ' + structName + '.' + v[1] + ' == VK_FALSE )',
					   '\t\t{',
					   '\t\t\tlog << tcu::TestLog::Message << "Mandatory feature ' + v[1] + ' not supported" << tcu::TestLog::EndMessage;',
					   '\t\t\tresult = false;',
					   '\t\t}',
					   '\t}',
					   ''])
	stream.append('\treturn result;')
	stream.append('}\n')
	writeInlFile(filename, INL_HEADER, stream)

def writeExtensionList(filename, patternPart):
	stream = []
	stream.append('static const char* s_allowed{0}KhrExtensions[] =\n{{'.format(patternPart.title()))
	extensionsData = readFile(os.path.join(VULKAN_H_DIR, "extensions_data.txt"))
	pattern = r'\s*([^\s]+)\s+{0}\s*[0-9_]*'.format(patternPart)
	matches	= re.findall(pattern, extensionsData)
	for m in matches:
		stream.append('\t"' + m + '",')
	stream.append('};\n')
	writeInlFile(filename, INL_HEADER, stream)

if __name__ == "__main__":
	# Read all .h files, with vulkan_core.h first
	files			= os.listdir(VULKAN_H_DIR)
	files			= [f for f in files if f.endswith(".h")]
	files.sort()
	files.remove("vulkan_core.h")
	files.insert(0, "vulkan_core.h")
	src				= ""
	for file in files:
		src += readFile(os.path.join(VULKAN_H_DIR,file))
	api				= parseAPI(src)

	platformFuncs	= [Function.TYPE_PLATFORM]
	instanceFuncs	= [Function.TYPE_INSTANCE]
	deviceFuncs		= [Function.TYPE_DEVICE]

	dfd										= generateDeviceFeaturesDefs(src)
	writeDeviceFeatures						(api, dfd, os.path.join(VULKAN_DIR, "vkDeviceFeatures.inl"))
	writeDeviceFeaturesDefaultDeviceDefs	(dfd, os.path.join(VULKAN_DIR, "vkDeviceFeaturesForDefaultDeviceDefs.inl"))
	writeDeviceFeaturesContextDecl			(dfd, os.path.join(VULKAN_DIR, "vkDeviceFeaturesForContextDecl.inl"))
	writeDeviceFeaturesContextDefs			(dfd, os.path.join(VULKAN_DIR, "vkDeviceFeaturesForContextDefs.inl"))

	dpd										= generateDevicePropertiesDefs(src)
	writeDeviceProperties					(dpd, os.path.join(VULKAN_DIR, "vkDeviceProperties.inl"))
	writeDevicePropertiesDefaultDeviceDefs	(dpd, os.path.join(VULKAN_DIR, "vkDevicePropertiesForDefaultDeviceDefs.inl"))
	writeDevicePropertiesContextDecl		(dpd, os.path.join(VULKAN_DIR, "vkDevicePropertiesForContextDecl.inl"))
	writeDevicePropertiesContextDefs		(dpd, os.path.join(VULKAN_DIR, "vkDevicePropertiesForContextDefs.inl"))

	writeHandleType							(api, os.path.join(VULKAN_DIR, "vkHandleType.inl"))
	writeBasicTypes							(api, os.path.join(VULKAN_DIR, "vkBasicTypes.inl"))
	writeCompositeTypes						(api, os.path.join(VULKAN_DIR, "vkStructTypes.inl"))
	writeInterfaceDecl						(api, os.path.join(VULKAN_DIR, "vkVirtualPlatformInterface.inl"),		platformFuncs,	False)
	writeInterfaceDecl						(api, os.path.join(VULKAN_DIR, "vkVirtualInstanceInterface.inl"),		instanceFuncs,	False)
	writeInterfaceDecl						(api, os.path.join(VULKAN_DIR, "vkVirtualDeviceInterface.inl"),			deviceFuncs,	False)
	writeInterfaceDecl						(api, os.path.join(VULKAN_DIR, "vkConcretePlatformInterface.inl"),		platformFuncs,	True)
	writeInterfaceDecl						(api, os.path.join(VULKAN_DIR, "vkConcreteInstanceInterface.inl"),		instanceFuncs,	True)
	writeInterfaceDecl						(api, os.path.join(VULKAN_DIR, "vkConcreteDeviceInterface.inl"),		deviceFuncs,	True)
	writeFunctionPtrTypes					(api, os.path.join(VULKAN_DIR, "vkFunctionPointerTypes.inl"))
	writeFunctionPointers					(api, os.path.join(VULKAN_DIR, "vkPlatformFunctionPointers.inl"),		platformFuncs)
	writeFunctionPointers					(api, os.path.join(VULKAN_DIR, "vkInstanceFunctionPointers.inl"),		instanceFuncs)
	writeFunctionPointers					(api, os.path.join(VULKAN_DIR, "vkDeviceFunctionPointers.inl"),			deviceFuncs)
	writeInitFunctionPointers				(api, os.path.join(VULKAN_DIR, "vkInitPlatformFunctionPointers.inl"),	platformFuncs,	lambda f: f.name != "vkGetInstanceProcAddr")
	writeInitFunctionPointers				(api, os.path.join(VULKAN_DIR, "vkInitInstanceFunctionPointers.inl"),	instanceFuncs)
	writeInitFunctionPointers				(api, os.path.join(VULKAN_DIR, "vkInitDeviceFunctionPointers.inl"),		deviceFuncs)
	writeFuncPtrInterfaceImpl				(api, os.path.join(VULKAN_DIR, "vkPlatformDriverImpl.inl"),				platformFuncs,	"PlatformDriver")
	writeFuncPtrInterfaceImpl				(api, os.path.join(VULKAN_DIR, "vkInstanceDriverImpl.inl"),				instanceFuncs,	"InstanceDriver")
	writeFuncPtrInterfaceImpl				(api, os.path.join(VULKAN_DIR, "vkDeviceDriverImpl.inl"),				deviceFuncs,	"DeviceDriver")
	writeStrUtilProto						(api, os.path.join(VULKAN_DIR, "vkStrUtil.inl"))
	writeStrUtilImpl						(api, os.path.join(VULKAN_DIR, "vkStrUtilImpl.inl"))
	writeRefUtilProto						(api, os.path.join(VULKAN_DIR, "vkRefUtil.inl"))
	writeRefUtilImpl						(api, os.path.join(VULKAN_DIR, "vkRefUtilImpl.inl"))
	writeStructTraitsImpl					(api, os.path.join(VULKAN_DIR, "vkGetStructureTypeImpl.inl"))
	writeNullDriverImpl						(api, os.path.join(VULKAN_DIR, "vkNullDriverImpl.inl"))
	writeTypeUtil							(api, os.path.join(VULKAN_DIR, "vkTypeUtil.inl"))
	writeSupportedExtenions					(api, os.path.join(VULKAN_DIR, "vkSupportedExtensions.inl"))
	writeCoreFunctionalities				(api, os.path.join(VULKAN_DIR, "vkCoreFunctionalities.inl"))
	writeExtensionFunctions					(api, os.path.join(VULKAN_DIR, "vkExtensionFunctions.inl"))
	writeMandatoryFeatures					(     os.path.join(VULKAN_DIR, "vkMandatoryFeatures.inl"))
	writeExtensionList						(     os.path.join(VULKAN_DIR, "vkInstanceExtensions.inl"),				'INSTANCE')
	writeExtensionList						(     os.path.join(VULKAN_DIR, "vkDeviceExtensions.inl"),				'DEVICE')<|MERGE_RESOLUTION|>--- conflicted
+++ resolved
@@ -123,11 +123,7 @@
 ]
 
 EXTENSION_POSTFIXES				= ["KHR", "EXT", "NV", "NVX", "KHX", "NN", "MVK", "FUCHSIA", "GGP", "AMD"]
-<<<<<<< HEAD
 EXTENSION_POSTFIXES_STANDARD	= ["KHR", "EXT"]
-=======
-EXTENSION_POSTFIXES_STANDARD	= ["KHR"]
->>>>>>> b3507875
 
 def prefixName (prefix, name):
 	name = re.sub(r'([a-z0-9])([A-Z])', r'\1_\2', name[2:])
