--- conflicted
+++ resolved
@@ -756,25 +756,10 @@
 	return bitfields64
 
 def parseAPI (src):
-<<<<<<< HEAD
 	versionsData = parseVersions(src)
 	versions     = [Version((v[2], v[3], v[4], 0)) for v in versionsData]
 	definitions	 = [Definition("deUint32", v.getInHex(), parsePreprocDefinedValue(src, v.getInHex())) for v in versions]
 	definitions.extend([Definition(type, name, parsePreprocDefinedValue(src, name)) for name, type in DEFINITIONS])
-
-	handles			= parseHandles(src)
-	rawEnums		= parseEnums(src)
-	bitfieldNames	= parseBitfieldNames(src)
-	enums			= []
-	bitfields		= []
-	bitfieldEnums	= set([getBitEnumNameForBitfield(n) for n in bitfieldNames if getBitEnumNameForBitfield(n) in [enum.name for enum in rawEnums]])
-	compositeTypes	= parseCompositeTypesByVersion(src, versionsData)
-	allFunctions	= parseFunctionsByVersion(src, versionsData)
-=======
-	versionsData	= parseVersions(src)
-	versions		= [Version((v[2], v[3], 0)) for v in versionsData]
-	definitions		= [Definition("deUint32", v.getInHex(), parsePreprocDefinedValue(src, v.getInHex())) for v in versions] +\
-					  [Definition(type, name, parsePreprocDefinedValue(src, name)) for name, type in DEFINITIONS]
 
 	handles				= parseHandles(src)
 	rawEnums			= parseEnums(src)
@@ -786,7 +771,6 @@
 	bitfields			= []
 	compositeTypes		= parseCompositeTypesByVersion(src, versionsData)
 	allFunctions		= parseFunctionsByVersion(src, versionsData)
->>>>>>> c890bdfb
 
 	for enum in rawEnums:
 		if enum.name in bitfieldEnums:
@@ -2412,7 +2396,6 @@
 	stream.append('};\n')
 	writeInlFile(filename, INL_HEADER, stream)
 
-<<<<<<< HEAD
 def parseCmdLineArgs():
 	parser = argparse.ArgumentParser(description = "Generate Vulkan INL files",
 									 formatter_class=argparse.ArgumentDefaultsHelpFormatter)
@@ -2423,22 +2406,6 @@
 						help="Choose between Vulkan and Vulkan SC")
 	return parser.parse_args()
 
-if __name__ == "__main__":
-	args = parseCmdLineArgs()
-
-	files = []
-	if args.api=='':
-		# Read all .h files, with vulkan_core.h first, skip vulkan_sc_core.h
-		files			= os.listdir(VULKAN_H_DIR)
-		files			= [f for f in files if f.endswith(".h")]
-		files.sort()
-		files.remove("vulkan_core.h")
-		files.remove("vulkan_sc_core.h")
-		files.insert(0, "vulkan_core.h")
-	elif args.api=='SC':
-		# Read only vulkan_sc_core.h
-		files.insert(0, "vulkan_sc_core.h")
-=======
 def preprocessTopInclude(src, dir):
 	pattern = r'#include\s+"([^\n]+)"'
 	while True:
@@ -2454,14 +2421,21 @@
 	return src
 
 if __name__ == "__main__":
-	# Read all .h files, with vulkan_core.h first
-	files			= os.listdir(VULKAN_H_DIR)
-	files			= [f for f in files if f.endswith(".h")]
-	files.sort()
-	files.remove("vulkan_core.h")
-	first = ["vk_video/vulkan_video_codecs_common.h", "vulkan_core.h"]
-	files = first + files
->>>>>>> c890bdfb
+	args = parseCmdLineArgs()
+
+	files = []
+	if args.api=='':
+		# Read all .h files, with vulkan_core.h and vk_video/vulkan_video_codecs_common.h first, skip vulkan_sc_core.h
+		files = os.listdir(VULKAN_H_DIR)
+		files = [f for f in files if f.endswith(".h")]
+		files.sort()
+		files.remove("vulkan_core.h")
+		files.remove("vulkan_sc_core.h")
+		first = ["vk_video/vulkan_video_codecs_common.h", "vulkan_core.h"]
+		files = first + files
+	elif args.api=='SC':
+		# Read only vulkan_sc_core.h
+		files.insert(0, "vulkan_sc_core.h")
 
 	src				= ""
 	for file in files:
