--- conflicted
+++ resolved
@@ -2119,11 +2119,7 @@
 
 	beforeDraw();
 
-<<<<<<< HEAD
 	cmdBeginRenderPass(*m_device, *m_cmdBuffer, &renderPassBeginInfo, VK_SUBPASS_CONTENTS_SECONDARY_COMMAND_BUFFERS, m_parameters.renderPassType);
-=======
-	beginRenderPass(*m_device, *m_cmdBuffer, renderPass, frameBuffer, makeRect2D(0, 0, m_parameters.extent.width, m_parameters.extent.height), tcu::Vec4(0.0f), VK_SUBPASS_CONTENTS_SECONDARY_COMMAND_BUFFERS);
->>>>>>> fd68124a
 
 	//Create secondary buffer
 	const VkCommandBufferAllocateInfo	cmdBufferAllocateInfo	=
@@ -2290,11 +2286,7 @@
 	const deUint32								subpassCount				= static_cast<deUint32>(m_parameters.viewMasks.size());
 
 	// FrameBuffer & renderPass
-<<<<<<< HEAD
-	Unique<VkRenderPass>						renderPass					(makeRenderPass (*m_device, *m_logicalDevice, m_parameters.colorFormat, m_parameters.viewMasks, m_parameters.renderPassType, VK_SAMPLE_COUNT_2_BIT));
-=======
-	Unique<VkRenderPass>						renderPass					(makeRenderPass (*m_device, *m_logicalDevice, m_parameters.colorFormat, m_parameters.viewMasks, VK_SAMPLE_COUNT_4_BIT));
->>>>>>> fd68124a
+	Unique<VkRenderPass>						renderPass					(makeRenderPass (*m_device, *m_logicalDevice, m_parameters.colorFormat, m_parameters.viewMasks, m_parameters.renderPassType, VK_SAMPLE_COUNT_4_BIT));
 
 	vector<VkImageView>							attachments;
 	attachments.push_back(m_colorAttachment->getImageView());
@@ -3699,24 +3691,17 @@
 
 	for (int renderPassTypeNdx = 0; renderPassTypeNdx < 2; ++renderPassTypeNdx)
 	{
-<<<<<<< HEAD
 		RenderPassType				renderPassType		((renderPassTypeNdx == 0) ? RENDERPASS_TYPE_LEGACY : RENDERPASS_TYPE_RENDERPASS2);
 		MovePtr<tcu::TestCaseGroup>	groupRenderPass2	((renderPassTypeNdx == 0) ? DE_NULL : new tcu::TestCaseGroup(group->getTestContext(), "renderpass2", "RenderPass2 index tests"));
 		tcu::TestCaseGroup*			targetGroup			((renderPassTypeNdx == 0) ? group : groupRenderPass2.get());
 		tcu::TestContext&			testCtx				(targetGroup->getTestContext());
 		MovePtr<tcu::TestCaseGroup>	groupViewIndex		(new tcu::TestCaseGroup(testCtx, "index", "ViewIndex rendering tests."));
-=======
-		MovePtr<tcu::TestCaseGroup>	groupShader			(new tcu::TestCaseGroup(testCtx, shaderName[testTypeNdx].c_str(), ""));
-		const TestType				testType			= static_cast<TestType>(testTypeNdx);
-		const VkSampleCountFlagBits	sampleCountFlags	= (testType == TEST_TYPE_MULTISAMPLE) ? VK_SAMPLE_COUNT_4_BIT : VK_SAMPLE_COUNT_1_BIT;
-		const VkFormat				colorFormat			= (testType == TEST_TYPE_MULTISAMPLE) ? VK_FORMAT_R32G32B32A32_SFLOAT : VK_FORMAT_R8G8B8A8_UNORM;
->>>>>>> fd68124a
 
 		for (int testTypeNdx = TEST_TYPE_VIEW_MASK; testTypeNdx < TEST_TYPE_LAST; ++testTypeNdx)
 		{
 			MovePtr<tcu::TestCaseGroup>	groupShader			(new tcu::TestCaseGroup(testCtx, shaderName[testTypeNdx].c_str(), ""));
 			const TestType				testType			= static_cast<TestType>(testTypeNdx);
-			const VkSampleCountFlagBits	sampleCountFlags	= (testType == TEST_TYPE_MULTISAMPLE) ? VK_SAMPLE_COUNT_2_BIT : VK_SAMPLE_COUNT_1_BIT;
+			const VkSampleCountFlagBits	sampleCountFlags	= (testType == TEST_TYPE_MULTISAMPLE) ? VK_SAMPLE_COUNT_4_BIT : VK_SAMPLE_COUNT_1_BIT;
 			const VkFormat				colorFormat			= (testType == TEST_TYPE_MULTISAMPLE) ? VK_FORMAT_R32G32B32A32_SFLOAT : VK_FORMAT_R8G8B8A8_UNORM;
 
 			if (testTypeNdx == TEST_TYPE_DEPTH || testTypeNdx == TEST_TYPE_STENCIL)
