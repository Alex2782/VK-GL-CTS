/*------------------------------------------------------------------------
 * Vulkan Conformance Tests
 * ------------------------
 *
 * Copyright (c) 2017 The Khronos Group Inc.
 *
 * Licensed under the Apache License, Version 2.0 (the "License");
 * you may not use this file except in compliance with the License.
 * You may obtain a copy of the License at
 *
 *      http://www.apache.org/licenses/LICENSE-2.0
 *
 * Unless required by applicable law or agreed to in writing, software
 * distributed under the License is distributed on an "AS IS" BASIS,
 * WITHOUT WARRANTIES OR CONDITIONS OF ANY KIND, either express or implied.
 * See the License for the specific language governing permissions and
 * limitations under the License.
 *
 *//*!
 * \file
 * \brief Vulkan Multi View Render Tests
 *//*--------------------------------------------------------------------*/

#include "vktMultiViewRenderTests.hpp"
#include "vktMultiViewRenderUtil.hpp"
#include "vktMultiViewRenderPassUtil.hpp"
#include "vktCustomInstancesDevices.hpp"

#include "vktTestCase.hpp"
#include "vkBuilderUtil.hpp"
#include "vkRefUtil.hpp"
#include "vkQueryUtil.hpp"
#include "vkDeviceUtil.hpp"
#include "vkTypeUtil.hpp"
#include "vkPrograms.hpp"
#include "vkPlatform.hpp"
#include "vkMemUtil.hpp"
#include "vkImageUtil.hpp"
#include "vkCmdUtil.hpp"
#include "vkObjUtil.hpp"

#include "tcuTestLog.hpp"
#include "tcuResource.hpp"
#include "tcuImageCompare.hpp"
#include "tcuCommandLine.hpp"
#include "tcuTextureUtil.hpp"
#include "tcuRGBA.hpp"

#include "deRandom.hpp"
#include "deMath.h"
#include "deSharedPtr.hpp"
#ifdef CTS_USES_VULKANSC
#include "vkSafetyCriticalUtil.hpp"
#endif

namespace vkt
{
namespace MultiView
{
namespace
{

using namespace vk;
using de::MovePtr;
using de::UniquePtr;
using std::vector;
using std::map;
using std::string;

enum TestType
{
	TEST_TYPE_VIEW_MASK,
	TEST_TYPE_VIEW_INDEX_IN_VERTEX,
	TEST_TYPE_VIEW_INDEX_IN_FRAGMENT,
	TEST_TYPE_VIEW_INDEX_IN_GEOMETRY,
	TEST_TYPE_VIEW_INDEX_IN_TESELLATION,
	TEST_TYPE_INPUT_ATTACHMENTS,
	TEST_TYPE_INPUT_ATTACHMENTS_GEOMETRY,
	TEST_TYPE_INSTANCED_RENDERING,
	TEST_TYPE_INPUT_RATE_INSTANCE,
	TEST_TYPE_DRAW_INDIRECT,
	TEST_TYPE_DRAW_INDIRECT_INDEXED,
	TEST_TYPE_DRAW_INDEXED,
	TEST_TYPE_CLEAR_ATTACHMENTS,
	TEST_TYPE_SECONDARY_CMD_BUFFER,
	TEST_TYPE_SECONDARY_CMD_BUFFER_GEOMETRY,
	TEST_TYPE_POINT_SIZE,
	TEST_TYPE_MULTISAMPLE,
	TEST_TYPE_QUERIES,
	TEST_TYPE_NON_PRECISE_QUERIES,
	TEST_TYPE_READBACK_WITH_IMPLICIT_CLEAR,
	TEST_TYPE_READBACK_WITH_EXPLICIT_CLEAR,
	TEST_TYPE_DEPTH,
	TEST_TYPE_DEPTH_DIFFERENT_RANGES,
	TEST_TYPE_STENCIL,
	TEST_TYPE_LAST
};

enum RenderPassType
{
	RENDERPASS_TYPE_LEGACY = 0,
	RENDERPASS_TYPE_RENDERPASS2,
};

struct TestParameters
{
	VkExtent3D				extent;
	vector<deUint32>		viewMasks;
	TestType				viewIndex;
	VkSampleCountFlagBits	samples;
	VkFormat				colorFormat;
	RenderPassType			renderPassType;
};

const int	TEST_POINT_SIZE_SMALL	= 2;
const int	TEST_POINT_SIZE_WIDE	= 4;

vk::Move<vk::VkRenderPass> makeRenderPass (const DeviceInterface&		vk,
										   const VkDevice				device,
										   const VkFormat				colorFormat,
										   const vector<deUint32>&		viewMasks,
										   RenderPassType				renderPassType,
										   const VkSampleCountFlagBits	samples = VK_SAMPLE_COUNT_1_BIT,
										   const VkAttachmentLoadOp		colorLoadOp = VK_ATTACHMENT_LOAD_OP_CLEAR,
										   const VkFormat				dsFormat = VK_FORMAT_UNDEFINED)
{
	switch (renderPassType)
	{
		case RENDERPASS_TYPE_LEGACY:
			return MultiView::makeRenderPass<AttachmentDescription1, AttachmentReference1, SubpassDescription1, SubpassDependency1, RenderPassCreateInfo1>(vk, device, colorFormat, viewMasks, samples, colorLoadOp, dsFormat);
		case RENDERPASS_TYPE_RENDERPASS2:
			return MultiView::makeRenderPass<AttachmentDescription2, AttachmentReference2, SubpassDescription2, SubpassDependency2, RenderPassCreateInfo2>(vk, device, colorFormat, viewMasks, samples, colorLoadOp, dsFormat);
		default:
			TCU_THROW(InternalError, "Impossible");
	}
}

vk::Move<vk::VkRenderPass> makeRenderPassWithAttachments (const DeviceInterface&	vk,
														  const VkDevice			device,
														  const VkFormat			colorFormat,
														  const vector<deUint32>&	viewMasks,
														  RenderPassType			renderPassType)
{
	switch (renderPassType)
	{
		case RENDERPASS_TYPE_LEGACY:
			return MultiView::makeRenderPassWithAttachments<AttachmentDescription1, AttachmentReference1, SubpassDescription1, SubpassDependency1, RenderPassCreateInfo1>(vk, device, colorFormat, viewMasks, renderPassType == RENDERPASS_TYPE_RENDERPASS2);
		case RENDERPASS_TYPE_RENDERPASS2:
			return MultiView::makeRenderPassWithAttachments<AttachmentDescription2, AttachmentReference2, SubpassDescription2, SubpassDependency2, RenderPassCreateInfo2>(vk, device, colorFormat, viewMasks, renderPassType == RENDERPASS_TYPE_RENDERPASS2);
		default:
			TCU_THROW(InternalError, "Impossible");
	}
}

vk::Move<vk::VkRenderPass> makeRenderPassWithDepth (const DeviceInterface&	vk,
													const VkDevice			device,
													const VkFormat			colorFormat,
													const vector<deUint32>&	viewMasks,
													const					VkFormat dsFormat,
													RenderPassType			renderPassType)
{
	switch (renderPassType)
	{
		case RENDERPASS_TYPE_LEGACY:
			return MultiView::makeRenderPassWithDepth<AttachmentDescription1, AttachmentReference1, SubpassDescription1, SubpassDependency1, RenderPassCreateInfo1>(vk, device, colorFormat, viewMasks, dsFormat);
		case RENDERPASS_TYPE_RENDERPASS2:
			return MultiView::makeRenderPassWithDepth<AttachmentDescription2, AttachmentReference2, SubpassDescription2, SubpassDependency2, RenderPassCreateInfo2>(vk, device, colorFormat, viewMasks, dsFormat);
		default:
			TCU_THROW(InternalError, "Impossible");
	}
}

template<typename RenderpassSubpass>
void cmdBeginRenderPass (DeviceInterface& vkd, VkCommandBuffer cmdBuffer, const VkRenderPassBeginInfo* pRenderPassBegin, const VkSubpassContents contents)
{
	const typename RenderpassSubpass::SubpassBeginInfo	subpassBeginInfo	(DE_NULL, contents);

	RenderpassSubpass::cmdBeginRenderPass(vkd, cmdBuffer, pRenderPassBegin, &subpassBeginInfo);
}

void cmdBeginRenderPass (DeviceInterface& vkd, VkCommandBuffer cmdBuffer, const VkRenderPassBeginInfo* pRenderPassBegin, const VkSubpassContents contents, RenderPassType renderPassType)
{
	switch (renderPassType)
	{
		case RENDERPASS_TYPE_LEGACY:		cmdBeginRenderPass<RenderpassSubpass1>(vkd, cmdBuffer, pRenderPassBegin, contents);	break;
		case RENDERPASS_TYPE_RENDERPASS2:	cmdBeginRenderPass<RenderpassSubpass2>(vkd, cmdBuffer, pRenderPassBegin, contents);	break;
		default:							TCU_THROW(InternalError, "Impossible");
	}
}

template<typename RenderpassSubpass>
void cmdNextSubpass (DeviceInterface& vkd, VkCommandBuffer cmdBuffer, const VkSubpassContents contents)
{
	const typename RenderpassSubpass::SubpassBeginInfo	subpassBeginInfo	(DE_NULL, contents);
	const typename RenderpassSubpass::SubpassEndInfo	subpassEndInfo		(DE_NULL);

	RenderpassSubpass::cmdNextSubpass(vkd, cmdBuffer, &subpassBeginInfo, &subpassEndInfo);
}

void cmdNextSubpass (DeviceInterface& vkd, VkCommandBuffer cmdBuffer, const VkSubpassContents contents, RenderPassType renderPassType)
{
	switch (renderPassType)
	{
		case RENDERPASS_TYPE_LEGACY:		cmdNextSubpass<RenderpassSubpass1>(vkd, cmdBuffer, contents);	break;
		case RENDERPASS_TYPE_RENDERPASS2:	cmdNextSubpass<RenderpassSubpass2>(vkd, cmdBuffer, contents);	break;
		default:							TCU_THROW(InternalError, "Impossible");
	}
}

template<typename RenderpassSubpass>
void cmdEndRenderPass (DeviceInterface& vkd, VkCommandBuffer cmdBuffer)
{
	const typename RenderpassSubpass::SubpassEndInfo	subpassEndInfo	(DE_NULL);

	RenderpassSubpass::cmdEndRenderPass(vkd, cmdBuffer, &subpassEndInfo);
}

void cmdEndRenderPass (DeviceInterface& vkd, VkCommandBuffer cmdBuffer, RenderPassType renderPassType)
{
	switch (renderPassType)
	{
		case RENDERPASS_TYPE_LEGACY:		cmdEndRenderPass<RenderpassSubpass1>(vkd, cmdBuffer);	break;
		case RENDERPASS_TYPE_RENDERPASS2:	cmdEndRenderPass<RenderpassSubpass2>(vkd, cmdBuffer);	break;
		default:							TCU_THROW(InternalError, "Impossible");
	}
}

class ImageAttachment
{
public:
				ImageAttachment	(VkDevice logicalDevice, DeviceInterface& device, Allocator& allocator, const VkExtent3D extent, VkFormat colorFormat, const VkSampleCountFlagBits samples = VK_SAMPLE_COUNT_1_BIT);
	VkImageView	getImageView	(void) const
	{
		return *m_imageView;
	}
	VkImage		getImage		(void) const
	{
		return *m_image;
	}
private:
	Move<VkImage>			m_image;
	MovePtr<Allocation>		m_allocationImage;
	Move<VkImageView>		m_imageView;
};

ImageAttachment::ImageAttachment (VkDevice logicalDevice, DeviceInterface& device, Allocator& allocator, const VkExtent3D extent, VkFormat colorFormat, const VkSampleCountFlagBits samples)
{
	const bool						depthStencilFormat			= isDepthStencilFormat(colorFormat);
	const VkImageAspectFlags		aspectFlags					= depthStencilFormat ? VK_IMAGE_ASPECT_DEPTH_BIT | VK_IMAGE_ASPECT_STENCIL_BIT : VK_IMAGE_ASPECT_COLOR_BIT;
	const VkImageSubresourceRange	colorImageSubresourceRange	= makeImageSubresourceRange(aspectFlags, 0u, 1u, 0u, extent.depth);
	const VkImageUsageFlags			imageUsageFlagsDependent	= depthStencilFormat ? VK_IMAGE_USAGE_DEPTH_STENCIL_ATTACHMENT_BIT : VK_IMAGE_USAGE_COLOR_ATTACHMENT_BIT;
	const VkImageUsageFlags			imageUsageFlags				= imageUsageFlagsDependent | VK_IMAGE_USAGE_TRANSFER_SRC_BIT | VK_IMAGE_USAGE_INPUT_ATTACHMENT_BIT | VK_IMAGE_USAGE_TRANSFER_DST_BIT;
	const VkImageCreateInfo			colorAttachmentImageInfo	= makeImageCreateInfo(VK_IMAGE_TYPE_2D, extent, colorFormat, imageUsageFlags, samples);

	m_image							= createImage(device, logicalDevice, &colorAttachmentImageInfo);
	m_allocationImage				= allocator.allocate(getImageMemoryRequirements(device, logicalDevice, *m_image), MemoryRequirement::Any);
	VK_CHECK(device.bindImageMemory(logicalDevice, *m_image, m_allocationImage->getMemory(), m_allocationImage->getOffset()));
	m_imageView						= makeImageView(device, logicalDevice, *m_image, VK_IMAGE_VIEW_TYPE_2D_ARRAY, colorFormat, colorImageSubresourceRange);
}

class MultiViewRenderTestInstance : public TestInstance
{
public:
									MultiViewRenderTestInstance	(Context& context, const TestParameters& parameters);
									~MultiViewRenderTestInstance();
protected:
	typedef de::SharedPtr<Unique<VkPipeline> >		PipelineSp;
	typedef de::SharedPtr<Unique<VkShaderModule> >	ShaderModuleSP;

<<<<<<< HEAD
	virtual tcu::TestStatus			iterate					(void);
	virtual void					beforeDraw				(void);
	virtual void					afterDraw				(void);
	virtual void					draw					(const deUint32			subpassCount,
															 VkRenderPass			renderPass,
															 VkFramebuffer			frameBuffer,
															 vector<PipelineSp>&	pipelines);
	virtual void					createVertexData		(void);
	TestParameters					fillMissingParameters	(const TestParameters&	parameters);
	void							createVertexBuffer		(void);
	void							createMultiViewDevices	(void);
	void							createCommandBuffer		(void);
	void							createSecondaryCommandPool	(void);

	void							madeShaderModule		(map<VkShaderStageFlagBits,ShaderModuleSP>& shaderModule, vector<VkPipelineShaderStageCreateInfo>& shaderStageParams);
	Move<VkPipeline>				makeGraphicsPipeline	(const VkRenderPass							renderPass,
															 const VkPipelineLayout						pipelineLayout,
															 const deUint32								pipelineShaderStageCount,
															 const VkPipelineShaderStageCreateInfo*		pipelineShaderStageCreate,
															 const deUint32								subpass,
															 const VkVertexInputRate					vertexInputRate = VK_VERTEX_INPUT_RATE_VERTEX,
															 const bool									useDepthTest = false,
															 const bool									useStencilTest = false);
	void							readImage				(VkImage image, const tcu::PixelBufferAccess& dst);
	bool							checkImage				(tcu::ConstPixelBufferAccess& dst);
	MovePtr<tcu::Texture2DArray>	imageData				(void);
	const tcu::Vec4					getQuarterRefColor		(const deUint32 quarterNdx, const int colorNdx, const int layerNdx, const bool background = true, const deUint32 subpassNdx = 0u);
	void							appendVertex			(const tcu::Vec4& coord, const tcu::Vec4& color);
	void							setPoint				(const tcu::PixelBufferAccess& pixelBuffer, const tcu::Vec4& pointColor, const int pointSize, const int layerNdx, const deUint32 quarter);
	void							fillTriangle			(const tcu::PixelBufferAccess& pixelBuffer, const tcu::Vec4& color, const int layerNdx, const deUint32 quarter);
	void							fillLayer				(const tcu::PixelBufferAccess& pixelBuffer, const tcu::Vec4& color, const int layerNdx);
	void							fillQuarter				(const tcu::PixelBufferAccess& pixelBuffer, const tcu::Vec4& color, const int layerNdx, const deUint32 quarter, const deUint32 subpassNdx);
=======
	virtual tcu::TestStatus					iterate					(void);
	virtual void							beforeDraw				(void);
	virtual void							afterDraw				(void);
	virtual void							draw					(const deUint32			subpassCount,
																	 VkRenderPass			renderPass,
																	 VkFramebuffer			frameBuffer,
																	 vector<PipelineSp>&	pipelines);
	virtual void							createVertexData		(void);
	virtual MovePtr<tcu::Texture2DArray>	imageData				(void) const;
	TestParameters							fillMissingParameters	(const TestParameters&	parameters);
	void									createVertexBuffer		(void);
	void									createMultiViewDevices	(void);
	void									createCommandBuffer		(void);
	void									madeShaderModule		(map<VkShaderStageFlagBits,ShaderModuleSP>& shaderModule, vector<VkPipelineShaderStageCreateInfo>& shaderStageParams);
	Move<VkPipeline>						makeGraphicsPipeline	(const VkRenderPass							renderPass,
																	 const VkPipelineLayout						pipelineLayout,
																	 const deUint32								pipelineShaderStageCount,
																	 const VkPipelineShaderStageCreateInfo*		pipelineShaderStageCreate,
																	 const deUint32								subpass,
																	 const VkVertexInputRate					vertexInputRate = VK_VERTEX_INPUT_RATE_VERTEX,
																	 const bool									useDepthTest = false,
																	 const bool									useStencilTest = false,
																	 const float								minDepth = 0.0f,
																	 const float								maxDepth = 1.0f);
	void									readImage				(VkImage image, const tcu::PixelBufferAccess& dst);
	bool									checkImage				(tcu::ConstPixelBufferAccess& dst);
	const tcu::Vec4							getQuarterRefColor		(const deUint32 quarterNdx, const int colorNdx, const int layerNdx, const bool background = true, const deUint32 subpassNdx = 0u) const;
	void									appendVertex			(const tcu::Vec4& coord, const tcu::Vec4& color);
	void									setPoint				(const tcu::PixelBufferAccess& pixelBuffer, const tcu::Vec4& pointColor, const int pointSize, const int layerNdx, const deUint32 quarter) const;
	void									fillTriangle			(const tcu::PixelBufferAccess& pixelBuffer, const tcu::Vec4& color, const int layerNdx, const deUint32 quarter) const;
	void									fillLayer				(const tcu::PixelBufferAccess& pixelBuffer, const tcu::Vec4& color, const int layerNdx) const;
	void									fillQuarter				(const tcu::PixelBufferAccess& pixelBuffer, const tcu::Vec4& color, const int layerNdx, const deUint32 quarter, const deUint32 subpassNdx) const;
>>>>>>> 06492d67

	const bool						m_extensionSupported;
	std::shared_ptr<CustomInstanceWrapper>	m_instanceWrapper;
	const TestParameters			m_parameters;
	const int						m_seed;
	const deUint32					m_squareCount;

	Move<VkDevice>					m_logicalDevice;
#ifndef CTS_USES_VULKANSC
	de::MovePtr<vk::DeviceDriver>	m_device;
#else
	de::MovePtr<vk::DeviceDriverSC, vk::DeinitDeviceDeleter> m_device;
#endif // CTS_USES_VULKANSC
	MovePtr<Allocator>				m_allocator;
	deUint32						m_queueFamilyIndex;
	VkQueue							m_queue;
	vector<tcu::Vec4>				m_vertexCoord;
	Move<VkBuffer>					m_vertexCoordBuffer;
	MovePtr<Allocation>				m_vertexCoordAlloc;
	vector<tcu::Vec4>				m_vertexColor;
	Move<VkBuffer>					m_vertexColorBuffer;
	MovePtr<Allocation>				m_vertexColorAlloc;
	vector<deUint32>				m_vertexIndices;
	Move<VkBuffer>					m_vertexIndicesBuffer;
	MovePtr<Allocation>				m_vertexIndicesAllocation;
	Move<VkCommandPool>				m_cmdPool;
	Move<VkCommandBuffer>			m_cmdBuffer;
	Move<VkCommandPool>				m_cmdPoolSecondary;
	de::SharedPtr<ImageAttachment>	m_colorAttachment;
	VkBool32						m_hasMultiDrawIndirect;
	vector<tcu::Vec4>				m_colorTable;
};

MultiViewRenderTestInstance::MultiViewRenderTestInstance (Context& context, const TestParameters& parameters)
	: TestInstance			(context)
	, m_extensionSupported	((parameters.renderPassType == RENDERPASS_TYPE_RENDERPASS2) && context.requireDeviceFunctionality("VK_KHR_create_renderpass2"))
	, m_instanceWrapper		(new CustomInstanceWrapper(context))
	, m_parameters			(fillMissingParameters(parameters))
	, m_seed				(context.getTestContext().getCommandLine().getBaseSeed())
	, m_squareCount			(4u)
	, m_queueFamilyIndex	(0u)
{
	const float v	= 0.75f;
	const float o	= 0.25f;

	m_colorTable.push_back(tcu::Vec4(v, o, o, 1.0f));
	m_colorTable.push_back(tcu::Vec4(o, v, o, 1.0f));
	m_colorTable.push_back(tcu::Vec4(o, o, v, 1.0f));
	m_colorTable.push_back(tcu::Vec4(o, v, v, 1.0f));
	m_colorTable.push_back(tcu::Vec4(v, o, v, 1.0f));
	m_colorTable.push_back(tcu::Vec4(v, v, o, 1.0f));
	m_colorTable.push_back(tcu::Vec4(o, o, o, 1.0f));
	m_colorTable.push_back(tcu::Vec4(v, v, v, 1.0f));

	createMultiViewDevices();

	// Color attachment
	m_colorAttachment = de::SharedPtr<ImageAttachment>(new ImageAttachment(*m_logicalDevice, *m_device, *m_allocator, m_parameters.extent, m_parameters.colorFormat, m_parameters.samples));
}

MultiViewRenderTestInstance::~MultiViewRenderTestInstance()
{
}

tcu::TestStatus MultiViewRenderTestInstance::iterate (void)
{
	const deUint32								subpassCount				= static_cast<deUint32>(m_parameters.viewMasks.size());

	// FrameBuffer & renderPass
	Unique<VkRenderPass>						renderPass					(makeRenderPass (*m_device, *m_logicalDevice, m_parameters.colorFormat, m_parameters.viewMasks, m_parameters.renderPassType));

	Unique<VkFramebuffer>						frameBuffer					(makeFramebuffer(*m_device, *m_logicalDevice, *renderPass, m_colorAttachment->getImageView(), m_parameters.extent.width, m_parameters.extent.height));

	// pipelineLayout
	Unique<VkPipelineLayout>					pipelineLayout				(makePipelineLayout(*m_device, *m_logicalDevice));

	// pipelines
	map<VkShaderStageFlagBits, ShaderModuleSP>	shaderModule;
	vector<PipelineSp>							pipelines(subpassCount);
	const VkVertexInputRate						vertexInputRate				= (TEST_TYPE_INPUT_RATE_INSTANCE == m_parameters.viewIndex) ? VK_VERTEX_INPUT_RATE_INSTANCE : VK_VERTEX_INPUT_RATE_VERTEX;

	{
		vector<VkPipelineShaderStageCreateInfo>	shaderStageParams;
		madeShaderModule(shaderModule, shaderStageParams);
		for (deUint32 subpassNdx = 0u; subpassNdx < subpassCount; ++subpassNdx)
			pipelines[subpassNdx] = (PipelineSp(new Unique<VkPipeline>(makeGraphicsPipeline(*renderPass, *pipelineLayout, static_cast<deUint32>(shaderStageParams.size()), shaderStageParams.data(), subpassNdx, vertexInputRate))));
	}

	createCommandBuffer();
	createVertexData();
	createVertexBuffer();

	draw(subpassCount, *renderPass, *frameBuffer, pipelines);

	{
		vector<deUint8>			pixelAccessData	(m_parameters.extent.width * m_parameters.extent.height * m_parameters.extent.depth * mapVkFormat(m_parameters.colorFormat).getPixelSize());
		tcu::PixelBufferAccess	dst				(mapVkFormat(m_parameters.colorFormat), m_parameters.extent.width, m_parameters.extent.height, m_parameters.extent.depth, pixelAccessData.data());

		readImage(m_colorAttachment->getImage(), dst);

		if (!checkImage(dst))
			return tcu::TestStatus::fail("Fail");
	}

	return tcu::TestStatus::pass("Pass");
}

void MultiViewRenderTestInstance::beforeDraw (void)
{
	const VkImageSubresourceRange	subresourceRange		=
	{
		VK_IMAGE_ASPECT_COLOR_BIT,	//VkImageAspectFlags	aspectMask;
		0u,							//deUint32				baseMipLevel;
		1u,							//deUint32				levelCount;
		0u,							//deUint32				baseArrayLayer;
		m_parameters.extent.depth,	//deUint32				layerCount;
	};
	imageBarrier(*m_device, *m_cmdBuffer, m_colorAttachment->getImage(), subresourceRange,
		VK_IMAGE_LAYOUT_UNDEFINED, VK_IMAGE_LAYOUT_TRANSFER_DST_OPTIMAL,
		0, VK_ACCESS_TRANSFER_WRITE_BIT,
		VK_PIPELINE_STAGE_TOP_OF_PIPE_BIT, VK_PIPELINE_STAGE_TRANSFER_BIT);

	const VkClearValue renderPassClearValue = makeClearValueColor(tcu::Vec4(0.0f));
	m_device->cmdClearColorImage(*m_cmdBuffer, m_colorAttachment->getImage(),  VK_IMAGE_LAYOUT_TRANSFER_DST_OPTIMAL, &renderPassClearValue.color, 1, &subresourceRange);

	imageBarrier(*m_device, *m_cmdBuffer, m_colorAttachment->getImage(), subresourceRange,
		VK_IMAGE_LAYOUT_TRANSFER_DST_OPTIMAL, VK_IMAGE_LAYOUT_COLOR_ATTACHMENT_OPTIMAL,
		VK_ACCESS_TRANSFER_WRITE_BIT, VK_ACCESS_COLOR_ATTACHMENT_WRITE_BIT,
		VK_PIPELINE_STAGE_TRANSFER_BIT, VK_PIPELINE_STAGE_COLOR_ATTACHMENT_OUTPUT_BIT);
}

void MultiViewRenderTestInstance::afterDraw (void)
{
	const VkImageSubresourceRange	subresourceRange		=
	{
		VK_IMAGE_ASPECT_COLOR_BIT,	//VkImageAspectFlags	aspectMask;
		0u,							//deUint32				baseMipLevel;
		1u,							//deUint32				levelCount;
		0u,							//deUint32				baseArrayLayer;
		m_parameters.extent.depth,	//deUint32				layerCount;
	};

	imageBarrier(*m_device, *m_cmdBuffer, m_colorAttachment->getImage(), subresourceRange,
		VK_IMAGE_LAYOUT_COLOR_ATTACHMENT_OPTIMAL, VK_IMAGE_LAYOUT_GENERAL,
		VK_ACCESS_COLOR_ATTACHMENT_WRITE_BIT, VK_ACCESS_COLOR_ATTACHMENT_WRITE_BIT,
		VK_PIPELINE_STAGE_COLOR_ATTACHMENT_OUTPUT_BIT, VK_PIPELINE_STAGE_COLOR_ATTACHMENT_OUTPUT_BIT);
}

void MultiViewRenderTestInstance::draw (const deUint32 subpassCount, VkRenderPass renderPass, VkFramebuffer frameBuffer, vector<PipelineSp>& pipelines)
{
	const VkRect2D					renderArea				= { { 0, 0 }, { m_parameters.extent.width, m_parameters.extent.height } };
	const VkClearValue				renderPassClearValue	= makeClearValueColor(tcu::Vec4(0.0f));
	const VkBuffer					vertexBuffers[]			= { *m_vertexCoordBuffer, *m_vertexColorBuffer };
	const VkDeviceSize				vertexBufferOffsets[]	= {                   0u,                   0u };
	const deUint32					drawCountPerSubpass		= (subpassCount == 1) ? m_squareCount : 1u;

	const VkRenderPassBeginInfo		renderPassBeginInfo		=
	{
		VK_STRUCTURE_TYPE_RENDER_PASS_BEGIN_INFO,	// VkStructureType		sType;
		DE_NULL,									// const void*			pNext;
		renderPass,									// VkRenderPass			renderPass;
		frameBuffer,								// VkFramebuffer		framebuffer;
		renderArea,									// VkRect2D				renderArea;
		1u,											// uint32_t				clearValueCount;
		&renderPassClearValue,						// const VkClearValue*	pClearValues;
	};

	beginCommandBuffer(*m_device, *m_cmdBuffer);

	beforeDraw();

	cmdBeginRenderPass(*m_device, *m_cmdBuffer, &renderPassBeginInfo, VK_SUBPASS_CONTENTS_INLINE, m_parameters.renderPassType);

	m_device->cmdBindVertexBuffers(*m_cmdBuffer, 0u, DE_LENGTH_OF_ARRAY(vertexBuffers), vertexBuffers, vertexBufferOffsets);

	if (m_parameters.viewIndex == TEST_TYPE_DRAW_INDEXED)
		m_device->cmdBindIndexBuffer(*m_cmdBuffer, *m_vertexIndicesBuffer, 0u, VK_INDEX_TYPE_UINT32);

	for (deUint32 subpassNdx = 0u; subpassNdx < subpassCount; subpassNdx++)
	{
		m_device->cmdBindPipeline(*m_cmdBuffer, VK_PIPELINE_BIND_POINT_GRAPHICS, **pipelines[subpassNdx]);

		for (deUint32 drawNdx = 0u; drawNdx < drawCountPerSubpass; ++drawNdx)
			if (m_parameters.viewIndex == TEST_TYPE_DRAW_INDEXED)
				m_device->cmdDrawIndexed(*m_cmdBuffer, 4u, 1u, (drawNdx + subpassNdx % m_squareCount) * 4u, 0u, 0u);
			else
				m_device->cmdDraw(*m_cmdBuffer, 4u, 1u, (drawNdx + subpassNdx % m_squareCount) * 4u, 0u);

		if (subpassNdx < subpassCount - 1u)
			cmdNextSubpass(*m_device, *m_cmdBuffer, VK_SUBPASS_CONTENTS_INLINE, m_parameters.renderPassType);
	}

	cmdEndRenderPass(*m_device, *m_cmdBuffer, m_parameters.renderPassType);

	afterDraw();

	VK_CHECK(m_device->endCommandBuffer(*m_cmdBuffer));
	submitCommandsAndWait(*m_device, *m_logicalDevice, m_queue, *m_cmdBuffer);
}

void MultiViewRenderTestInstance::createVertexData (void)
{
	tcu::Vec4 color = tcu::Vec4(0.2f, 0.0f, 0.1f, 1.0f);

	appendVertex(tcu::Vec4(-1.0f,-1.0f, 1.0f, 1.0f), color);
	appendVertex(tcu::Vec4(-1.0f, 0.0f, 1.0f, 1.0f), color);
	appendVertex(tcu::Vec4( 0.0f,-1.0f, 1.0f, 1.0f), color);
	appendVertex(tcu::Vec4( 0.0f, 0.0f, 1.0f, 1.0f), color);

	color = tcu::Vec4(0.3f, 0.0f, 0.2f, 1.0f);
	appendVertex(tcu::Vec4(-1.0f, 0.0f, 1.0f, 1.0f), color);
	appendVertex(tcu::Vec4(-1.0f, 1.0f, 1.0f, 1.0f), color);
	appendVertex(tcu::Vec4( 0.0f, 0.0f, 1.0f, 1.0f), color);
	appendVertex(tcu::Vec4( 0.0f, 1.0f, 1.0f, 1.0f), color);

	color = tcu::Vec4(0.4f, 0.2f, 0.3f, 1.0f);
	appendVertex(tcu::Vec4( 0.0f,-1.0f, 1.0f, 1.0f), color);
	appendVertex(tcu::Vec4( 0.0f, 0.0f, 1.0f, 1.0f), color);
	appendVertex(tcu::Vec4( 1.0f,-1.0f, 1.0f, 1.0f), color);
	appendVertex(tcu::Vec4( 1.0f, 0.0f, 1.0f, 1.0f), color);

	color = tcu::Vec4(0.5f, 0.0f, 0.4f, 1.0f);
	appendVertex(tcu::Vec4( 0.0f, 0.0f, 1.0f, 1.0f), color);
	appendVertex(tcu::Vec4( 0.0f, 1.0f, 1.0f, 1.0f), color);
	appendVertex(tcu::Vec4( 1.0f, 0.0f, 1.0f, 1.0f), color);
	appendVertex(tcu::Vec4( 1.0f, 1.0f, 1.0f, 1.0f), color);

	if (m_parameters.viewIndex == TEST_TYPE_DRAW_INDEXED || m_parameters.viewIndex == TEST_TYPE_DRAW_INDIRECT_INDEXED)
	{
		const size_t		verticesCount	= m_vertexCoord.size();
		vector<tcu::Vec4>	vertexColor		(verticesCount);
		vector<tcu::Vec4>	vertexCoord		(verticesCount);

		m_vertexIndices.clear();
		m_vertexIndices.reserve(verticesCount);
		for (deUint32 vertexIdx = 0; vertexIdx < verticesCount; ++vertexIdx)
			m_vertexIndices.push_back(vertexIdx);

		de::Random(m_seed).shuffle(m_vertexIndices.begin(), m_vertexIndices.end());

		for (deUint32 vertexIdx = 0; vertexIdx < verticesCount; ++vertexIdx)
			vertexColor[m_vertexIndices[vertexIdx]] = m_vertexColor[vertexIdx];
		m_vertexColor.assign(vertexColor.begin(), vertexColor.end());

		for (deUint32 vertexIdx = 0; vertexIdx < verticesCount; ++vertexIdx)
			vertexCoord[m_vertexIndices[vertexIdx]] = m_vertexCoord[vertexIdx];
		m_vertexCoord.assign(vertexCoord.begin(), vertexCoord.end());
	}
}

TestParameters MultiViewRenderTestInstance::fillMissingParameters (const TestParameters& parameters)
{
	if (!parameters.viewMasks.empty())
		return parameters;
	else
	{
		const InstanceInterface&			instanceDriver		= m_instanceWrapper->instance.getDriver();
		const VkPhysicalDevice				physicalDevice		= chooseDevice(instanceDriver, m_instanceWrapper->instance, m_context.getTestContext().getCommandLine());

		VkPhysicalDeviceMultiviewProperties multiviewProperties =
		{
			VK_STRUCTURE_TYPE_PHYSICAL_DEVICE_MULTIVIEW_PROPERTIES,		// VkStructureType	sType;
			DE_NULL,													// void*			pNext;
			0u,															// deUint32			maxMultiviewViewCount;
			0u															// deUint32			maxMultiviewInstanceIndex;
		};

		VkPhysicalDeviceProperties2 deviceProperties2;
		deviceProperties2.sType = VK_STRUCTURE_TYPE_PHYSICAL_DEVICE_PROPERTIES_2;
		deviceProperties2.pNext = &multiviewProperties;

		instanceDriver.getPhysicalDeviceProperties2(physicalDevice, &deviceProperties2);

		TestParameters newParameters = parameters;
		newParameters.extent.depth = multiviewProperties.maxMultiviewViewCount;

		vector<deUint32> viewMasks(multiviewProperties.maxMultiviewViewCount);
		for (deUint32 i = 0; i < multiviewProperties.maxMultiviewViewCount; i++)
			viewMasks[i] = 1 << i;
		newParameters.viewMasks = viewMasks;

		return newParameters;
	}
}

void MultiViewRenderTestInstance::createVertexBuffer (void)
{
	DE_ASSERT(m_vertexCoord.size() == m_vertexColor.size());
	DE_ASSERT(m_vertexCoord.size() != 0);

	const size_t	nonCoherentAtomSize	= static_cast<size_t>(m_context.getDeviceProperties().limits.nonCoherentAtomSize);

	// Upload vertex coordinates
	{
		const size_t				dataSize		= static_cast<size_t>(m_vertexCoord.size() * sizeof(m_vertexCoord[0]));
		const VkDeviceSize			bufferDataSize	= static_cast<VkDeviceSize>(deAlignSize(dataSize, nonCoherentAtomSize));
		const VkBufferCreateInfo	bufferInfo		= makeBufferCreateInfo(bufferDataSize, VK_BUFFER_USAGE_VERTEX_BUFFER_BIT);

		m_vertexCoordBuffer	= createBuffer(*m_device, *m_logicalDevice, &bufferInfo);
		m_vertexCoordAlloc	= m_allocator->allocate(getBufferMemoryRequirements(*m_device, *m_logicalDevice, *m_vertexCoordBuffer), MemoryRequirement::HostVisible);

		VK_CHECK(m_device->bindBufferMemory(*m_logicalDevice, *m_vertexCoordBuffer, m_vertexCoordAlloc->getMemory(), m_vertexCoordAlloc->getOffset()));
		deMemcpy(m_vertexCoordAlloc->getHostPtr(), m_vertexCoord.data(), static_cast<size_t>(dataSize));
		flushAlloc(*m_device, *m_logicalDevice, *m_vertexCoordAlloc);
	}

	// Upload vertex colors
	{
		const size_t				dataSize		= static_cast<size_t>(m_vertexColor.size() * sizeof(m_vertexColor[0]));
		const VkDeviceSize			bufferDataSize	= static_cast<VkDeviceSize>(deAlignSize(dataSize, nonCoherentAtomSize));
		const VkBufferCreateInfo	bufferInfo		= makeBufferCreateInfo(bufferDataSize, VK_BUFFER_USAGE_VERTEX_BUFFER_BIT);

		m_vertexColorBuffer	= createBuffer(*m_device, *m_logicalDevice, &bufferInfo);
		m_vertexColorAlloc	= m_allocator->allocate(getBufferMemoryRequirements(*m_device, *m_logicalDevice, *m_vertexColorBuffer), MemoryRequirement::HostVisible);

		VK_CHECK(m_device->bindBufferMemory(*m_logicalDevice, *m_vertexColorBuffer, m_vertexColorAlloc->getMemory(), m_vertexColorAlloc->getOffset()));
		deMemcpy(m_vertexColorAlloc->getHostPtr(), m_vertexColor.data(), static_cast<size_t>(dataSize));
		flushAlloc(*m_device, *m_logicalDevice, *m_vertexColorAlloc);
	}

	// Upload vertex indices
	if (m_parameters.viewIndex == TEST_TYPE_DRAW_INDEXED || m_parameters.viewIndex == TEST_TYPE_DRAW_INDIRECT_INDEXED)
	{
		const size_t				dataSize		= static_cast<size_t>(m_vertexIndices.size() * sizeof(m_vertexIndices[0]));
		const VkDeviceSize			bufferDataSize	= static_cast<VkDeviceSize>(deAlignSize(dataSize, nonCoherentAtomSize));
		const VkBufferCreateInfo	bufferInfo		= makeBufferCreateInfo(bufferDataSize, VK_BUFFER_USAGE_INDEX_BUFFER_BIT);

		DE_ASSERT(m_vertexIndices.size() == m_vertexCoord.size());

		m_vertexIndicesBuffer		= createBuffer(*m_device, *m_logicalDevice, &bufferInfo);
		m_vertexIndicesAllocation	= m_allocator->allocate(getBufferMemoryRequirements(*m_device, *m_logicalDevice, *m_vertexIndicesBuffer), MemoryRequirement::HostVisible);

		// Init host buffer data
		VK_CHECK(m_device->bindBufferMemory(*m_logicalDevice, *m_vertexIndicesBuffer, m_vertexIndicesAllocation->getMemory(), m_vertexIndicesAllocation->getOffset()));
		deMemcpy(m_vertexIndicesAllocation->getHostPtr(), m_vertexIndices.data(), static_cast<size_t>(dataSize));
		flushAlloc(*m_device, *m_logicalDevice, *m_vertexIndicesAllocation);
	}
	else
		DE_ASSERT(m_vertexIndices.empty());
}

void MultiViewRenderTestInstance::createMultiViewDevices (void)
{
	const InstanceDriver&					instanceDriver			( m_instanceWrapper->instance.getDriver() );
	const VkPhysicalDevice					physicalDevice			= chooseDevice(instanceDriver, m_instanceWrapper->instance, m_context.getTestContext().getCommandLine());
	const vector<VkQueueFamilyProperties>	queueFamilyProperties	= getPhysicalDeviceQueueFamilyProperties(instanceDriver, physicalDevice);

	for (; m_queueFamilyIndex < queueFamilyProperties.size(); ++m_queueFamilyIndex)
	{
		if ((queueFamilyProperties[m_queueFamilyIndex].queueFlags & VK_QUEUE_GRAPHICS_BIT) != 0)
			break;
	}

	const float								queuePriorities			= 1.0f;
	const VkDeviceQueueCreateInfo			queueInfo				=
	{
		VK_STRUCTURE_TYPE_DEVICE_QUEUE_CREATE_INFO,					//VkStructureType			sType;
		DE_NULL,													//const void*				pNext;
		(VkDeviceQueueCreateFlags)0u,								//VkDeviceQueueCreateFlags	flags;
		m_queueFamilyIndex,											//deUint32					queueFamilyIndex;
		1u,															//deUint32					queueCount;
		&queuePriorities											//const float*				pQueuePriorities;
	};

	VkPhysicalDeviceMultiviewFeatures		multiviewFeatures		=
	{
		VK_STRUCTURE_TYPE_PHYSICAL_DEVICE_MULTIVIEW_FEATURES,		// VkStructureType			sType;
		DE_NULL,													// void*					pNext;
		DE_FALSE,													// VkBool32					multiview;
		DE_FALSE,													// VkBool32					multiviewGeometryShader;
		DE_FALSE,													// VkBool32					multiviewTessellationShader;
	};

	VkPhysicalDeviceFeatures2				enabledFeatures;
	enabledFeatures.sType					= VK_STRUCTURE_TYPE_PHYSICAL_DEVICE_FEATURES_2;
	enabledFeatures.pNext					= &multiviewFeatures;

	instanceDriver.getPhysicalDeviceFeatures2(physicalDevice, &enabledFeatures);

	if (!multiviewFeatures.multiview)
		TCU_THROW(NotSupportedError, "MultiView not supported");

	bool requiresGeomShader = (TEST_TYPE_VIEW_INDEX_IN_GEOMETRY == m_parameters.viewIndex) ||
								(TEST_TYPE_INPUT_ATTACHMENTS_GEOMETRY == m_parameters.viewIndex) ||
								(TEST_TYPE_SECONDARY_CMD_BUFFER_GEOMETRY == m_parameters.viewIndex);

	if (requiresGeomShader && !multiviewFeatures.multiviewGeometryShader)
		TCU_THROW(NotSupportedError, "Geometry shader is not supported");

	if (TEST_TYPE_VIEW_INDEX_IN_TESELLATION == m_parameters.viewIndex && !multiviewFeatures.multiviewTessellationShader)
		TCU_THROW(NotSupportedError, "Tessellation shader is not supported");

	VkPhysicalDeviceMultiviewProperties	multiviewProperties			=
	{
		VK_STRUCTURE_TYPE_PHYSICAL_DEVICE_MULTIVIEW_PROPERTIES,		//VkStructureType	sType;
		DE_NULL,													//void*				pNext;
		0u,															//deUint32			maxMultiviewViewCount;
		0u															//deUint32			maxMultiviewInstanceIndex;
	};

	VkPhysicalDeviceProperties2			propertiesDeviceProperties2;
	propertiesDeviceProperties2.sType	= VK_STRUCTURE_TYPE_PHYSICAL_DEVICE_PROPERTIES_2;
	propertiesDeviceProperties2.pNext	= &multiviewProperties;

	instanceDriver.getPhysicalDeviceProperties2(physicalDevice, &propertiesDeviceProperties2);

#ifndef CTS_USES_VULKANSC
	if (multiviewProperties.maxMultiviewViewCount < 6u)
		TCU_FAIL("maxMultiviewViewCount below min value");
#endif // CTS_USES_VULKANSC

	if (multiviewProperties.maxMultiviewInstanceIndex < 134217727u) //134217727u = 2^27 -1
		TCU_FAIL("maxMultiviewInstanceIndex below min value");

	if (multiviewProperties.maxMultiviewViewCount <m_parameters.extent.depth)
		TCU_THROW(NotSupportedError, "Limit MaxMultiviewViewCount to small to run this test");

	m_hasMultiDrawIndirect = enabledFeatures.features.multiDrawIndirect;

	{
		vector<const char*>				deviceExtensions;

		if (!isCoreDeviceExtension(m_context.getUsedApiVersion(), "VK_KHR_multiview"))
			deviceExtensions.push_back("VK_KHR_multiview");

		if (m_parameters.renderPassType == RENDERPASS_TYPE_RENDERPASS2)
			if (!isCoreDeviceExtension(m_context.getUsedApiVersion(), "VK_KHR_create_renderpass2"))
				deviceExtensions.push_back("VK_KHR_create_renderpass2");

<<<<<<< HEAD
		void* pNext												= &enabledFeatures;
#ifdef CTS_USES_VULKANSC
		VkDeviceObjectReservationCreateInfo memReservationInfo	= m_context.getTestContext().getCommandLine().isSubProcess() ? m_context.getResourceInterface()->getStatMax() : resetDeviceObjectReservationCreateInfo();
		memReservationInfo.pNext								= pNext;
		pNext													= &memReservationInfo;

		VkPhysicalDeviceVulkanSC10Features sc10Features			= createDefaultSC10Features();
		sc10Features.pNext										= pNext;
		pNext													= &sc10Features;

		VkPipelineCacheCreateInfo			pcCI;
		std::vector<VkPipelinePoolSize>		poolSizes;
		if (m_context.getTestContext().getCommandLine().isSubProcess())
		{
			if (m_context.getResourceInterface()->getCacheDataSize() > 0)
			{
				pcCI =
				{
					VK_STRUCTURE_TYPE_PIPELINE_CACHE_CREATE_INFO,			// VkStructureType				sType;
					DE_NULL,												// const void*					pNext;
					VK_PIPELINE_CACHE_CREATE_READ_ONLY_BIT |
						VK_PIPELINE_CACHE_CREATE_USE_APPLICATION_STORAGE_BIT,	// VkPipelineCacheCreateFlags	flags;
					m_context.getResourceInterface()->getCacheDataSize(),	// deUintptr					initialDataSize;
					m_context.getResourceInterface()->getCacheData()		// const void*					pInitialData;
				};
				memReservationInfo.pipelineCacheCreateInfoCount		= 1;
				memReservationInfo.pPipelineCacheCreateInfos		= &pcCI;
			}

			poolSizes							= m_context.getResourceInterface()->getPipelinePoolSizes();
			if (!poolSizes.empty())
			{
				memReservationInfo.pipelinePoolSizeCount		= deUint32(poolSizes.size());
				memReservationInfo.pPipelinePoolSizes			= poolSizes.data();
			}
		}
#endif // CTS_USES_VULKANSC
=======
		if (m_parameters.viewIndex == TEST_TYPE_DEPTH_DIFFERENT_RANGES)
			deviceExtensions.push_back("VK_EXT_depth_range_unrestricted");
>>>>>>> 06492d67

		const VkDeviceCreateInfo		deviceInfo			=
		{
			VK_STRUCTURE_TYPE_DEVICE_CREATE_INFO,							//VkStructureType					sType;
			pNext,															//const void*						pNext;
			0u,																//VkDeviceCreateFlags				flags;
			1u,																//deUint32							queueCreateInfoCount;
			&queueInfo,														//const VkDeviceQueueCreateInfo*	pQueueCreateInfos;
			0u,																//deUint32							enabledLayerCount;
			DE_NULL,														//const char* const*				ppEnabledLayerNames;
			static_cast<deUint32>(deviceExtensions.size()),					//deUint32							enabledExtensionCount;
			deviceExtensions.empty() ? DE_NULL : &deviceExtensions[0],		//const char* const*				pEnabledExtensionNames;
			DE_NULL															//const VkPhysicalDeviceFeatures*	pEnabledFeatures;
		};

		m_logicalDevice					= createCustomDevice(m_context.getTestContext().getCommandLine().isValidationEnabled(), m_context.getPlatformInterface(), m_instanceWrapper->instance, instanceDriver, physicalDevice, &deviceInfo);
#ifndef CTS_USES_VULKANSC
		m_device						= de::MovePtr<DeviceDriver>(new DeviceDriver(m_context.getPlatformInterface(), m_instanceWrapper->instance, *m_logicalDevice));
#else
		m_device						= de::MovePtr<DeviceDriverSC, DeinitDeviceDeleter>(new DeviceDriverSC(m_context.getPlatformInterface(), m_instanceWrapper->instance, *m_logicalDevice, m_context.getTestContext().getCommandLine(), m_context.getResourceInterface(), m_context.getDeviceVulkanSC10Properties()), vk::DeinitDeviceDeleter(m_context.getResourceInterface().get(), *m_logicalDevice));
#endif // CTS_USES_VULKANSC
		m_allocator						= MovePtr<Allocator>(new SimpleAllocator(*m_device, *m_logicalDevice, getPhysicalDeviceMemoryProperties(instanceDriver, physicalDevice)));
		m_device->getDeviceQueue		(*m_logicalDevice, m_queueFamilyIndex, 0u, &m_queue);
	}
}

void MultiViewRenderTestInstance::createCommandBuffer (void)
{
	// cmdPool
	{
		const VkCommandPoolCreateInfo cmdPoolParams =
		{
			VK_STRUCTURE_TYPE_COMMAND_POOL_CREATE_INFO,			// VkStructureType		sType;
			DE_NULL,											// const void*			pNext;
			VK_COMMAND_POOL_CREATE_RESET_COMMAND_BUFFER_BIT,	// VkCmdPoolCreateFlags	flags;
			m_queueFamilyIndex,									// deUint32				queueFamilyIndex;
		};
		m_cmdPool = createCommandPool(*m_device, *m_logicalDevice, &cmdPoolParams);
	}

	// cmdBuffer
	{
		const VkCommandBufferAllocateInfo cmdBufferAllocateInfo =
		{
			VK_STRUCTURE_TYPE_COMMAND_BUFFER_ALLOCATE_INFO,		// VkStructureType		sType;
			DE_NULL,											// const void*			pNext;
			*m_cmdPool,											// VkCommandPool		commandPool;
			VK_COMMAND_BUFFER_LEVEL_PRIMARY,					// VkCommandBufferLevel	level;
			1u,													// deUint32				bufferCount;
		};
		m_cmdBuffer	= allocateCommandBuffer(*m_device, *m_logicalDevice, &cmdBufferAllocateInfo);
	}
}

void MultiViewRenderTestInstance::createSecondaryCommandPool(void)
{
	// cmdPool
	{
		const VkCommandPoolCreateInfo cmdPoolParams =
		{
			VK_STRUCTURE_TYPE_COMMAND_POOL_CREATE_INFO,			// VkStructureType		sType;
			DE_NULL,											// const void*			pNext;
			VK_COMMAND_POOL_CREATE_RESET_COMMAND_BUFFER_BIT,	// VkCmdPoolCreateFlags	flags;
			m_queueFamilyIndex,									// deUint32				queueFamilyIndex;
		};
		m_cmdPoolSecondary = createCommandPool(*m_device, *m_logicalDevice, &cmdPoolParams);
	}
}

void MultiViewRenderTestInstance::madeShaderModule (map<VkShaderStageFlagBits, ShaderModuleSP>& shaderModule, vector<VkPipelineShaderStageCreateInfo>& shaderStageParams)
{
	// create shaders modules
	switch (m_parameters.viewIndex)
	{
		case TEST_TYPE_VIEW_MASK:
		case TEST_TYPE_VIEW_INDEX_IN_VERTEX:
		case TEST_TYPE_VIEW_INDEX_IN_FRAGMENT:
		case TEST_TYPE_INSTANCED_RENDERING:
		case TEST_TYPE_INPUT_RATE_INSTANCE:
		case TEST_TYPE_DRAW_INDIRECT:
		case TEST_TYPE_DRAW_INDIRECT_INDEXED:
		case TEST_TYPE_DRAW_INDEXED:
		case TEST_TYPE_CLEAR_ATTACHMENTS:
		case TEST_TYPE_SECONDARY_CMD_BUFFER:
		case TEST_TYPE_INPUT_ATTACHMENTS:
		case TEST_TYPE_POINT_SIZE:
		case TEST_TYPE_MULTISAMPLE:
		case TEST_TYPE_QUERIES:
		case TEST_TYPE_NON_PRECISE_QUERIES:
		case TEST_TYPE_READBACK_WITH_IMPLICIT_CLEAR:
		case TEST_TYPE_READBACK_WITH_EXPLICIT_CLEAR:
		case TEST_TYPE_DEPTH:
		case TEST_TYPE_DEPTH_DIFFERENT_RANGES:
		case TEST_TYPE_STENCIL:
			shaderModule[VK_SHADER_STAGE_VERTEX_BIT]					= (ShaderModuleSP(new Unique<VkShaderModule>(createShaderModule(*m_device, *m_logicalDevice, m_context.getBinaryCollection().get("vertex"), 0))));
			shaderModule[VK_SHADER_STAGE_FRAGMENT_BIT]					= (ShaderModuleSP(new Unique<VkShaderModule>(createShaderModule(*m_device, *m_logicalDevice, m_context.getBinaryCollection().get("fragment"), 0))));
			break;
		case TEST_TYPE_VIEW_INDEX_IN_GEOMETRY:
		case TEST_TYPE_INPUT_ATTACHMENTS_GEOMETRY:
		case TEST_TYPE_SECONDARY_CMD_BUFFER_GEOMETRY:
			shaderModule[VK_SHADER_STAGE_VERTEX_BIT]					= (ShaderModuleSP(new Unique<VkShaderModule>(createShaderModule(*m_device, *m_logicalDevice, m_context.getBinaryCollection().get("vertex"), 0))));
			shaderModule[VK_SHADER_STAGE_GEOMETRY_BIT]					= (ShaderModuleSP(new Unique<VkShaderModule>(createShaderModule(*m_device, *m_logicalDevice, m_context.getBinaryCollection().get("geometry"), 0))));
			shaderModule[VK_SHADER_STAGE_FRAGMENT_BIT]					= (ShaderModuleSP(new Unique<VkShaderModule>(createShaderModule(*m_device, *m_logicalDevice, m_context.getBinaryCollection().get("fragment"), 0))));
			break;
		case TEST_TYPE_VIEW_INDEX_IN_TESELLATION:
			shaderModule[VK_SHADER_STAGE_VERTEX_BIT]					= (ShaderModuleSP(new Unique<VkShaderModule>(createShaderModule(*m_device, *m_logicalDevice, m_context.getBinaryCollection().get("vertex"), 0))));
			shaderModule[VK_SHADER_STAGE_TESSELLATION_CONTROL_BIT]		= (ShaderModuleSP(new Unique<VkShaderModule>(createShaderModule(*m_device, *m_logicalDevice, m_context.getBinaryCollection().get("tessellation_control"), 0))));
			shaderModule[VK_SHADER_STAGE_TESSELLATION_EVALUATION_BIT]	= (ShaderModuleSP(new Unique<VkShaderModule>(createShaderModule(*m_device, *m_logicalDevice, m_context.getBinaryCollection().get("tessellation_evaluation"), 0))));
			shaderModule[VK_SHADER_STAGE_FRAGMENT_BIT]					= (ShaderModuleSP(new Unique<VkShaderModule>(createShaderModule(*m_device, *m_logicalDevice, m_context.getBinaryCollection().get("fragment"), 0))));
			break;
		default:
			DE_ASSERT(0);
		break;
	}

	VkPipelineShaderStageCreateInfo	pipelineShaderStage	=
	{
			VK_STRUCTURE_TYPE_PIPELINE_SHADER_STAGE_CREATE_INFO,	// VkStructureType						sType;
			DE_NULL,												// const void*							pNext;
			(VkPipelineShaderStageCreateFlags)0,					// VkPipelineShaderStageCreateFlags		flags;
			(VkShaderStageFlagBits)0,								// VkShaderStageFlagBits				stage;
			(VkShaderModule)0,										// VkShaderModule						module;
			"main",													// const char*							pName;
			(const VkSpecializationInfo*)DE_NULL,					// const VkSpecializationInfo*			pSpecializationInfo;
	};

	for (map<VkShaderStageFlagBits, ShaderModuleSP>::iterator it=shaderModule.begin(); it!=shaderModule.end(); ++it)
	{
		pipelineShaderStage.stage	= it->first;
		pipelineShaderStage.module	= **it->second;
		shaderStageParams.push_back(pipelineShaderStage);
	}
}

Move<VkPipeline> MultiViewRenderTestInstance::makeGraphicsPipeline (const VkRenderPass							renderPass,
																	const VkPipelineLayout						pipelineLayout,
																	const deUint32								pipelineShaderStageCount,
																	const VkPipelineShaderStageCreateInfo*		pipelineShaderStageCreate,
																	const deUint32								subpass,
																	const VkVertexInputRate						vertexInputRate,
																	const bool									useDepthTest,
																	const bool									useStencilTest,
																	const float									minDepth,
																	const float									maxDepth)
{
	const VkVertexInputBindingDescription			vertexInputBindingDescriptions[]	=
	{
		{
			0u,													// binding;
			static_cast<deUint32>(sizeof(m_vertexCoord[0])),	// stride;
			vertexInputRate										// inputRate
		},
		{
			1u,													// binding;
			static_cast<deUint32>(sizeof(m_vertexColor[0])),	// stride;
			vertexInputRate										// inputRate
		}
	};

	const VkVertexInputAttributeDescription			vertexInputAttributeDescriptions[]	=
	{
		{
			0u,											// deUint32	location;
			0u,											// deUint32	binding;
			VK_FORMAT_R32G32B32A32_SFLOAT,				// VkFormat	format;
			0u											// deUint32	offset;
		},	// VertexElementData::position
		{
			1u,											// deUint32	location;
			1u,											// deUint32	binding;
			VK_FORMAT_R32G32B32A32_SFLOAT,				// VkFormat	format;
			0u											// deUint32	offset;
		},	// VertexElementData::color
	};

	const VkPipelineVertexInputStateCreateInfo		vertexInputStateParams				=
	{
		VK_STRUCTURE_TYPE_PIPELINE_VERTEX_INPUT_STATE_CREATE_INFO,		// VkStructureType							sType;
		NULL,															// const void*								pNext;
		0u,																// VkPipelineVertexInputStateCreateFlags	flags;
		DE_LENGTH_OF_ARRAY(vertexInputBindingDescriptions),				// deUint32									vertexBindingDescriptionCount;
		vertexInputBindingDescriptions,									// const VkVertexInputBindingDescription*	pVertexBindingDescriptions;
		DE_LENGTH_OF_ARRAY(vertexInputAttributeDescriptions),			// deUint32									vertexAttributeDescriptionCount;
		vertexInputAttributeDescriptions								// const VkVertexInputAttributeDescription*	pVertexAttributeDescriptions;
	};

	const VkPrimitiveTopology						topology							= (TEST_TYPE_VIEW_INDEX_IN_TESELLATION == m_parameters.viewIndex) ? VK_PRIMITIVE_TOPOLOGY_PATCH_LIST :
																						  (TEST_TYPE_POINT_SIZE == m_parameters.viewIndex) ? VK_PRIMITIVE_TOPOLOGY_POINT_LIST :
																						  VK_PRIMITIVE_TOPOLOGY_TRIANGLE_STRIP;

	const VkPipelineInputAssemblyStateCreateInfo	inputAssemblyStateParams			=
	{
		VK_STRUCTURE_TYPE_PIPELINE_INPUT_ASSEMBLY_STATE_CREATE_INFO,	// VkStructureType							sType;
		DE_NULL,														// const void*								pNext;
		0u,																// VkPipelineInputAssemblyStateCreateFlags	flags;
		topology,														// VkPrimitiveTopology						topology;
		VK_FALSE,														// VkBool32									primitiveRestartEnable;
	};

	const VkViewport	viewport	= makeViewport(0.0f, 0.0f, (float)m_parameters.extent.width, (float)m_parameters.extent.height, minDepth, maxDepth);
	const VkRect2D		scissor		= makeRect2D(m_parameters.extent);

	const VkPipelineViewportStateCreateInfo			viewportStateParams					=
	{
		VK_STRUCTURE_TYPE_PIPELINE_VIEWPORT_STATE_CREATE_INFO,	// VkStructureType						sType;
		DE_NULL,												// const void*							pNext;
		0u,														// VkPipelineViewportStateCreateFlags	flags;
		1u,														// deUint32								viewportCount;
		&viewport,												// const VkViewport*					pViewports;
		1u,														// deUint32								scissorCount;
		&scissor												// const VkRect2D*						pScissors;
	};

	const VkPipelineRasterizationStateCreateInfo	rasterStateParams					=
	{
		VK_STRUCTURE_TYPE_PIPELINE_RASTERIZATION_STATE_CREATE_INFO,	// VkStructureType							sType;
		DE_NULL,													// const void*								pNext;
		0u,															// VkPipelineRasterizationStateCreateFlags	flags;
		VK_FALSE,													// VkBool32									depthClampEnable;
		VK_FALSE,													// VkBool32									rasterizerDiscardEnable;
		VK_POLYGON_MODE_FILL,										// VkPolygonMode							polygonMode;
		VK_CULL_MODE_NONE,											// VkCullModeFlags							cullMode;
		VK_FRONT_FACE_COUNTER_CLOCKWISE,							// VkFrontFace								frontFace;
		VK_FALSE,													// VkBool32									depthBiasEnable;
		0.0f,														// float									depthBiasConstantFactor;
		0.0f,														// float									depthBiasClamp;
		0.0f,														// float									depthBiasSlopeFactor;
		1.0f,														// float									lineWidth;
	};

	const VkSampleCountFlagBits						sampleCountFlagBits					= (TEST_TYPE_MULTISAMPLE == m_parameters.viewIndex) ? VK_SAMPLE_COUNT_4_BIT :
																						  VK_SAMPLE_COUNT_1_BIT;
	const VkPipelineMultisampleStateCreateInfo		multisampleStateParams				=
	{
		VK_STRUCTURE_TYPE_PIPELINE_MULTISAMPLE_STATE_CREATE_INFO,	// VkStructureType							sType;
		DE_NULL,													// const void*								pNext;
		0u,															// VkPipelineMultisampleStateCreateFlags	flags;
		sampleCountFlagBits,										// VkSampleCountFlagBits					rasterizationSamples;
		VK_FALSE,													// VkBool32									sampleShadingEnable;
		0.0f,														// float									minSampleShading;
		DE_NULL,													// const VkSampleMask*						pSampleMask;
		VK_FALSE,													// VkBool32									alphaToCoverageEnable;
		VK_FALSE,													// VkBool32									alphaToOneEnable;
	};

	VkPipelineDepthStencilStateCreateInfo			depthStencilStateParams				=
	{
		VK_STRUCTURE_TYPE_PIPELINE_DEPTH_STENCIL_STATE_CREATE_INFO,	// VkStructureType							sType;
		DE_NULL,													// const void*								pNext;
		0u,															// VkPipelineDepthStencilStateCreateFlags	flags;
		useDepthTest ? VK_TRUE : VK_FALSE,							// VkBool32									depthTestEnable;
		useDepthTest ? VK_TRUE : VK_FALSE,							// VkBool32									depthWriteEnable;
		VK_COMPARE_OP_LESS_OR_EQUAL,								// VkCompareOp								depthCompareOp;
		VK_FALSE,													// VkBool32									depthBoundsTestEnable;
		useStencilTest ? VK_TRUE : VK_FALSE,						// VkBool32									stencilTestEnable;
		// VkStencilOpState front;
		{
			VK_STENCIL_OP_KEEP,					// VkStencilOp	failOp;
			VK_STENCIL_OP_INCREMENT_AND_CLAMP,	// VkStencilOp	passOp;
			VK_STENCIL_OP_KEEP,					// VkStencilOp	depthFailOp;
			VK_COMPARE_OP_ALWAYS,				// VkCompareOp	compareOp;
			~0u,								// deUint32		compareMask;
			~0u,								// deUint32		writeMask;
			0u,									// deUint32		reference;
		},
		// VkStencilOpState back;
		{
			VK_STENCIL_OP_KEEP,					// VkStencilOp	failOp;
			VK_STENCIL_OP_INCREMENT_AND_CLAMP,	// VkStencilOp	passOp;
			VK_STENCIL_OP_KEEP,					// VkStencilOp	depthFailOp;
			VK_COMPARE_OP_ALWAYS,				// VkCompareOp	compareOp;
			~0u,								// deUint32		compareMask;
			~0u,								// deUint32		writeMask;
			0u,									// deUint32		reference;
		},
		0.0f,	// float	minDepthBounds;
		1.0f,	// float	maxDepthBounds;
	};

	const VkPipelineColorBlendAttachmentState		colorBlendAttachmentState			=
	{
		VK_FALSE,								// VkBool32					blendEnable;
		VK_BLEND_FACTOR_SRC_ALPHA,				// VkBlendFactor			srcColorBlendFactor;
		VK_BLEND_FACTOR_ONE_MINUS_SRC_ALPHA,	// VkBlendFactor			dstColorBlendFactor;
		VK_BLEND_OP_ADD,						// VkBlendOp				colorBlendOp;
		VK_BLEND_FACTOR_ONE,					// VkBlendFactor			srcAlphaBlendFactor;
		VK_BLEND_FACTOR_ONE,					// VkBlendFactor			dstAlphaBlendFactor;
		VK_BLEND_OP_ADD,						// VkBlendOp				alphaBlendOp;
		VK_COLOR_COMPONENT_R_BIT |				// VkColorComponentFlags	colorWriteMask;
		VK_COLOR_COMPONENT_G_BIT |
		VK_COLOR_COMPONENT_B_BIT |
		VK_COLOR_COMPONENT_A_BIT
	};

	const VkPipelineColorBlendStateCreateInfo		colorBlendStateParams				=
	{
		VK_STRUCTURE_TYPE_PIPELINE_COLOR_BLEND_STATE_CREATE_INFO,	// VkStructureType								sType;
		DE_NULL,													// const void*									pNext;
		0u,															// VkPipelineColorBlendStateCreateFlags			flags;
		VK_FALSE,													// VkBool32										logicOpEnable;
		VK_LOGIC_OP_COPY,											// VkLogicOp									logicOp;
		1u,															// deUint32										attachmentCount;
		&colorBlendAttachmentState,									// const VkPipelineColorBlendAttachmentState*	pAttachments;
		{ 0.0f, 0.0f, 0.0f, 0.0f },									// float										blendConst[4];
	};

	VkPipelineTessellationStateCreateInfo			TessellationState					=
	{
		VK_STRUCTURE_TYPE_PIPELINE_TESSELLATION_STATE_CREATE_INFO,	// VkStructureType							sType;
		DE_NULL,													// const void*								pNext;
		(VkPipelineTessellationStateCreateFlags)0,					// VkPipelineTessellationStateCreateFlags	flags;
		4u															// deUint32									patchControlPoints;
	};

	const VkGraphicsPipelineCreateInfo				graphicsPipelineParams				=
	{
		VK_STRUCTURE_TYPE_GRAPHICS_PIPELINE_CREATE_INFO,												// VkStructureType									sType;
		DE_NULL,																						// const void*										pNext;
		(VkPipelineCreateFlags)0u,																		// VkPipelineCreateFlags							flags;
		pipelineShaderStageCount,																		// deUint32											stageCount;
		pipelineShaderStageCreate,																		// const VkPipelineShaderStageCreateInfo*			pStages;
		&vertexInputStateParams,																		// const VkPipelineVertexInputStateCreateInfo*		pVertexInputState;
		&inputAssemblyStateParams,																		// const VkPipelineInputAssemblyStateCreateInfo*	pInputAssemblyState;
		(TEST_TYPE_VIEW_INDEX_IN_TESELLATION == m_parameters.viewIndex)? &TessellationState : DE_NULL,	// const VkPipelineTessellationStateCreateInfo*		pTessellationState;
		&viewportStateParams,																			// const VkPipelineViewportStateCreateInfo*			pViewportState;
		&rasterStateParams,																				// const VkPipelineRasterizationStateCreateInfo*	pRasterState;
		&multisampleStateParams,																		// const VkPipelineMultisampleStateCreateInfo*		pMultisampleState;
		&depthStencilStateParams,																		// const VkPipelineDepthStencilStateCreateInfo*		pDepthStencilState;
		&colorBlendStateParams,																			// const VkPipelineColorBlendStateCreateInfo*		pColorBlendState;
		(const VkPipelineDynamicStateCreateInfo*)DE_NULL,												// const VkPipelineDynamicStateCreateInfo*			pDynamicState;
		pipelineLayout,																					// VkPipelineLayout									layout;
		renderPass,																						// VkRenderPass										renderPass;
		subpass,																						// deUint32											subpass;
		0u,																								// VkPipeline										basePipelineHandle;
		0,																								// deInt32											basePipelineIndex;
	};

	return createGraphicsPipeline(*m_device, *m_logicalDevice, DE_NULL, &graphicsPipelineParams);
}

void MultiViewRenderTestInstance::readImage (VkImage image, const tcu::PixelBufferAccess& dst)
{
	Move<VkBuffer>				buffer;
	MovePtr<Allocation>			bufferAlloc;
	const VkDeviceSize			pixelDataSize	= dst.getWidth() * dst.getHeight() * dst.getDepth() * mapVkFormat(m_parameters.colorFormat).getPixelSize();

	// Create destination buffer
	{
		const VkBufferCreateInfo bufferParams	=
		{
			VK_STRUCTURE_TYPE_BUFFER_CREATE_INFO,	// VkStructureType		sType;
			DE_NULL,								// const void*			pNext;
			0u,										// VkBufferCreateFlags	flags;
			pixelDataSize,							// VkDeviceSize			size;
			VK_BUFFER_USAGE_TRANSFER_DST_BIT,		// VkBufferUsageFlags	usage;
			VK_SHARING_MODE_EXCLUSIVE,				// VkSharingMode		sharingMode;
			1u,										// deUint32				queueFamilyIndexCount;
			&m_queueFamilyIndex,					// const deUint32*		pQueueFamilyIndices;
		};

		buffer		= createBuffer(*m_device, *m_logicalDevice, &bufferParams);
		bufferAlloc	= m_allocator->allocate(getBufferMemoryRequirements(*m_device, *m_logicalDevice, *buffer), MemoryRequirement::HostVisible);
		VK_CHECK(m_device->bindBufferMemory(*m_logicalDevice, *buffer, bufferAlloc->getMemory(), bufferAlloc->getOffset()));

		deMemset(bufferAlloc->getHostPtr(), 0, static_cast<size_t>(pixelDataSize));
		flushAlloc(*m_device, *m_logicalDevice, *bufferAlloc);
	}

	const VkBufferMemoryBarrier	bufferBarrier	=
	{
		VK_STRUCTURE_TYPE_BUFFER_MEMORY_BARRIER,	// VkStructureType	sType;
		DE_NULL,									// const void*		pNext;
		VK_ACCESS_TRANSFER_WRITE_BIT,				// VkAccessFlags	srcAccessMask;
		VK_ACCESS_HOST_READ_BIT,					// VkAccessFlags	dstAccessMask;
		VK_QUEUE_FAMILY_IGNORED,					// deUint32			srcQueueFamilyIndex;
		VK_QUEUE_FAMILY_IGNORED,					// deUint32			dstQueueFamilyIndex;
		*buffer,									// VkBuffer			buffer;
		0u,											// VkDeviceSize		offset;
		pixelDataSize								// VkDeviceSize		size;
	};

	// Copy image to buffer
	const VkImageAspectFlags	aspect			= getAspectFlags(dst.getFormat());
	const VkBufferImageCopy		copyRegion		=
	{
		0u,										// VkDeviceSize				bufferOffset;
		(deUint32)dst.getWidth(),				// deUint32					bufferRowLength;
		(deUint32)dst.getHeight(),				// deUint32					bufferImageHeight;
		{
			aspect,								// VkImageAspectFlags		aspect;
			0u,									// deUint32					mipLevel;
			0u,									// deUint32					baseArrayLayer;
			m_parameters.extent.depth,			// deUint32					layerCount;
		},										// VkImageSubresourceLayers	imageSubresource;
		{ 0, 0, 0 },							// VkOffset3D				imageOffset;
		{ m_parameters.extent.width, m_parameters.extent.height, 1u }	// VkExtent3D				imageExtent;
	};

	beginCommandBuffer (*m_device, *m_cmdBuffer);
	{
		VkImageSubresourceRange	subresourceRange	=
		{
			aspect,						// VkImageAspectFlags	aspectMask;
			0u,							// deUint32				baseMipLevel;
			1u,							// deUint32				mipLevels;
			0u,							// deUint32				baseArraySlice;
			m_parameters.extent.depth,	// deUint32				arraySize;
		};

		imageBarrier (*m_device, *m_cmdBuffer, image, subresourceRange,
			VK_IMAGE_LAYOUT_GENERAL, VK_IMAGE_LAYOUT_TRANSFER_SRC_OPTIMAL,
			VK_ACCESS_COLOR_ATTACHMENT_WRITE_BIT, VK_ACCESS_TRANSFER_READ_BIT,
			VK_PIPELINE_STAGE_COLOR_ATTACHMENT_OUTPUT_BIT, VK_PIPELINE_STAGE_TRANSFER_BIT);

		m_device->cmdCopyImageToBuffer(*m_cmdBuffer, image, VK_IMAGE_LAYOUT_TRANSFER_SRC_OPTIMAL, *buffer, 1u, &copyRegion);
		m_device->cmdPipelineBarrier(*m_cmdBuffer, VK_PIPELINE_STAGE_TRANSFER_BIT, VK_PIPELINE_STAGE_HOST_BIT, (VkDependencyFlags)0, 0, (const VkMemoryBarrier*)DE_NULL, 1, &bufferBarrier, 0u, DE_NULL);
	}
	VK_CHECK(m_device->endCommandBuffer(*m_cmdBuffer));
	submitCommandsAndWait(*m_device, *m_logicalDevice, m_queue, *m_cmdBuffer);

	// Read buffer data
	invalidateAlloc(*m_device, *m_logicalDevice, *bufferAlloc);
	tcu::copy(dst, tcu::ConstPixelBufferAccess(dst.getFormat(), dst.getSize(), bufferAlloc->getHostPtr()));
}

bool MultiViewRenderTestInstance::checkImage (tcu::ConstPixelBufferAccess& renderedFrame)
{
	const MovePtr<tcu::Texture2DArray>	referenceFrame	= imageData();
	const bool							result			= tcu::floatThresholdCompare(m_context.getTestContext().getLog(),
															"Result", "Image comparison result", referenceFrame->getLevel(0), renderedFrame, tcu::Vec4(0.01f), tcu::COMPARE_LOG_ON_ERROR);

	if (!result)
		for (deUint32 layerNdx = 0u; layerNdx < m_parameters.extent.depth; layerNdx++)
		{
			tcu::ConstPixelBufferAccess ref (mapVkFormat(m_parameters.colorFormat), m_parameters.extent.width, m_parameters.extent.height, 1u, referenceFrame->getLevel(0).getPixelPtr(0, 0, layerNdx));
			tcu::ConstPixelBufferAccess dst (mapVkFormat(m_parameters.colorFormat), m_parameters.extent.width, m_parameters.extent.height, 1u, renderedFrame.getPixelPtr(0 ,0, layerNdx));
			tcu::floatThresholdCompare(m_context.getTestContext().getLog(), "Result", "Image comparison result", ref, dst, tcu::Vec4(0.01f), tcu::COMPARE_LOG_EVERYTHING);
		}

	return result;
}

const tcu::Vec4 MultiViewRenderTestInstance::getQuarterRefColor (const deUint32 quarterNdx, const int colorNdx, const int layerNdx, const bool background, const deUint32 subpassNdx) const
{
	// this function is used for genrating same colors while rendering and while creating reference

	switch (m_parameters.viewIndex)
	{
		case TEST_TYPE_VIEW_MASK:
			return m_vertexColor[colorNdx];

		case TEST_TYPE_DRAW_INDEXED:
			return m_vertexColor[m_vertexIndices[colorNdx]];

		case TEST_TYPE_INSTANCED_RENDERING:
			return m_vertexColor[0] + tcu::Vec4(0.0, static_cast<float>(layerNdx) * 0.10f, static_cast<float>(quarterNdx + 1u) * 0.10f, 0.0);

		case TEST_TYPE_INPUT_RATE_INSTANCE:
			return m_vertexColor[colorNdx / 4] + tcu::Vec4(0.0, static_cast<float>(layerNdx) * 0.10f, static_cast<float>(quarterNdx + 1u) * 0.10f, 0.0);

		case TEST_TYPE_DRAW_INDIRECT_INDEXED:
			return m_vertexColor[m_vertexIndices[colorNdx]] + tcu::Vec4(0.0, static_cast<float>(layerNdx) * 0.10f, 0.0, 0.0);

		case TEST_TYPE_VIEW_INDEX_IN_VERTEX:
		case TEST_TYPE_VIEW_INDEX_IN_FRAGMENT:
		case TEST_TYPE_VIEW_INDEX_IN_GEOMETRY:
		case TEST_TYPE_VIEW_INDEX_IN_TESELLATION:
		case TEST_TYPE_INPUT_ATTACHMENTS:
		case TEST_TYPE_INPUT_ATTACHMENTS_GEOMETRY:
		case TEST_TYPE_DRAW_INDIRECT:
		case TEST_TYPE_CLEAR_ATTACHMENTS:
		case TEST_TYPE_SECONDARY_CMD_BUFFER:
		case TEST_TYPE_SECONDARY_CMD_BUFFER_GEOMETRY:
			return m_vertexColor[colorNdx] + tcu::Vec4(0.0, static_cast<float>(layerNdx) * 0.10f, 0.0, 0.0);

		case TEST_TYPE_READBACK_WITH_EXPLICIT_CLEAR:
			if (background)
				return m_colorTable[4 + quarterNdx % 4];
			else
				return m_colorTable[layerNdx % 4];

		case TEST_TYPE_READBACK_WITH_IMPLICIT_CLEAR:
			if (background)
				return m_colorTable[4 + quarterNdx % 4];
			else
				return m_colorTable[0];

		case TEST_TYPE_POINT_SIZE:
		case TEST_TYPE_MULTISAMPLE:
			if (background)
				return tcu::Vec4(0.0f, 0.0f, 0.0f, 0.0f);
			else
				return m_vertexColor[colorNdx];

		case TEST_TYPE_DEPTH:
			if (background)
				if (subpassNdx < 4)
					return tcu::Vec4(0.66f, 0.0f, 0.0f, 1.0f);
				else
					return tcu::Vec4(0.33f, 0.0f, 0.0f, 1.0f);
			else
				return tcu::Vec4(0.99f, 0.0f, 0.0f, 1.0f);

		case TEST_TYPE_DEPTH_DIFFERENT_RANGES:
			// for quads from partA generate  1.20, 0.90, 0.60,  0.30
			// for quads from partB generate  0.55, 0.35, 0.15, -0.05
			// depth ranges in views are <0;0.5>, <0;1> or <0.5;1> so
			// at least one quad from partA/partB will always be drawn
			if (subpassNdx < 4)
				return tcu::Vec4(1.2f - 0.3f * static_cast<float>(subpassNdx), 0.0f, 0.0f, 1.0f);
			return tcu::Vec4(0.55f - 0.2f * static_cast<float>(subpassNdx % 4), 0.0f, 0.0f, 1.0f);

		case TEST_TYPE_STENCIL:
			if (background)
				return tcu::Vec4(0.33f, 0.0f, 0.0f, 0.0f); // Increment value
			else
				return tcu::Vec4(0.0f, 0.0f, 0.0f, 1.0f);

		default:
			TCU_THROW(InternalError, "Impossible");
	}
}

void MultiViewRenderTestInstance::setPoint (const tcu::PixelBufferAccess& pixelBuffer, const tcu::Vec4& pointColor, const int pointSize, const int layerNdx, const deUint32 quarter) const
{
	DE_ASSERT(TEST_POINT_SIZE_WIDE > TEST_POINT_SIZE_SMALL);

	const int	pointOffset	= 1 + TEST_POINT_SIZE_WIDE / 2 - (pointSize + 1) / 2;
	const int	offsetX		= pointOffset + static_cast<int>((quarter == 0u || quarter == 1u) ? 0 : m_parameters.extent.width / 2u);
	const int	offsetY		= pointOffset + static_cast<int>((quarter == 0u || quarter == 2u) ? 0 : m_parameters.extent.height / 2u);

	for (int y = 0; y < pointSize; ++y)
	for (int x = 0; x < pointSize; ++x)
		pixelBuffer.setPixel(pointColor, offsetX + x, offsetY + y, layerNdx);
}

void MultiViewRenderTestInstance::fillTriangle (const tcu::PixelBufferAccess& pixelBuffer, const tcu::Vec4& color, const int layerNdx, const deUint32 quarter) const
{
	const int		offsetX				= static_cast<int>((quarter == 0u || quarter == 1u) ? 0 : m_parameters.extent.width / 2u);
	const int		offsetY				= static_cast<int>((quarter == 0u || quarter == 2u) ? 0 : m_parameters.extent.height / 2u);
	const int		maxY				= static_cast<int>(m_parameters.extent.height / 2u);
	const tcu::Vec4	multisampledColor	= tcu::Vec4(color[0], color[1], color[2], color[3]) * 0.5f;

	for (int y = 0; y < maxY; ++y)
	{
		for (int x = 0; x < y; ++x)
			pixelBuffer.setPixel(color, offsetX + x, offsetY + (maxY - 1) - y, layerNdx);

		// Multisampled pixel is on the triangle margin
		pixelBuffer.setPixel(multisampledColor, offsetX + y, offsetY + (maxY - 1) - y, layerNdx);
	}
}

void MultiViewRenderTestInstance::fillLayer (const tcu::PixelBufferAccess& pixelBuffer, const tcu::Vec4& color, const int layerNdx) const
{
	for (deUint32 y = 0u; y < m_parameters.extent.height; ++y)
	for (deUint32 x = 0u; x < m_parameters.extent.width; ++x)
		pixelBuffer.setPixel(color, x, y, layerNdx);
}

void MultiViewRenderTestInstance::fillQuarter (const tcu::PixelBufferAccess& pixelBuffer, const tcu::Vec4& color, const int layerNdx, const deUint32 quarter, const deUint32 subpassNdx) const
{
	const int h		= m_parameters.extent.height;
	const int h2	= h / 2;
	const int w		= m_parameters.extent.width;
	const int w2	= w / 2;
	int xStart		= 0;
	int xEnd		= 0;
	int yStart		= 0;
	int yEnd		= 0;

	switch (quarter)
	{
		case 0:	xStart = 0u; xEnd = w2; yStart = 0u; yEnd = h2; break;
		case 1:	xStart = 0u; xEnd = w2; yStart = h2; yEnd = h;  break;
		case 2:	xStart = w2; xEnd = w;  yStart = 0u; yEnd = h2; break;
		case 3:	xStart = w2; xEnd = w;  yStart = h2; yEnd = h;  break;
		default: TCU_THROW(InternalError, "Impossible");
	}

	if (TEST_TYPE_STENCIL == m_parameters.viewIndex ||
		TEST_TYPE_DEPTH == m_parameters.viewIndex ||
		TEST_TYPE_DEPTH_DIFFERENT_RANGES == m_parameters.viewIndex)
	{
		if (subpassNdx < 4)
		{	// Part A: Horizontal bars near X axis
			yStart	= h2 + (yStart - h2) / 2;
			yEnd	= h2 + (yEnd - h2) / 2;
		}
		else
		{	// Part B: Vertical bars near Y axis (drawn twice)
			xStart	= w2 + (xStart - w2) / 2;
			xEnd	= w2 + (xEnd - w2) / 2;
		}

		// Update pixels in area
		if (TEST_TYPE_STENCIL == m_parameters.viewIndex)
		{
			for (int y = yStart; y < yEnd; ++y)
			for (int x = xStart; x < xEnd; ++x)
				pixelBuffer.setPixel(pixelBuffer.getPixel(x, y, layerNdx) + color, x, y, layerNdx);
		}

		if (TEST_TYPE_DEPTH == m_parameters.viewIndex ||
			TEST_TYPE_DEPTH_DIFFERENT_RANGES == m_parameters.viewIndex)
		{
			for (int y = yStart; y < yEnd; ++y)
			for (int x = xStart; x < xEnd; ++x)
			{
				const tcu::Vec4		currentColor	= pixelBuffer.getPixel(x, y, layerNdx);
				const tcu::Vec4&	newColor		= (currentColor[0] < color[0]) ? currentColor : color;

				pixelBuffer.setPixel(newColor, x, y, layerNdx);
			}
		}
	}
	else
	{
		for (int y = yStart; y < yEnd; ++y)
		for (int x = xStart; x < xEnd; ++x)
			pixelBuffer.setPixel(color , x, y, layerNdx);
	}
}

MovePtr<tcu::Texture2DArray> MultiViewRenderTestInstance::imageData (void) const
{
	MovePtr<tcu::Texture2DArray>	referenceFrame	= MovePtr<tcu::Texture2DArray>(new tcu::Texture2DArray(mapVkFormat(m_parameters.colorFormat), m_parameters.extent.width, m_parameters.extent.height, m_parameters.extent.depth));
	const deUint32					subpassCount	= static_cast<deUint32>(m_parameters.viewMasks.size());
	referenceFrame->allocLevel(0);

	deMemset (referenceFrame->getLevel(0).getDataPtr(), 0, m_parameters.extent.width * m_parameters.extent.height * m_parameters.extent.depth* mapVkFormat(m_parameters.colorFormat).getPixelSize());

	if (TEST_TYPE_READBACK_WITH_IMPLICIT_CLEAR == m_parameters.viewIndex || TEST_TYPE_READBACK_WITH_EXPLICIT_CLEAR == m_parameters.viewIndex)
	{
		deUint32	clearedViewMask	= 0;

		// Start from last clear command color, which actually takes effect
		for (int subpassNdx = static_cast<int>(subpassCount) - 1; subpassNdx >= 0; --subpassNdx)
		{
			deUint32	subpassToClearViewMask	= m_parameters.viewMasks[subpassNdx] & ~clearedViewMask;

			if (subpassToClearViewMask == 0)
				continue;

			for (deUint32 layerNdx = 0; layerNdx < m_parameters.extent.depth; ++layerNdx)
				if ((subpassToClearViewMask & (1 << layerNdx)) != 0 && (clearedViewMask & (1 << layerNdx)) == 0)
					fillLayer(referenceFrame->getLevel(0), getQuarterRefColor(0u, 0u, subpassNdx, false), layerNdx);

			// These has been cleared. Exclude these layers from upcoming attempts to clear
			clearedViewMask |= subpassToClearViewMask;
		}
	}

	for (deUint32 subpassNdx = 0u; subpassNdx < subpassCount; subpassNdx++)
	{
		int			layerNdx	= 0;
		deUint32	mask		= m_parameters.viewMasks[subpassNdx];

		// iterate over image layers
		while (mask > 0u)
		{
			int colorNdx	= 0;

			if (mask & 1u)
			{
				if (TEST_TYPE_CLEAR_ATTACHMENTS == m_parameters.viewIndex)
				{
					struct ColorDataRGBA
					{
						deUint8	r;
						deUint8	g;
						deUint8	b;
						deUint8	a;
					};

					ColorDataRGBA	clear		=
					{
						tcu::floatToU8 (1.0f),
						tcu::floatToU8 (0.0f),
						tcu::floatToU8 (0.0f),
						tcu::floatToU8 (1.0f)
					};

					ColorDataRGBA*	dataSrc		= (ColorDataRGBA*)referenceFrame->getLevel(0).getPixelPtr(0, 0, layerNdx);
					ColorDataRGBA*	dataDes		= dataSrc + 1;
					deUint32		copySize	= 1u;
					deUint32		layerSize	= m_parameters.extent.width * m_parameters.extent.height - copySize;
					deMemcpy(dataSrc, &clear, sizeof(ColorDataRGBA));

					while (layerSize > 0)
					{
						deMemcpy(dataDes, dataSrc, copySize * sizeof(ColorDataRGBA));
						dataDes = dataDes + copySize;
						layerSize = layerSize - copySize;
						copySize = 2u * copySize;
						if (copySize >= layerSize)
							copySize = layerSize;
					}
				}

				const deUint32 subpassQuarterNdx = subpassNdx % m_squareCount;
				if (subpassQuarterNdx == 0u || TEST_TYPE_INPUT_RATE_INSTANCE == m_parameters.viewIndex)
				{
					const tcu::Vec4 color = getQuarterRefColor(0u, colorNdx, layerNdx, true, subpassNdx);

					fillQuarter(referenceFrame->getLevel(0), color, layerNdx, 0u, subpassNdx);
				}

				colorNdx += 4;
				if (subpassQuarterNdx == 1u || subpassCount == 1u || TEST_TYPE_INPUT_RATE_INSTANCE == m_parameters.viewIndex)
				{
					const tcu::Vec4 color = getQuarterRefColor(1u, colorNdx, layerNdx, true, subpassNdx);

					fillQuarter(referenceFrame->getLevel(0), color, layerNdx, 1u, subpassNdx);
				}

				colorNdx += 4;
				if (subpassQuarterNdx == 2u || subpassCount == 1u || TEST_TYPE_INPUT_RATE_INSTANCE == m_parameters.viewIndex)
				{
					const tcu::Vec4 color = getQuarterRefColor(2u, colorNdx, layerNdx, true, subpassNdx);

					fillQuarter(referenceFrame->getLevel(0), color, layerNdx, 2u, subpassNdx);
				}

				colorNdx += 4;
				if (subpassQuarterNdx == 3u || subpassCount == 1u || TEST_TYPE_INPUT_RATE_INSTANCE == m_parameters.viewIndex)
				{
					const tcu::Vec4 color = getQuarterRefColor(3u, colorNdx, layerNdx, true, subpassNdx);

					fillQuarter(referenceFrame->getLevel(0), color, layerNdx, 3u, subpassNdx);
				}

				if (TEST_TYPE_CLEAR_ATTACHMENTS == m_parameters.viewIndex)
				{
					const tcu::Vec4	color	(0.0f, 0.0f, 1.0f, 1.0f);
					const int		maxY	= static_cast<int>(static_cast<float>(m_parameters.extent.height) * 0.75f);
					const int		maxX	= static_cast<int>(static_cast<float>(m_parameters.extent.width) * 0.75f);
					for (int y = static_cast<int>(m_parameters.extent.height / 4u); y < maxY; ++y)
					for (int x = static_cast<int>(m_parameters.extent.width / 4u); x < maxX; ++x)
						referenceFrame->getLevel(0).setPixel(color, x, y, layerNdx);
				}

				if (TEST_TYPE_POINT_SIZE == m_parameters.viewIndex)
				{
					const deUint32	vertexPerPrimitive	= 1u;
					const deUint32	dummyQuarterNdx		= 0u;
					const int		pointSize			= static_cast<int>(layerNdx == 0u ? TEST_POINT_SIZE_WIDE : TEST_POINT_SIZE_SMALL);

					if (subpassCount == 1)
						for (deUint32 drawNdx = 0u; drawNdx < m_squareCount; ++drawNdx)
							setPoint(referenceFrame->getLevel(0), getQuarterRefColor(dummyQuarterNdx, vertexPerPrimitive * drawNdx, layerNdx, false), pointSize, layerNdx, drawNdx);
					else
						setPoint(referenceFrame->getLevel(0), getQuarterRefColor(dummyQuarterNdx, vertexPerPrimitive * subpassQuarterNdx, layerNdx, false), pointSize, layerNdx, subpassQuarterNdx);
				}

				if (TEST_TYPE_MULTISAMPLE == m_parameters.viewIndex)
				{
					const deUint32	vertexPerPrimitive	= 3u;
					const deUint32	dummyQuarterNdx		= 0u;

					if (subpassCount == 1)
						for (deUint32 drawNdx = 0u; drawNdx < m_squareCount; ++drawNdx)
							fillTriangle(referenceFrame->getLevel(0), getQuarterRefColor(dummyQuarterNdx, vertexPerPrimitive * drawNdx, layerNdx, false), layerNdx, drawNdx);
					else
						fillTriangle(referenceFrame->getLevel(0), getQuarterRefColor(dummyQuarterNdx, vertexPerPrimitive * subpassQuarterNdx, layerNdx, false), layerNdx, subpassQuarterNdx);
				}
			}

			mask = mask >> 1;
			++layerNdx;
		}
	}
	return referenceFrame;
}

void MultiViewRenderTestInstance::appendVertex (const tcu::Vec4& coord, const tcu::Vec4& color)
{
	m_vertexCoord.push_back(coord);
	m_vertexColor.push_back(color);
}

class MultiViewAttachmentsTestInstance : public MultiViewRenderTestInstance
{
public:
						MultiViewAttachmentsTestInstance	(Context& context, const TestParameters& parameters);
protected:
	tcu::TestStatus		iterate								(void);
	void				beforeDraw							(void);
	void				setImageData						(VkImage image);
	de::SharedPtr<ImageAttachment>	m_inputAttachment;
	Move<VkDescriptorPool>			m_descriptorPool;
	Move<VkDescriptorSet>			m_descriptorSet;
	Move<VkDescriptorSetLayout>		m_descriptorSetLayout;
	Move<VkPipelineLayout>			m_pipelineLayout;

};

MultiViewAttachmentsTestInstance::MultiViewAttachmentsTestInstance (Context& context, const TestParameters& parameters)
	: MultiViewRenderTestInstance	(context, parameters)
{
}

tcu::TestStatus MultiViewAttachmentsTestInstance::iterate (void)
{
	const deUint32								subpassCount			= static_cast<deUint32>(m_parameters.viewMasks.size());
	// All color attachment
	m_colorAttachment	= de::SharedPtr<ImageAttachment>(new ImageAttachment(*m_logicalDevice, *m_device, *m_allocator, m_parameters.extent, m_parameters.colorFormat));
	m_inputAttachment	= de::SharedPtr<ImageAttachment>(new ImageAttachment(*m_logicalDevice, *m_device, *m_allocator, m_parameters.extent, m_parameters.colorFormat));

	// FrameBuffer & renderPass
	Unique<VkRenderPass>						renderPass				(makeRenderPassWithAttachments(*m_device, *m_logicalDevice, m_parameters.colorFormat, m_parameters.viewMasks, m_parameters.renderPassType));

	vector<VkImageView>							attachments;
	attachments.push_back(m_colorAttachment->getImageView());
	attachments.push_back(m_inputAttachment->getImageView());
	Unique<VkFramebuffer>						frameBuffer				(makeFramebuffer(*m_device, *m_logicalDevice, *renderPass, static_cast<deUint32>(attachments.size()), attachments.data(), m_parameters.extent.width, m_parameters.extent.height));

	// pipelineLayout
	m_descriptorSetLayout	= makeDescriptorSetLayout(*m_device, *m_logicalDevice);
	m_pipelineLayout		= makePipelineLayout(*m_device, *m_logicalDevice, m_descriptorSetLayout.get());

	// pipelines
	map<VkShaderStageFlagBits, ShaderModuleSP>	shaderModule;
	vector<PipelineSp>							pipelines(subpassCount);

	{
		vector<VkPipelineShaderStageCreateInfo>	shaderStageParams;
		madeShaderModule(shaderModule, shaderStageParams);
		for (deUint32 subpassNdx = 0u; subpassNdx < subpassCount; ++subpassNdx)
			pipelines[subpassNdx] = (PipelineSp(new Unique<VkPipeline>(makeGraphicsPipeline(*renderPass, *m_pipelineLayout, static_cast<deUint32>(shaderStageParams.size()), shaderStageParams.data(), subpassNdx))));
	}

	createVertexData();
	createVertexBuffer();

	createCommandBuffer();
	setImageData(m_inputAttachment->getImage());
	draw(subpassCount, *renderPass, *frameBuffer, pipelines);

	{
		vector<deUint8>			pixelAccessData	(m_parameters.extent.width * m_parameters.extent.height * m_parameters.extent.depth * mapVkFormat(m_parameters.colorFormat).getPixelSize());
		tcu::PixelBufferAccess	dst				(mapVkFormat(m_parameters.colorFormat), m_parameters.extent.width, m_parameters.extent.height, m_parameters.extent.depth, pixelAccessData.data());

		readImage (m_colorAttachment->getImage(), dst);
		if (!checkImage(dst))
			return tcu::TestStatus::fail("Fail");
	}

	return tcu::TestStatus::pass("Pass");
}

void MultiViewAttachmentsTestInstance::beforeDraw (void)
{
	const VkDescriptorPoolSize poolSize =
	{
		vk::VK_DESCRIPTOR_TYPE_INPUT_ATTACHMENT,
		1u
	};

	const VkDescriptorPoolCreateInfo createInfo =
	{
		vk::VK_STRUCTURE_TYPE_DESCRIPTOR_POOL_CREATE_INFO,
		DE_NULL,
		VK_DESCRIPTOR_POOL_CREATE_FREE_DESCRIPTOR_SET_BIT,
		1u,
		1u,
		&poolSize
	};

	m_descriptorPool = createDescriptorPool(*m_device, *m_logicalDevice, &createInfo);

	const VkDescriptorSetAllocateInfo	allocateInfo =
	{
		vk::VK_STRUCTURE_TYPE_DESCRIPTOR_SET_ALLOCATE_INFO,
		DE_NULL,
		*m_descriptorPool,
		1u,
		&m_descriptorSetLayout.get()
	};

	m_descriptorSet	= vk::allocateDescriptorSet(*m_device, *m_logicalDevice, &allocateInfo);

	const VkDescriptorImageInfo	imageInfo =
	{
		(VkSampler)0,
		m_inputAttachment->getImageView(),
		VK_IMAGE_LAYOUT_GENERAL
	};

	const VkWriteDescriptorSet	write =
	{
		VK_STRUCTURE_TYPE_WRITE_DESCRIPTOR_SET,	//VkStructureType				sType;
		DE_NULL,								//const void*					pNext;
		*m_descriptorSet,						//VkDescriptorSet				dstSet;
		0u,										//deUint32						dstBinding;
		0u,										//deUint32						dstArrayElement;
		1u,										//deUint32						descriptorCount;
		VK_DESCRIPTOR_TYPE_INPUT_ATTACHMENT,	//VkDescriptorType				descriptorType;
		&imageInfo,								//const VkDescriptorImageInfo*	pImageInfo;
		DE_NULL,								//const VkDescriptorBufferInfo*	pBufferInfo;
		DE_NULL,								//const VkBufferView*			pTexelBufferView;
	};

	m_device->updateDescriptorSets(*m_logicalDevice, (deUint32)1u, &write, 0u, DE_NULL);

	const VkImageSubresourceRange	subresourceRange	=
	{
		VK_IMAGE_ASPECT_COLOR_BIT,	//VkImageAspectFlags	aspectMask;
		0u,							//deUint32				baseMipLevel;
		1u,							//deUint32				levelCount;
		0u,							//deUint32				baseArrayLayer;
		m_parameters.extent.depth,	//deUint32				layerCount;
	};
	m_device->cmdBindDescriptorSets(*m_cmdBuffer, vk::VK_PIPELINE_BIND_POINT_GRAPHICS, *m_pipelineLayout, 0u, 1u, &(*m_descriptorSet), 0u, NULL);

	imageBarrier(*m_device, *m_cmdBuffer, m_colorAttachment->getImage(), subresourceRange,
		VK_IMAGE_LAYOUT_UNDEFINED, VK_IMAGE_LAYOUT_TRANSFER_DST_OPTIMAL,
		0, VK_ACCESS_TRANSFER_WRITE_BIT,
		VK_PIPELINE_STAGE_TOP_OF_PIPE_BIT, VK_PIPELINE_STAGE_TRANSFER_BIT);

	const VkClearValue renderPassClearValue = makeClearValueColor(tcu::Vec4(0.0f));
	m_device->cmdClearColorImage(*m_cmdBuffer, m_colorAttachment->getImage(),  VK_IMAGE_LAYOUT_TRANSFER_DST_OPTIMAL, &renderPassClearValue.color, 1, &subresourceRange);

	imageBarrier(*m_device, *m_cmdBuffer, m_colorAttachment->getImage(), subresourceRange,
		VK_IMAGE_LAYOUT_TRANSFER_DST_OPTIMAL, VK_IMAGE_LAYOUT_COLOR_ATTACHMENT_OPTIMAL,
		VK_ACCESS_TRANSFER_WRITE_BIT, VK_ACCESS_COLOR_ATTACHMENT_WRITE_BIT,
		VK_PIPELINE_STAGE_TRANSFER_BIT, VK_PIPELINE_STAGE_COLOR_ATTACHMENT_OUTPUT_BIT);
}

void MultiViewAttachmentsTestInstance::setImageData (VkImage image)
{
	const MovePtr<tcu::Texture2DArray>		data		= imageData();
	Move<VkBuffer>					buffer;
	const deUint32					bufferSize	= m_parameters.extent.width * m_parameters.extent.height * m_parameters.extent.depth * tcu::getPixelSize(mapVkFormat(m_parameters.colorFormat));
	MovePtr<Allocation>				bufferAlloc;

	// Create source buffer
	{
		const VkBufferCreateInfo		bufferParams			=
		{
			VK_STRUCTURE_TYPE_BUFFER_CREATE_INFO,		// VkStructureType		sType;
			DE_NULL,									// const void*			pNext;
			0u,											// VkBufferCreateFlags	flags;
			bufferSize,									// VkDeviceSize			size;
			VK_BUFFER_USAGE_TRANSFER_SRC_BIT,			// VkBufferUsageFlags	usage;
			VK_SHARING_MODE_EXCLUSIVE,					// VkSharingMode		sharingMode;
			1u,											// deUint32				queueFamilyIndexCount;
			&m_queueFamilyIndex,						// const deUint32*		pQueueFamilyIndices;
		};

		buffer		= createBuffer(*m_device, *m_logicalDevice, &bufferParams);
		bufferAlloc = m_allocator->allocate(getBufferMemoryRequirements(*m_device, *m_logicalDevice, *buffer), MemoryRequirement::HostVisible);
		VK_CHECK(m_device->bindBufferMemory(*m_logicalDevice, *buffer, bufferAlloc->getMemory(), bufferAlloc->getOffset()));
	}

	// Barriers for copying buffer to image
	const VkBufferMemoryBarrier				preBufferBarrier		=
	{
		VK_STRUCTURE_TYPE_BUFFER_MEMORY_BARRIER,		// VkStructureType	sType;
		DE_NULL,										// const void*		pNext;
		VK_ACCESS_HOST_WRITE_BIT,						// VkAccessFlags	srcAccessMask;
		VK_ACCESS_TRANSFER_READ_BIT,					// VkAccessFlags	dstAccessMask;
		VK_QUEUE_FAMILY_IGNORED,						// deUint32			srcQueueFamilyIndex;
		VK_QUEUE_FAMILY_IGNORED,						// deUint32			dstQueueFamilyIndex;
		*buffer,										// VkBuffer			buffer;
		0u,												// VkDeviceSize		offset;
		bufferSize										// VkDeviceSize		size;
	};

	const VkImageAspectFlags				formatAspect			= getAspectFlags(mapVkFormat(m_parameters.colorFormat));
	VkImageSubresourceRange					subresourceRange		=
	{												// VkImageSubresourceRange	subresourceRange;
		formatAspect,				// VkImageAspectFlags	aspect;
		0u,							// deUint32				baseMipLevel;
		1u,							// deUint32				mipLevels;
		0u,							// deUint32				baseArraySlice;
		m_parameters.extent.depth,	// deUint32				arraySize;
	};

	const VkBufferImageCopy					copyRegion				=
	{
		0u,															// VkDeviceSize				bufferOffset;
		(deUint32)data->getLevel(0).getWidth(),						// deUint32					bufferRowLength;
		(deUint32)data->getLevel(0).getHeight(),					// deUint32					bufferImageHeight;
		{
			VK_IMAGE_ASPECT_COLOR_BIT,								// VkImageAspectFlags		aspect;
			0u,														// deUint32					mipLevel;
			0u,														// deUint32					baseArrayLayer;
			m_parameters.extent.depth,								// deUint32					layerCount;
		},															// VkImageSubresourceLayers	imageSubresource;
		{ 0, 0, 0 },												// VkOffset3D				imageOffset;
		{m_parameters.extent.width, m_parameters.extent.height, 1u}	// VkExtent3D				imageExtent;
	};

	// Write buffer data
	deMemcpy(bufferAlloc->getHostPtr(), data->getLevel(0).getDataPtr(), bufferSize);
	flushAlloc(*m_device, *m_logicalDevice, *bufferAlloc);

	beginCommandBuffer(*m_device, *m_cmdBuffer);

	m_device->cmdPipelineBarrier(*m_cmdBuffer, VK_PIPELINE_STAGE_HOST_BIT, VK_PIPELINE_STAGE_TRANSFER_BIT, (VkDependencyFlags)0, 0, (const VkMemoryBarrier*)DE_NULL, 1, &preBufferBarrier, 0, (const VkImageMemoryBarrier*)DE_NULL);
	imageBarrier(*m_device, *m_cmdBuffer, image, subresourceRange,
		VK_IMAGE_LAYOUT_UNDEFINED, VK_IMAGE_LAYOUT_TRANSFER_DST_OPTIMAL,
		0u, VK_ACCESS_TRANSFER_WRITE_BIT,
		VK_PIPELINE_STAGE_HOST_BIT, VK_PIPELINE_STAGE_TRANSFER_BIT);
	m_device->cmdCopyBufferToImage(*m_cmdBuffer, *buffer, image, VK_IMAGE_LAYOUT_TRANSFER_DST_OPTIMAL, 1u, &copyRegion);
	imageBarrier(*m_device, *m_cmdBuffer, image, subresourceRange,
		VK_IMAGE_LAYOUT_TRANSFER_DST_OPTIMAL, VK_IMAGE_LAYOUT_GENERAL,
		VK_ACCESS_TRANSFER_WRITE_BIT, VK_ACCESS_TRANSFER_WRITE_BIT,
		VK_PIPELINE_STAGE_TRANSFER_BIT, VK_PIPELINE_STAGE_TRANSFER_BIT);
	VK_CHECK(m_device->endCommandBuffer(*m_cmdBuffer));

	submitCommandsAndWait(*m_device, *m_logicalDevice, m_queue, *m_cmdBuffer);
}

class MultiViewInstancedTestInstance : public MultiViewRenderTestInstance
{
public:
						MultiViewInstancedTestInstance	(Context& context, const TestParameters& parameters);
protected:
	void				createVertexData				(void);
	void				draw							(const deUint32			subpassCount,
														 VkRenderPass			renderPass,
														 VkFramebuffer			frameBuffer,
														 vector<PipelineSp>&	pipelines);
};

MultiViewInstancedTestInstance::MultiViewInstancedTestInstance (Context& context, const TestParameters& parameters)
	: MultiViewRenderTestInstance	(context, parameters)
{
}

void MultiViewInstancedTestInstance::createVertexData (void)
{
	const tcu::Vec4 color = tcu::Vec4(0.2f, 0.0f, 0.1f, 1.0f);

	appendVertex(tcu::Vec4(-1.0f,-1.0f, 1.0f, 1.0f), color);
	appendVertex(tcu::Vec4(-1.0f, 0.0f, 1.0f, 1.0f), color);
	appendVertex(tcu::Vec4( 0.0f,-1.0f, 1.0f, 1.0f), color);
	appendVertex(tcu::Vec4( 0.0f, 0.0f, 1.0f, 1.0f), color);
}

void MultiViewInstancedTestInstance::draw (const deUint32 subpassCount, VkRenderPass renderPass, VkFramebuffer frameBuffer, vector<PipelineSp>& pipelines)
{
	const VkRect2D					renderArea				= { { 0, 0 }, { m_parameters.extent.width, m_parameters.extent.height } };
	const VkClearValue				renderPassClearValue	= makeClearValueColor(tcu::Vec4(0.0f));
	const VkBuffer					vertexBuffers[]			= { *m_vertexCoordBuffer, *m_vertexColorBuffer };
	const VkDeviceSize				vertexBufferOffsets[]	= {                   0u,                   0u };
	const deUint32					drawCountPerSubpass		= (subpassCount == 1) ? m_squareCount : 1u;
	const VkRenderPassBeginInfo		renderPassBeginInfo		=
	{
		VK_STRUCTURE_TYPE_RENDER_PASS_BEGIN_INFO,	// VkStructureType		sType;
		DE_NULL,									// const void*			pNext;
		renderPass,									// VkRenderPass			renderPass;
		frameBuffer,								// VkFramebuffer		framebuffer;
		renderArea,									// VkRect2D				renderArea;
		1u,											// uint32_t				clearValueCount;
		&renderPassClearValue,						// const VkClearValue*	pClearValues;
	};

	beginCommandBuffer(*m_device, *m_cmdBuffer);

	beforeDraw();

	cmdBeginRenderPass(*m_device, *m_cmdBuffer, &renderPassBeginInfo, VK_SUBPASS_CONTENTS_INLINE, m_parameters.renderPassType);

	m_device->cmdBindVertexBuffers(*m_cmdBuffer, 0u, DE_LENGTH_OF_ARRAY(vertexBuffers), vertexBuffers, vertexBufferOffsets);

	for (deUint32 subpassNdx = 0u; subpassNdx < subpassCount; subpassNdx++)
	{
		m_device->cmdBindPipeline(*m_cmdBuffer, VK_PIPELINE_BIND_POINT_GRAPHICS, **pipelines[subpassNdx]);

		m_device->cmdDraw(*m_cmdBuffer, 4u, drawCountPerSubpass, 0u, subpassNdx % m_squareCount);

		if (subpassNdx < subpassCount - 1u)
			cmdNextSubpass(*m_device, *m_cmdBuffer, VK_SUBPASS_CONTENTS_INLINE, m_parameters.renderPassType);
	}

	cmdEndRenderPass(*m_device, *m_cmdBuffer, m_parameters.renderPassType);

	afterDraw();

	VK_CHECK(m_device->endCommandBuffer(*m_cmdBuffer));
	submitCommandsAndWait(*m_device, *m_logicalDevice, m_queue, *m_cmdBuffer);
}

class MultiViewInputRateInstanceTestInstance : public MultiViewRenderTestInstance
{
public:
				MultiViewInputRateInstanceTestInstance	(Context& context, const TestParameters& parameters);
protected:
	void		createVertexData						(void);

	void		draw									(const deUint32			subpassCount,
														 VkRenderPass			renderPass,
														 VkFramebuffer			frameBuffer,
														 vector<PipelineSp>&	pipelines);
};

MultiViewInputRateInstanceTestInstance::MultiViewInputRateInstanceTestInstance (Context& context, const TestParameters& parameters)
	: MultiViewRenderTestInstance	(context, parameters)
{
}

void MultiViewInputRateInstanceTestInstance::createVertexData (void)
{
	appendVertex(tcu::Vec4(-1.0f,-1.0f, 1.0f, 1.0f), tcu::Vec4(0.2f, 0.0f, 0.1f, 1.0f));
	appendVertex(tcu::Vec4(-1.0f, 0.0f, 1.0f, 1.0f), tcu::Vec4(0.3f, 0.0f, 0.2f, 1.0f));
	appendVertex(tcu::Vec4( 0.0f,-1.0f, 1.0f, 1.0f), tcu::Vec4(0.4f, 0.2f, 0.3f, 1.0f));
	appendVertex(tcu::Vec4( 0.0f, 0.0f, 1.0f, 1.0f), tcu::Vec4(0.5f, 0.0f, 0.4f, 1.0f));
}

void MultiViewInputRateInstanceTestInstance::draw (const deUint32 subpassCount, VkRenderPass renderPass, VkFramebuffer frameBuffer, vector<PipelineSp>& pipelines)
{
	const VkRect2D					renderArea				= { { 0, 0 }, { m_parameters.extent.width, m_parameters.extent.height } };
	const VkClearValue				renderPassClearValue	= makeClearValueColor(tcu::Vec4(0.0f));
	const VkBuffer					vertexBuffers[]			= { *m_vertexCoordBuffer, *m_vertexColorBuffer };
	const VkDeviceSize				vertexBufferOffsets[]	= {                   0u,                   0u };
	const deUint32					drawCountPerSubpass		= (subpassCount == 1) ? m_squareCount : 1u;
	const VkRenderPassBeginInfo		renderPassBeginInfo		=
	{
		VK_STRUCTURE_TYPE_RENDER_PASS_BEGIN_INFO,	// VkStructureType		sType;
		DE_NULL,									// const void*			pNext;
		renderPass,									// VkRenderPass			renderPass;
		frameBuffer,								// VkFramebuffer		framebuffer;
		renderArea,									// VkRect2D				renderArea;
		1u,											// uint32_t				clearValueCount;
		&renderPassClearValue,						// const VkClearValue*	pClearValues;
	};

	beginCommandBuffer(*m_device, *m_cmdBuffer);

	beforeDraw();

	cmdBeginRenderPass(*m_device, *m_cmdBuffer, &renderPassBeginInfo, VK_SUBPASS_CONTENTS_INLINE, m_parameters.renderPassType);

	m_device->cmdBindVertexBuffers(*m_cmdBuffer, 0u, DE_LENGTH_OF_ARRAY(vertexBuffers), vertexBuffers, vertexBufferOffsets);

	for (deUint32 subpassNdx = 0u; subpassNdx < subpassCount; subpassNdx++)
	{
		m_device->cmdBindPipeline(*m_cmdBuffer, VK_PIPELINE_BIND_POINT_GRAPHICS, **pipelines[subpassNdx]);

		for (deUint32 drawNdx = 0u; drawNdx < drawCountPerSubpass; ++drawNdx)
			m_device->cmdDraw(*m_cmdBuffer, 4u, 4u, 0u, 0u);

		if (subpassNdx < subpassCount - 1u)
			cmdNextSubpass(*m_device, *m_cmdBuffer, VK_SUBPASS_CONTENTS_INLINE, m_parameters.renderPassType);
	}

	cmdEndRenderPass(*m_device, *m_cmdBuffer, m_parameters.renderPassType);

	afterDraw();

	VK_CHECK(m_device->endCommandBuffer(*m_cmdBuffer));
	submitCommandsAndWait(*m_device, *m_logicalDevice, m_queue, *m_cmdBuffer);
}

class MultiViewDrawIndirectTestInstance : public MultiViewRenderTestInstance
{
public:
				MultiViewDrawIndirectTestInstance	(Context& context, const TestParameters& parameters);
protected:

	void		draw								(const deUint32			subpassCount,
													 VkRenderPass			renderPass,
													 VkFramebuffer			frameBuffer,
													 vector<PipelineSp>&	pipelines);
};

MultiViewDrawIndirectTestInstance::MultiViewDrawIndirectTestInstance (Context& context, const TestParameters& parameters)
	: MultiViewRenderTestInstance	(context, parameters)
{
}

void MultiViewDrawIndirectTestInstance::draw (const deUint32 subpassCount, VkRenderPass renderPass, VkFramebuffer frameBuffer, vector<PipelineSp>& pipelines)
{
	typedef de::SharedPtr<Unique<VkBuffer> >		BufferSP;
	typedef de::SharedPtr<UniquePtr<Allocation> >	AllocationSP;

	const size_t					nonCoherentAtomSize		= static_cast<size_t>(m_context.getDeviceProperties().limits.nonCoherentAtomSize);
	const VkRect2D					renderArea				= { { 0, 0 }, { m_parameters.extent.width, m_parameters.extent.height } };
	const VkClearValue				renderPassClearValue	= makeClearValueColor(tcu::Vec4(0.0f));
	const VkBuffer					vertexBuffers[]			= { *m_vertexCoordBuffer, *m_vertexColorBuffer };
	const VkDeviceSize				vertexBufferOffsets[]	= {                   0u,                   0u };
	const deUint32					drawCountPerSubpass		= (subpassCount == 1) ? m_squareCount : 1u;
	const deUint32					strideInBuffer			= (m_parameters.viewIndex == TEST_TYPE_DRAW_INDIRECT_INDEXED)
															? static_cast<deUint32>(sizeof(vk::VkDrawIndexedIndirectCommand))
															: static_cast<deUint32>(sizeof(vk::VkDrawIndirectCommand));
	vector< BufferSP >				indirectBuffers			(subpassCount);
	vector< AllocationSP >			indirectAllocations		(subpassCount);

	for (deUint32 subpassNdx = 0u; subpassNdx < subpassCount; subpassNdx++)
	{
		vector<VkDrawIndirectCommand>			drawCommands;
		vector<VkDrawIndexedIndirectCommand>	drawCommandsIndexed;

		for (deUint32 drawNdx = 0u; drawNdx < drawCountPerSubpass; ++drawNdx)
		{
			if (m_parameters.viewIndex == TEST_TYPE_DRAW_INDIRECT_INDEXED)
			{
				const VkDrawIndexedIndirectCommand	drawCommandIndexed	=
				{
					4u,												//  deUint32	indexCount;
					1u,												//  deUint32	instanceCount;
					(drawNdx + subpassNdx % m_squareCount) * 4u,	//  deUint32	firstIndex;
					0u,												//  deInt32		vertexOffset;
					0u,												//  deUint32	firstInstance;
				};

				drawCommandsIndexed.push_back(drawCommandIndexed);
			}
			else
			{
				const VkDrawIndirectCommand	drawCommand	=
				{
					4u,												//  deUint32	vertexCount;
					1u,												//  deUint32	instanceCount;
					(drawNdx + subpassNdx % m_squareCount) * 4u,	//  deUint32	firstVertex;
					0u												//  deUint32	firstInstance;
				};

				drawCommands.push_back(drawCommand);
			}
		}

		const size_t				drawCommandsLength	= (m_parameters.viewIndex == TEST_TYPE_DRAW_INDIRECT_INDEXED)
														? drawCommandsIndexed.size()
														: drawCommands.size();
		const void*					drawCommandsDataPtr	= (m_parameters.viewIndex == TEST_TYPE_DRAW_INDIRECT_INDEXED)
														? (void*)&drawCommandsIndexed[0]
														: (void*)&drawCommands[0];
		const size_t				dataSize			= static_cast<size_t>(drawCommandsLength * strideInBuffer);
		const VkDeviceSize			bufferDataSize		= static_cast<VkDeviceSize>(deAlignSize(dataSize, nonCoherentAtomSize));
		const VkBufferCreateInfo	bufferInfo			= makeBufferCreateInfo(bufferDataSize, VK_BUFFER_USAGE_INDIRECT_BUFFER_BIT);
		Move<VkBuffer>				indirectBuffer		= createBuffer(*m_device, *m_logicalDevice, &bufferInfo);
		MovePtr<Allocation>			allocationBuffer	= m_allocator->allocate(getBufferMemoryRequirements(*m_device, *m_logicalDevice, *indirectBuffer),  MemoryRequirement::HostVisible);

		DE_ASSERT(drawCommandsLength != 0);

		VK_CHECK(m_device->bindBufferMemory(*m_logicalDevice, *indirectBuffer, allocationBuffer->getMemory(), allocationBuffer->getOffset()));

		deMemcpy(allocationBuffer->getHostPtr(), drawCommandsDataPtr, static_cast<size_t>(dataSize));

		flushAlloc(*m_device, *m_logicalDevice, *allocationBuffer);
		indirectBuffers[subpassNdx] = (BufferSP(new Unique<VkBuffer>(indirectBuffer)));
		indirectAllocations[subpassNdx] = (AllocationSP(new UniquePtr<Allocation>(allocationBuffer)));
	}

	const VkRenderPassBeginInfo		renderPassBeginInfo		=
	{
		VK_STRUCTURE_TYPE_RENDER_PASS_BEGIN_INFO,	// VkStructureType		sType;
		DE_NULL,									// const void*			pNext;
		renderPass,									// VkRenderPass			renderPass;
		frameBuffer,								// VkFramebuffer		framebuffer;
		renderArea,									// VkRect2D				renderArea;
		1u,											// uint32_t				clearValueCount;
		&renderPassClearValue,						// const VkClearValue*	pClearValues;
	};

	beginCommandBuffer(*m_device, *m_cmdBuffer);

	beforeDraw();

	cmdBeginRenderPass(*m_device, *m_cmdBuffer, &renderPassBeginInfo, VK_SUBPASS_CONTENTS_INLINE, m_parameters.renderPassType);

	m_device->cmdBindVertexBuffers(*m_cmdBuffer, 0u, DE_LENGTH_OF_ARRAY(vertexBuffers), vertexBuffers, vertexBufferOffsets);

	if (m_parameters.viewIndex == TEST_TYPE_DRAW_INDIRECT_INDEXED)
		m_device->cmdBindIndexBuffer(*m_cmdBuffer, *m_vertexIndicesBuffer, 0u, VK_INDEX_TYPE_UINT32);

	for (deUint32 subpassNdx = 0u; subpassNdx < subpassCount; subpassNdx++)
	{
		m_device->cmdBindPipeline(*m_cmdBuffer, VK_PIPELINE_BIND_POINT_GRAPHICS, **pipelines[subpassNdx]);

		if (m_hasMultiDrawIndirect)
		{
			if (m_parameters.viewIndex == TEST_TYPE_DRAW_INDIRECT_INDEXED)
				m_device->cmdDrawIndexedIndirect(*m_cmdBuffer, **indirectBuffers[subpassNdx], 0u, drawCountPerSubpass, strideInBuffer);
			else
				m_device->cmdDrawIndirect(*m_cmdBuffer, **indirectBuffers[subpassNdx], 0u, drawCountPerSubpass, strideInBuffer);
		}
		else
		{
			for (deUint32 drawNdx = 0; drawNdx < drawCountPerSubpass; drawNdx++)
			{
				if (m_parameters.viewIndex == TEST_TYPE_DRAW_INDIRECT_INDEXED)
					m_device->cmdDrawIndexedIndirect(*m_cmdBuffer, **indirectBuffers[subpassNdx], drawNdx * strideInBuffer, 1, strideInBuffer);
				else
					m_device->cmdDrawIndirect(*m_cmdBuffer, **indirectBuffers[subpassNdx], drawNdx * strideInBuffer, 1, strideInBuffer);
			}
		}

		if (subpassNdx < subpassCount - 1u)
			cmdNextSubpass(*m_device, *m_cmdBuffer, VK_SUBPASS_CONTENTS_INLINE, m_parameters.renderPassType);
	}

	cmdEndRenderPass(*m_device, *m_cmdBuffer, m_parameters.renderPassType);

	afterDraw();

	VK_CHECK(m_device->endCommandBuffer(*m_cmdBuffer));
	submitCommandsAndWait(*m_device, *m_logicalDevice, m_queue, *m_cmdBuffer);
}

class MultiViewClearAttachmentsTestInstance : public MultiViewRenderTestInstance
{
public:
				MultiViewClearAttachmentsTestInstance	(Context& context, const TestParameters& parameters);
protected:
	void		draw									(const deUint32			subpassCount,
														 VkRenderPass			renderPass,
														 VkFramebuffer			frameBuffer,
														 vector<PipelineSp>&	pipelines);
};

MultiViewClearAttachmentsTestInstance::MultiViewClearAttachmentsTestInstance (Context& context, const TestParameters& parameters)
	: MultiViewRenderTestInstance	(context, parameters)
{
}

void MultiViewClearAttachmentsTestInstance::draw (const deUint32 subpassCount, VkRenderPass renderPass, VkFramebuffer frameBuffer, vector<PipelineSp>& pipelines)
{
	const VkRect2D					renderArea				= { { 0, 0 }, { m_parameters.extent.width, m_parameters.extent.height } };
	const VkClearValue				renderPassClearValue	= makeClearValueColor(tcu::Vec4(0.0f));
	const VkBuffer					vertexBuffers[]			= { *m_vertexCoordBuffer, *m_vertexColorBuffer };
	const VkDeviceSize				vertexBufferOffsets[]	= {                   0u,                   0u };
	const deUint32					drawCountPerSubpass		= (subpassCount == 1) ? m_squareCount : 1u;

	const VkRenderPassBeginInfo		renderPassBeginInfo		=
	{
		VK_STRUCTURE_TYPE_RENDER_PASS_BEGIN_INFO,	// VkStructureType		sType;
		DE_NULL,									// const void*			pNext;
		renderPass,									// VkRenderPass			renderPass;
		frameBuffer,								// VkFramebuffer		framebuffer;
		renderArea,									// VkRect2D				renderArea;
		1u,											// uint32_t				clearValueCount;
		&renderPassClearValue,						// const VkClearValue*	pClearValues;
	};

	beginCommandBuffer(*m_device, *m_cmdBuffer);

	beforeDraw();

	cmdBeginRenderPass(*m_device, *m_cmdBuffer, &renderPassBeginInfo, VK_SUBPASS_CONTENTS_INLINE, m_parameters.renderPassType);

	m_device->cmdBindVertexBuffers(*m_cmdBuffer, 0u, DE_LENGTH_OF_ARRAY(vertexBuffers), vertexBuffers, vertexBufferOffsets);

	for (deUint32 subpassNdx = 0u; subpassNdx < subpassCount; subpassNdx++)
	{
		VkClearAttachment	clearAttachment	=
		{
			VK_IMAGE_ASPECT_COLOR_BIT,								// VkImageAspectFlags	aspectMask
			0u,														// deUint32				colorAttachment
			makeClearValueColor(tcu::Vec4(1.0f, 0.0f, 0.0f, 1.0f))	// VkClearValue			clearValue
		};

		const VkOffset2D	offset[2]		=
		{
			{0, 0},
			{static_cast<deInt32>(static_cast<float>(m_parameters.extent.width) * 0.25f), static_cast<deInt32>(static_cast<float>(m_parameters.extent.height) * 0.25f)}
		};

		const VkExtent2D	extent[2]		=
		{
			{m_parameters.extent.width, m_parameters.extent.height},
			{static_cast<deUint32>(static_cast<float>(m_parameters.extent.width) * 0.5f), static_cast<deUint32>(static_cast<float>(m_parameters.extent.height) * 0.5f)}
		};

		const VkRect2D		rect2D[2]		=
		{
			{offset[0], extent[0]},
			{offset[1], extent[1]}
		};

		VkClearRect			clearRect		=
		{
			rect2D[0],	// VkRect2D	rect
			0u,			// deUint32	baseArrayLayer
			1u,			// deUint32	layerCount
		};

		m_device->cmdClearAttachments(*m_cmdBuffer, 1u, &clearAttachment, 1u, &clearRect);
		m_device->cmdBindPipeline(*m_cmdBuffer, VK_PIPELINE_BIND_POINT_GRAPHICS, **pipelines[subpassNdx]);

		for (deUint32 drawNdx = 0u; drawNdx < drawCountPerSubpass; ++drawNdx)
			m_device->cmdDraw(*m_cmdBuffer, 4u, 1u, (drawNdx + subpassNdx % m_squareCount) * 4u, 0u);

		clearRect.rect = rect2D[1];
		clearAttachment.clearValue = makeClearValueColor(tcu::Vec4(0.0f, 0.0f, 1.0f, 1.0f));
		m_device->cmdClearAttachments(*m_cmdBuffer, 1u, &clearAttachment, 1u, &clearRect);

		if (subpassNdx < subpassCount - 1u)
			cmdNextSubpass(*m_device, *m_cmdBuffer, VK_SUBPASS_CONTENTS_INLINE, m_parameters.renderPassType);
	}

	cmdEndRenderPass(*m_device, *m_cmdBuffer, m_parameters.renderPassType);

	afterDraw();

	VK_CHECK(m_device->endCommandBuffer(*m_cmdBuffer));
	submitCommandsAndWait(*m_device, *m_logicalDevice, m_queue, *m_cmdBuffer);
}

class MultiViewSecondaryCommandBufferTestInstance : public MultiViewRenderTestInstance
{
public:
				MultiViewSecondaryCommandBufferTestInstance	(Context& context, const TestParameters& parameters);
protected:
	void		draw										(const deUint32			subpassCount,
															 VkRenderPass			renderPass,
															 VkFramebuffer			frameBuffer,
															 vector<PipelineSp>&	pipelines);
};

MultiViewSecondaryCommandBufferTestInstance::MultiViewSecondaryCommandBufferTestInstance (Context& context, const TestParameters& parameters)
	: MultiViewRenderTestInstance	(context, parameters)
{
}

void MultiViewSecondaryCommandBufferTestInstance::draw (const deUint32 subpassCount, VkRenderPass renderPass, VkFramebuffer frameBuffer, vector<PipelineSp>& pipelines)
{
	typedef de::SharedPtr<Unique<VkCommandBuffer> >	VkCommandBufferSp;

	createSecondaryCommandPool();

	const VkRect2D					renderArea				= { { 0, 0 }, { m_parameters.extent.width, m_parameters.extent.height } };
	const VkClearValue				renderPassClearValue	= makeClearValueColor(tcu::Vec4(0.0f));
	const VkBuffer					vertexBuffers[]			= { *m_vertexCoordBuffer, *m_vertexColorBuffer };
	const VkDeviceSize				vertexBufferOffsets[]	= {                   0u,                   0u };
	const deUint32					drawCountPerSubpass		= (subpassCount == 1) ? m_squareCount : 1u;
	const VkRenderPassBeginInfo		renderPassBeginInfo		=
	{
		VK_STRUCTURE_TYPE_RENDER_PASS_BEGIN_INFO,	// VkStructureType		sType;
		DE_NULL,									// const void*			pNext;
		renderPass,									// VkRenderPass			renderPass;
		frameBuffer,								// VkFramebuffer		framebuffer;
		renderArea,									// VkRect2D				renderArea;
		1u,											// uint32_t				clearValueCount;
		&renderPassClearValue,						// const VkClearValue*	pClearValues;
	};

	//Create secondary buffers
	const VkCommandBufferAllocateInfo	cmdBufferAllocateInfo	=
	{
		VK_STRUCTURE_TYPE_COMMAND_BUFFER_ALLOCATE_INFO,	// VkStructureType			sType;
		DE_NULL,										// const void*				pNext;
		*m_cmdPoolSecondary,							// VkCommandPool			commandPool;
		VK_COMMAND_BUFFER_LEVEL_SECONDARY,				// VkCommandBufferLevel		level;
		1u,												// deUint32					bufferCount;
	};
	vector<VkCommandBufferSp>	cmdBufferSecondary;

	for (deUint32 subpassNdx = 0u; subpassNdx < subpassCount; subpassNdx++)
	{
		cmdBufferSecondary.push_back(VkCommandBufferSp(new Unique<VkCommandBuffer>(allocateCommandBuffer(*m_device, *m_logicalDevice, &cmdBufferAllocateInfo))));

		beginSecondaryCommandBuffer(*m_device, cmdBufferSecondary.back().get()->get(), renderPass, subpassNdx, frameBuffer);
		m_device->cmdBindVertexBuffers(cmdBufferSecondary.back().get()->get(), 0u, DE_LENGTH_OF_ARRAY(vertexBuffers), vertexBuffers, vertexBufferOffsets);
		m_device->cmdBindPipeline(cmdBufferSecondary.back().get()->get(), VK_PIPELINE_BIND_POINT_GRAPHICS, **pipelines[subpassNdx]);

		for (deUint32 drawNdx = 0u; drawNdx < drawCountPerSubpass; ++drawNdx)
			m_device->cmdDraw(cmdBufferSecondary.back().get()->get(), 4u, 1u, (drawNdx + subpassNdx % m_squareCount) * 4u, 0u);

		VK_CHECK(m_device->endCommandBuffer(cmdBufferSecondary.back().get()->get()));
	}

	// Create primary buffer
	beginCommandBuffer(*m_device, *m_cmdBuffer);

	beforeDraw();

	cmdBeginRenderPass(*m_device, *m_cmdBuffer, &renderPassBeginInfo, VK_SUBPASS_CONTENTS_SECONDARY_COMMAND_BUFFERS, m_parameters.renderPassType);

	for (deUint32 subpassNdx = 0u; subpassNdx < subpassCount; subpassNdx++)
	{
		m_device->cmdExecuteCommands(*m_cmdBuffer, 1u, &cmdBufferSecondary[subpassNdx].get()->get());
		if (subpassNdx < subpassCount - 1u)
			cmdNextSubpass(*m_device, *m_cmdBuffer, VK_SUBPASS_CONTENTS_SECONDARY_COMMAND_BUFFERS, m_parameters.renderPassType);
	}

	cmdEndRenderPass(*m_device, *m_cmdBuffer, m_parameters.renderPassType);

	afterDraw();

	VK_CHECK(m_device->endCommandBuffer(*m_cmdBuffer));
	submitCommandsAndWait(*m_device, *m_logicalDevice, m_queue, *m_cmdBuffer);
}

class MultiViewPointSizeTestInstance : public MultiViewRenderTestInstance
{
public:
				MultiViewPointSizeTestInstance	(Context& context, const TestParameters& parameters);
protected:
	void		validatePointSize				(const VkPhysicalDeviceLimits& limits, const deUint32 pointSize);
	void		createVertexData				(void);
	void		draw							(const deUint32			subpassCount,
												 VkRenderPass			renderPass,
												 VkFramebuffer			frameBuffer,
												 vector<PipelineSp>&	pipelines);
};

MultiViewPointSizeTestInstance::MultiViewPointSizeTestInstance (Context& context, const TestParameters& parameters)
	: MultiViewRenderTestInstance	(context, parameters)
{
	const InstanceInterface&		vki					= m_instanceWrapper->instance.getDriver();
	const VkPhysicalDevice			physDevice			= chooseDevice(vki, m_instanceWrapper->instance, context.getTestContext().getCommandLine());
	const VkPhysicalDeviceLimits	limits				= getPhysicalDeviceProperties(vki, physDevice).limits;

	validatePointSize(limits, static_cast<deUint32>(TEST_POINT_SIZE_WIDE));
	validatePointSize(limits, static_cast<deUint32>(TEST_POINT_SIZE_SMALL));
}

void MultiViewPointSizeTestInstance::validatePointSize (const VkPhysicalDeviceLimits& limits, const deUint32 pointSize)
{
	const float	testPointSizeFloat	= static_cast<float>(pointSize);
	float		granuleCount		= 0.0f;

	if (!de::inRange(testPointSizeFloat, limits.pointSizeRange[0], limits.pointSizeRange[1]))
		TCU_THROW(NotSupportedError, "Required point size is outside of the the limits range");

	granuleCount = static_cast<float>(deCeilFloatToInt32((testPointSizeFloat - limits.pointSizeRange[0]) / limits.pointSizeGranularity));

	if (limits.pointSizeRange[0] + granuleCount * limits.pointSizeGranularity != testPointSizeFloat)
		TCU_THROW(NotSupportedError, "Granuliraty does not allow to get required point size");

	DE_ASSERT(pointSize + 1 <= m_parameters.extent.width / 2);
	DE_ASSERT(pointSize + 1 <= m_parameters.extent.height / 2);
}

void MultiViewPointSizeTestInstance::createVertexData (void)
{
	const float		pixelStepX	= 2.0f / static_cast<float>(m_parameters.extent.width);
	const float		pixelStepY	= 2.0f / static_cast<float>(m_parameters.extent.height);
	const int		pointMargin	= 1 + TEST_POINT_SIZE_WIDE / 2;

	appendVertex(tcu::Vec4(-1.0f + pointMargin * pixelStepX,-1.0f + pointMargin * pixelStepY, 1.0f, 1.0f), tcu::Vec4(1.0f, 0.0f, 0.0f, 1.0f));
	appendVertex(tcu::Vec4(-1.0f + pointMargin * pixelStepX, 0.0f + pointMargin * pixelStepY, 1.0f, 1.0f), tcu::Vec4(0.0f, 1.0f, 0.0f, 1.0f));
	appendVertex(tcu::Vec4( 0.0f + pointMargin * pixelStepX,-1.0f + pointMargin * pixelStepY, 1.0f, 1.0f), tcu::Vec4(0.0f, 0.0f, 1.0f, 1.0f));
	appendVertex(tcu::Vec4( 0.0f + pointMargin * pixelStepX, 0.0f + pointMargin * pixelStepY, 1.0f, 1.0f), tcu::Vec4(1.0f, 0.5f, 0.3f, 1.0f));
}

void MultiViewPointSizeTestInstance::draw (const deUint32 subpassCount, VkRenderPass renderPass, VkFramebuffer frameBuffer, vector<PipelineSp>& pipelines)
{
	const VkRect2D					renderArea				= { { 0, 0 }, { m_parameters.extent.width, m_parameters.extent.height } };
	const VkClearValue				renderPassClearValue	= makeClearValueColor(tcu::Vec4(0.0f));
	const VkBuffer					vertexBuffers[]			= { *m_vertexCoordBuffer, *m_vertexColorBuffer };
	const VkDeviceSize				vertexBufferOffsets[]	= {                   0u,                   0u };
	const deUint32					drawCountPerSubpass		= (subpassCount == 1) ? m_squareCount : 1u;

	const VkRenderPassBeginInfo		renderPassBeginInfo		=
	{
		VK_STRUCTURE_TYPE_RENDER_PASS_BEGIN_INFO,	// VkStructureType		sType;
		DE_NULL,									// const void*			pNext;
		renderPass,									// VkRenderPass			renderPass;
		frameBuffer,								// VkFramebuffer		framebuffer;
		renderArea,									// VkRect2D				renderArea;
		1u,											// uint32_t				clearValueCount;
		&renderPassClearValue,						// const VkClearValue*	pClearValues;
	};

	beginCommandBuffer(*m_device, *m_cmdBuffer);

	beforeDraw();

	cmdBeginRenderPass(*m_device, *m_cmdBuffer, &renderPassBeginInfo, VK_SUBPASS_CONTENTS_INLINE, m_parameters.renderPassType);

	m_device->cmdBindVertexBuffers(*m_cmdBuffer, 0u, DE_LENGTH_OF_ARRAY(vertexBuffers), vertexBuffers, vertexBufferOffsets);

	for (deUint32 subpassNdx = 0u; subpassNdx < subpassCount; subpassNdx++)
	{
		m_device->cmdBindPipeline(*m_cmdBuffer, VK_PIPELINE_BIND_POINT_GRAPHICS, **pipelines[subpassNdx]);

		for (deUint32 drawNdx = 0u; drawNdx < drawCountPerSubpass; ++drawNdx)
			m_device->cmdDraw(*m_cmdBuffer, 1u, 1u, drawNdx + subpassNdx % m_squareCount, 0u);

		if (subpassNdx < subpassCount - 1u)
			cmdNextSubpass(*m_device, *m_cmdBuffer, VK_SUBPASS_CONTENTS_INLINE, m_parameters.renderPassType);
	}

	cmdEndRenderPass(*m_device, *m_cmdBuffer, m_parameters.renderPassType);

	afterDraw();

	VK_CHECK(m_device->endCommandBuffer(*m_cmdBuffer));
	submitCommandsAndWait(*m_device, *m_logicalDevice, m_queue, *m_cmdBuffer);
}

class MultiViewMultsampleTestInstance : public MultiViewRenderTestInstance
{
public:
					MultiViewMultsampleTestInstance	(Context& context, const TestParameters& parameters);
protected:
	tcu::TestStatus	iterate							(void);
	void			createVertexData				(void);

	void			draw							(const deUint32			subpassCount,
													 VkRenderPass			renderPass,
													 VkFramebuffer			frameBuffer,
													 vector<PipelineSp>&	pipelines);
	void			afterDraw						(void);
private:
	de::SharedPtr<ImageAttachment>	m_resolveAttachment;
};

MultiViewMultsampleTestInstance::MultiViewMultsampleTestInstance (Context& context, const TestParameters& parameters)
	: MultiViewRenderTestInstance	(context, parameters)
{
	// Color attachment
	m_resolveAttachment = de::SharedPtr<ImageAttachment>(new ImageAttachment(*m_logicalDevice, *m_device, *m_allocator, m_parameters.extent, m_parameters.colorFormat, VK_SAMPLE_COUNT_1_BIT));
}

tcu::TestStatus MultiViewMultsampleTestInstance::iterate (void)
{
	const deUint32								subpassCount				= static_cast<deUint32>(m_parameters.viewMasks.size());

	// FrameBuffer & renderPass
	Unique<VkRenderPass>						renderPass					(makeRenderPass (*m_device, *m_logicalDevice, m_parameters.colorFormat, m_parameters.viewMasks, m_parameters.renderPassType, VK_SAMPLE_COUNT_4_BIT));

	Unique<VkFramebuffer>						frameBuffer					(makeFramebuffer(*m_device, *m_logicalDevice, *renderPass, m_colorAttachment->getImageView(), m_parameters.extent.width, m_parameters.extent.height));

	// pipelineLayout
	Unique<VkPipelineLayout>					pipelineLayout				(makePipelineLayout(*m_device, *m_logicalDevice));

	// pipelines
	map<VkShaderStageFlagBits, ShaderModuleSP>	shaderModule;
	vector<PipelineSp>							pipelines(subpassCount);
	const VkVertexInputRate						vertexInputRate				= (TEST_TYPE_INPUT_RATE_INSTANCE == m_parameters.viewIndex) ? VK_VERTEX_INPUT_RATE_INSTANCE : VK_VERTEX_INPUT_RATE_VERTEX;

	{
		vector<VkPipelineShaderStageCreateInfo>	shaderStageParams;
		madeShaderModule(shaderModule, shaderStageParams);
		for (deUint32 subpassNdx = 0u; subpassNdx < subpassCount; ++subpassNdx)
			pipelines[subpassNdx] = (PipelineSp(new Unique<VkPipeline>(makeGraphicsPipeline(*renderPass, *pipelineLayout, static_cast<deUint32>(shaderStageParams.size()), shaderStageParams.data(), subpassNdx, vertexInputRate))));
	}

	createCommandBuffer();
	createVertexData();
	createVertexBuffer();

	draw(subpassCount, *renderPass, *frameBuffer, pipelines);

	{
		vector<deUint8>			pixelAccessData	(m_parameters.extent.width * m_parameters.extent.height * m_parameters.extent.depth * mapVkFormat(m_parameters.colorFormat).getPixelSize());
		tcu::PixelBufferAccess	dst				(mapVkFormat(m_parameters.colorFormat), m_parameters.extent.width, m_parameters.extent.height, m_parameters.extent.depth, pixelAccessData.data());

		readImage(m_resolveAttachment->getImage(), dst);

		if (!checkImage(dst))
			return tcu::TestStatus::fail("Fail");
	}

	return tcu::TestStatus::pass("Pass");
}

void MultiViewMultsampleTestInstance::createVertexData (void)
{
	tcu::Vec4	color	= tcu::Vec4(0.0f, 0.0f, 0.0f, 1.0f);

	color	= tcu::Vec4(1.0f, 0.0f, 0.0f, 1.0f);
	appendVertex(tcu::Vec4(-1.0f, 0.0f, 1.0f, 1.0f), color);
	appendVertex(tcu::Vec4(-1.0f,-1.0f, 1.0f, 1.0f), color);
	appendVertex(tcu::Vec4( 0.0f,-1.0f, 1.0f, 1.0f), color);

	color	= tcu::Vec4(0.0f, 1.0f, 0.0f, 1.0f);
	appendVertex(tcu::Vec4(-1.0f, 1.0f, 1.0f, 1.0f), color);
	appendVertex(tcu::Vec4(-1.0f, 0.0f, 1.0f, 1.0f), color);
	appendVertex(tcu::Vec4( 0.0f, 0.0f, 1.0f, 1.0f), color);

	color	= tcu::Vec4(0.0f, 0.0f, 1.0f, 1.0f);
	appendVertex(tcu::Vec4( 0.0f, 0.0f, 1.0f, 1.0f), color);
	appendVertex(tcu::Vec4( 0.0f,-1.0f, 1.0f, 1.0f), color);
	appendVertex(tcu::Vec4( 1.0f,-1.0f, 1.0f, 1.0f), color);

	color	= tcu::Vec4(1.0f, 1.0f, 1.0f, 1.0f);
	appendVertex(tcu::Vec4( 0.0f, 1.0f, 1.0f, 1.0f), color);
	appendVertex(tcu::Vec4( 0.0f, 0.0f, 1.0f, 1.0f), color);
	appendVertex(tcu::Vec4( 1.0f, 0.0f, 1.0f, 1.0f), color);
}

void MultiViewMultsampleTestInstance::draw (const deUint32 subpassCount, VkRenderPass renderPass, VkFramebuffer frameBuffer, vector<PipelineSp>& pipelines)
{
	const VkRect2D					renderArea				= { { 0, 0 }, { m_parameters.extent.width, m_parameters.extent.height } };
	const VkClearValue				renderPassClearValue	= makeClearValueColor(tcu::Vec4(0.0f));
	const VkBuffer					vertexBuffers[]			= { *m_vertexCoordBuffer, *m_vertexColorBuffer };
	const VkDeviceSize				vertexBufferOffsets[]	= {                   0u,                   0u };
	const deUint32					drawCountPerSubpass		= (subpassCount == 1) ? m_squareCount : 1u;
	const deUint32					vertexPerPrimitive		= 3u;
	const VkImageSubresourceLayers	subresourceLayer		=
	{
		VK_IMAGE_ASPECT_COLOR_BIT,	//  VkImageAspectFlags	aspectMask;
		0u,							//  deUint32			mipLevel;
		0u,							//  deUint32			baseArrayLayer;
		m_parameters.extent.depth,	//  deUint32			layerCount;
	};
	const VkImageResolve			imageResolveRegion		=
	{
		subresourceLayer,															//  VkImageSubresourceLayers	srcSubresource;
		makeOffset3D(0, 0, 0),														//  VkOffset3D					srcOffset;
		subresourceLayer,															//  VkImageSubresourceLayers	dstSubresource;
		makeOffset3D(0, 0, 0),														//  VkOffset3D					dstOffset;
		makeExtent3D(m_parameters.extent.width, m_parameters.extent.height, 1u),	//  VkExtent3D					extent;
	};

	const VkRenderPassBeginInfo		renderPassBeginInfo		=
	{
		VK_STRUCTURE_TYPE_RENDER_PASS_BEGIN_INFO,	// VkStructureType		sType;
		DE_NULL,									// const void*			pNext;
		renderPass,									// VkRenderPass			renderPass;
		frameBuffer,								// VkFramebuffer		framebuffer;
		renderArea,									// VkRect2D				renderArea;
		1u,											// uint32_t				clearValueCount;
		&renderPassClearValue,						// const VkClearValue*	pClearValues;
	};

	beginCommandBuffer(*m_device, *m_cmdBuffer);

	beforeDraw();

	cmdBeginRenderPass(*m_device, *m_cmdBuffer, &renderPassBeginInfo, VK_SUBPASS_CONTENTS_INLINE, m_parameters.renderPassType);

	m_device->cmdBindVertexBuffers(*m_cmdBuffer, 0u, DE_LENGTH_OF_ARRAY(vertexBuffers), vertexBuffers, vertexBufferOffsets);

	for (deUint32 subpassNdx = 0u; subpassNdx < subpassCount; subpassNdx++)
	{
		m_device->cmdBindPipeline(*m_cmdBuffer, VK_PIPELINE_BIND_POINT_GRAPHICS, **pipelines[subpassNdx]);

		for (deUint32 drawNdx = 0u; drawNdx < drawCountPerSubpass; ++drawNdx)
			m_device->cmdDraw(*m_cmdBuffer, vertexPerPrimitive, 1u, (drawNdx + subpassNdx % m_squareCount) * vertexPerPrimitive, 0u);

		if (subpassNdx < subpassCount - 1u)
			cmdNextSubpass(*m_device, *m_cmdBuffer, VK_SUBPASS_CONTENTS_INLINE, m_parameters.renderPassType);
	}

	cmdEndRenderPass(*m_device, *m_cmdBuffer, m_parameters.renderPassType);

	afterDraw();

	m_device->cmdResolveImage(*m_cmdBuffer, m_colorAttachment->getImage(), VK_IMAGE_LAYOUT_GENERAL, m_resolveAttachment->getImage(), VK_IMAGE_LAYOUT_GENERAL, 1u, &imageResolveRegion);

	VK_CHECK(m_device->endCommandBuffer(*m_cmdBuffer));
	submitCommandsAndWait(*m_device, *m_logicalDevice, m_queue, *m_cmdBuffer);
}

void MultiViewMultsampleTestInstance::afterDraw (void)
{
	const VkImageSubresourceRange	subresourceRange		=
	{
		VK_IMAGE_ASPECT_COLOR_BIT,	//  VkImageAspectFlags	aspectMask;
		0u,							//  deUint32			baseMipLevel;
		1u,							//  deUint32			levelCount;
		0u,							//  deUint32			baseArrayLayer;
		m_parameters.extent.depth,	//  deUint32			layerCount;
	};

	imageBarrier(*m_device, *m_cmdBuffer, m_colorAttachment->getImage(), subresourceRange,
		VK_IMAGE_LAYOUT_COLOR_ATTACHMENT_OPTIMAL, VK_IMAGE_LAYOUT_GENERAL,
		VK_ACCESS_COLOR_ATTACHMENT_WRITE_BIT, VK_ACCESS_TRANSFER_READ_BIT,
		VK_PIPELINE_STAGE_COLOR_ATTACHMENT_OUTPUT_BIT, VK_PIPELINE_STAGE_TRANSFER_BIT);

	imageBarrier(*m_device, *m_cmdBuffer, m_resolveAttachment->getImage(), subresourceRange,
		VK_IMAGE_LAYOUT_UNDEFINED, VK_IMAGE_LAYOUT_GENERAL,
		0u, VK_ACCESS_TRANSFER_WRITE_BIT,
		VK_PIPELINE_STAGE_COLOR_ATTACHMENT_OUTPUT_BIT, VK_PIPELINE_STAGE_TRANSFER_BIT);
}

class MultiViewQueriesTestInstance : public MultiViewRenderTestInstance
{
public:
						MultiViewQueriesTestInstance	(Context& context, const TestParameters& parameters);
protected:
	tcu::TestStatus		iterate							(void);
	void				createVertexData				(void);

	void				draw							(const deUint32			subpassCount,
														 VkRenderPass			renderPass,
														 VkFramebuffer			frameBuffer,
														 vector<PipelineSp>&	pipelines);
	deUint32			getUsedViewsCount				(const deUint32			viewMaskIndex);
	deUint32			getQueryCountersNumber			();
private:
	const deUint32				m_verticesPerPrimitive;
	const VkQueryControlFlags	m_occlusionQueryFlags;
	deUint64					m_timestampMask;
	vector<deUint64>			m_timestampStartValues;
	vector<deUint64>			m_timestampEndValues;
	vector<deBool>				m_counterSeriesStart;
	vector<deBool>				m_counterSeriesEnd;
	vector<deUint64>			m_occlusionValues;
	vector<deUint64>			m_occlusionExpectedValues;
	deUint32					m_occlusionObjectsOffset;
	vector<deUint64>			m_occlusionObjectPixelsCount;
};

MultiViewQueriesTestInstance::MultiViewQueriesTestInstance (Context& context, const TestParameters& parameters)
	: MultiViewRenderTestInstance	(context, parameters)
	, m_verticesPerPrimitive		(4u)
	, m_occlusionQueryFlags			((parameters.viewIndex == TEST_TYPE_QUERIES) * VK_QUERY_CONTROL_PRECISE_BIT)
	, m_occlusionObjectsOffset		(0)
{
	// Generate the timestamp mask
	const VkPhysicalDevice						physicalDevice	= chooseDevice(m_instanceWrapper->instance.getDriver(), m_instanceWrapper->instance, context.getTestContext().getCommandLine());
	const std::vector<VkQueueFamilyProperties>	queueProperties	= vk::getPhysicalDeviceQueueFamilyProperties(m_instanceWrapper->instance.getDriver(), physicalDevice);

	if(queueProperties[0].timestampValidBits == 0)
		TCU_THROW(NotSupportedError, "Device does not support timestamp.");

	m_timestampMask = 0xFFFFFFFFFFFFFFFFull >> (64 - queueProperties[0].timestampValidBits);
}

tcu::TestStatus MultiViewQueriesTestInstance::iterate (void)
{
	const deUint32								subpassCount			= static_cast<deUint32>(m_parameters.viewMasks.size());
	Unique<VkRenderPass>						renderPass				(makeRenderPass (*m_device, *m_logicalDevice, m_parameters.colorFormat, m_parameters.viewMasks, m_parameters.renderPassType));
	Unique<VkFramebuffer>						frameBuffer				(makeFramebuffer(*m_device, *m_logicalDevice, *renderPass, m_colorAttachment->getImageView(), m_parameters.extent.width, m_parameters.extent.height));
	Unique<VkPipelineLayout>					pipelineLayout			(makePipelineLayout(*m_device, *m_logicalDevice));
	vector<PipelineSp>							pipelines				(subpassCount);
	deUint64									occlusionValue			= 0;
	deUint64									occlusionExpectedValue	= 0;
	map<VkShaderStageFlagBits, ShaderModuleSP>	shaderModule;

	{
		vector<VkPipelineShaderStageCreateInfo>	shaderStageParams;

		madeShaderModule(shaderModule, shaderStageParams);
		for (deUint32 subpassNdx = 0u; subpassNdx < subpassCount; ++subpassNdx)
			pipelines[subpassNdx] = (PipelineSp(new Unique<VkPipeline>(makeGraphicsPipeline(*renderPass, *pipelineLayout, static_cast<deUint32>(shaderStageParams.size()), shaderStageParams.data(), subpassNdx))));
	}

	createCommandBuffer();
	createVertexData();
	createVertexBuffer();

	draw(subpassCount, *renderPass, *frameBuffer, pipelines);

	DE_ASSERT(!m_occlusionValues.empty());
	DE_ASSERT(m_occlusionValues.size() == m_occlusionExpectedValues.size());
	DE_ASSERT(m_occlusionValues.size() == m_counterSeriesEnd.size());
	for (size_t ndx = 0; ndx < m_counterSeriesEnd.size(); ++ndx)
	{
		occlusionValue			+= m_occlusionValues[ndx];
		occlusionExpectedValue	+= m_occlusionExpectedValues[ndx];

		if (m_counterSeriesEnd[ndx])
		{
			if (m_parameters.viewIndex == TEST_TYPE_QUERIES)
			{
				if (occlusionExpectedValue != occlusionValue)
					return tcu::TestStatus::fail("occlusion, result:" + de::toString(occlusionValue) + ", expected:" + de::toString(occlusionExpectedValue));
			}
			else // verify non precise occlusion query
			{
				if (occlusionValue == 0)
					return tcu::TestStatus::fail("occlusion, result: 0, expected non zero value");
			}
		}
	}

	DE_ASSERT(!m_timestampStartValues.empty());
	DE_ASSERT(m_timestampStartValues.size() == m_timestampEndValues.size());
	DE_ASSERT(m_timestampStartValues.size() == m_counterSeriesStart.size());
	for (size_t ndx = 0; ndx < m_timestampStartValues.size(); ++ndx)
	{
		if (m_counterSeriesStart[ndx])
		{
			if (m_timestampEndValues[ndx] > 0 && m_timestampEndValues[ndx] >= m_timestampStartValues[ndx])
				continue;
		}
		else
		{
			if (m_timestampEndValues[ndx] > 0 && m_timestampEndValues[ndx] >= m_timestampStartValues[ndx])
				continue;

			if (m_timestampEndValues[ndx] == 0 && m_timestampStartValues[ndx] == 0)
				continue;
		}

		return tcu::TestStatus::fail("timestamp");
	}

	return tcu::TestStatus::pass("Pass");
}

void MultiViewQueriesTestInstance::createVertexData (void)
{
	tcu::Vec4 color = tcu::Vec4(0.2f, 0.0f, 0.1f, 1.0f);

	appendVertex(tcu::Vec4(-1.0f,-1.0f, 0.0f, 1.0f), color);
	appendVertex(tcu::Vec4(-1.0f, 0.0f, 0.0f, 1.0f), color);
	appendVertex(tcu::Vec4( 0.0f,-1.0f, 0.0f, 1.0f), color);
	appendVertex(tcu::Vec4( 0.0f, 0.0f, 0.0f, 1.0f), color);

	color = tcu::Vec4(0.3f, 0.0f, 0.2f, 1.0f);
	appendVertex(tcu::Vec4(-1.0f, 0.0f, 0.0f, 1.0f), color);
	appendVertex(tcu::Vec4(-1.0f, 1.0f, 0.0f, 1.0f), color);
	appendVertex(tcu::Vec4( 0.0f, 0.0f, 0.0f, 1.0f), color);
	appendVertex(tcu::Vec4( 0.0f, 1.0f, 0.0f, 1.0f), color);

	color = tcu::Vec4(0.4f, 0.2f, 0.3f, 1.0f);
	appendVertex(tcu::Vec4( 0.0f,-1.0f, 0.0f, 1.0f), color);
	appendVertex(tcu::Vec4( 0.0f, 0.0f, 0.0f, 1.0f), color);
	appendVertex(tcu::Vec4( 1.0f,-1.0f, 0.0f, 1.0f), color);
	appendVertex(tcu::Vec4( 1.0f, 0.0f, 0.0f, 1.0f), color);

	color = tcu::Vec4(0.5f, 0.0f, 0.4f, 1.0f);
	appendVertex(tcu::Vec4( 0.0f, 0.0f, 0.0f, 1.0f), color);
	appendVertex(tcu::Vec4( 0.0f, 1.0f, 0.0f, 1.0f), color);
	appendVertex(tcu::Vec4( 1.0f, 0.0f, 0.0f, 1.0f), color);
	appendVertex(tcu::Vec4( 1.0f, 1.0f, 0.0f, 1.0f), color);

	// Create occluded square objects as zoom out of main
	const deUint32	mainObjectsVerticesCount		= static_cast<deUint32>(m_vertexCoord.size());
	const deUint32	mainObjectsCount				= mainObjectsVerticesCount / m_verticesPerPrimitive;
	const deUint32	occlusionObjectMultiplierX[]	= { 1, 2, 2, 1 };
	const deUint32	occlusionObjectMultiplierY[]	= { 1, 1, 3, 3 };
	const deUint32	occlusionObjectDivisor			= 4u;
	const float		occlusionObjectDivisorFloat		= static_cast<float>(occlusionObjectDivisor);

	DE_ASSERT(0 == m_parameters.extent.width  % (2 * occlusionObjectDivisor));
	DE_ASSERT(0 == m_parameters.extent.height % (2 * occlusionObjectDivisor));
	DE_ASSERT(DE_LENGTH_OF_ARRAY(occlusionObjectMultiplierX) == mainObjectsCount);
	DE_ASSERT(DE_LENGTH_OF_ARRAY(occlusionObjectMultiplierY) == mainObjectsCount);

	for (size_t objectNdx = 0; objectNdx < mainObjectsCount; ++objectNdx)
	{
		const size_t	objectStart			= objectNdx * m_verticesPerPrimitive;
		const float		xRatio				= static_cast<float>(occlusionObjectMultiplierX[objectNdx]) / occlusionObjectDivisorFloat;
		const float		yRatio				= static_cast<float>(occlusionObjectMultiplierY[objectNdx]) / occlusionObjectDivisorFloat;
		const double	areaRatio			= static_cast<double>(xRatio) * static_cast<double>(yRatio);
		const deUint64	occludedPixelsCount	= static_cast<deUint64>(areaRatio * (m_parameters.extent.width / 2) * (m_parameters.extent.height / 2));

		m_occlusionObjectPixelsCount.push_back(occludedPixelsCount);

		for (size_t vertexNdx = 0; vertexNdx < m_verticesPerPrimitive; ++vertexNdx)
		{
			const float		occludedObjectVertexXCoord	= m_vertexCoord[objectStart + vertexNdx][0] * xRatio;
			const float		occludedObjectVertexYCoord	= m_vertexCoord[objectStart + vertexNdx][1] * yRatio;
			const tcu::Vec4	occludedObjectVertexCoord	= tcu::Vec4(occludedObjectVertexXCoord, occludedObjectVertexYCoord, 1.0f, 1.0f);

			appendVertex(occludedObjectVertexCoord, m_vertexColor[objectStart + vertexNdx]);
		}
	}

	m_occlusionObjectsOffset = mainObjectsVerticesCount;
}

void MultiViewQueriesTestInstance::draw (const deUint32 subpassCount, VkRenderPass renderPass, VkFramebuffer frameBuffer, vector<PipelineSp>& pipelines)
{
	const VkRect2D				renderArea						= { { 0, 0 }, { m_parameters.extent.width, m_parameters.extent.height } };
	const VkClearValue			renderPassClearValue			= makeClearValueColor(tcu::Vec4(0.0f));
	const VkBuffer				vertexBuffers[]					= { *m_vertexCoordBuffer, *m_vertexColorBuffer };
	const VkDeviceSize			vertexBufferOffsets[]			= {                   0u,                   0u };
	const deUint32				drawCountPerSubpass				= (subpassCount == 1) ? m_squareCount : 1u;
	const deUint32				queryCountersNumber				= (subpassCount == 1) ? m_squareCount * getUsedViewsCount(0) : getQueryCountersNumber();
	const VkRenderPassBeginInfo	renderPassBeginInfo				=
	{
		VK_STRUCTURE_TYPE_RENDER_PASS_BEGIN_INFO,	//  VkStructureType		sType;
		DE_NULL,									//  const void*			pNext;
		renderPass,									//  VkRenderPass		renderPass;
		frameBuffer,								//  VkFramebuffer		framebuffer;
		renderArea,									//  VkRect2D			renderArea;
		1u,											//  uint32_t			clearValueCount;
		&renderPassClearValue,						//  const VkClearValue*	pClearValues;
	};
	const VkQueryPoolCreateInfo	occlusionQueryPoolCreateInfo	=
	{
		VK_STRUCTURE_TYPE_QUERY_POOL_CREATE_INFO,	//  VkStructureType					sType;
		DE_NULL,									//  const void*						pNext;
		(VkQueryPoolCreateFlags)0,					//  VkQueryPoolCreateFlags			flags;
		VK_QUERY_TYPE_OCCLUSION,					//  VkQueryType						queryType;
		queryCountersNumber,						//  deUint32						queryCount;
		0u,											//  VkQueryPipelineStatisticFlags	pipelineStatistics;
	};
	const VkQueryPoolCreateInfo	timestampQueryPoolCreateInfo	=
	{
		VK_STRUCTURE_TYPE_QUERY_POOL_CREATE_INFO,	//  VkStructureType					sType;
		DE_NULL,									//  const void*						pNext;
		(VkQueryPoolCreateFlags)0,					//  VkQueryPoolCreateFlags			flags;
		VK_QUERY_TYPE_TIMESTAMP,					//  VkQueryType						queryType;
		queryCountersNumber,						//  deUint32						queryCount;
		0u,											//  VkQueryPipelineStatisticFlags	pipelineStatistics;
	};
	const Unique<VkQueryPool>	occlusionQueryPool				(createQueryPool(*m_device, *m_logicalDevice, &occlusionQueryPoolCreateInfo));
	const Unique<VkQueryPool>	timestampStartQueryPool			(createQueryPool(*m_device, *m_logicalDevice, &timestampQueryPoolCreateInfo));
	const Unique<VkQueryPool>	timestampEndQueryPool			(createQueryPool(*m_device, *m_logicalDevice, &timestampQueryPoolCreateInfo));
	deUint32					queryStartIndex					= 0;

	beginCommandBuffer(*m_device, *m_cmdBuffer);

	beforeDraw();

	// Query pools must be reset before use
	m_device->cmdResetQueryPool(*m_cmdBuffer, *occlusionQueryPool, queryStartIndex, queryCountersNumber);
	m_device->cmdResetQueryPool(*m_cmdBuffer, *timestampStartQueryPool, queryStartIndex, queryCountersNumber);
	m_device->cmdResetQueryPool(*m_cmdBuffer, *timestampEndQueryPool, queryStartIndex, queryCountersNumber);

	cmdBeginRenderPass(*m_device, *m_cmdBuffer, &renderPassBeginInfo, VK_SUBPASS_CONTENTS_INLINE, m_parameters.renderPassType);

	m_device->cmdBindVertexBuffers(*m_cmdBuffer, 0u, DE_LENGTH_OF_ARRAY(vertexBuffers), vertexBuffers, vertexBufferOffsets);

	m_occlusionExpectedValues.reserve(queryCountersNumber);
	m_counterSeriesStart.reserve(queryCountersNumber);
	m_counterSeriesEnd.reserve(queryCountersNumber);

	for (deUint32 subpassNdx = 0u; subpassNdx < subpassCount; subpassNdx++)
	{
		deUint32	queryCountersToUse	= getUsedViewsCount(subpassNdx);

		m_device->cmdBindPipeline(*m_cmdBuffer, VK_PIPELINE_BIND_POINT_GRAPHICS, **pipelines[subpassNdx]);

		for (deUint32 drawNdx = 0u; drawNdx < drawCountPerSubpass; ++drawNdx)
		{
			const deUint32 primitiveNumber	= drawNdx + subpassNdx % m_squareCount;
			const deUint32 firstVertex		= primitiveNumber * m_verticesPerPrimitive;

			m_device->cmdWriteTimestamp(*m_cmdBuffer, VK_PIPELINE_STAGE_ALL_COMMANDS_BIT, *timestampStartQueryPool, queryStartIndex);
			{
				m_device->cmdDraw(*m_cmdBuffer, m_verticesPerPrimitive, 1u, firstVertex, 0u);

				// Render occluded object
				m_device->cmdBeginQuery(*m_cmdBuffer, *occlusionQueryPool, queryStartIndex, m_occlusionQueryFlags);
				m_device->cmdDraw(*m_cmdBuffer, m_verticesPerPrimitive, 1u, m_occlusionObjectsOffset + firstVertex, 0u);
				m_device->cmdEndQuery(*m_cmdBuffer, *occlusionQueryPool, queryStartIndex);

				for (deUint32 viewMaskNdx = 0; viewMaskNdx < queryCountersToUse; ++viewMaskNdx)
				{
					m_occlusionExpectedValues.push_back(m_occlusionObjectPixelsCount[primitiveNumber]);
					m_counterSeriesStart.push_back(viewMaskNdx == 0);
					m_counterSeriesEnd.push_back(viewMaskNdx + 1 == queryCountersToUse);
				}
			}
			m_device->cmdWriteTimestamp(*m_cmdBuffer, VK_PIPELINE_STAGE_ALL_COMMANDS_BIT, *timestampEndQueryPool, queryStartIndex);

			queryStartIndex += queryCountersToUse;
		}

		if (subpassNdx < subpassCount - 1u)
			cmdNextSubpass(*m_device, *m_cmdBuffer, VK_SUBPASS_CONTENTS_INLINE, m_parameters.renderPassType);
	}

	DE_ASSERT(queryStartIndex == queryCountersNumber);

	cmdEndRenderPass(*m_device, *m_cmdBuffer, m_parameters.renderPassType);

	afterDraw();

	VK_CHECK(m_device->endCommandBuffer(*m_cmdBuffer));
	submitCommandsAndWait(*m_device, *m_logicalDevice, m_queue, *m_cmdBuffer);

	m_occlusionValues.resize(queryCountersNumber, 0ull);
	m_device->getQueryPoolResults(*m_logicalDevice, *occlusionQueryPool, 0u, queryCountersNumber, sizeof(deUint64) * queryCountersNumber, (void*)&m_occlusionValues[0], sizeof(deUint64), VK_QUERY_RESULT_64_BIT | VK_QUERY_RESULT_WAIT_BIT);

	m_timestampStartValues.resize(queryCountersNumber, 0ull);
	m_device->getQueryPoolResults(*m_logicalDevice, *timestampStartQueryPool, 0u, queryCountersNumber, sizeof(deUint64) * queryCountersNumber, (void*)&m_timestampStartValues[0], sizeof(deUint64), VK_QUERY_RESULT_64_BIT | VK_QUERY_RESULT_WAIT_BIT);
	for (deUint32 ndx = 0; ndx < m_timestampStartValues.size(); ++ndx)
		m_timestampStartValues[ndx] &= m_timestampMask;

	m_timestampEndValues.resize(queryCountersNumber, 0ull);
	m_device->getQueryPoolResults(*m_logicalDevice, *timestampEndQueryPool, 0u, queryCountersNumber, sizeof(deUint64) * queryCountersNumber, (void*)&m_timestampEndValues[0], sizeof(deUint64), VK_QUERY_RESULT_64_BIT | VK_QUERY_RESULT_WAIT_BIT);
	for (deUint32 ndx = 0; ndx < m_timestampEndValues.size(); ++ndx)
		m_timestampEndValues[ndx] &= m_timestampMask;
}

deUint32 MultiViewQueriesTestInstance::getUsedViewsCount (const deUint32 viewMaskIndex)
{
	deUint32 result = 0;

	for (deUint32 viewMask = m_parameters.viewMasks[viewMaskIndex]; viewMask != 0; viewMask >>= 1)
		if ((viewMask & 1) != 0)
			result++;

	return result;
}

deUint32 MultiViewQueriesTestInstance::getQueryCountersNumber ()
{
	deUint32 result = 0;

	for (deUint32 i = 0; i < m_parameters.viewMasks.size(); ++i)
		result += getUsedViewsCount(i);

	return result;
}

class MultiViewReadbackTestInstance : public MultiViewRenderTestInstance
{
public:
						MultiViewReadbackTestInstance	(Context& context, const TestParameters& parameters);
protected:
	tcu::TestStatus		iterate							(void);
	void				drawClears						(const deUint32				subpassCount,
														 VkRenderPass				renderPass,
														 VkFramebuffer				frameBuffer,
														 vector<PipelineSp>&		pipelines,
														 const bool					clearPass);
	void				clear							(const VkCommandBuffer		commandBuffer,
														 const VkRect2D&			clearRect2D,
														 const tcu::Vec4&			clearColor);
private:
	vector<VkRect2D>	m_quarters;
};

MultiViewReadbackTestInstance::MultiViewReadbackTestInstance (Context& context, const TestParameters& parameters)
	: MultiViewRenderTestInstance	(context, parameters)
{
	const deUint32 halfWidth	= m_parameters.extent.width / 2;
	const deUint32 halfHeight	= m_parameters.extent.height / 2;

	for (deInt32 x = 0; x < 2; ++x)
	for (deInt32 y = 0; y < 2; ++y)
	{
		const deInt32	offsetX	= static_cast<deInt32>(halfWidth) * x;
		const deInt32	offsetY	= static_cast<deInt32>(halfHeight) * y;
		const VkRect2D	area	= { { offsetX, offsetY}, {halfWidth, halfHeight} };

		m_quarters.push_back(area);
	}
}

tcu::TestStatus MultiViewReadbackTestInstance::iterate (void)
{
	const deUint32	subpassCount	= static_cast<deUint32>(m_parameters.viewMasks.size());

	createCommandBuffer();

	for (deUint32 pass = 0; pass < 2; ++pass)
	{
		const bool									fullClearPass	= (pass == 0);
		const VkAttachmentLoadOp					loadOp			= (!fullClearPass) ? VK_ATTACHMENT_LOAD_OP_LOAD :
																	  (m_parameters.viewIndex == TEST_TYPE_READBACK_WITH_IMPLICIT_CLEAR) ? VK_ATTACHMENT_LOAD_OP_CLEAR :
																	  (m_parameters.viewIndex == TEST_TYPE_READBACK_WITH_EXPLICIT_CLEAR) ? VK_ATTACHMENT_LOAD_OP_DONT_CARE :
																	  VK_ATTACHMENT_LOAD_OP_MAX_ENUM;
		Unique<VkRenderPass>						renderPass		(makeRenderPass (*m_device, *m_logicalDevice, m_parameters.colorFormat, m_parameters.viewMasks, m_parameters.renderPassType, VK_SAMPLE_COUNT_1_BIT, loadOp));
		Unique<VkFramebuffer>						frameBuffer		(makeFramebuffer(*m_device, *m_logicalDevice, *renderPass, m_colorAttachment->getImageView(), m_parameters.extent.width, m_parameters.extent.height));
		Unique<VkPipelineLayout>					pipelineLayout	(makePipelineLayout(*m_device, *m_logicalDevice));
		vector<PipelineSp>							pipelines		(subpassCount);
		map<VkShaderStageFlagBits, ShaderModuleSP>	shaderModule;

		{
			vector<VkPipelineShaderStageCreateInfo>	shaderStageParams;
			madeShaderModule(shaderModule, shaderStageParams);
			for (deUint32 subpassNdx = 0u; subpassNdx < subpassCount; ++subpassNdx)
				pipelines[subpassNdx] = (PipelineSp(new Unique<VkPipeline>(makeGraphicsPipeline(*renderPass, *pipelineLayout, static_cast<deUint32>(shaderStageParams.size()), shaderStageParams.data(), subpassNdx))));
		}

		drawClears(subpassCount, *renderPass, *frameBuffer, pipelines, fullClearPass);
	}

	{
		vector<deUint8>			pixelAccessData	(m_parameters.extent.width * m_parameters.extent.height * m_parameters.extent.depth * mapVkFormat(m_parameters.colorFormat).getPixelSize());
		tcu::PixelBufferAccess	dst				(mapVkFormat(m_parameters.colorFormat), m_parameters.extent.width, m_parameters.extent.height, m_parameters.extent.depth, pixelAccessData.data());

		readImage(m_colorAttachment->getImage(), dst);

		if (!checkImage(dst))
			return tcu::TestStatus::fail("Fail");
	}

	return tcu::TestStatus::pass("Pass");
}

void MultiViewReadbackTestInstance::drawClears (const deUint32 subpassCount, VkRenderPass renderPass, VkFramebuffer frameBuffer, vector<PipelineSp>& pipelines, const bool clearPass)
{
	const VkRect2D					renderArea				= { { 0, 0 }, { m_parameters.extent.width, m_parameters.extent.height } };
	const VkClearValue				renderPassClearValue	= makeClearValueColor(m_colorTable[0]);
	const deUint32					drawCountPerSubpass		= (subpassCount == 1) ? m_squareCount : 1u;
	const bool						withClearColor			= (clearPass && m_parameters.viewIndex == TEST_TYPE_READBACK_WITH_IMPLICIT_CLEAR);
	const VkRenderPassBeginInfo		renderPassBeginInfo		=
	{
		VK_STRUCTURE_TYPE_RENDER_PASS_BEGIN_INFO,			//  VkStructureType		sType;
		DE_NULL,											//  const void*			pNext;
		renderPass,											//  VkRenderPass		renderPass;
		frameBuffer,										//  VkFramebuffer		framebuffer;
		renderArea,											//  VkRect2D			renderArea;
		withClearColor ? 1u : 0u,							//  uint32_t			clearValueCount;
		withClearColor ? &renderPassClearValue : DE_NULL,	//  const VkClearValue*	pClearValues;
	};

	beginCommandBuffer(*m_device, *m_cmdBuffer);

	if (clearPass)
		beforeDraw();

	cmdBeginRenderPass(*m_device, *m_cmdBuffer, &renderPassBeginInfo, VK_SUBPASS_CONTENTS_INLINE, m_parameters.renderPassType);

	for (deUint32 subpassNdx = 0u; subpassNdx < subpassCount; subpassNdx++)
	{
		m_device->cmdBindPipeline(*m_cmdBuffer, VK_PIPELINE_BIND_POINT_GRAPHICS, **pipelines[subpassNdx]);

		if (clearPass)
		{
			if (m_parameters.viewIndex == TEST_TYPE_READBACK_WITH_EXPLICIT_CLEAR)
				clear(*m_cmdBuffer, renderArea, m_colorTable[subpassNdx % 4]);
		}
		else
		{
			for (deUint32 drawNdx = 0u; drawNdx < drawCountPerSubpass; ++drawNdx)
			{
				const deUint32 primitiveNumber	= drawNdx + subpassNdx % m_squareCount;

				clear(*m_cmdBuffer, m_quarters[primitiveNumber], m_colorTable[4 + primitiveNumber]);
			}
		}

		if (subpassNdx < subpassCount - 1u)
			cmdNextSubpass(*m_device, *m_cmdBuffer, VK_SUBPASS_CONTENTS_INLINE, m_parameters.renderPassType);
	}

	cmdEndRenderPass(*m_device, *m_cmdBuffer, m_parameters.renderPassType);

	if (!clearPass)
		afterDraw();

	VK_CHECK(m_device->endCommandBuffer(*m_cmdBuffer));
	submitCommandsAndWait(*m_device, *m_logicalDevice, m_queue, *m_cmdBuffer);
}

void MultiViewReadbackTestInstance::clear (const VkCommandBuffer commandBuffer, const VkRect2D& clearRect2D, const tcu::Vec4& clearColor)
{
	const VkClearRect		clearRect		=
	{
		clearRect2D,						//  VkRect2D	rect
		0u,									//  deUint32	baseArrayLayer
		1u,									//  deUint32	layerCount
	};
	const VkClearAttachment	clearAttachment	=
	{
		VK_IMAGE_ASPECT_COLOR_BIT,			//  VkImageAspectFlags	aspectMask
		0u,									//  deUint32			colorAttachment
		makeClearValueColor(clearColor)		//  VkClearValue		clearValue
	};

	m_device->cmdClearAttachments(commandBuffer, 1u, &clearAttachment, 1u, &clearRect);
}

class MultiViewDepthStencilTestInstance : public MultiViewRenderTestInstance
{
public:
									MultiViewDepthStencilTestInstance	(Context& context, const TestParameters& parameters);
protected:
	tcu::TestStatus					iterate								(void) override;
	void							createVertexData					(void) override;

	void							draw								(const deUint32					subpassCount,
																		 VkRenderPass					renderPass,
																		 VkFramebuffer					frameBuffer,
																		 vector<PipelineSp>&			pipelines) override;
	void							beforeDraw							(void) override;
	void							afterDraw							(void) override;
	vector<VkImageView>				makeAttachmentsVector				(void);
	MovePtr<tcu::Texture2DArray>	imageData							(void) const override;
	void							readImage							(VkImage						image,
																		 const tcu::PixelBufferAccess&	dst);
	vector<tcu::Vec2>				getDepthRanges						(void) const;

private:
	VkFormat						m_dsFormat;
	de::SharedPtr<ImageAttachment>	m_dsAttachment;
	bool							m_depthTest;
	bool							m_stencilTest;
};

MultiViewDepthStencilTestInstance::MultiViewDepthStencilTestInstance (Context& context, const TestParameters& parameters)
	: MultiViewRenderTestInstance	(context, parameters)
	, m_dsFormat					(VK_FORMAT_UNDEFINED)
	, m_depthTest					(m_parameters.viewIndex == TEST_TYPE_DEPTH ||
									 m_parameters.viewIndex == TEST_TYPE_DEPTH_DIFFERENT_RANGES)
	, m_stencilTest					(m_parameters.viewIndex == TEST_TYPE_STENCIL)
{
	const VkFormat formats[] = { VK_FORMAT_D24_UNORM_S8_UINT, VK_FORMAT_D32_SFLOAT_S8_UINT };

	for (deUint32 ndx = 0; ndx < DE_LENGTH_OF_ARRAY(formats); ++ndx)
	{
		const VkFormat				format				= formats[ndx];
		const VkPhysicalDevice		physicalDevice		= chooseDevice(m_instanceWrapper->instance.getDriver(), m_instanceWrapper->instance, context.getTestContext().getCommandLine());
		const VkFormatProperties	formatProperties	= getPhysicalDeviceFormatProperties(m_instanceWrapper->instance.getDriver(), physicalDevice, format);

		if ((formatProperties.optimalTilingFeatures & VK_FORMAT_FEATURE_DEPTH_STENCIL_ATTACHMENT_BIT) != 0)
		{
			m_dsFormat = format;

			break;
		}
	}

	if (m_dsFormat == VK_FORMAT_UNDEFINED)
		TCU_FAIL("Supported depth/stencil format not found, that violates specification");

	// Depth/stencil attachment
	m_dsAttachment = de::SharedPtr<ImageAttachment>(new ImageAttachment(*m_logicalDevice, *m_device, *m_allocator, m_parameters.extent, m_dsFormat));
}

vector<VkImageView>	MultiViewDepthStencilTestInstance::makeAttachmentsVector (void)
{
	vector<VkImageView> attachments;

	attachments.push_back(m_colorAttachment->getImageView());
	attachments.push_back(m_dsAttachment->getImageView());

	return attachments;
}

MovePtr<tcu::Texture2DArray> MultiViewDepthStencilTestInstance::imageData(void) const
{
	MovePtr<tcu::Texture2DArray>	referenceFrame		= MovePtr<tcu::Texture2DArray>(new tcu::Texture2DArray(mapVkFormat(m_parameters.colorFormat), m_parameters.extent.width, m_parameters.extent.height, m_parameters.extent.depth));
	const deUint32					subpassCount		= static_cast<deUint32>(m_parameters.viewMasks.size());
	const vector<tcu::Vec2>			depthRanges			= getDepthRanges();

	referenceFrame->allocLevel(0);
	deMemset(referenceFrame->getLevel(0).getDataPtr(), 0, m_parameters.extent.width * m_parameters.extent.height * m_parameters.extent.depth* mapVkFormat(m_parameters.colorFormat).getPixelSize());

	for (deUint32 layerNdx = 0; layerNdx < m_parameters.extent.depth; ++layerNdx)
		fillLayer(referenceFrame->getLevel(0), getQuarterRefColor(0u, 0u, 0u, false), layerNdx);

	for (deUint32 subpassNdx = 0u; subpassNdx < subpassCount; subpassNdx++)
	{
		int					layerNdx			= 0;
		deUint32			mask				= m_parameters.viewMasks[subpassNdx];
		const tcu::Vec2&	depthRange			= depthRanges[subpassNdx];
		const float			depthMin			= depthRange[0];
		const float			depthMax			= depthRange[1];

		// iterate over image layers
		while (mask > 0u)
		{
			if (mask & 1u)
			{
				const deUint32	subpassQuarterNdx	= subpassNdx % m_squareCount;
				const int		colorNdx			= subpassQuarterNdx * 4;
				tcu::Vec4		color				= getQuarterRefColor(subpassQuarterNdx, colorNdx, layerNdx, true, subpassNdx);

				if (m_parameters.viewIndex == TEST_TYPE_DEPTH_DIFFERENT_RANGES)
				{
					// quads with depth out of range should be cliiped
					// to simplify code we are drawing them with background color
					if ((color.x() < 0.0f) || (color.x() > 1.0f))
						color.x() = 1.0f;
					else
					{
						const float depthClamped = de::clamp(color.x(), 0.0f, 1.0f);
						color.x() = depthClamped * depthMax + (1.0f - depthClamped) * depthMin;
					}
				}

				fillQuarter(referenceFrame->getLevel(0), color, layerNdx, subpassQuarterNdx, subpassNdx);
			}

			mask = mask >> 1;
			++layerNdx;
		}
	}
	return referenceFrame;
}

void MultiViewDepthStencilTestInstance::readImage (VkImage image, const tcu::PixelBufferAccess& dst)
{
	const VkFormat				bufferFormat	= m_depthTest ? getDepthBufferFormat(m_dsFormat) :
												  m_stencilTest ? getStencilBufferFormat(m_dsFormat) :
												  VK_FORMAT_UNDEFINED;
	const deUint32				imagePixelSize	= static_cast<deUint32>(tcu::getPixelSize(mapVkFormat(bufferFormat)));
	const VkDeviceSize			pixelDataSize	= dst.getWidth() * dst.getHeight() * dst.getDepth() * imagePixelSize;
	const tcu::TextureFormat	tcuBufferFormat	= mapVkFormat(bufferFormat);
	Move<VkBuffer>				buffer;
	MovePtr<Allocation>			bufferAlloc;

	// Create destination buffer
	{
		const VkBufferCreateInfo bufferParams	=
		{
			VK_STRUCTURE_TYPE_BUFFER_CREATE_INFO,	// VkStructureType		sType;
			DE_NULL,								// const void*			pNext;
			0u,										// VkBufferCreateFlags	flags;
			pixelDataSize,							// VkDeviceSize			size;
			VK_BUFFER_USAGE_TRANSFER_DST_BIT,		// VkBufferUsageFlags	usage;
			VK_SHARING_MODE_EXCLUSIVE,				// VkSharingMode		sharingMode;
			1u,										// deUint32				queueFamilyIndexCount;
			&m_queueFamilyIndex,					// const deUint32*		pQueueFamilyIndices;
		};

		buffer		= createBuffer(*m_device, *m_logicalDevice, &bufferParams);
		bufferAlloc	= m_allocator->allocate(getBufferMemoryRequirements(*m_device, *m_logicalDevice, *buffer), MemoryRequirement::HostVisible);
		VK_CHECK(m_device->bindBufferMemory(*m_logicalDevice, *buffer, bufferAlloc->getMemory(), bufferAlloc->getOffset()));

		deMemset(bufferAlloc->getHostPtr(), 0xCC, static_cast<size_t>(pixelDataSize));
		flushAlloc(*m_device, *m_logicalDevice, *bufferAlloc);
	}

	const VkBufferMemoryBarrier	bufferBarrier	=
	{
		VK_STRUCTURE_TYPE_BUFFER_MEMORY_BARRIER,	// VkStructureType	sType;
		DE_NULL,									// const void*		pNext;
		VK_ACCESS_TRANSFER_WRITE_BIT,				// VkAccessFlags	srcAccessMask;
		VK_ACCESS_HOST_READ_BIT,					// VkAccessFlags	dstAccessMask;
		VK_QUEUE_FAMILY_IGNORED,					// deUint32			srcQueueFamilyIndex;
		VK_QUEUE_FAMILY_IGNORED,					// deUint32			dstQueueFamilyIndex;
		*buffer,									// VkBuffer			buffer;
		0u,											// VkDeviceSize		offset;
		pixelDataSize								// VkDeviceSize		size;
	};

	// Copy image to buffer
	const VkImageAspectFlags	aspect			= m_depthTest ? static_cast<VkImageAspectFlags>(VK_IMAGE_ASPECT_DEPTH_BIT) :
												  m_stencilTest ? static_cast<VkImageAspectFlags>(VK_IMAGE_ASPECT_STENCIL_BIT) :
												  static_cast<VkImageAspectFlags>(0u);
	const VkBufferImageCopy		copyRegion		=
	{
		0u,											// VkDeviceSize				bufferOffset;
		(deUint32)dst.getWidth(),					// deUint32					bufferRowLength;
		(deUint32)dst.getHeight(),					// deUint32					bufferImageHeight;
		{
			aspect,									// VkImageAspectFlags		aspect;
			0u,										// deUint32					mipLevel;
			0u,										// deUint32					baseArrayLayer;
			m_parameters.extent.depth,				// deUint32					layerCount;
		},											// VkImageSubresourceLayers	imageSubresource;
		{ 0, 0, 0 },								// VkOffset3D				imageOffset;
		{											// VkExtent3D				imageExtent;
			m_parameters.extent.width,
			m_parameters.extent.height,
			1u
		}
	};

	beginCommandBuffer (*m_device, *m_cmdBuffer);
	{
		m_device->cmdCopyImageToBuffer(*m_cmdBuffer, image, VK_IMAGE_LAYOUT_TRANSFER_SRC_OPTIMAL, *buffer, 1u, &copyRegion);
		m_device->cmdPipelineBarrier(*m_cmdBuffer, VK_PIPELINE_STAGE_TRANSFER_BIT, VK_PIPELINE_STAGE_HOST_BIT, (VkDependencyFlags)0, 0, (const VkMemoryBarrier*)DE_NULL, 1, &bufferBarrier, 0u, DE_NULL);
	}
	VK_CHECK(m_device->endCommandBuffer(*m_cmdBuffer));
	submitCommandsAndWait(*m_device, *m_logicalDevice, m_queue, *m_cmdBuffer);

	// Read buffer data
	invalidateAlloc(*m_device, *m_logicalDevice, *bufferAlloc);

	if (m_depthTest)
	{
		// Translate depth into color space
		tcu::ConstPixelBufferAccess	pixelBuffer	(tcuBufferFormat, dst.getSize(), bufferAlloc->getHostPtr());

		for (int z = 0; z < pixelBuffer.getDepth(); z++)
		for (int y = 0; y < pixelBuffer.getHeight(); y++)
		for (int x = 0; x < pixelBuffer.getWidth(); x++)
		{
			const float		depth	= pixelBuffer.getPixDepth(x, y, z);
			const tcu::Vec4	color	= tcu::Vec4(depth, 0.0f, 0.0f, 1.0f);

			dst.setPixel(color, x, y, z);
		}
	}

	if (m_stencilTest)
	{
		// Translate stencil into color space
		tcu::ConstPixelBufferAccess	pixelBuffer	(tcuBufferFormat, dst.getSize(), bufferAlloc->getHostPtr());
		const tcu::Vec4				baseColor		= getQuarterRefColor(0u, 0u, 0u, false);
		const tcu::Vec4				colorStep		= getQuarterRefColor(0u, 0u, 0u, true);
		const tcu::Vec4				colorMap[4]		=
		{
			baseColor,
			tcu::Vec4(1.0f * colorStep[0], 0.0f, 0.0f, 1.0),
			tcu::Vec4(2.0f * colorStep[0], 0.0f, 0.0f, 1.0),
			tcu::Vec4(3.0f * colorStep[0], 0.0f, 0.0f, 1.0),
		};
		const tcu::Vec4				invalidColor	= tcu::Vec4(0.0f);

		for (int z = 0; z < pixelBuffer.getDepth(); z++)
		for (int y = 0; y < pixelBuffer.getHeight(); y++)
		for (int x = 0; x < pixelBuffer.getWidth(); x++)
		{
			const int			stencilInt	= pixelBuffer.getPixStencil(x, y, z);
			const tcu::Vec4&	color		= de::inRange(stencilInt, 0, DE_LENGTH_OF_ARRAY(colorMap)) ? colorMap[stencilInt] : invalidColor;

			dst.setPixel(color, x, y, z);
		}
	}
}

tcu::TestStatus MultiViewDepthStencilTestInstance::iterate (void)
{
	const deUint32								subpassCount	= static_cast<deUint32>(m_parameters.viewMasks.size());
	Unique<VkRenderPass>						renderPass		(makeRenderPassWithDepth (*m_device, *m_logicalDevice, m_parameters.colorFormat, m_parameters.viewMasks, m_dsFormat, m_parameters.renderPassType));
	vector<VkImageView>							attachments		(makeAttachmentsVector());
	Unique<VkFramebuffer>						frameBuffer		(makeFramebuffer(*m_device, *m_logicalDevice, *renderPass, static_cast<deUint32>(attachments.size()), attachments.data(), m_parameters.extent.width, m_parameters.extent.height, 1u));
	Unique<VkPipelineLayout>					pipelineLayout	(makePipelineLayout(*m_device, *m_logicalDevice));
	vector<PipelineSp>							pipelines		(subpassCount);
	const vector<tcu::Vec2>						depthRanges		(getDepthRanges());
	map<VkShaderStageFlagBits, ShaderModuleSP>	shaderModule;

	{
		vector<VkPipelineShaderStageCreateInfo>	shaderStageParams;
		madeShaderModule(shaderModule, shaderStageParams);
		for (deUint32 subpassNdx = 0u; subpassNdx < subpassCount; ++subpassNdx)
		{
			const tcu::Vec2& depthRange = depthRanges[subpassNdx];
			const float depthMin		= depthRange[0];
			const float depthMax		= depthRange[1];

			pipelines[subpassNdx] = (PipelineSp(new Unique<VkPipeline>(makeGraphicsPipeline(
				*renderPass, *pipelineLayout, static_cast<deUint32>(shaderStageParams.size()), shaderStageParams.data(),
				subpassNdx, VK_VERTEX_INPUT_RATE_VERTEX, m_depthTest, m_stencilTest, depthMin, depthMax))));
		}
	}

	createCommandBuffer();
	createVertexData();
	createVertexBuffer();

	draw(subpassCount, *renderPass, *frameBuffer, pipelines);

	{
		vector<deUint8>			pixelAccessData	(m_parameters.extent.width * m_parameters.extent.height * m_parameters.extent.depth * mapVkFormat(m_parameters.colorFormat).getPixelSize());
		tcu::PixelBufferAccess	dst				(mapVkFormat(m_parameters.colorFormat), m_parameters.extent.width, m_parameters.extent.height, m_parameters.extent.depth, pixelAccessData.data());

		readImage(m_dsAttachment->getImage(), dst);

		if (!checkImage(dst))
			return tcu::TestStatus::fail("Fail");
	}

	return tcu::TestStatus::pass("Pass");
}

void MultiViewDepthStencilTestInstance::createVertexData (void)
{
/*
	partA - draw vertical quads, marked with 1

	ViewMasks
	0011
	0110
	1100
	1001

	Layer3  Layer2  Layer1  Layer0
	  ^       ^       ^       ^
	00|10   00|10   01|00   01|00
	00|10   00|10   01|00   01|00
	--+-->  --+-->  --+-->  --+-->
	00|10   01|00   01|00   00|10
	00|10   01|00   01|00   00|10


	partB - draw horizontal quads, marked with 2

	ViewMasks
	0110
	1100
	1001
	0011

	Layer3  Layer2  Layer1  Layer0
	  ^       ^       ^       ^
	00|00   00|00   00|00   00|00
	00|22   22|00   22|00   00|22
	--+-->  --+-->  --+-->  --+-->
	22|00   22|00   00|22   00|22
	00|00   00|00   00|00   00|00


	Final - after drawing quads from partA and partB (3 marks where quads overlap)

	Layer3  Layer2  Layer1  Layer0
	  ^       ^       ^       ^
	00|10   00|10   01|00   01|00
	00|32   22|10   23|00   01|22
	--+-->  --+-->  --+-->  --+-->
	22|10   23|00   01|22   00|32
	00|10   01|00   01|00   00|10
*/
	tcu::Vec4	color	(0.0f, 0.0f, 0.0f, 1.0f); // is not essential in this test
	float		depth	(getQuarterRefColor(0u, 0u, 0u, true, 0u)[0]);

	// part A - four horizontal quads
	appendVertex(tcu::Vec4(-1.0f,-0.5f, depth, 1.0f), color);		// when testing TEST_TYPE_DEPTH_DIFFERENT_RANGES
	appendVertex(tcu::Vec4(-1.0f, 0.0f, depth, 1.0f), color);		// this quad will have depth 1.2
	appendVertex(tcu::Vec4( 0.0f,-0.5f, depth, 1.0f), color);		// and will be clipped in all views
	appendVertex(tcu::Vec4( 0.0f, 0.0f, depth, 1.0f), color);

	depth = getQuarterRefColor(0u, 0u, 0u, true, 1u)[0];
	appendVertex(tcu::Vec4(-1.0f, 0.0f, depth, 1.0f), color);
	appendVertex(tcu::Vec4(-1.0f, 0.5f, depth, 1.0f), color);
	appendVertex(tcu::Vec4( 0.0f, 0.0f, depth, 1.0f), color);
	appendVertex(tcu::Vec4( 0.0f, 0.5f, depth, 1.0f), color);

	depth = getQuarterRefColor(0u, 0u, 0u, true, 2u)[0];
	appendVertex(tcu::Vec4( 0.0f,-0.5f, depth, 1.0f), color);
	appendVertex(tcu::Vec4( 0.0f, 0.0f, depth, 1.0f), color);
	appendVertex(tcu::Vec4( 1.0f,-0.5f, depth, 1.0f), color);
	appendVertex(tcu::Vec4( 1.0f, 0.0f, depth, 1.0f), color);

	depth = getQuarterRefColor(0u, 0u, 0u, true, 3u)[0];
	appendVertex(tcu::Vec4( 0.0f, 0.0f, depth, 1.0f), color);
	appendVertex(tcu::Vec4( 0.0f, 0.5f, depth, 1.0f), color);
	appendVertex(tcu::Vec4( 1.0f, 0.0f, depth, 1.0f), color);
	appendVertex(tcu::Vec4( 1.0f, 0.5f, depth, 1.0f), color);

	// part B - four vertical quads
	depth = getQuarterRefColor(0u, 0u, 0u, true, 4u)[0];
	appendVertex(tcu::Vec4(-0.5f,-1.0f, depth, 1.0f), color);
	appendVertex(tcu::Vec4(-0.5f, 0.0f, depth, 1.0f), color);
	appendVertex(tcu::Vec4( 0.0f,-1.0f, depth, 1.0f), color);
	appendVertex(tcu::Vec4( 0.0f, 0.0f, depth, 1.0f), color);

	depth = getQuarterRefColor(0u, 0u, 0u, true, 5u)[0];
	appendVertex(tcu::Vec4(-0.5f, 0.0f, depth, 1.0f), color);
	appendVertex(tcu::Vec4(-0.5f, 1.0f, depth, 1.0f), color);
	appendVertex(tcu::Vec4( 0.0f, 0.0f, depth, 1.0f), color);
	appendVertex(tcu::Vec4( 0.0f, 1.0f, depth, 1.0f), color);

	depth = getQuarterRefColor(0u, 0u, 0u, true, 6u)[0];
	appendVertex(tcu::Vec4( 0.0f,-1.0f, depth, 1.0f), color);
	appendVertex(tcu::Vec4( 0.0f, 0.0f, depth, 1.0f), color);
	appendVertex(tcu::Vec4( 0.5f,-1.0f, depth, 1.0f), color);
	appendVertex(tcu::Vec4( 0.5f, 0.0f, depth, 1.0f), color);

	depth = getQuarterRefColor(0u, 0u, 0u, true, 7u)[0];			// when testing TEST_TYPE_DEPTH_DIFFERENT_RANGES
	appendVertex(tcu::Vec4( 0.0f, 0.0f, depth, 1.0f), color);		// this quad will have depth -0.05
	appendVertex(tcu::Vec4( 0.0f, 1.0f, depth, 1.0f), color);		// and will be clipped in all views
	appendVertex(tcu::Vec4( 0.5f, 0.0f, depth, 1.0f), color);
	appendVertex(tcu::Vec4( 0.5f, 1.0f, depth, 1.0f), color);
}

vector<tcu::Vec2> MultiViewDepthStencilTestInstance::getDepthRanges(void) const
{
	if (TEST_TYPE_DEPTH_DIFFERENT_RANGES == m_parameters.viewIndex)
	{
		DE_ASSERT(m_parameters.viewMasks.size() == 12);
		return
		{
			// ranges used when four quads from part A are drawn
			{0.0f, 1.0f},
			{0.5f, 1.0f},
			{0.0f, 0.5f},
			{0.0f, 1.0f},

			// ranges used when four quads from part B are drawn
			{0.0f, 0.5f},
			{0.0f, 1.0f},
			{0.5f, 1.0f},
			{0.0f, 0.5f},

			// ranges used when part B is drawn once again
			{0.5f, 1.0f},
			{0.0f, 0.5f},
			{0.0f, 0.5f},
			{0.0f, 1.0f},
		};
	}

	// by defaul use <0; 1> range for all subpasses
	return { m_parameters.viewMasks.size(), tcu::Vec2(0.0f, 1.0f) };
}

void MultiViewDepthStencilTestInstance::draw (const deUint32 subpassCount, VkRenderPass renderPass, VkFramebuffer frameBuffer, vector<PipelineSp>& pipelines)
{
	const VkRect2D					renderArea				= { { 0, 0 }, { m_parameters.extent.width, m_parameters.extent.height } };
	const VkClearValue				renderPassClearValue	= makeClearValueColor(tcu::Vec4(0.0f));
	const VkBuffer					vertexBuffers[]			= { *m_vertexCoordBuffer, *m_vertexColorBuffer };
	const VkDeviceSize				vertexBufferOffsets[]	= {                   0u,                   0u };
	const deUint32					drawCountPerSubpass		= (subpassCount == 1) ? m_squareCount : 1u;
	const deUint32					vertexPerPrimitive		= 4u;
	const VkRenderPassBeginInfo		renderPassBeginInfo		=
	{
		VK_STRUCTURE_TYPE_RENDER_PASS_BEGIN_INFO,	// VkStructureType		sType;
		DE_NULL,									// const void*			pNext;
		renderPass,									// VkRenderPass			renderPass;
		frameBuffer,								// VkFramebuffer		framebuffer;
		renderArea,									// VkRect2D				renderArea;
		1u,											// uint32_t				clearValueCount;
		&renderPassClearValue,						// const VkClearValue*	pClearValues;
	};

	beginCommandBuffer(*m_device, *m_cmdBuffer);

	beforeDraw();

	cmdBeginRenderPass(*m_device, *m_cmdBuffer, &renderPassBeginInfo, VK_SUBPASS_CONTENTS_INLINE, m_parameters.renderPassType);

	m_device->cmdBindVertexBuffers(*m_cmdBuffer, 0u, DE_LENGTH_OF_ARRAY(vertexBuffers), vertexBuffers, vertexBufferOffsets);

	for (deUint32 subpassNdx = 0u; subpassNdx < subpassCount; subpassNdx++)
	{
		deUint32 firstVertexOffset = (subpassNdx < 4) ? 0u : m_squareCount * vertexPerPrimitive;

		m_device->cmdBindPipeline(*m_cmdBuffer, VK_PIPELINE_BIND_POINT_GRAPHICS, **pipelines[subpassNdx]);

		for (deUint32 drawNdx = 0u; drawNdx < drawCountPerSubpass; ++drawNdx)
			m_device->cmdDraw(*m_cmdBuffer, vertexPerPrimitive, 1u, firstVertexOffset + (drawNdx + subpassNdx % m_squareCount) * vertexPerPrimitive, 0u);

		if (subpassNdx < subpassCount - 1u)
			cmdNextSubpass(*m_device, *m_cmdBuffer, VK_SUBPASS_CONTENTS_INLINE, m_parameters.renderPassType);
	}

	cmdEndRenderPass(*m_device, *m_cmdBuffer, m_parameters.renderPassType);

	afterDraw();

	VK_CHECK(m_device->endCommandBuffer(*m_cmdBuffer));
	submitCommandsAndWait(*m_device, *m_logicalDevice, m_queue, *m_cmdBuffer);
}

void MultiViewDepthStencilTestInstance::beforeDraw (void)
{
	MultiViewRenderTestInstance::beforeDraw();

	const VkImageSubresourceRange	subresourceRange		=
	{
		VK_IMAGE_ASPECT_DEPTH_BIT | VK_IMAGE_ASPECT_STENCIL_BIT,	//VkImageAspectFlags	aspectMask;
		0u,															//deUint32				baseMipLevel;
		1u,															//deUint32				levelCount;
		0u,															//deUint32				baseArrayLayer;
		m_parameters.extent.depth,									//deUint32				layerCount;
	};
	imageBarrier(*m_device, *m_cmdBuffer, m_dsAttachment->getImage(), subresourceRange,
		VK_IMAGE_LAYOUT_UNDEFINED, VK_IMAGE_LAYOUT_TRANSFER_DST_OPTIMAL,
		0, VK_ACCESS_TRANSFER_WRITE_BIT,
		VK_PIPELINE_STAGE_TOP_OF_PIPE_BIT, VK_PIPELINE_STAGE_TRANSFER_BIT);

	const tcu::Vec4		baseColor	= getQuarterRefColor(0u, 0u, 0u, false);
	const float			clearDepth	= baseColor[0];
	const VkClearValue	clearValue	= makeClearValueDepthStencil(clearDepth, 0);

	m_device->cmdClearDepthStencilImage(*m_cmdBuffer, m_dsAttachment->getImage(),  VK_IMAGE_LAYOUT_TRANSFER_DST_OPTIMAL, &clearValue.depthStencil, 1, &subresourceRange);

	imageBarrier(*m_device, *m_cmdBuffer, m_dsAttachment->getImage(), subresourceRange,
		VK_IMAGE_LAYOUT_TRANSFER_DST_OPTIMAL, VK_IMAGE_LAYOUT_DEPTH_STENCIL_ATTACHMENT_OPTIMAL,
		VK_ACCESS_TRANSFER_WRITE_BIT, VK_ACCESS_DEPTH_STENCIL_ATTACHMENT_READ_BIT | VK_ACCESS_DEPTH_STENCIL_ATTACHMENT_WRITE_BIT,
		VK_PIPELINE_STAGE_TRANSFER_BIT, VK_PIPELINE_STAGE_EARLY_FRAGMENT_TESTS_BIT);
}

void MultiViewDepthStencilTestInstance::afterDraw (void)
{
	MultiViewRenderTestInstance::afterDraw();

	const VkImageSubresourceRange	dsSubresourceRange		=
	{
		VK_IMAGE_ASPECT_DEPTH_BIT | VK_IMAGE_ASPECT_STENCIL_BIT,	//  VkImageAspectFlags	aspectMask;
		0u,															//  deUint32			baseMipLevel;
		1u,															//  deUint32			levelCount;
		0u,															//  deUint32			baseArrayLayer;
		m_parameters.extent.depth,									//  deUint32			layerCount;
	};

	imageBarrier(*m_device, *m_cmdBuffer, m_dsAttachment->getImage(), dsSubresourceRange,
		VK_IMAGE_LAYOUT_DEPTH_STENCIL_ATTACHMENT_OPTIMAL, VK_IMAGE_LAYOUT_TRANSFER_SRC_OPTIMAL,
		VK_ACCESS_DEPTH_STENCIL_ATTACHMENT_WRITE_BIT, VK_ACCESS_TRANSFER_READ_BIT,
		VK_PIPELINE_STAGE_LATE_FRAGMENT_TESTS_BIT, VK_PIPELINE_STAGE_TRANSFER_BIT);
}

class MultiViewRenderTestsCase : public vkt::TestCase
{
public:
	MultiViewRenderTestsCase (tcu::TestContext &context, const char *name, const char *description, const TestParameters& parameters)
		: TestCase			(context, name, description)
		, m_parameters		(parameters)
	{
		DE_ASSERT(m_parameters.extent.width == m_parameters.extent.height);
	}
private:
	const TestParameters	m_parameters;

	vkt::TestInstance*	createInstance		(vkt::Context& context) const
	{
		if (TEST_TYPE_INPUT_ATTACHMENTS == m_parameters.viewIndex ||
			TEST_TYPE_INPUT_ATTACHMENTS_GEOMETRY == m_parameters.viewIndex)
			return new MultiViewAttachmentsTestInstance(context, m_parameters);

		if (TEST_TYPE_INSTANCED_RENDERING == m_parameters.viewIndex)
			return new MultiViewInstancedTestInstance(context, m_parameters);

		if (TEST_TYPE_INPUT_RATE_INSTANCE == m_parameters.viewIndex)
			return new MultiViewInputRateInstanceTestInstance(context, m_parameters);

		if (TEST_TYPE_DRAW_INDIRECT == m_parameters.viewIndex ||
			TEST_TYPE_DRAW_INDIRECT_INDEXED == m_parameters.viewIndex)
			return new MultiViewDrawIndirectTestInstance(context, m_parameters);

		if (TEST_TYPE_CLEAR_ATTACHMENTS == m_parameters.viewIndex)
			return new MultiViewClearAttachmentsTestInstance(context, m_parameters);

		if (TEST_TYPE_SECONDARY_CMD_BUFFER == m_parameters.viewIndex ||
			TEST_TYPE_SECONDARY_CMD_BUFFER_GEOMETRY == m_parameters.viewIndex)
			return new MultiViewSecondaryCommandBufferTestInstance(context, m_parameters);

		if (TEST_TYPE_POINT_SIZE == m_parameters.viewIndex)
			return new MultiViewPointSizeTestInstance(context, m_parameters);

		if (TEST_TYPE_MULTISAMPLE == m_parameters.viewIndex)
			return new MultiViewMultsampleTestInstance(context, m_parameters);

		if (TEST_TYPE_QUERIES == m_parameters.viewIndex ||
			TEST_TYPE_NON_PRECISE_QUERIES == m_parameters.viewIndex)
			return new MultiViewQueriesTestInstance(context, m_parameters);

		if (TEST_TYPE_VIEW_MASK == m_parameters.viewIndex ||
			TEST_TYPE_VIEW_INDEX_IN_VERTEX == m_parameters.viewIndex ||
			TEST_TYPE_VIEW_INDEX_IN_FRAGMENT == m_parameters.viewIndex ||
			TEST_TYPE_VIEW_INDEX_IN_GEOMETRY == m_parameters.viewIndex ||
			TEST_TYPE_VIEW_INDEX_IN_TESELLATION == m_parameters.viewIndex ||
			TEST_TYPE_DRAW_INDEXED == m_parameters.viewIndex)
			return new MultiViewRenderTestInstance(context, m_parameters);

		if (TEST_TYPE_READBACK_WITH_IMPLICIT_CLEAR == m_parameters.viewIndex ||
			TEST_TYPE_READBACK_WITH_EXPLICIT_CLEAR == m_parameters.viewIndex)
			return new MultiViewReadbackTestInstance(context, m_parameters);

		if (TEST_TYPE_DEPTH == m_parameters.viewIndex ||
			TEST_TYPE_DEPTH_DIFFERENT_RANGES == m_parameters.viewIndex ||
			TEST_TYPE_STENCIL == m_parameters.viewIndex)
			return new MultiViewDepthStencilTestInstance(context, m_parameters);

		TCU_THROW(InternalError, "Unknown test type");
	}

	virtual void		checkSupport		(Context& context) const
	{
		context.requireDeviceFunctionality("VK_KHR_multiview");
<<<<<<< HEAD
#ifdef CTS_USES_VULKANSC
		const InstanceInterface&			instance			= context.getInstanceInterface();
		const VkPhysicalDevice				physicalDevice		= context.getPhysicalDevice();
		VkPhysicalDeviceMultiviewProperties	multiviewProperties =
		{
			VK_STRUCTURE_TYPE_PHYSICAL_DEVICE_MULTIVIEW_PROPERTIES,		//VkStructureType	sType;
			DE_NULL,													//void*				pNext;
			0u,															//deUint32			maxMultiviewViewCount;
			0u															//deUint32			maxMultiviewInstanceIndex;
		};

		VkPhysicalDeviceProperties2			propertiesDeviceProperties2;
		propertiesDeviceProperties2.sType						= VK_STRUCTURE_TYPE_PHYSICAL_DEVICE_PROPERTIES_2;
		propertiesDeviceProperties2.pNext						= &multiviewProperties;

		instance.getPhysicalDeviceProperties2(physicalDevice, &propertiesDeviceProperties2);

		if (multiviewProperties.maxMultiviewViewCount < m_parameters.viewMasks.size())
			TCU_THROW(NotSupportedError, "maxMultiviewViewCount is less than required by test");
#endif // CTS_USES_VULKANSC
=======
		if (m_parameters.viewIndex == TEST_TYPE_DEPTH_DIFFERENT_RANGES)
			context.requireDeviceFunctionality("VK_EXT_depth_range_unrestricted");
>>>>>>> 06492d67
	}

	void				initPrograms		(SourceCollections& programCollection) const
	{
		// Create vertex shader
		if (TEST_TYPE_INSTANCED_RENDERING == m_parameters.viewIndex)
		{
			std::ostringstream source;
			source	<< glu::getGLSLVersionDeclaration(glu::GLSL_VERSION_450)<<"\n"
					<< "#extension GL_EXT_multiview : enable\n"
					<< "layout(location = 0) in highp vec4 in_position;\n"
					<< "layout(location = 1) in vec4 in_color;\n"
					<< "layout(location = 0) out vec4 out_color;\n"
					<< "void main (void)\n"
					<< "{\n"
					<< "	int modInstance = gl_InstanceIndex % 4;\n"
					<< "	int instance    = gl_InstanceIndex + 1;\n"
					<< "	gl_Position = in_position;\n"
					<< "	if (modInstance == 1)\n"
					<< "		gl_Position = in_position + vec4(0.0f, 1.0f, 0.0f, 0.0f);\n"
					<< "	if (modInstance == 2)\n"
					<< "		gl_Position = in_position + vec4(1.0f, 0.0f, 0.0f, 0.0f);\n"
					<< "	if (modInstance == 3)\n"
					<< "		gl_Position =  in_position + vec4(1.0f, 1.0f, 0.0f, 0.0f);\n"
					<< "	out_color = in_color + vec4(0.0f, gl_ViewIndex * 0.10f, instance * 0.10f, 0.0f);\n"
					<< "}\n";
			programCollection.glslSources.add("vertex") << glu::VertexSource(source.str());
		}
		else if (TEST_TYPE_INPUT_RATE_INSTANCE == m_parameters.viewIndex)
		{
			std::ostringstream source;
			source	<< glu::getGLSLVersionDeclaration(glu::GLSL_VERSION_450)<<"\n"
					<< "#extension GL_EXT_multiview : enable\n"
					<< "layout(location = 0) in highp vec4 in_position;\n"
					<< "layout(location = 1) in vec4 in_color;\n"
					<< "layout(location = 0) out vec4 out_color;\n"
					<< "void main (void)\n"
					<< "{\n"
					<< "	int instance = gl_InstanceIndex + 1;\n"
					<< "	gl_Position = in_position;\n"
					<< "	if (gl_VertexIndex == 1)\n"
					<< "		gl_Position.y += 1.0f;\n"
					<< "	else if (gl_VertexIndex == 2)\n"
					<< "		gl_Position.x += 1.0f;\n"
					<< "	else if (gl_VertexIndex == 3)\n"
					<< "	{\n"
					<< "		gl_Position.x += 1.0f;\n"
					<< "		gl_Position.y += 1.0f;\n"
					<< "	}\n"
					<< "	out_color = in_color + vec4(0.0f, gl_ViewIndex * 0.10f, instance * 0.10f, 0.0f);\n"
					<< "}\n";
			programCollection.glslSources.add("vertex") << glu::VertexSource(source.str());
		}
		else if (TEST_TYPE_POINT_SIZE == m_parameters.viewIndex)
		{
			std::ostringstream source;
			source	<< glu::getGLSLVersionDeclaration(glu::GLSL_VERSION_450)<<"\n"
					<< "#extension GL_EXT_multiview : enable\n"
					<< "layout(location = 0) in highp vec4 in_position;\n"
					<< "layout(location = 1) in highp vec4 in_color;\n"
					<< "layout(location = 0) out vec4 out_color;\n"
					<< "void main (void)\n"
					<< "{\n"
					<< "	gl_Position = in_position;\n"
					<< "	if (gl_ViewIndex == 0)\n"
					<< "		gl_PointSize = " << de::floatToString(static_cast<float>(TEST_POINT_SIZE_WIDE), 1) << "f;\n"
					<< "	else\n"
					<< "		gl_PointSize = " << de::floatToString(static_cast<float>(TEST_POINT_SIZE_SMALL), 1) << "f;\n"
					<< "	out_color = in_color;\n"
					<< "}\n";
			programCollection.glslSources.add("vertex") << glu::VertexSource(source.str());
		}
		else
		{
			const bool generateColor	=  (TEST_TYPE_VIEW_INDEX_IN_VERTEX == m_parameters.viewIndex)
										|| (TEST_TYPE_DRAW_INDIRECT == m_parameters.viewIndex)
										|| (TEST_TYPE_DRAW_INDIRECT_INDEXED == m_parameters.viewIndex)
										|| (TEST_TYPE_CLEAR_ATTACHMENTS == m_parameters.viewIndex);
			std::ostringstream source;
			source	<< glu::getGLSLVersionDeclaration(glu::GLSL_VERSION_450)<<"\n"
					<< "#extension GL_EXT_multiview : enable\n"
					<< "layout(location = 0) in highp vec4 in_position;\n"
					<< "layout(location = 1) in vec4 in_color;\n"
					<< "layout(location = 0) out vec4 out_color;\n"
					<< "void main (void)\n"
					<< "{\n"
					<< "	gl_Position = in_position;\n";
				if (generateColor)
					source << "	out_color = in_color + vec4(0.0, gl_ViewIndex * 0.10f, 0.0, 0.0);\n";
				else
					source << "	out_color = in_color;\n";
			source	<< "}\n";
			programCollection.glslSources.add("vertex") << glu::VertexSource(source.str());
		}

		if (TEST_TYPE_VIEW_INDEX_IN_TESELLATION == m_parameters.viewIndex)
		{// Tessellation control & evaluation
			std::ostringstream source_tc;
			source_tc	<< glu::getGLSLVersionDeclaration(glu::GLSL_VERSION_450) << "\n"
						<< "#extension GL_EXT_multiview : enable\n"
						<< "#extension GL_EXT_tessellation_shader : require\n"
						<< "layout(vertices = 4) out;\n"
						<< "layout(location = 0) in vec4 in_color[];\n"
						<< "layout(location = 0) out vec4 out_color[];\n"
						<< "\n"
						<< "void main (void)\n"
						<< "{\n"
						<< "	if ( gl_InvocationID == 0 )\n"
						<< "	{\n"
						<< "		gl_TessLevelInner[0] = 4.0f;\n"
						<< "		gl_TessLevelInner[1] = 4.0f;\n"
						<< "		gl_TessLevelOuter[0] = 4.0f;\n"
						<< "		gl_TessLevelOuter[1] = 4.0f;\n"
						<< "		gl_TessLevelOuter[2] = 4.0f;\n"
						<< "		gl_TessLevelOuter[3] = 4.0f;\n"
						<< "	}\n"
						<< "	out_color[gl_InvocationID] = in_color[gl_InvocationID];\n"
						<< "	gl_out[gl_InvocationID].gl_Position = gl_in[gl_InvocationID].gl_Position;\n"
						<< "}\n";
			programCollection.glslSources.add("tessellation_control") << glu::TessellationControlSource(source_tc.str());

			std::ostringstream source_te;
			source_te	<< glu::getGLSLVersionDeclaration(glu::GLSL_VERSION_450) << "\n"
						<< "#extension GL_EXT_multiview : enable\n"
						<< "#extension GL_EXT_tessellation_shader : require\n"
						<< "layout( quads, equal_spacing, ccw ) in;\n"
						<< "layout(location = 0) in vec4 in_color[];\n"
						<< "layout(location = 0) out vec4 out_color;\n"
						<< "void main (void)\n"
						<< "{\n"
						<< "	const float u = gl_TessCoord.x;\n"
						<< "	const float v = gl_TessCoord.y;\n"
						<< "	const float w = gl_TessCoord.z;\n"
						<< "	gl_Position = (1 - u) * (1 - v) * gl_in[0].gl_Position +(1 - u) * v * gl_in[1].gl_Position + u * (1 - v) * gl_in[2].gl_Position + u * v * gl_in[3].gl_Position;\n"
						<< "	out_color = in_color[0]+ vec4(0.0, gl_ViewIndex * 0.10f, 0.0, 0.0);\n"
						<< "}\n";
			programCollection.glslSources.add("tessellation_evaluation") << glu::TessellationEvaluationSource(source_te.str());
		}

		if (TEST_TYPE_VIEW_INDEX_IN_GEOMETRY		== m_parameters.viewIndex ||
			TEST_TYPE_INPUT_ATTACHMENTS_GEOMETRY	== m_parameters.viewIndex ||
			TEST_TYPE_SECONDARY_CMD_BUFFER_GEOMETRY	== m_parameters.viewIndex)
		{// Geometry Shader
			std::ostringstream	source;
			source	<< glu::getGLSLVersionDeclaration(glu::GLSL_VERSION_450)<<"\n"
					<< "#extension GL_EXT_multiview : enable\n"
					<< "layout(triangles) in;\n"
					<< "layout(triangle_strip, max_vertices = 16) out;\n"
					<< "layout(location = 0) in vec4 in_color[];\n"
					<< "layout(location = 0) out vec4 out_color;\n"
					<< "void main (void)\n"
					<< "{\n"
					<< "	out_color = in_color[0] + vec4(0.0, gl_ViewIndex * 0.10f, 0.0, 0.0);\n"
					<< "	gl_Position = gl_in[0].gl_Position;\n"
					<< "	EmitVertex();\n"
					<< "	out_color = in_color[0] + vec4(0.0, gl_ViewIndex * 0.10f, 0.0, 0.0);\n"
					<< "	gl_Position = gl_in[1].gl_Position;\n"
					<< "	EmitVertex();\n"
					<< "	out_color = in_color[0] + vec4(0.0, gl_ViewIndex * 0.10f, 0.0, 0.0);\n"
					<< "	gl_Position = gl_in[2].gl_Position;\n"
					<< "	EmitVertex();\n"
					<< "	out_color = in_color[0] + vec4(0.0, gl_ViewIndex * 0.10f, 0.0, 0.0);\n"
					<< "	gl_Position = vec4(gl_in[2].gl_Position.x, gl_in[1].gl_Position.y, 1.0, 1.0);\n"
					<< "	EmitVertex();\n"
					<< "	EndPrimitive();\n"
					<< "}\n";
			programCollection.glslSources.add("geometry") << glu::GeometrySource(source.str());
		}

		if (TEST_TYPE_INPUT_ATTACHMENTS == m_parameters.viewIndex)
		{// Create fragment shader read/write attachment
			std::ostringstream source;
			source	<< glu::getGLSLVersionDeclaration(glu::GLSL_VERSION_450)<<"\n"
					<< "#extension GL_EXT_multiview : enable\n"
					<< "layout(location = 0) in vec4 in_color;\n"
					<< "layout(location = 0) out vec4 out_color;\n"
					<< "layout(input_attachment_index = 0, set=0, binding=0) uniform highp subpassInput in_color_attachment;\n"
					<< "void main()\n"
					<<"{\n"
					<< "	out_color = vec4(subpassLoad(in_color_attachment));\n"
					<< "}\n";
			programCollection.glslSources.add("fragment") << glu::FragmentSource(source.str());
		}
		else
		{// Create fragment shader
			std::ostringstream source;
			source	<< glu::getGLSLVersionDeclaration(glu::GLSL_VERSION_450)<<"\n"
					<< "#extension GL_EXT_multiview : enable\n"
					<< "layout(location = 0) in vec4 in_color;\n"
					<< "layout(location = 0) out vec4 out_color;\n"
					<< "void main()\n"
					<<"{\n";
				if (TEST_TYPE_VIEW_INDEX_IN_FRAGMENT == m_parameters.viewIndex ||
					TEST_TYPE_SECONDARY_CMD_BUFFER == m_parameters.viewIndex)
					source << "	out_color = in_color + vec4(0.0, gl_ViewIndex * 0.10f, 0.0, 0.0);\n";
				else
					source << "	out_color = in_color;\n";
			source	<< "}\n";
			programCollection.glslSources.add("fragment") << glu::FragmentSource(source.str());
		}
	}
};
} //anonymous

static std::string createViewMasksName(const std::vector<deUint32>& viewMasks)
{
	std::ostringstream		masks;

	for (size_t ndx = 0u; ndx < viewMasks.size(); ++ndx)
	{
		masks << viewMasks[ndx];
		if (viewMasks.size() - 1 != ndx)
			masks << "_";
	}

	return masks.str();
}

static std::vector<deUint32> tripleDepthStencilMasks(std::vector<deUint32>& baseMasks)
{
	std::vector<deUint32> tripledMasks(baseMasks);
	std::vector<deUint32> partBMasks;

	// a,b,c,d  =>  b,c,d,a
	partBMasks.insert(partBMasks.end(), baseMasks.begin() + 1, baseMasks.end());
	partBMasks.push_back(baseMasks[0]);

	tripledMasks.insert(tripledMasks.end(), partBMasks.begin(), partBMasks.end());
	tripledMasks.insert(tripledMasks.end(), partBMasks.begin(), partBMasks.end());

	return tripledMasks;
}

void multiViewRenderCreateTests (tcu::TestCaseGroup* group)
{
	const deUint32				testCaseCount				= 7u;
	const string				shaderName[TEST_TYPE_LAST]	=
	{
		"masks",
		"vertex_shader",
		"fragment_shader",
		"geometry_shader",
		"tessellation_shader",
		"input_attachments",
		"input_attachments_geometry",
		"instanced",
		"input_instance",
		"draw_indirect",
		"draw_indirect_indexed",
		"draw_indexed",
		"clear_attachments",
		"secondary_cmd_buffer",
		"secondary_cmd_buffer_geometry",
		"point_size",
		"multisample",
		"queries",
		"non_precise_queries",
		"readback_implicit_clear",
		"readback_explicit_clear",
		"depth",
		"depth_different_ranges",
		"stencil",
	};
	const VkExtent3D			extent3D[testCaseCount]		=
	{
		{16u,	16u,	4u},
		{64u,	64u,	8u},
		{128u,	128u,	4u},
		{32u,	32u,	5u},
		{64u,	64u,	6u},
		{32u,	32u,	4u},
		{16u,	16u,	10u},
	};
	vector<deUint32>			viewMasks[testCaseCount];

	viewMasks[0].push_back(15u);	//1111

	viewMasks[1].push_back(8u);		//1000

	viewMasks[2].push_back(1u);		//0001
	viewMasks[2].push_back(2u);		//0010
	viewMasks[2].push_back(4u);		//0100
	viewMasks[2].push_back(8u);		//1000

	viewMasks[3].push_back(15u);	//1111
	viewMasks[3].push_back(15u);	//1111
	viewMasks[3].push_back(15u);	//1111
	viewMasks[3].push_back(15u);	//1111

	viewMasks[4].push_back(8u);		//1000
	viewMasks[4].push_back(1u);		//0001
	viewMasks[4].push_back(1u);		//0001
	viewMasks[4].push_back(8u);		//1000

	viewMasks[5].push_back(5u);		//0101
	viewMasks[5].push_back(10u);	//1010
	viewMasks[5].push_back(5u);		//0101
	viewMasks[5].push_back(10u);	//1010

	const deUint32 minSupportedMultiviewViewCount	= 6u;
	const deUint32 maxViewMask						= (1u << minSupportedMultiviewViewCount) - 1u;

	for (deUint32 mask = 1u; mask <= maxViewMask; mask = mask << 1u)
		viewMasks[testCaseCount - 1].push_back(mask);

	vector<deUint32>			depthStencilMasks;

	depthStencilMasks.push_back(3u);	// 0011
	depthStencilMasks.push_back(6u);	// 0110
	depthStencilMasks.push_back(12u);	// 1100
	depthStencilMasks.push_back(9u);	// 1001

	for (int renderPassTypeNdx = 0; renderPassTypeNdx < 2; ++renderPassTypeNdx)
	{
		RenderPassType				renderPassType		((renderPassTypeNdx == 0) ? RENDERPASS_TYPE_LEGACY : RENDERPASS_TYPE_RENDERPASS2);
		MovePtr<tcu::TestCaseGroup>	groupRenderPass2	((renderPassTypeNdx == 0) ? DE_NULL : new tcu::TestCaseGroup(group->getTestContext(), "renderpass2", "RenderPass2 index tests"));
		tcu::TestCaseGroup*			targetGroup			((renderPassTypeNdx == 0) ? group : groupRenderPass2.get());
		tcu::TestContext&			testCtx				(targetGroup->getTestContext());
		MovePtr<tcu::TestCaseGroup>	groupViewIndex		(new tcu::TestCaseGroup(testCtx, "index", "ViewIndex rendering tests."));

		for (int testTypeNdx = TEST_TYPE_VIEW_MASK; testTypeNdx < TEST_TYPE_LAST; ++testTypeNdx)
		{
			MovePtr<tcu::TestCaseGroup>	groupShader			(new tcu::TestCaseGroup(testCtx, shaderName[testTypeNdx].c_str(), ""));
			const TestType				testType			= static_cast<TestType>(testTypeNdx);
			const VkSampleCountFlagBits	sampleCountFlags	= (testType == TEST_TYPE_MULTISAMPLE) ? VK_SAMPLE_COUNT_4_BIT : VK_SAMPLE_COUNT_1_BIT;
			const VkFormat				colorFormat			= (testType == TEST_TYPE_MULTISAMPLE) ? VK_FORMAT_R32G32B32A32_SFLOAT : VK_FORMAT_R8G8B8A8_UNORM;

			if (testTypeNdx == TEST_TYPE_DEPTH ||
				testTypeNdx == TEST_TYPE_DEPTH_DIFFERENT_RANGES ||
				testTypeNdx == TEST_TYPE_STENCIL)
			{
				const VkExtent3D		dsTestExtent3D	= { 64u, 64u, 4u };
				const TestParameters	parameters		= { dsTestExtent3D, tripleDepthStencilMasks(depthStencilMasks), testType, sampleCountFlags, colorFormat, renderPassType };
				const std::string		testName		= createViewMasksName(parameters.viewMasks);

				groupShader->addChild(new MultiViewRenderTestsCase(testCtx, testName.c_str(), "", parameters));
			}
			else
			{
				for (deUint32 testCaseNdx = 0u; testCaseNdx < testCaseCount; ++testCaseNdx)
				{
					const TestParameters	parameters	=	{ extent3D[testCaseNdx], viewMasks[testCaseNdx], testType, sampleCountFlags, colorFormat, renderPassType };
					const std::string		testName	=	createViewMasksName(parameters.viewMasks);

					groupShader->addChild(new MultiViewRenderTestsCase(testCtx, testName.c_str(), "", parameters));
				}

				// maxMultiviewViewCount case
				{
					const VkExtent3D		incompleteExtent3D	= { 16u, 16u, 0u };
					const vector<deUint32>	dummyMasks;
					const TestParameters	parameters			= { incompleteExtent3D, dummyMasks, testType, sampleCountFlags, colorFormat, renderPassType };

					groupShader->addChild(new MultiViewRenderTestsCase(testCtx, "max_multi_view_view_count", "", parameters));
				}
			}

			switch (testType)
			{
				case TEST_TYPE_VIEW_MASK:
				case TEST_TYPE_INPUT_ATTACHMENTS:
				case TEST_TYPE_INPUT_ATTACHMENTS_GEOMETRY:
				case TEST_TYPE_INSTANCED_RENDERING:
				case TEST_TYPE_INPUT_RATE_INSTANCE:
				case TEST_TYPE_DRAW_INDIRECT:
				case TEST_TYPE_DRAW_INDIRECT_INDEXED:
				case TEST_TYPE_DRAW_INDEXED:
				case TEST_TYPE_CLEAR_ATTACHMENTS:
				case TEST_TYPE_SECONDARY_CMD_BUFFER:
				case TEST_TYPE_SECONDARY_CMD_BUFFER_GEOMETRY:
				case TEST_TYPE_POINT_SIZE:
				case TEST_TYPE_MULTISAMPLE:
				case TEST_TYPE_QUERIES:
				case TEST_TYPE_NON_PRECISE_QUERIES:
				case TEST_TYPE_READBACK_WITH_IMPLICIT_CLEAR:
				case TEST_TYPE_READBACK_WITH_EXPLICIT_CLEAR:
				case TEST_TYPE_DEPTH:
				case TEST_TYPE_DEPTH_DIFFERENT_RANGES:
				case TEST_TYPE_STENCIL:
					targetGroup->addChild(groupShader.release());
					break;
				case TEST_TYPE_VIEW_INDEX_IN_VERTEX:
				case TEST_TYPE_VIEW_INDEX_IN_FRAGMENT:
				case TEST_TYPE_VIEW_INDEX_IN_GEOMETRY:
				case TEST_TYPE_VIEW_INDEX_IN_TESELLATION:
					groupViewIndex->addChild(groupShader.release());
					break;
				default:
					DE_ASSERT(0);
					break;
			}
		}

		targetGroup->addChild(groupViewIndex.release());

		if (renderPassTypeNdx == 1)
			group->addChild(groupRenderPass2.release());
	}
}

} //MultiView
} //vkt
<|MERGE_RESOLUTION|>--- conflicted
+++ resolved
@@ -267,40 +267,6 @@
 	typedef de::SharedPtr<Unique<VkPipeline> >		PipelineSp;
 	typedef de::SharedPtr<Unique<VkShaderModule> >	ShaderModuleSP;
 
-<<<<<<< HEAD
-	virtual tcu::TestStatus			iterate					(void);
-	virtual void					beforeDraw				(void);
-	virtual void					afterDraw				(void);
-	virtual void					draw					(const deUint32			subpassCount,
-															 VkRenderPass			renderPass,
-															 VkFramebuffer			frameBuffer,
-															 vector<PipelineSp>&	pipelines);
-	virtual void					createVertexData		(void);
-	TestParameters					fillMissingParameters	(const TestParameters&	parameters);
-	void							createVertexBuffer		(void);
-	void							createMultiViewDevices	(void);
-	void							createCommandBuffer		(void);
-	void							createSecondaryCommandPool	(void);
-
-	void							madeShaderModule		(map<VkShaderStageFlagBits,ShaderModuleSP>& shaderModule, vector<VkPipelineShaderStageCreateInfo>& shaderStageParams);
-	Move<VkPipeline>				makeGraphicsPipeline	(const VkRenderPass							renderPass,
-															 const VkPipelineLayout						pipelineLayout,
-															 const deUint32								pipelineShaderStageCount,
-															 const VkPipelineShaderStageCreateInfo*		pipelineShaderStageCreate,
-															 const deUint32								subpass,
-															 const VkVertexInputRate					vertexInputRate = VK_VERTEX_INPUT_RATE_VERTEX,
-															 const bool									useDepthTest = false,
-															 const bool									useStencilTest = false);
-	void							readImage				(VkImage image, const tcu::PixelBufferAccess& dst);
-	bool							checkImage				(tcu::ConstPixelBufferAccess& dst);
-	MovePtr<tcu::Texture2DArray>	imageData				(void);
-	const tcu::Vec4					getQuarterRefColor		(const deUint32 quarterNdx, const int colorNdx, const int layerNdx, const bool background = true, const deUint32 subpassNdx = 0u);
-	void							appendVertex			(const tcu::Vec4& coord, const tcu::Vec4& color);
-	void							setPoint				(const tcu::PixelBufferAccess& pixelBuffer, const tcu::Vec4& pointColor, const int pointSize, const int layerNdx, const deUint32 quarter);
-	void							fillTriangle			(const tcu::PixelBufferAccess& pixelBuffer, const tcu::Vec4& color, const int layerNdx, const deUint32 quarter);
-	void							fillLayer				(const tcu::PixelBufferAccess& pixelBuffer, const tcu::Vec4& color, const int layerNdx);
-	void							fillQuarter				(const tcu::PixelBufferAccess& pixelBuffer, const tcu::Vec4& color, const int layerNdx, const deUint32 quarter, const deUint32 subpassNdx);
-=======
 	virtual tcu::TestStatus					iterate					(void);
 	virtual void							beforeDraw				(void);
 	virtual void							afterDraw				(void);
@@ -314,6 +280,7 @@
 	void									createVertexBuffer		(void);
 	void									createMultiViewDevices	(void);
 	void									createCommandBuffer		(void);
+	void									createSecondaryCommandPool	(void);
 	void									madeShaderModule		(map<VkShaderStageFlagBits,ShaderModuleSP>& shaderModule, vector<VkPipelineShaderStageCreateInfo>& shaderStageParams);
 	Move<VkPipeline>						makeGraphicsPipeline	(const VkRenderPass							renderPass,
 																	 const VkPipelineLayout						pipelineLayout,
@@ -333,7 +300,6 @@
 	void									fillTriangle			(const tcu::PixelBufferAccess& pixelBuffer, const tcu::Vec4& color, const int layerNdx, const deUint32 quarter) const;
 	void									fillLayer				(const tcu::PixelBufferAccess& pixelBuffer, const tcu::Vec4& color, const int layerNdx) const;
 	void									fillQuarter				(const tcu::PixelBufferAccess& pixelBuffer, const tcu::Vec4& color, const int layerNdx, const deUint32 quarter, const deUint32 subpassNdx) const;
->>>>>>> 06492d67
 
 	const bool						m_extensionSupported;
 	std::shared_ptr<CustomInstanceWrapper>	m_instanceWrapper;
@@ -763,7 +729,9 @@
 			if (!isCoreDeviceExtension(m_context.getUsedApiVersion(), "VK_KHR_create_renderpass2"))
 				deviceExtensions.push_back("VK_KHR_create_renderpass2");
 
-<<<<<<< HEAD
+		if (m_parameters.viewIndex == TEST_TYPE_DEPTH_DIFFERENT_RANGES)
+			deviceExtensions.push_back("VK_EXT_depth_range_unrestricted");
+
 		void* pNext												= &enabledFeatures;
 #ifdef CTS_USES_VULKANSC
 		VkDeviceObjectReservationCreateInfo memReservationInfo	= m_context.getTestContext().getCommandLine().isSubProcess() ? m_context.getResourceInterface()->getStatMax() : resetDeviceObjectReservationCreateInfo();
@@ -801,10 +769,6 @@
 			}
 		}
 #endif // CTS_USES_VULKANSC
-=======
-		if (m_parameters.viewIndex == TEST_TYPE_DEPTH_DIFFERENT_RANGES)
-			deviceExtensions.push_back("VK_EXT_depth_range_unrestricted");
->>>>>>> 06492d67
 
 		const VkDeviceCreateInfo		deviceInfo			=
 		{
@@ -3621,7 +3585,8 @@
 	virtual void		checkSupport		(Context& context) const
 	{
 		context.requireDeviceFunctionality("VK_KHR_multiview");
-<<<<<<< HEAD
+		if (m_parameters.viewIndex == TEST_TYPE_DEPTH_DIFFERENT_RANGES)
+			context.requireDeviceFunctionality("VK_EXT_depth_range_unrestricted");
 #ifdef CTS_USES_VULKANSC
 		const InstanceInterface&			instance			= context.getInstanceInterface();
 		const VkPhysicalDevice				physicalDevice		= context.getPhysicalDevice();
@@ -3642,10 +3607,6 @@
 		if (multiviewProperties.maxMultiviewViewCount < m_parameters.viewMasks.size())
 			TCU_THROW(NotSupportedError, "maxMultiviewViewCount is less than required by test");
 #endif // CTS_USES_VULKANSC
-=======
-		if (m_parameters.viewIndex == TEST_TYPE_DEPTH_DIFFERENT_RANGES)
-			context.requireDeviceFunctionality("VK_EXT_depth_range_unrestricted");
->>>>>>> 06492d67
 	}
 
 	void				initPrograms		(SourceCollections& programCollection) const
