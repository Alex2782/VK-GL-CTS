/*------------------------------------------------------------------------
 * Vulkan Conformance Tests
 * ------------------------
 *
 * Copyright (c) 2016 The Khronos Group Inc.
 *
 * Licensed under the Apache License, Version 2.0 (the "License");
 * you may not use this file except in compliance with the License.
 * You may obtain a copy of the License at
 *
 *      http://www.apache.org/licenses/LICENSE-2.0
 *
 * Unless required by applicable law or agreed to in writing, software
 * distributed under the License is distributed on an "AS IS" BASIS,
 * WITHOUT WARRANTIES OR CONDITIONS OF ANY KIND, either express or implied.
 * See the License for the specific language governing permissions and
 * limitations under the License.
 *
 *//*!
 * \file
 * \brief Synchronization fence basic tests
 *//*--------------------------------------------------------------------*/

#include "vktSynchronizationBasicFenceTests.hpp"
#include "vktTestCaseUtil.hpp"
#include "vktSynchronizationUtil.hpp"

#include "vkDefs.hpp"
#include "vkPlatform.hpp"
#include "vkRef.hpp"
#include "vkCmdUtil.hpp"

#include <vector>
#include <algorithm>
#include <iterator>

namespace vkt
{
namespace synchronization
{
namespace
{
using namespace vk;

static const deUint64	SHORT_FENCE_WAIT	= 1000ull;			// 1us
static const deUint64	LONG_FENCE_WAIT		= 1000000000ull;	// 1s

tcu::TestStatus basicOneFenceCase (Context& context)
{
	const DeviceInterface&			vk					= context.getDeviceInterface();
	const VkDevice					device				= context.getDevice();
	const VkQueue					queue				= context.getUniversalQueue();
	const deUint32					queueFamilyIndex	= context.getUniversalQueueFamilyIndex();
	const Unique<VkCommandPool>		cmdPool				(createCommandPool(vk, device, VK_COMMAND_POOL_CREATE_RESET_COMMAND_BUFFER_BIT, queueFamilyIndex));
	const Unique<VkCommandBuffer>	cmdBuffer			(makeCommandBuffer(vk, device, *cmdPool));

	const VkFenceCreateInfo			fenceInfo			=
	{
		VK_STRUCTURE_TYPE_FENCE_CREATE_INFO,	// VkStructureType      sType;
		DE_NULL,								// const void*          pNext;
		0u,										// VkFenceCreateFlags   flags;
	};

	const Unique<VkFence>			fence				(createFence(vk, device, &fenceInfo));

	const VkSubmitInfo				submitInfo			=
	{
		VK_STRUCTURE_TYPE_SUBMIT_INFO,			// VkStructureType                sType;
		DE_NULL,								// const void*                    pNext;
		0u,										// deUint32                       waitSemaphoreCount;
		DE_NULL,								// const VkSemaphore*             pWaitSemaphores;
		(const VkPipelineStageFlags*)DE_NULL,	// const VkPipelineStageFlags*    pWaitDstStageMask;
		1u,										// deUint32                       commandBufferCount;
		&cmdBuffer.get(),						// const VkCommandBuffer*         pCommandBuffers;
		0u,										// deUint32                       signalSemaphoreCount;
		DE_NULL,								// const VkSemaphore*             pSignalSemaphores;
	};

	if (VK_NOT_READY != vk.getFenceStatus(device, *fence))
		return tcu::TestStatus::fail("Created fence should be in unsignaled state");

	if (VK_TIMEOUT != vk.waitForFences(device, 1u, &fence.get(), VK_TRUE, SHORT_FENCE_WAIT))
		return tcu::TestStatus::fail("vkWaitForFences should return VK_TIMEOUT");

	if (VK_NOT_READY != vk.getFenceStatus(device, *fence))
		return tcu::TestStatus::fail("Created fence should be in unsignaled state");

	beginCommandBuffer(vk, *cmdBuffer);
	endCommandBuffer(vk, *cmdBuffer);

	VK_CHECK(vk.queueSubmit(queue, 1u, &submitInfo, *fence));

	if (VK_SUCCESS != vk.waitForFences(device, 1u, &fence.get(), DE_TRUE, LONG_FENCE_WAIT))
		return tcu::TestStatus::fail("vkWaitForFences should return VK_SUCCESS");

	if (VK_SUCCESS != vk.getFenceStatus(device, *fence))
		return tcu::TestStatus::fail("Fence should be in signaled state");

	if (VK_SUCCESS != vk.resetFences(device, 1u, &fence.get()))
		return tcu::TestStatus::fail("Couldn't reset the fence");

	if (VK_NOT_READY != vk.getFenceStatus(device, *fence))
		return tcu::TestStatus::fail("Fence after reset should be in unsignaled state");

	return tcu::TestStatus::pass("Basic one fence tests passed");
}

<<<<<<< HEAD
void checkCommandBufferSimultaneousUseSupport(Context& context)
{
#ifdef CTS_USES_VULKANSC
	if (context.getDeviceVulkanSC10Properties().commandBufferSimultaneousUse == VK_FALSE)
		TCU_THROW(NotSupportedError, "commandBufferSimultaneousUse is not supported");
#else
	DE_UNREF(context);
#endif
=======
tcu::TestStatus basicSignaledCase (Context& context, uint32_t numFences)
{
	const auto&		vkd			= context.getDeviceInterface();
	const auto		device		= context.getDevice();

	std::vector<Move<VkFence>> fences;
	fences.reserve(numFences);

	const VkFenceCreateInfo fenceCreateInfo =
	{
		VK_STRUCTURE_TYPE_FENCE_CREATE_INFO,	//	VkStructureType		sType;
		nullptr,								//	const void*			pNext;
		VK_FENCE_CREATE_SIGNALED_BIT,			//	VkFenceCreateFlags	flags;
	};

	for (uint32_t i = 0u; i < numFences; ++i)
	{
		fences.push_back(createFence(vkd, device, &fenceCreateInfo));
		if (vkd.getFenceStatus(device, fences.back().get()) != VK_SUCCESS)
			TCU_FAIL("Fence was not created signaled");
	}

	std::vector<VkFence> rawFences;
	std::transform(begin(fences), end(fences), std::back_inserter(rawFences), [](const Move<VkFence>& f) { return f.get(); });

	const auto waitResult = vkd.waitForFences(device, static_cast<uint32_t>(rawFences.size()), de::dataOrNull(rawFences), VK_TRUE, LONG_FENCE_WAIT);
	if (waitResult != VK_SUCCESS)
		TCU_FAIL("vkWaitForFences failed with exit status " + std::to_string(waitResult));

	return tcu::TestStatus::pass("Pass");
>>>>>>> 06492d67
}

tcu::TestStatus basicMultiFenceCase (Context& context)
{
	enum
	{
		FIRST_FENCE = 0,
		SECOND_FENCE
	};

	const DeviceInterface&			vk					= context.getDeviceInterface();
	const VkDevice					device				= context.getDevice();
	const VkQueue					queue				= context.getUniversalQueue();
	const deUint32					queueFamilyIndex	= context.getUniversalQueueFamilyIndex();
	const Unique<VkCommandPool>		cmdPool				(createCommandPool(vk, device, VK_COMMAND_POOL_CREATE_RESET_COMMAND_BUFFER_BIT,  queueFamilyIndex));
	const Unique<VkCommandBuffer>	cmdBuffer			(makeCommandBuffer(vk, device, *cmdPool));

	const VkFenceCreateInfo			fenceInfo			=
	{
		VK_STRUCTURE_TYPE_FENCE_CREATE_INFO,	// VkStructureType      sType;
		DE_NULL,								// const void*          pNext;
		0u,										// VkFenceCreateFlags   flags;
	};

	const Move<VkFence>				ptrFence[2]			=
	{
		createFence(vk, device, &fenceInfo),
		createFence(vk, device, &fenceInfo)
	};

	const VkFence					fence[2]			=
	{
		*ptrFence[FIRST_FENCE],
		*ptrFence[SECOND_FENCE]
	};

	const VkCommandBufferBeginInfo	info				=
	{
		VK_STRUCTURE_TYPE_COMMAND_BUFFER_BEGIN_INFO,	// VkStructureType                          sType;
		DE_NULL,										// const void*                              pNext;
		VK_COMMAND_BUFFER_USAGE_SIMULTANEOUS_USE_BIT,	// VkCommandBufferUsageFlags                flags;
		DE_NULL,										// const VkCommandBufferInheritanceInfo*    pInheritanceInfo;
	};

	const VkSubmitInfo				submitInfo			=
	{
		VK_STRUCTURE_TYPE_SUBMIT_INFO,			// VkStructureType                sType;
		DE_NULL,								// const void*                    pNext;
		0u,										// deUint32                       waitSemaphoreCount;
		DE_NULL,								// const VkSemaphore*             pWaitSemaphores;
		(const VkPipelineStageFlags*)DE_NULL,	// const VkPipelineStageFlags*    pWaitDstStageMask;
		1u,										// deUint32                       commandBufferCount;
		&cmdBuffer.get(),						// const VkCommandBuffer*         pCommandBuffers;
		0u,										// deUint32                       signalSemaphoreCount;
		DE_NULL,								// const VkSemaphore*             pSignalSemaphores;
	};

	VK_CHECK(vk.beginCommandBuffer(*cmdBuffer, &info));
	endCommandBuffer(vk, *cmdBuffer);

	VK_CHECK(vk.queueSubmit(queue, 1u, &submitInfo, fence[FIRST_FENCE]));

	if (VK_SUCCESS != vk.waitForFences(device, 1u, &fence[FIRST_FENCE], DE_FALSE, LONG_FENCE_WAIT))
		return tcu::TestStatus::fail("vkWaitForFences should return VK_SUCCESS");

	if (VK_SUCCESS != vk.resetFences(device, 1u, &fence[FIRST_FENCE]))
		return tcu::TestStatus::fail("Couldn't reset the fence");

	VK_CHECK(vk.queueSubmit(queue, 1u, &submitInfo, fence[FIRST_FENCE]));

	if (VK_TIMEOUT != vk.waitForFences(device, 2u, &fence[FIRST_FENCE], DE_TRUE, SHORT_FENCE_WAIT))
		return tcu::TestStatus::fail("vkWaitForFences should return VK_TIMEOUT");

	VK_CHECK(vk.queueSubmit(queue, 1u, &submitInfo, fence[SECOND_FENCE]));

	if (VK_SUCCESS != vk.waitForFences(device, 2u, &fence[FIRST_FENCE], DE_TRUE, LONG_FENCE_WAIT))
		return tcu::TestStatus::fail("vkWaitForFences should return VK_SUCCESS");

	return tcu::TestStatus::pass("Basic multi fence tests passed");
}

tcu::TestStatus emptySubmitCase (Context& context)
{
	const DeviceInterface&			vk					= context.getDeviceInterface();
	const VkDevice					device				= context.getDevice();
	const VkQueue					queue				= context.getUniversalQueue();

	const VkFenceCreateInfo			fenceCreateInfo		=
	{
		VK_STRUCTURE_TYPE_FENCE_CREATE_INFO,	// VkStructureType       sType;
		DE_NULL,								// const void*           pNext;
		(VkFenceCreateFlags)0,					// VkFenceCreateFlags    flags;
	};

	const Unique<VkFence>			fence				(createFence(vk, device, &fenceCreateInfo));

	VK_CHECK(vk.queueSubmit(queue, 0u, DE_NULL, *fence));

	if (VK_SUCCESS != vk.waitForFences(device, 1u, &fence.get(), DE_TRUE, LONG_FENCE_WAIT))
		return tcu::TestStatus::fail("vkWaitForFences should return VK_SUCCESS");

	return tcu::TestStatus::pass("OK");
}

tcu::TestStatus basicMultiFenceWaitAllFalseCase (Context& context)
{
	enum
	{
		FIRST_FENCE = 0,
		SECOND_FENCE
	};

	const DeviceInterface&			vk					= context.getDeviceInterface();
	const VkDevice					device				= context.getDevice();
	const VkQueue					queue				= context.getUniversalQueue();
	const deUint32					queueFamilyIndex	= context.getUniversalQueueFamilyIndex();
	const Unique<VkCommandPool>		cmdPool				(createCommandPool(vk, device, VK_COMMAND_POOL_CREATE_RESET_COMMAND_BUFFER_BIT, queueFamilyIndex));
	const Unique<VkCommandBuffer>	cmdBuffer			(makeCommandBuffer(vk, device, *cmdPool));

	const VkFenceCreateInfo			fenceInfo			=
	{
		VK_STRUCTURE_TYPE_FENCE_CREATE_INFO,	// VkStructureType     sType;
		DE_NULL,								// const void*         pNext;
		0u,										// VkFenceCreateFlags  flags;
	};

	const Move<VkFence>				ptrFence[2]			=
	{
		createFence(vk, device, &fenceInfo),
		createFence(vk, device, &fenceInfo)
	};

	const VkFence					fence[2]			=
	{
		*ptrFence[FIRST_FENCE],
		*ptrFence[SECOND_FENCE]
	};

	const VkCommandBufferBeginInfo	info				=
	{
		VK_STRUCTURE_TYPE_COMMAND_BUFFER_BEGIN_INFO,	// VkStructureType                          sType;
		DE_NULL,										// const void*                              pNext;
		VK_COMMAND_BUFFER_USAGE_SIMULTANEOUS_USE_BIT,	// VkCommandBufferUsageFlags                flags;
		DE_NULL,										// const VkCommandBufferInheritanceInfo*    pInheritanceInfo;
	};

	const VkSubmitInfo				submitInfo			=
	{
		VK_STRUCTURE_TYPE_SUBMIT_INFO,			// VkStructureType                sType;
		DE_NULL,								// const void*                    pNext;
		0u,										// deUint32                       waitSemaphoreCount;
		DE_NULL,								// const VkSemaphore*             pWaitSemaphores;
		(const VkPipelineStageFlags*)DE_NULL,	// const VkPipelineStageFlags*    pWaitDstStageMask;
		1u,										// deUint32                       commandBufferCount;
		&cmdBuffer.get(),						// const VkCommandBuffer*         pCommandBuffers;
		0u,										// deUint32                       signalSemaphoreCount;
		DE_NULL,								// const VkSemaphore*             pSignalSemaphores;
	};

	VK_CHECK(vk.beginCommandBuffer(*cmdBuffer, &info));
	endCommandBuffer(vk, *cmdBuffer);


	if (VK_TIMEOUT != vk.waitForFences(device, 2u, &fence[FIRST_FENCE], DE_FALSE, SHORT_FENCE_WAIT))
		return tcu::TestStatus::fail("vkWaitForFences should return VK_TIMEOUT for case: Wait for any fence (No fence has been signaled)");

	if (VK_TIMEOUT != vk.waitForFences(device, 2u, &fence[FIRST_FENCE], DE_TRUE, SHORT_FENCE_WAIT))
		return tcu::TestStatus::fail("vkWaitForFences should return VK_TIMEOUT for case: Wait for all fences (No fence has been signaled)");

	VK_CHECK(vk.queueSubmit(queue, 1u, &submitInfo, fence[SECOND_FENCE]));

	if (VK_SUCCESS != vk.waitForFences(device, 2u, &fence[FIRST_FENCE], DE_FALSE, LONG_FENCE_WAIT))
		return tcu::TestStatus::fail("vkWaitForFences should return VK_SUCCESS for case: Wait for any fence (Only second fence signaled)");

	if (VK_TIMEOUT != vk.waitForFences(device, 2u, &fence[FIRST_FENCE], DE_TRUE, SHORT_FENCE_WAIT))
		return tcu::TestStatus::fail("vkWaitForFences should return VK_TIMEOUT for case: Wait for all fences (Only second fence signaled)");

	VK_CHECK(vk.queueSubmit(queue, 1u, &submitInfo, fence[FIRST_FENCE]));

	if (VK_SUCCESS != vk.waitForFences(device, 2u, &fence[FIRST_FENCE], DE_FALSE, LONG_FENCE_WAIT))
		return tcu::TestStatus::fail("vkWaitForFences should return VK_SUCCESS for case: Wait for any fence (All fences signaled)");

	if (VK_SUCCESS != vk.waitForFences(device, 2u, &fence[FIRST_FENCE], DE_TRUE, LONG_FENCE_WAIT))
		return tcu::TestStatus::fail("vkWaitForFences should return VK_SUCCESS for case: Wait for all fences (All fences signaled)");

	return tcu::TestStatus::pass("Basic multi fence test without waitAll passed");
}

} // anonymous

tcu::TestCaseGroup* createBasicFenceTests (tcu::TestContext& testCtx)
{
	de::MovePtr<tcu::TestCaseGroup> basicFenceTests(new tcu::TestCaseGroup(testCtx, "fence", "Basic fence tests"));
<<<<<<< HEAD
	addFunctionCase(basicFenceTests.get(),	"one",					"Basic one fence tests",																		basicOneFenceCase);
	addFunctionCase(basicFenceTests.get(),	"multi",				"Basic multi fence tests",							checkCommandBufferSimultaneousUseSupport,	basicMultiFenceCase);
	addFunctionCase(basicFenceTests.get(),	"empty_submit",			"Signal a fence after an empty queue submission",												emptySubmitCase);
	addFunctionCase(basicFenceTests.get(),	"multi_waitall_false",	"Basic multi fence test without waitAll",			checkCommandBufferSimultaneousUseSupport,	basicMultiFenceWaitAllFalseCase);
=======
	addFunctionCase(basicFenceTests.get(),	"one",					"Basic one fence tests",							basicOneFenceCase);
	addFunctionCase(basicFenceTests.get(),	"multi",				"Basic multi fence tests",							basicMultiFenceCase);
	addFunctionCase(basicFenceTests.get(),	"empty_submit",			"Signal a fence after an empty queue submission",	emptySubmitCase);
	addFunctionCase(basicFenceTests.get(),	"multi_waitall_false",	"Basic multi fence test without waitAll",			basicMultiFenceWaitAllFalseCase);
	addFunctionCase(basicFenceTests.get(),	"one_signaled",			"Create a single signaled fence and wait on it",	basicSignaledCase, 1u);
	addFunctionCase(basicFenceTests.get(),	"multiple_signaled",	"Create multiple signaled fences and wait on them",	basicSignaledCase, 10u);
>>>>>>> 06492d67

	return basicFenceTests.release();
}

} // synchronization
} // vkt<|MERGE_RESOLUTION|>--- conflicted
+++ resolved
@@ -105,7 +105,6 @@
 	return tcu::TestStatus::pass("Basic one fence tests passed");
 }
 
-<<<<<<< HEAD
 void checkCommandBufferSimultaneousUseSupport(Context& context)
 {
 #ifdef CTS_USES_VULKANSC
@@ -114,7 +113,14 @@
 #else
 	DE_UNREF(context);
 #endif
-=======
+}
+
+void checkCommandBufferSimultaneousUseSupport1(Context& context, uint32_t numFences)
+{
+	DE_UNREF(numFences);
+	checkCommandBufferSimultaneousUseSupport(context);
+}
+
 tcu::TestStatus basicSignaledCase (Context& context, uint32_t numFences)
 {
 	const auto&		vkd			= context.getDeviceInterface();
@@ -145,7 +151,6 @@
 		TCU_FAIL("vkWaitForFences failed with exit status " + std::to_string(waitResult));
 
 	return tcu::TestStatus::pass("Pass");
->>>>>>> 06492d67
 }
 
 tcu::TestStatus basicMultiFenceCase (Context& context)
@@ -339,19 +344,12 @@
 tcu::TestCaseGroup* createBasicFenceTests (tcu::TestContext& testCtx)
 {
 	de::MovePtr<tcu::TestCaseGroup> basicFenceTests(new tcu::TestCaseGroup(testCtx, "fence", "Basic fence tests"));
-<<<<<<< HEAD
 	addFunctionCase(basicFenceTests.get(),	"one",					"Basic one fence tests",																		basicOneFenceCase);
 	addFunctionCase(basicFenceTests.get(),	"multi",				"Basic multi fence tests",							checkCommandBufferSimultaneousUseSupport,	basicMultiFenceCase);
 	addFunctionCase(basicFenceTests.get(),	"empty_submit",			"Signal a fence after an empty queue submission",												emptySubmitCase);
 	addFunctionCase(basicFenceTests.get(),	"multi_waitall_false",	"Basic multi fence test without waitAll",			checkCommandBufferSimultaneousUseSupport,	basicMultiFenceWaitAllFalseCase);
-=======
-	addFunctionCase(basicFenceTests.get(),	"one",					"Basic one fence tests",							basicOneFenceCase);
-	addFunctionCase(basicFenceTests.get(),	"multi",				"Basic multi fence tests",							basicMultiFenceCase);
-	addFunctionCase(basicFenceTests.get(),	"empty_submit",			"Signal a fence after an empty queue submission",	emptySubmitCase);
-	addFunctionCase(basicFenceTests.get(),	"multi_waitall_false",	"Basic multi fence test without waitAll",			basicMultiFenceWaitAllFalseCase);
 	addFunctionCase(basicFenceTests.get(),	"one_signaled",			"Create a single signaled fence and wait on it",	basicSignaledCase, 1u);
-	addFunctionCase(basicFenceTests.get(),	"multiple_signaled",	"Create multiple signaled fences and wait on them",	basicSignaledCase, 10u);
->>>>>>> 06492d67
+	addFunctionCase(basicFenceTests.get(),	"multiple_signaled",	"Create multiple signaled fences and wait on them",	checkCommandBufferSimultaneousUseSupport1,	basicSignaledCase, 10u);
 
 	return basicFenceTests.release();
 }
