--- conflicted
+++ resolved
@@ -125,11 +125,7 @@
 				DE_NULL,
 				config.memoryHandleType
 			};
-<<<<<<< HEAD
-			const vk::VkPhysicalDeviceImageFormatInfo2	imageFormatInfo		=
-=======
 			const vk::VkPhysicalDeviceImageFormatInfo2			imageFormatInfo		=
->>>>>>> 63f65b30
 			{
 				vk::VK_STRUCTURE_TYPE_PHYSICAL_DEVICE_IMAGE_FORMAT_INFO_2,
 				&externalInfo,
@@ -139,15 +135,9 @@
 				readOp.getResourceUsageFlags() | writeOp.getResourceUsageFlags(),
 				0u
 			};
-<<<<<<< HEAD
-			vk::VkExternalImageFormatProperties			externalProperties	=
+			vk::VkExternalImageFormatProperties				externalProperties	=
 			{
 				vk::VK_STRUCTURE_TYPE_EXTERNAL_IMAGE_FORMAT_PROPERTIES,
-=======
-			vk::VkExternalImageFormatProperties				externalProperties	=
-			{
-				vk::VK_STRUCTURE_TYPE_EXTERNAL_IMAGE_FORMAT_PROPERTIES_KHR,
->>>>>>> 63f65b30
 				DE_NULL,
 				{ 0u, 0u, 0u }
 			};
@@ -197,11 +187,7 @@
 				readOp.getResourceUsageFlags() | writeOp.getResourceUsageFlags(),
 				config.memoryHandleType
 			};
-<<<<<<< HEAD
-			vk::VkExternalBufferProperties				properties			=
-=======
 			vk::VkExternalBufferProperties					properties			=
->>>>>>> 63f65b30
 			{
 				vk::VK_STRUCTURE_TYPE_EXTERNAL_BUFFER_PROPERTIES,
 				DE_NULL,
