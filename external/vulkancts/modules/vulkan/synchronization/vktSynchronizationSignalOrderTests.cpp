--- conflicted
+++ resolved
@@ -1444,10 +1444,6 @@
 		DE_ASSERT(semaphoreHandlesA.size() == iterations.size());
 
 		// Record all read operations into a single command buffer and track the union of their execution stages.
-<<<<<<< HEAD
-		VkPipelineStageFlags2KHR readStages = 0;
-=======
->>>>>>> 6e40341a
 		ptrCmdBufferB = makeVkSharedPtr(makeCommandBuffer(vk, device, *cmdPoolB));
 		cmdBufferB = **(ptrCmdBufferB);
 		beginCommandBuffer(vk, cmdBufferB);
