/*-------------------------------------------------------------------------
 * Vulkan Conformance Tests
 * ------------------------
 *
 * Copyright (c) 2015 Google Inc.
 *
 * Licensed under the Apache License, Version 2.0 (the "License");
 * you may not use this file except in compliance with the License.
 * You may obtain a copy of the License at
 *
 *      http://www.apache.org/licenses/LICENSE-2.0
 *
 * Unless required by applicable law or agreed to in writing, software
 * distributed under the License is distributed on an "AS IS" BASIS,
 * WITHOUT WARRANTIES OR CONDITIONS OF ANY KIND, either express or implied.
 * See the License for the specific language governing permissions and
 * limitations under the License.
 *
 *//*!
 * \file
 * \brief Vulkan Test Package
 *//*--------------------------------------------------------------------*/

#include "vktTestPackage.hpp"

#include "tcuPlatform.hpp"
#include "tcuTestCase.hpp"
#include "tcuTestLog.hpp"
#include "tcuCommandLine.hpp"

#include "vkPlatform.hpp"
#include "vkPrograms.hpp"
#include "vkBinaryRegistry.hpp"
#include "vkShaderToSpirV.hpp"
#include "vkDebugReportUtil.hpp"
#include "vkQueryUtil.hpp"
#include "vkApiVersion.hpp"

#include "deUniquePtr.hpp"

#include "vktTestGroupUtil.hpp"
#include "vktApiTests.hpp"
#include "vktPipelineTests.hpp"
#include "vktBindingModelTests.hpp"
#include "vktSpvAsmTests.hpp"
#include "vktShaderLibrary.hpp"
#include "vktRenderPassTests.hpp"
#include "vktMemoryTests.hpp"
#include "vktShaderRenderBuiltinVarTests.hpp"
#include "vktShaderRenderDerivateTests.hpp"
#include "vktShaderRenderDiscardTests.hpp"
#include "vktShaderRenderIndexingTests.hpp"
#include "vktShaderRenderLoopTests.hpp"
#include "vktShaderRenderMatrixTests.hpp"
#include "vktShaderRenderOperatorTests.hpp"
#include "vktShaderRenderReturnTests.hpp"
#include "vktShaderRenderStructTests.hpp"
#include "vktShaderRenderSwitchTests.hpp"
#include "vktShaderRenderTextureFunctionTests.hpp"
#include "vktShaderRenderTextureGatherTests.hpp"
#include "vktShaderBuiltinTests.hpp"
#include "vktOpaqueTypeIndexingTests.hpp"
#include "vktAtomicOperationTests.hpp"
#include "vktUniformBlockTests.hpp"
#include "vktDynamicStateTests.hpp"
#include "vktSSBOLayoutTests.hpp"
#include "vktQueryPoolTests.hpp"
#include "vktDrawTests.hpp"
#include "vktComputeTests.hpp"
#include "vktImageTests.hpp"
#include "vktInfoTests.hpp"
#include "vktWsiTests.hpp"
#include "vktSynchronizationTests.hpp"
#include "vktSparseResourcesTests.hpp"
#include "vktTessellationTests.hpp"
#include "vktRasterizationTests.hpp"
#include "vktClippingTests.hpp"
#include "vktFragmentOperationsTests.hpp"
#include "vktTextureTests.hpp"
#include "vktGeometryTests.hpp"
#include "vktRobustnessTests.hpp"
#include "vktMultiViewTests.hpp"
#include "vktSubgroupsTests.hpp"
#include "vktYCbCrTests.hpp"
#include "vktProtectedMemTests.hpp"
#include "vktDeviceGroupTests.hpp"

#include <vector>
#include <sstream>

namespace // compilation
{

vk::ProgramBinary* compileProgram (const vk::GlslSource& source, glu::ShaderProgramInfo* buildInfo, const tcu::CommandLine& commandLine)
{
	return vk::buildProgram(source, buildInfo, commandLine);
}

vk::ProgramBinary* compileProgram (const vk::HlslSource& source, glu::ShaderProgramInfo* buildInfo, const tcu::CommandLine& commandLine)
{
	return vk::buildProgram(source, buildInfo, commandLine);
}

vk::ProgramBinary* compileProgram (const vk::SpirVAsmSource& source, vk::SpirVProgramInfo* buildInfo, const tcu::CommandLine& commandLine)
{
	return vk::assembleProgram(source, buildInfo, commandLine);
}

template <typename InfoType, typename IteratorType>
vk::ProgramBinary* buildProgram (const std::string&					casePath,
								 IteratorType						iter,
								 const vk::BinaryRegistryReader&	prebuiltBinRegistry,
								 tcu::TestLog&						log,
								 vk::BinaryCollection*				progCollection,
								 const tcu::CommandLine&			commandLine)
{
	const vk::ProgramIdentifier		progId		(casePath, iter.getName());
	const tcu::ScopedLogSection		progSection	(log, iter.getName(), "Program: " + iter.getName());
	de::MovePtr<vk::ProgramBinary>	binProg;
	InfoType						buildInfo;

	try
	{
		binProg	= de::MovePtr<vk::ProgramBinary>(compileProgram(iter.getProgram(), &buildInfo, commandLine));
		log << buildInfo;
	}
	catch (const tcu::NotSupportedError& err)
	{
		// Try to load from cache
		log << err << tcu::TestLog::Message << "Building from source not supported, loading stored binary instead" << tcu::TestLog::EndMessage;

		binProg = de::MovePtr<vk::ProgramBinary>(prebuiltBinRegistry.loadProgram(progId));

		log << iter.getProgram();
	}
	catch (const tcu::Exception&)
	{
		// Build failed for other reason
		log << buildInfo;
		throw;
	}

	TCU_CHECK_INTERNAL(binProg);

	{
		vk::ProgramBinary* const	returnBinary	= binProg.get();

		progCollection->add(progId.programName, binProg);

		return returnBinary;
	}
}

} // anonymous(compilation)

namespace vkt
{

using std::vector;
using de::UniquePtr;
using de::MovePtr;
using tcu::TestLog;

namespace
{

MovePtr<vk::DebugReportRecorder> createDebugReportRecorder (const vk::PlatformInterface& vkp, const vk::InstanceInterface& vki, vk::VkInstance instance)
{
	if (isDebugReportSupported(vkp))
		return MovePtr<vk::DebugReportRecorder>(new vk::DebugReportRecorder(vki, instance));
	else
		TCU_THROW(NotSupportedError, "VK_EXT_debug_report is not supported");
}

} // anonymous

// TestCaseExecutor

class TestCaseExecutor : public tcu::TestCaseExecutor
{
public:
												TestCaseExecutor	(tcu::TestContext& testCtx);
												~TestCaseExecutor	(void);

	virtual void								init				(tcu::TestCase* testCase, const std::string& path);
	virtual void								deinit				(tcu::TestCase* testCase);

	virtual tcu::TestNode::IterateResult		iterate				(tcu::TestCase* testCase);

private:
	vk::BinaryCollection						m_progCollection;
	vk::BinaryRegistryReader					m_prebuiltBinRegistry;

	const UniquePtr<vk::Library>				m_library;
	Context										m_context;

	const UniquePtr<vk::DebugReportRecorder>	m_debugReportRecorder;

	TestInstance*								m_instance;			//!< Current test case instance
};

static MovePtr<vk::Library> createLibrary (tcu::TestContext& testCtx)
{
	return MovePtr<vk::Library>(testCtx.getPlatform().getVulkanPlatform().createLibrary());
}

TestCaseExecutor::TestCaseExecutor (tcu::TestContext& testCtx)
	: m_prebuiltBinRegistry	(testCtx.getArchive(), "vulkan/prebuilt")
	, m_library				(createLibrary(testCtx))
	, m_context				(testCtx, m_library->getPlatformInterface(), m_progCollection)
	, m_debugReportRecorder	(testCtx.getCommandLine().isValidationEnabled()
							 ? createDebugReportRecorder(m_library->getPlatformInterface(),
														 m_context.getInstanceInterface(),
														 m_context.getInstance())
							 : MovePtr<vk::DebugReportRecorder>(DE_NULL))
	, m_instance			(DE_NULL)
{
}

TestCaseExecutor::~TestCaseExecutor (void)
{
	delete m_instance;
}

void TestCaseExecutor::init (tcu::TestCase* testCase, const std::string& casePath)
{
	const TestCase*				vktCase						= dynamic_cast<TestCase*>(testCase);
	tcu::TestLog&				log							= m_context.getTestContext().getLog();
	const deUint32				usedVulkanVersion			= m_context.getUsedApiVersion();
	const vk::SpirvVersion		baselineSpirvVersion		= vk::getBaselineSpirvVersion(usedVulkanVersion);
	vk::ShaderBuildOptions		defaultGlslBuildOptions		(baselineSpirvVersion, 0u);
	vk::ShaderBuildOptions		defaultHlslBuildOptions		(baselineSpirvVersion, 0u);
	vk::SpirVAsmBuildOptions	defaultSpirvAsmBuildOptions	(baselineSpirvVersion);
	vk::SourceCollections		sourceProgs					(usedVulkanVersion, defaultGlslBuildOptions, defaultHlslBuildOptions, defaultSpirvAsmBuildOptions);
	const bool					doShaderLog					= log.isShaderLoggingEnabled();
	const tcu::CommandLine&		commandLine					= m_context.getTestContext().getCommandLine();

	DE_UNREF(casePath); // \todo [2015-03-13 pyry] Use this to identify ProgramCollection storage path

	if (!vktCase)
		TCU_THROW(InternalError, "Test node not an instance of vkt::TestCase");

	vktCase->checkSupport(m_context);

	m_progCollection.clear();
	vktCase->initPrograms(sourceProgs);

	for (vk::GlslSourceCollection::Iterator progIter = sourceProgs.glslSources.begin(); progIter != sourceProgs.glslSources.end(); ++progIter)
	{
		if (progIter.getProgram().buildOptions.targetVersion > vk::getMaxSpirvVersionForGlsl(m_context.getUsedApiVersion()))
			TCU_THROW(NotSupportedError, "Shader requires SPIR-V higher than available");

		const vk::ProgramBinary* const binProg = buildProgram<glu::ShaderProgramInfo, vk::GlslSourceCollection::Iterator>(casePath, progIter, m_prebuiltBinRegistry, log, &m_progCollection, commandLine);

		if (doShaderLog)
		{
			try
			{
				std::ostringstream disasm;

<<<<<<< HEAD
				vk::disassembleProgram(*binProg, &disasm, spirvVersionForGlsl);
=======
			vk::disassembleProgram(*binProg, &disasm);
>>>>>>> c5dd04e3

				log << vk::SpirVAsmSource(disasm.str());
			}
			catch (const tcu::NotSupportedError& err)
			{
				log << err;
			}
		}
	}

	for (vk::HlslSourceCollection::Iterator progIter = sourceProgs.hlslSources.begin(); progIter != sourceProgs.hlslSources.end(); ++progIter)
	{
		if (progIter.getProgram().buildOptions.targetVersion > vk::getMaxSpirvVersionForGlsl(m_context.getUsedApiVersion()))
			TCU_THROW(NotSupportedError, "Shader requires SPIR-V higher than available");

		const vk::ProgramBinary* const binProg = buildProgram<glu::ShaderProgramInfo, vk::HlslSourceCollection::Iterator>(casePath, progIter, m_prebuiltBinRegistry, log, &m_progCollection, commandLine);

		if (doShaderLog)
		{
			try
			{
				std::ostringstream disasm;

<<<<<<< HEAD
				vk::disassembleProgram(*binProg, &disasm, spirvVersionForGlsl);
=======
			vk::disassembleProgram(*binProg, &disasm);
>>>>>>> c5dd04e3

				log << vk::SpirVAsmSource(disasm.str());
			}
			catch (const tcu::NotSupportedError& err)
			{
				log << err;
			}
		}
	}

	for (vk::SpirVAsmCollection::Iterator asmIterator = sourceProgs.spirvAsmSources.begin(); asmIterator != sourceProgs.spirvAsmSources.end(); ++asmIterator)
	{
		if (asmIterator.getProgram().buildOptions.targetVersion > vk::getMaxSpirvVersionForAsm(m_context.getUsedApiVersion()))
			TCU_THROW(NotSupportedError, "Shader requires SPIR-V higher than available");

		buildProgram<vk::SpirVProgramInfo, vk::SpirVAsmCollection::Iterator>(casePath, asmIterator, m_prebuiltBinRegistry, log, &m_progCollection, commandLine);
	}

	DE_ASSERT(!m_instance);
	m_instance = vktCase->createInstance(m_context);
}

void TestCaseExecutor::deinit (tcu::TestCase*)
{
	delete m_instance;
	m_instance = DE_NULL;

	// Collect and report any debug messages
	if (m_debugReportRecorder)
	{
		// \note We are not logging INFORMATION and DEBUG messages
		static const vk::VkDebugReportFlagsEXT			errorFlags		= vk::VK_DEBUG_REPORT_ERROR_BIT_EXT;
		static const vk::VkDebugReportFlagsEXT			logFlags		= errorFlags
																		| vk::VK_DEBUG_REPORT_WARNING_BIT_EXT
																		| vk::VK_DEBUG_REPORT_PERFORMANCE_WARNING_BIT_EXT;

		typedef vk::DebugReportRecorder::MessageList	DebugMessages;

		const DebugMessages&	messages	= m_debugReportRecorder->getMessages();
		tcu::TestLog&			log			= m_context.getTestContext().getLog();

		if (messages.begin() != messages.end())
		{
			const tcu::ScopedLogSection	section		(log, "DebugMessages", "Debug Messages");
			int							numErrors	= 0;

			for (DebugMessages::const_iterator curMsg = messages.begin(); curMsg != messages.end(); ++curMsg)
			{
				if ((curMsg->flags & logFlags) != 0)
					log << tcu::TestLog::Message << *curMsg << tcu::TestLog::EndMessage;

				if ((curMsg->flags & errorFlags) != 0)
					numErrors += 1;
			}

			m_debugReportRecorder->clearMessages();

			if (numErrors > 0)
				m_context.getTestContext().setTestResult(QP_TEST_RESULT_INTERNAL_ERROR, (de::toString(numErrors) + " API usage errors found").c_str());
		}
	}
}

tcu::TestNode::IterateResult TestCaseExecutor::iterate (tcu::TestCase*)
{
	DE_ASSERT(m_instance);

	const tcu::TestStatus	result	= m_instance->iterate();

	if (result.isComplete())
	{
		// Vulkan tests shouldn't set result directly
		DE_ASSERT(m_context.getTestContext().getTestResult() == QP_TEST_RESULT_LAST);
		m_context.getTestContext().setTestResult(result.getCode(), result.getDescription().c_str());
		return tcu::TestNode::STOP;
	}
	else
		return tcu::TestNode::CONTINUE;
}

// GLSL shader tests

void createGlslTests (tcu::TestCaseGroup* glslTests)
{
	tcu::TestContext&	testCtx		= glslTests->getTestContext();

	// ShaderLibrary-based tests
	static const struct
	{
		const char*		name;
		const char*		description;
	} s_es310Tests[] =
	{
		{ "arrays",						"Arrays"					},
		{ "conditionals",				"Conditional statements"	},
		{ "constant_expressions",		"Constant expressions"		},
		{ "constants",					"Constants"					},
		{ "conversions",				"Type conversions"			},
		{ "functions",					"Functions"					},
		{ "linkage",					"Linking"					},
		{ "scoping",					"Scoping"					},
		{ "swizzles",					"Swizzles"					},
	};

	for (int ndx = 0; ndx < DE_LENGTH_OF_ARRAY(s_es310Tests); ndx++)
		glslTests->addChild(createShaderLibraryGroup(testCtx,
													 s_es310Tests[ndx].name,
													 s_es310Tests[ndx].description,
													 std::string("vulkan/glsl/es310/") + s_es310Tests[ndx].name + ".test").release());

	static const struct
	{
		const char*		name;
		const char*		description;
	} s_440Tests[] =
	{
		{ "linkage",					"Linking"					},
	};

	de::MovePtr<tcu::TestCaseGroup> glsl440Tests = de::MovePtr<tcu::TestCaseGroup>(new tcu::TestCaseGroup(testCtx, "440", ""));

	for (int ndx = 0; ndx < DE_LENGTH_OF_ARRAY(s_440Tests); ndx++)
		glsl440Tests->addChild(createShaderLibraryGroup(testCtx,
													 s_440Tests[ndx].name,
													 s_440Tests[ndx].description,
													 std::string("vulkan/glsl/440/") + s_440Tests[ndx].name + ".test").release());

	glslTests->addChild(glsl440Tests.release());

	// ShaderRenderCase-based tests
	glslTests->addChild(sr::createDerivateTests			(testCtx));
	glslTests->addChild(sr::createDiscardTests			(testCtx));
	glslTests->addChild(sr::createIndexingTests			(testCtx));
	glslTests->addChild(sr::createLoopTests				(testCtx));
	glslTests->addChild(sr::createMatrixTests			(testCtx));
	glslTests->addChild(sr::createOperatorTests			(testCtx));
	glslTests->addChild(sr::createReturnTests			(testCtx));
	glslTests->addChild(sr::createStructTests			(testCtx));
	glslTests->addChild(sr::createSwitchTests			(testCtx));
	glslTests->addChild(sr::createTextureFunctionTests	(testCtx));
	glslTests->addChild(sr::createTextureGatherTests	(testCtx));
	glslTests->addChild(sr::createBuiltinVarTests		(testCtx));

	// ShaderExecutor-based tests
	glslTests->addChild(shaderexecutor::createBuiltinTests				(testCtx));
	glslTests->addChild(shaderexecutor::createOpaqueTypeIndexingTests	(testCtx));
	glslTests->addChild(shaderexecutor::createAtomicOperationTests		(testCtx));
}

// TestPackage

TestPackage::TestPackage (tcu::TestContext& testCtx)
	: tcu::TestPackage(testCtx, "dEQP-VK", "dEQP Vulkan Tests")
{
}

TestPackage::~TestPackage (void)
{
}

tcu::TestCaseExecutor* TestPackage::createExecutor (void) const
{
	return new TestCaseExecutor(m_testCtx);
}

void TestPackage::init (void)
{
	addChild(createTestGroup				(m_testCtx, "info", "Build and Device Info Tests", createInfoTests));
	addChild(api::createTests				(m_testCtx));
	addChild(memory::createTests			(m_testCtx));
	addChild(pipeline::createTests			(m_testCtx));
	addChild(BindingModel::createTests		(m_testCtx));
	addChild(SpirVAssembly::createTests		(m_testCtx));
	addChild(createTestGroup				(m_testCtx, "glsl", "GLSL shader execution tests", createGlslTests));
	addChild(createRenderPassTests			(m_testCtx));
	addChild(createRenderPass2Tests			(m_testCtx));
	addChild(ubo::createTests				(m_testCtx));
	addChild(DynamicState::createTests		(m_testCtx));
	addChild(ssbo::createTests				(m_testCtx));
	addChild(QueryPool::createTests			(m_testCtx));
	addChild(Draw::createTests				(m_testCtx));
	addChild(compute::createTests			(m_testCtx));
	addChild(image::createTests				(m_testCtx));
	addChild(wsi::createTests				(m_testCtx));
	addChild(synchronization::createTests	(m_testCtx));
	addChild(sparse::createTests			(m_testCtx));
	addChild(tessellation::createTests		(m_testCtx));
	addChild(rasterization::createTests		(m_testCtx));
	addChild(clipping::createTests			(m_testCtx));
	addChild(FragmentOperations::createTests(m_testCtx));
	addChild(texture::createTests			(m_testCtx));
	addChild(geometry::createTests			(m_testCtx));
	addChild(robustness::createTests		(m_testCtx));
	addChild(MultiView::createTests			(m_testCtx));
	addChild(subgroups::createTests			(m_testCtx));
	addChild(ycbcr::createTests				(m_testCtx));
	addChild(ProtectedMem::createTests		(m_testCtx));
	addChild(DeviceGroup::createTests		(m_testCtx));
}

} // vkt<|MERGE_RESOLUTION|>--- conflicted
+++ resolved
@@ -258,11 +258,7 @@
 			{
 				std::ostringstream disasm;
 
-<<<<<<< HEAD
-				vk::disassembleProgram(*binProg, &disasm, spirvVersionForGlsl);
-=======
-			vk::disassembleProgram(*binProg, &disasm);
->>>>>>> c5dd04e3
+				vk::disassembleProgram(*binProg, &disasm);
 
 				log << vk::SpirVAsmSource(disasm.str());
 			}
@@ -286,11 +282,7 @@
 			{
 				std::ostringstream disasm;
 
-<<<<<<< HEAD
-				vk::disassembleProgram(*binProg, &disasm, spirvVersionForGlsl);
-=======
-			vk::disassembleProgram(*binProg, &disasm);
->>>>>>> c5dd04e3
+				vk::disassembleProgram(*binProg, &disasm);
 
 				log << vk::SpirVAsmSource(disasm.str());
 			}
