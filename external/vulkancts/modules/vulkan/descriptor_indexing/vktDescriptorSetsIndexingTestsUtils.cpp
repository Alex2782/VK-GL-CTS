--- conflicted
+++ resolved
@@ -730,11 +730,7 @@
 		storageBuffersDynamic	= deMinu32(	deviceProps.limits.maxPerStageDescriptorStorageBuffers,					deviceProps.limits.maxDescriptorSetStorageBuffersDynamic);				// 8
 		sampledImages			= deMinu32(	deviceProps.limits.maxPerStageDescriptorSampledImages - reservedCount,	deviceProps.limits.maxDescriptorSetSampledImages - reservedCount);		// 1048576.
 		storageImages			= deMinu32(	deviceProps.limits.maxPerStageDescriptorStorageImages,					deviceProps.limits.maxDescriptorSetStorageImages);						// 1048576
-<<<<<<< HEAD
-		inputAttachments		= deMinu32(	deviceProps.limits.maxPerStageDescriptorInputAttachments,				deviceProps.limits.maxDescriptorSetInputAttachments);					// 1048576
-=======
 		inputAttachments		= deMinu32(	deviceProps.limits.maxPerStageDescriptorInputAttachments - 1,			deviceProps.limits.maxDescriptorSetInputAttachments - 1);				// 1048576. -1 because tests use a prime number + 1 to reference subpass input attachment in shader
->>>>>>> 1a4baf66
 	}
 
 	// adding arbitrary upper bound limits to restrain the size of the test ( we are testing big arrays, not the maximum size arrays )
