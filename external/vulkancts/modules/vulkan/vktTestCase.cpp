/*-------------------------------------------------------------------------
 * Vulkan Conformance Tests
 * ------------------------
 *
 * Copyright (c) 2015 Google Inc.
 *
 * Licensed under the Apache License, Version 2.0 (the "License");
 * you may not use this file except in compliance with the License.
 * You may obtain a copy of the License at
 *
 *      http://www.apache.org/licenses/LICENSE-2.0
 *
 * Unless required by applicable law or agreed to in writing, software
 * distributed under the License is distributed on an "AS IS" BASIS,
 * WITHOUT WARRANTIES OR CONDITIONS OF ANY KIND, either express or implied.
 * See the License for the specific language governing permissions and
 * limitations under the License.
 *
 *//*!
 * \file
 * \brief Vulkan test case base classes
 *//*--------------------------------------------------------------------*/

#include "vktTestCase.hpp"
#include "vktCustomInstancesDevices.hpp"

#include "vkRef.hpp"
#include "vkRefUtil.hpp"
#include "vkQueryUtil.hpp"
#include "vkDeviceUtil.hpp"
#include "vkMemUtil.hpp"
#include "vkPlatform.hpp"
#include "vkDebugReportUtil.hpp"
#include "vkDeviceFeatures.hpp"
#include "vkDeviceProperties.hpp"
#ifdef CTS_USES_VULKANSC
#include "vkSafetyCriticalUtil.hpp"
#include "vkAppParamsUtil.hpp"
#endif // CTS_USES_VULKANSC

#include "tcuCommandLine.hpp"
#include "tcuTestLog.hpp"

#include "deSTLUtil.hpp"
#include "deMemory.h"

#include <set>
#include <cstring>
#include <iterator>
#include <algorithm>

namespace vkt
{

// Default device utilities

using std::vector;
using std::string;
using std::set;
using namespace vk;

namespace
{

vector<string> filterExtensions (const vector<VkExtensionProperties>& extensions)
{
	vector<string>	enabledExtensions;
	bool			khrBufferDeviceAddress	= false;
	bool			excludeExtension		= false;

	const char*		extensionGroups[]		=
	{
		"VK_KHR_",
		"VK_EXT_",
		"VK_KHX_",
		"VK_NV_cooperative_matrix",
		"VK_NV_ray_tracing",
		"VK_NV_inherited_viewport_scissor",
		"VK_NV_mesh_shader",
		"VK_AMD_mixed_attachment_samples",
		"VK_AMD_buffer_marker",
		"VK_AMD_shader_explicit_vertex_parameter",
		"VK_AMD_shader_image_load_store_lod",
		"VK_AMD_shader_trinary_minmax",
		"VK_AMD_texture_gather_bias_lod",
		"VK_AMD_shader_early_and_late_fragment_tests",
		"VK_ANDROID_external_memory_android_hardware_buffer",
		"VK_VALVE_mutable_descriptor_type",
		"VK_NV_shader_subgroup_partitioned",
		"VK_NV_clip_space_w_scaling",
		"VK_NV_scissor_exclusive",
		"VK_NV_shading_rate_image",
		"VK_ARM_rasterization_order_attachment_access",
		"VK_GOOGLE_surfaceless_query",
		"VK_FUCHSIA_",
		"VK_NV_fragment_coverage_to_color",
		"VK_NV_framebuffer_mixed_samples",
		"VK_NV_coverage_reduction_mode",
		"VK_NV_viewport_swizzle",
		"VK_NV_representative_fragment_test",
	};

	const char* exclusions[] =
	{
		"VK_EXT_device_address_binding_report",
		"VK_EXT_device_memory_report"
	};

	for (size_t extNdx = 0; extNdx < extensions.size(); extNdx++)
	{
		if (deStringEqual(extensions[extNdx].extensionName, "VK_KHR_buffer_device_address"))
		{
			khrBufferDeviceAddress = true;
			break;
		}
	}

	for (size_t extNdx = 0; extNdx < extensions.size(); extNdx++)
	{
		const auto& extName = extensions[extNdx].extensionName;

		excludeExtension = false;

		// VK_EXT_buffer_device_address is deprecated and must not be enabled if VK_KHR_buffer_device_address is enabled
		if (khrBufferDeviceAddress && deStringEqual(extName, "VK_EXT_buffer_device_address"))
			continue;

		for (int exclusionsNdx = 0; exclusionsNdx < DE_LENGTH_OF_ARRAY(exclusions); exclusionsNdx++)
		{
			if (deStringEqual(extName, exclusions[exclusionsNdx]))
			{
				excludeExtension = true;
				break;
			}
		}

		if (excludeExtension)
			continue;

		for (int extGroupNdx = 0; extGroupNdx < DE_LENGTH_OF_ARRAY(extensionGroups); extGroupNdx++)
		{
			if (deStringBeginsWith(extName, extensionGroups[extGroupNdx]))
				enabledExtensions.push_back(extName);
		}
	}

	return enabledExtensions;
}

vector<string> addExtensions (const vector<string>& a, const vector<const char*>& b)
{
	vector<string>	res		(a);

	for (vector<const char*>::const_iterator bIter = b.begin(); bIter != b.end(); ++bIter)
	{
		if (!de::contains(res.begin(), res.end(), string(*bIter)))
			res.push_back(string(*bIter));
	}

	return res;
}

vector<string> addCoreInstanceExtensions (const vector<string>& extensions, deUint32 instanceVersion)
{
	vector<const char*> coreExtensions;
	getCoreInstanceExtensions(instanceVersion, coreExtensions);
	return addExtensions(extensions, coreExtensions);
}

vector<string> addCoreDeviceExtensions(const vector<string>& extensions, deUint32 instanceVersion)
{
	vector<const char*> coreExtensions;
	getCoreDeviceExtensions(instanceVersion, coreExtensions);
	return addExtensions(extensions, coreExtensions);
}

deUint32 getTargetInstanceVersion (const PlatformInterface& vkp)
{
	deUint32 version = pack(ApiVersion(0, 1, 0, 0));

	if (vkp.enumerateInstanceVersion(&version) != VK_SUCCESS)
		TCU_THROW(InternalError, "Enumerate instance version error");
#ifdef CTS_USES_VULKANSC
	// Temporary workaround for Vulkan loader problem - currently Vulkan loader always returs API variant == 0
	version = pack(ApiVersion(1, 1, 0, 0));
#endif
	return version;
}

std::pair<deUint32, deUint32> determineDeviceVersions(const PlatformInterface& vkp, deUint32 apiVersion, const tcu::CommandLine& cmdLine)
{
	Move<VkInstance>						preinstance				= createDefaultInstance(vkp, apiVersion, cmdLine);
	InstanceDriver							preinterface			(vkp, preinstance.get());

	const vector<VkPhysicalDevice>			devices					= enumeratePhysicalDevices(preinterface, preinstance.get());
	deUint32								lowestDeviceVersion		= 0xFFFFFFFFu;
	for (deUint32 deviceNdx = 0u; deviceNdx < devices.size(); ++deviceNdx)
	{
		const VkPhysicalDeviceProperties	props					= getPhysicalDeviceProperties(preinterface, devices[deviceNdx]);
		if (props.apiVersion < lowestDeviceVersion)
			lowestDeviceVersion = props.apiVersion;
	}

	const vk::VkPhysicalDevice				choosenDevice			= chooseDevice(preinterface, *preinstance, cmdLine);
	const VkPhysicalDeviceProperties		props					= getPhysicalDeviceProperties(preinterface, choosenDevice);
	const deUint32							choosenDeviceVersion	= props.apiVersion;

	return std::make_pair(choosenDeviceVersion, lowestDeviceVersion);
}

// Remove extensions from a which are found in b.
vector<string> removeExtensions (const vector<string>& a, const vector<const char*>& b)
{
	vector<string>	res;
	set<string>		removeExts	(b.begin(), b.end());

	for (vector<string>::const_iterator aIter = a.begin(); aIter != a.end(); ++aIter)
	{
		if (!de::contains(removeExts, *aIter))
			res.push_back(*aIter);
	}

	return res;
}

#ifndef CTS_USES_VULKANSC
Move<VkInstance> createInstance (const PlatformInterface& vkp, deUint32 apiVersion, const vector<string>& enabledExtensions, const tcu::CommandLine& cmdLine, DebugReportRecorder* recorder)
#else
Move<VkInstance> createInstance (const PlatformInterface& vkp, deUint32 apiVersion, const vector<string>& enabledExtensions, const tcu::CommandLine& cmdLine)
#endif // CTS_USES_VULKANSC
{
#ifndef CTS_USES_VULKANSC
	const bool			isValidationEnabled	= (recorder != nullptr);
#else
	const bool			isValidationEnabled = false;
#endif // CTS_USES_VULKANSC
	vector<const char*>	enabledLayers;

	// \note Extensions in core are not explicitly enabled even though
	//		 they are in the extension list advertised to tests.
	vector<const char*> coreExtensions;
	getCoreInstanceExtensions(apiVersion, coreExtensions);
	const auto nonCoreExtensions = removeExtensions(enabledExtensions, coreExtensions);

	if (isValidationEnabled)
	{
		if (!isDebugReportSupported(vkp))
			TCU_THROW(NotSupportedError, "VK_EXT_debug_report is not supported");

		enabledLayers = vkt::getValidationLayers(vkp);
		if (enabledLayers.empty())
			TCU_THROW(NotSupportedError, "No validation layers found");
	}

#ifndef CTS_USES_VULKANSC
	return createDefaultInstance(vkp, apiVersion, vector<string>(begin(enabledLayers), end(enabledLayers)), nonCoreExtensions, cmdLine, recorder);
#else
	return createDefaultInstance(vkp, apiVersion, vector<string>(begin(enabledLayers), end(enabledLayers)), nonCoreExtensions, cmdLine);
#endif // CTS_USES_VULKANSC
}

static deUint32 findQueueFamilyIndexWithCaps (const InstanceInterface& vkInstance, VkPhysicalDevice physicalDevice, VkQueueFlags requiredCaps)
{
	const vector<VkQueueFamilyProperties>	queueProps	= getPhysicalDeviceQueueFamilyProperties(vkInstance, physicalDevice);

	for (size_t queueNdx = 0; queueNdx < queueProps.size(); queueNdx++)
	{
		if ((queueProps[queueNdx].queueFlags & requiredCaps) == requiredCaps)
			return (deUint32)queueNdx;
	}

	TCU_THROW(NotSupportedError, "No matching queue found");
}

Move<VkDevice> createDefaultDevice (const PlatformInterface&				vkp,
									VkInstance								instance,
									const InstanceInterface&				vki,
									VkPhysicalDevice						physicalDevice,
									deUint32								queueIndex,
									deUint32								sparseQueueIndex,
									const VkPhysicalDeviceFeatures2&		enabledFeatures,
									const vector<const char*>&				usedExtensions,
									const tcu::CommandLine&					cmdLine,
									de::SharedPtr<vk::ResourceInterface>	resourceInterface)
{
	VkDeviceQueueCreateInfo		queueInfo[2];
	VkDeviceCreateInfo			deviceInfo;
	vector<const char*>			enabledLayers;
	const float					queuePriority	= 1.0f;
	const deUint32				numQueues = (enabledFeatures.features.sparseBinding && (queueIndex != sparseQueueIndex)) ? 2 : 1;

	deMemset(&queueInfo,	0, sizeof(queueInfo));
	deMemset(&deviceInfo,	0, sizeof(deviceInfo));

	if (cmdLine.isValidationEnabled())
	{
		enabledLayers = vkt::getValidationLayers(vki, physicalDevice);
		if (enabledLayers.empty())
			TCU_THROW(NotSupportedError, "No validation layers found");
	}

	queueInfo[0].sType						= VK_STRUCTURE_TYPE_DEVICE_QUEUE_CREATE_INFO;
	queueInfo[0].pNext						= DE_NULL;
	queueInfo[0].flags						= (VkDeviceQueueCreateFlags)0u;
	queueInfo[0].queueFamilyIndex			= queueIndex;
	queueInfo[0].queueCount					= 1u;
	queueInfo[0].pQueuePriorities			= &queuePriority;

	if (numQueues > 1)
	{
		queueInfo[1].sType						= VK_STRUCTURE_TYPE_DEVICE_QUEUE_CREATE_INFO;
		queueInfo[1].pNext						= DE_NULL;
		queueInfo[1].flags						= (VkDeviceQueueCreateFlags)0u;
		queueInfo[1].queueFamilyIndex			= sparseQueueIndex;
		queueInfo[1].queueCount					= 1u;
		queueInfo[1].pQueuePriorities			= &queuePriority;
	}

	// VK_KHR_get_physical_device_properties2 is used if enabledFeatures.pNext != 0
	deviceInfo.sType						= VK_STRUCTURE_TYPE_DEVICE_CREATE_INFO;
	deviceInfo.pNext						= enabledFeatures.pNext ? &enabledFeatures : nullptr;
	deviceInfo.queueCreateInfoCount			= numQueues;
	deviceInfo.pQueueCreateInfos			= queueInfo;
	deviceInfo.enabledExtensionCount		= de::sizeU32(usedExtensions);
	deviceInfo.ppEnabledExtensionNames		= de::dataOrNull(usedExtensions);
	deviceInfo.enabledLayerCount			= de::sizeU32(enabledLayers);
	deviceInfo.ppEnabledLayerNames			= de::dataOrNull(enabledLayers);
	deviceInfo.pEnabledFeatures				= enabledFeatures.pNext ? nullptr : &enabledFeatures.features;

#ifdef CTS_USES_VULKANSC
	// devices created for Vulkan SC must have VkDeviceObjectReservationCreateInfo structure defined in VkDeviceCreateInfo::pNext chain
	VkDeviceObjectReservationCreateInfo	dmrCI	= resetDeviceObjectReservationCreateInfo();
	VkPipelineCacheCreateInfo			pcCI	=
	{
		VK_STRUCTURE_TYPE_PIPELINE_CACHE_CREATE_INFO,				// VkStructureType				sType;
		DE_NULL,													// const void*					pNext;
		VK_PIPELINE_CACHE_CREATE_READ_ONLY_BIT |
			VK_PIPELINE_CACHE_CREATE_USE_APPLICATION_STORAGE_BIT,	// VkPipelineCacheCreateFlags	flags;
		0U,															// deUintptr					initialDataSize;
		DE_NULL														// const void*					pInitialData;
	};

	std::vector<VkPipelinePoolSize> poolSizes;
	if (cmdLine.isSubProcess())
	{
		resourceInterface->importPipelineCacheData(vkp, instance, vki, physicalDevice, queueIndex);

		dmrCI									= resourceInterface->getStatMax();

		if(resourceInterface->getCacheDataSize() > 0)
		{
			pcCI.initialDataSize				= resourceInterface->getCacheDataSize();
			pcCI.pInitialData					= resourceInterface->getCacheData();
			dmrCI.pipelineCacheCreateInfoCount	= 1;
			dmrCI.pPipelineCacheCreateInfos		= &pcCI;
		}

		poolSizes								= resourceInterface->getPipelinePoolSizes();
		if (!poolSizes.empty())
		{
			dmrCI.pipelinePoolSizeCount			= deUint32(poolSizes.size());
			dmrCI.pPipelinePoolSizes			= poolSizes.data();
		}
	}

	dmrCI.pNext										= deviceInfo.pNext;
	VkPhysicalDeviceVulkanSC10Features sc10Features	= createDefaultSC10Features();
	if (findStructureInChain(dmrCI.pNext, getStructureType<VkPhysicalDeviceVulkanSC10Features>()) == nullptr)
	{
		sc10Features.pNext = &dmrCI;
		deviceInfo.pNext = &sc10Features;
	}
	else
		deviceInfo.pNext = &dmrCI;

	vector<VkApplicationParametersEXT> appParams;
	if (readApplicationParameters(appParams, cmdLine, false))
	{
		appParams[appParams.size() - 1].pNext = deviceInfo.pNext;
		deviceInfo.pNext = &appParams[0];
	}

	VkFaultCallbackInfo					faultCallbackInfo		=
	{
		VK_STRUCTURE_TYPE_FAULT_CALLBACK_INFO,					//	VkStructureType				sType;
		DE_NULL,												//	void*						pNext;
		0U,														//	uint32_t					faultCount;
		nullptr,												//	VkFaultData*				pFaults;
		Context::faultCallbackFunction							//	PFN_vkFaultCallbackFunction	pfnFaultCallback;
	};

	if (cmdLine.isSubProcess())
	{
		// XXX workaround incorrect constness on faultCallbackInfo.pNext.
		faultCallbackInfo.pNext = const_cast<void *>(deviceInfo.pNext);
		deviceInfo.pNext = &faultCallbackInfo;
	}

#else
	DE_UNREF(resourceInterface);
#endif // CTS_USES_VULKANSC

	return createDevice(vkp, instance, vki, physicalDevice, &deviceInfo);
}

} // anonymous

class DefaultDevice
{
public:
																	DefaultDevice							(const PlatformInterface& vkPlatform, const tcu::CommandLine& cmdLine, de::SharedPtr<vk::ResourceInterface> resourceInterface);
																	~DefaultDevice							(void);

	VkInstance														getInstance								(void) const { return *m_instance;											}
	const InstanceInterface&										getInstanceInterface					(void) const { return m_instanceInterface;									}
	deUint32														getMaximumFrameworkVulkanVersion		(void) const { return m_maximumFrameworkVulkanVersion;						}
	deUint32														getAvailableInstanceVersion				(void) const { return m_availableInstanceVersion;							}
	deUint32														getUsedInstanceVersion					(void) const { return m_usedInstanceVersion;								}
	const vector<string>&											getInstanceExtensions					(void) const { return m_instanceExtensions;									}

	VkPhysicalDevice												getPhysicalDevice						(void) const { return m_physicalDevice;										}
	deUint32														getDeviceVersion						(void) const { return m_deviceVersion;										}

	bool															isDeviceFeatureInitialized				(VkStructureType sType) const { return m_deviceFeatures.isDeviceFeatureInitialized(sType);		}
	const VkPhysicalDeviceFeatures&									getDeviceFeatures						(void) const { return m_deviceFeatures.getCoreFeatures2().features;			}
	const VkPhysicalDeviceFeatures2&								getDeviceFeatures2						(void) const { return m_deviceFeatures.getCoreFeatures2();					}
	const VkPhysicalDeviceVulkan11Features&							getVulkan11Features						(void) const { return m_deviceFeatures.getVulkan11Features();				}
	const VkPhysicalDeviceVulkan12Features&							getVulkan12Features						(void) const { return m_deviceFeatures.getVulkan12Features();				}
#ifndef CTS_USES_VULKANSC
	const VkPhysicalDeviceVulkan13Features&							getVulkan13Features						(void) const { return m_deviceFeatures.getVulkan13Features();				}
#endif // CTS_USES_VULKANSC

#include "vkDeviceFeaturesForDefaultDeviceDefs.inl"

	bool															isDevicePropertyInitialized				(VkStructureType sType) const { return m_deviceProperties.isDevicePropertyInitialized(sType);	}
	const VkPhysicalDeviceProperties&								getDeviceProperties						(void) const { return m_deviceProperties.getCoreProperties2().properties;	}
	const VkPhysicalDeviceProperties2&								getDeviceProperties2					(void) const { return m_deviceProperties.getCoreProperties2();				}
	const VkPhysicalDeviceVulkan11Properties&						getDeviceVulkan11Properties				(void) const { return m_deviceProperties.getVulkan11Properties();			}
	const VkPhysicalDeviceVulkan12Properties&						getDeviceVulkan12Properties				(void) const { return m_deviceProperties.getVulkan12Properties();			}
#ifndef CTS_USES_VULKANSC
	const VkPhysicalDeviceVulkan13Properties&						getDeviceVulkan13Properties				(void) const { return m_deviceProperties.getVulkan13Properties();			}
#endif // CTS_USES_VULKANSC
#ifdef CTS_USES_VULKANSC
	const VkPhysicalDeviceVulkanSC10Properties&						getDeviceVulkanSC10Properties			(void) const { return m_deviceProperties.getVulkanSC10Properties(); }
#endif // CTS_USES_VULKANSC

#include "vkDevicePropertiesForDefaultDeviceDefs.inl"

	VkDevice														getDevice								(void) const { return *m_device;											}
	const DeviceInterface&											getDeviceInterface						(void) const { return *m_deviceInterface;									}
	const vector<string>&											getDeviceExtensions						(void) const { return m_deviceExtensions;									}
	const vector<const char*>&										getDeviceCreationExtensions				(void) const { return m_creationExtensions;									}
	deUint32														getUsedApiVersion						(void) const { return m_usedApiVersion;										}
	deUint32														getUniversalQueueFamilyIndex			(void) const { return m_universalQueueFamilyIndex;							}
	VkQueue															getUniversalQueue						(void) const;
	deUint32														getSparseQueueFamilyIndex				(void) const { return m_sparseQueueFamilyIndex;								}
	VkQueue															getSparseQueue							(void) const;

#ifndef CTS_USES_VULKANSC
	bool															hasDebugReportRecorder					(void) const { return m_debugReportRecorder.get() != nullptr;				}
	vk::DebugReportRecorder&										getDebugReportRecorder					(void) const { return *m_debugReportRecorder.get();							}
#endif // CTS_USES_VULKANSC

private:
#ifndef CTS_USES_VULKANSC
	using DebugReportRecorderPtr		= de::UniquePtr<vk::DebugReportRecorder>;
	using DebugReportCallbackPtr		= vk::Move<VkDebugReportCallbackEXT>;
#endif // CTS_USES_VULKANSC

	const deUint32						m_maximumFrameworkVulkanVersion;
	const deUint32						m_availableInstanceVersion;
	const deUint32						m_usedInstanceVersion;

	const std::pair<deUint32, deUint32> m_deviceVersions;
	const deUint32						m_usedApiVersion;

#ifndef CTS_USES_VULKANSC
	const DebugReportRecorderPtr		m_debugReportRecorder;
#endif // CTS_USES_VULKANSC
	const vector<string>				m_instanceExtensions;
	const Unique<VkInstance>			m_instance;
#ifndef CTS_USES_VULKANSC
	const InstanceDriver				m_instanceInterface;
	const DebugReportCallbackPtr		m_debugReportCallback;
#else
	const InstanceDriverSC				m_instanceInterface;
#endif // CTS_USES_VULKANSC
	const VkPhysicalDevice				m_physicalDevice;
	const deUint32						m_deviceVersion;

	const vector<string>				m_deviceExtensions;
	const DeviceFeatures				m_deviceFeatures;

	const deUint32						m_universalQueueFamilyIndex;
	const deUint32						m_sparseQueueFamilyIndex;
	const DeviceProperties				m_deviceProperties;
	const vector<const char*>			m_creationExtensions;

	const Unique<VkDevice>				m_device;
	const de::MovePtr<DeviceDriver>		m_deviceInterface;
};

namespace
{

deUint32 sanitizeApiVersion(deUint32 v)
{
	return VK_MAKE_API_VERSION(VK_API_VERSION_VARIANT(v), VK_API_VERSION_MAJOR(v), VK_API_VERSION_MINOR(v), 0 );
}

#ifndef CTS_USES_VULKANSC
de::MovePtr<vk::DebugReportRecorder> createDebugReportRecorder (const vk::PlatformInterface& vkp, bool printValidationErrors)
{
	if (isDebugReportSupported(vkp))
		return de::MovePtr<vk::DebugReportRecorder>(new vk::DebugReportRecorder(printValidationErrors));
	else
		TCU_THROW(NotSupportedError, "VK_EXT_debug_report is not supported");
}
#endif // CTS_USES_VULKANSC

// Returns list of non-core extensions. Note the pointers in the result vector come from the extensions vector passed as an argument.
vector<const char*> removeCoreExtensions (const deUint32 apiVersion, const vector<string>& extensions)
{
	// Make vector of char ptrs.
	vector<const char*> extensionPtrs;
	extensionPtrs.reserve(extensions.size());
	std::transform(begin(extensions), end(extensions), std::back_inserter(extensionPtrs), [](const string& s) { return s.c_str(); });

	// Obtain the core extension list.
	vector<const char*> coreExtensions;
	getCoreDeviceExtensions(apiVersion, coreExtensions);

	// Remove any extension found in the core extension list.
	const auto isNonCoreExtension = [&coreExtensions](const char* extName) {
		const auto isSameString = [&extName](const char* otherExtName) { return (std::strcmp(otherExtName, extName) == 0); };
		return std::find_if(begin(coreExtensions), end(coreExtensions), isSameString) == end(coreExtensions);
	};

	vector<const char*> filteredExtensions;
	std::copy_if(begin(extensionPtrs), end(extensionPtrs), std::back_inserter(filteredExtensions), isNonCoreExtension);
	return filteredExtensions;
}

} // anonymous

DefaultDevice::DefaultDevice (const PlatformInterface& vkPlatform, const tcu::CommandLine& cmdLine, de::SharedPtr<vk::ResourceInterface> resourceInterface)
#ifndef CTS_USES_VULKANSC
	: m_maximumFrameworkVulkanVersion	(VK_API_MAX_FRAMEWORK_VERSION)
#else
	: m_maximumFrameworkVulkanVersion	(VKSC_API_MAX_FRAMEWORK_VERSION)
#endif // CTS_USES_VULKANSC
	, m_availableInstanceVersion		(getTargetInstanceVersion(vkPlatform))
	, m_usedInstanceVersion				(sanitizeApiVersion(minVulkanAPIVersion(m_availableInstanceVersion, m_maximumFrameworkVulkanVersion)))
	, m_deviceVersions					(determineDeviceVersions(vkPlatform, m_usedInstanceVersion, cmdLine))
	, m_usedApiVersion					(sanitizeApiVersion(minVulkanAPIVersion(m_usedInstanceVersion, m_deviceVersions.first)))

#ifndef CTS_USES_VULKANSC
	, m_debugReportRecorder				(cmdLine.isValidationEnabled()
										 ? createDebugReportRecorder(vkPlatform, cmdLine.printValidationErrors())
										 : de::MovePtr<vk::DebugReportRecorder>())
#endif // CTS_USES_VULKANSC
	, m_instanceExtensions				(addCoreInstanceExtensions(filterExtensions(enumerateInstanceExtensionProperties(vkPlatform, DE_NULL)), m_usedApiVersion))
#ifndef CTS_USES_VULKANSC
	, m_instance						(createInstance(vkPlatform, m_usedApiVersion, m_instanceExtensions, cmdLine, m_debugReportRecorder.get()))
#else
	, m_instance						(createInstance(vkPlatform, m_usedApiVersion, m_instanceExtensions, cmdLine))
#endif // CTS_USES_VULKANSC

#ifndef CTS_USES_VULKANSC
	, m_instanceInterface				(vkPlatform, *m_instance)

	, m_debugReportCallback				(cmdLine.isValidationEnabled()
										 ? m_debugReportRecorder->createCallback(m_instanceInterface, m_instance.get())
										 : DebugReportCallbackPtr())
#else
	, m_instanceInterface				(vkPlatform, *m_instance, cmdLine, resourceInterface)
#endif // CTS_USES_VULKANSC
	, m_physicalDevice					(chooseDevice(m_instanceInterface, *m_instance, cmdLine))
	, m_deviceVersion					(getPhysicalDeviceProperties(m_instanceInterface, m_physicalDevice).apiVersion)

	, m_deviceExtensions				(addCoreDeviceExtensions(filterExtensions(enumerateDeviceExtensionProperties(m_instanceInterface, m_physicalDevice, DE_NULL)), m_usedApiVersion))
	, m_deviceFeatures					(m_instanceInterface, m_usedApiVersion, m_physicalDevice, m_instanceExtensions, m_deviceExtensions)
	, m_universalQueueFamilyIndex		(findQueueFamilyIndexWithCaps(m_instanceInterface, m_physicalDevice, VK_QUEUE_GRAPHICS_BIT|VK_QUEUE_COMPUTE_BIT))
#ifndef CTS_USES_VULKANSC
	, m_sparseQueueFamilyIndex			(m_deviceFeatures.getCoreFeatures2().features.sparseBinding ? findQueueFamilyIndexWithCaps(m_instanceInterface, m_physicalDevice, VK_QUEUE_SPARSE_BINDING_BIT) : 0)
#else
	, m_sparseQueueFamilyIndex			(0)
#endif // CTS_USES_VULKANSC
	, m_deviceProperties				(m_instanceInterface, m_usedApiVersion, m_physicalDevice, m_instanceExtensions, m_deviceExtensions)
	// When the default device is created, we remove the core extensions from the extension list, but those core extensions are
	// still reported as part of Context::getDeviceExtensions(). If we need the list of extensions actually used when creating the
	// default device, we can use Context::getDeviceCreationExtensions().
	, m_creationExtensions				(removeCoreExtensions(m_usedApiVersion, m_deviceExtensions))
	, m_device							(createDefaultDevice(vkPlatform, *m_instance, m_instanceInterface, m_physicalDevice, m_universalQueueFamilyIndex, m_sparseQueueFamilyIndex, m_deviceFeatures.getCoreFeatures2(), m_creationExtensions, cmdLine, resourceInterface))
#ifndef CTS_USES_VULKANSC
	, m_deviceInterface					(de::MovePtr<DeviceDriver>(new DeviceDriver(vkPlatform, *m_instance, *m_device)))
#else
	, m_deviceInterface					(de::MovePtr<DeviceDriverSC>(new DeviceDriverSC(vkPlatform, *m_instance, *m_device, cmdLine, resourceInterface, getDeviceVulkanSC10Properties(), getDeviceProperties())))
#endif // CTS_USES_VULKANSC
{
#ifndef CTS_USES_VULKANSC
	DE_UNREF(resourceInterface);
#endif
	DE_ASSERT(m_deviceVersions.first == m_deviceVersion);
}

DefaultDevice::~DefaultDevice (void)
{
}

VkQueue DefaultDevice::getUniversalQueue (void) const
{
	return getDeviceQueue(*m_deviceInterface, *m_device, m_universalQueueFamilyIndex, 0);
}

VkQueue DefaultDevice::getSparseQueue (void) const
{
	if (!m_deviceFeatures.getCoreFeatures2().features.sparseBinding)
		TCU_THROW(NotSupportedError, "Sparse binding not supported.");

	return getDeviceQueue(*m_deviceInterface, *m_device, m_sparseQueueFamilyIndex, 0);
}

namespace
{
// Allocator utilities

vk::Allocator* createAllocator (DefaultDevice* device)
{
	const VkPhysicalDeviceMemoryProperties memoryProperties = vk::getPhysicalDeviceMemoryProperties(device->getInstanceInterface(), device->getPhysicalDevice());

	// \todo [2015-07-24 jarkko] support allocator selection/configuration from command line (or compile time)
	return new SimpleAllocator(device->getDeviceInterface(), device->getDevice(), memoryProperties);
}

} // anonymous

// Context

Context::Context (tcu::TestContext&						testCtx,
				  const vk::PlatformInterface&			platformInterface,
				  vk::BinaryCollection&					progCollection,
				  de::SharedPtr<vk::ResourceInterface>	resourceInterface )
	: m_testCtx					(testCtx)
	, m_platformInterface		(platformInterface)
	, m_progCollection			(progCollection)
	, m_resourceInterface		(resourceInterface)
	, m_device					(new DefaultDevice(m_platformInterface, testCtx.getCommandLine(), resourceInterface))
	, m_allocator				(createAllocator(m_device.get()))
	, m_resultSetOnValidation	(false)
{
}

Context::~Context (void)
{
}

deUint32										Context::getMaximumFrameworkVulkanVersion		(void) const { return m_device->getMaximumFrameworkVulkanVersion();			}
deUint32										Context::getAvailableInstanceVersion			(void) const { return m_device->getAvailableInstanceVersion();				}
const vector<string>&							Context::getInstanceExtensions					(void) const { return m_device->getInstanceExtensions();					}
vk::VkInstance									Context::getInstance							(void) const { return m_device->getInstance();								}
const vk::InstanceInterface&					Context::getInstanceInterface					(void) const { return m_device->getInstanceInterface();						}
vk::VkPhysicalDevice							Context::getPhysicalDevice						(void) const { return m_device->getPhysicalDevice();						}
deUint32										Context::getDeviceVersion						(void) const { return m_device->getDeviceVersion();							}
const vk::VkPhysicalDeviceFeatures&				Context::getDeviceFeatures						(void) const { return m_device->getDeviceFeatures();						}
const vk::VkPhysicalDeviceFeatures2&			Context::getDeviceFeatures2						(void) const { return m_device->getDeviceFeatures2();						}
const vk::VkPhysicalDeviceVulkan11Features&		Context::getDeviceVulkan11Features				(void) const { return m_device->getVulkan11Features();						}
const vk::VkPhysicalDeviceVulkan12Features&		Context::getDeviceVulkan12Features				(void) const { return m_device->getVulkan12Features();						}
#ifndef CTS_USES_VULKANSC
const vk::VkPhysicalDeviceVulkan13Features&		Context::getDeviceVulkan13Features				(void) const { return m_device->getVulkan13Features();						}
#endif // CTS_USES_VULKANSC
#ifdef CTS_USES_VULKANSC
const vk::VkPhysicalDeviceVulkanSC10Features&	Context::getDeviceVulkanSC10Features			(void) const { return m_device->getVulkanSC10Features();					}
#endif // CTS_USES_VULKANSC

bool Context::isDeviceFunctionalitySupported (const std::string& extension) const
{
	// If extension was promoted to core then check using the core mechanism. This is required so that
	// all core implementations have the functionality tested, even if they don't support the extension.
	// (It also means that core-optional extensions will not be reported as supported unless the
	// features are really supported if the CTS code adds all core extensions to the extension list).
	deUint32 apiVersion = getUsedApiVersion();
	if (isCoreDeviceExtension(apiVersion, extension))
	{
		if (apiVersion < VK_MAKE_API_VERSION(0, 1, 2, 0))
		{
			// Check feature bits in extension-specific structures.
			if (extension == "VK_KHR_multiview")
				return !!m_device->getMultiviewFeatures().multiview;
			if (extension == "VK_KHR_variable_pointers")
				return !!m_device->getVariablePointersFeatures().variablePointersStorageBuffer;
			if (extension == "VK_KHR_sampler_ycbcr_conversion")
				return !!m_device->getSamplerYcbcrConversionFeatures().samplerYcbcrConversion;
			if (extension == "VK_KHR_shader_draw_parameters")
				return !!m_device->getShaderDrawParametersFeatures().shaderDrawParameters;
		}
		else
		{
			// Check feature bits using the new Vulkan 1.2 structures.
			const auto& vk11Features = m_device->getVulkan11Features();
			if (extension == "VK_KHR_multiview")
				return !!vk11Features.multiview;
			if (extension == "VK_KHR_variable_pointers")
				return !!vk11Features.variablePointersStorageBuffer;
			if (extension == "VK_KHR_sampler_ycbcr_conversion")
				return !!vk11Features.samplerYcbcrConversion;
			if (extension == "VK_KHR_shader_draw_parameters")
				return !!vk11Features.shaderDrawParameters;

			const auto& vk12Features = m_device->getVulkan12Features();
			if (extension == "VK_KHR_timeline_semaphore")
				return !!vk12Features.timelineSemaphore;
			if (extension == "VK_KHR_buffer_device_address")
				return !!vk12Features.bufferDeviceAddress;
			if (extension == "VK_EXT_descriptor_indexing")
				return !!vk12Features.descriptorIndexing;
			if (extension == "VK_KHR_draw_indirect_count")
				return !!vk12Features.drawIndirectCount;
			if (extension == "VK_KHR_sampler_mirror_clamp_to_edge")
				return !!vk12Features.samplerMirrorClampToEdge;
			if (extension == "VK_EXT_sampler_filter_minmax")
				return !!vk12Features.samplerFilterMinmax;
			if (extension == "VK_EXT_shader_viewport_index_layer")
				return !!vk12Features.shaderOutputViewportIndex && !!vk12Features.shaderOutputLayer;

#ifndef CTS_USES_VULKANSC
			const auto& vk13Features = m_device->getVulkan13Features();
			if (extension == "VK_EXT_inline_uniform_block")
				return !!vk13Features.inlineUniformBlock;
			if (extension == "VK_EXT_pipeline_creation_cache_control")
				return !!vk13Features.pipelineCreationCacheControl;
			if (extension == "VK_EXT_private_data")
				return !!vk13Features.privateData;
			if (extension == "VK_EXT_shader_demote_to_helper_invocation")
				return !!vk13Features.shaderDemoteToHelperInvocation;
			if (extension == "VK_KHR_shader_terminate_invocation")
				return !!vk13Features.shaderTerminateInvocation;
			if (extension == "VK_EXT_subgroup_size_control")
				return !!vk13Features.subgroupSizeControl;
			if (extension == "VK_KHR_synchronization2")
				return !!vk13Features.synchronization2;
			if (extension == "VK_EXT_texture_compression_astc_hdr")
				return !!vk13Features.textureCompressionASTC_HDR;
			if (extension == "VK_KHR_zero_initialize_workgroup_memory")
				return !!vk13Features.shaderZeroInitializeWorkgroupMemory;
			if (extension == "VK_KHR_dynamic_rendering")
				return !!vk13Features.dynamicRendering;
			if (extension == "VK_KHR_shader_integer_dot_product")
				return !!vk13Features.shaderIntegerDotProduct;
			if (extension == "VK_KHR_maintenance4")
				return !!vk13Features.maintenance4;
#endif // CTS_USES_VULKANSC

#ifdef CTS_USES_VULKANSC
			const auto& vk12Properties = m_device->getDeviceVulkan12Properties();
			if (extension == "VK_KHR_depth_stencil_resolve")
				return (vk12Properties.supportedDepthResolveModes != VK_RESOLVE_MODE_NONE) && (vk12Properties.supportedStencilResolveModes != VK_RESOLVE_MODE_NONE);
#endif // CTS_USES_VULKANSC
		}

		// No feature flags to check.
		return true;
	}

	// If this is not a core extension then just return whether the implementation says it's supported.
	const auto& extensions = getDeviceExtensions();
	return de::contains(extensions.begin(), extensions.end(), extension);
}

bool Context::isInstanceFunctionalitySupported(const std::string& extension) const
{
	// NOTE: current implementation uses isInstanceExtensionSupported but
	// this will change when some instance extensions will be promoted to the
	// core; don't use isInstanceExtensionSupported directly, use this method instead
	return isInstanceExtensionSupported(getUsedApiVersion(), getInstanceExtensions(), extension);
}

#include "vkDeviceFeaturesForContextDefs.inl"

const vk::VkPhysicalDeviceProperties&			Context::getDeviceProperties				(void) const { return m_device->getDeviceProperties();			}
const vk::VkPhysicalDeviceProperties2&			Context::getDeviceProperties2				(void) const { return m_device->getDeviceProperties2();			}
const vk::VkPhysicalDeviceVulkan11Properties&	Context::getDeviceVulkan11Properties		(void) const { return m_device->getDeviceVulkan11Properties();	}
const vk::VkPhysicalDeviceVulkan12Properties&	Context::getDeviceVulkan12Properties		(void) const { return m_device->getDeviceVulkan12Properties();	}
#ifndef CTS_USES_VULKANSC
const vk::VkPhysicalDeviceVulkan13Properties&	Context::getDeviceVulkan13Properties		(void) const { return m_device->getDeviceVulkan13Properties();	}
#endif // CTS_USES_VULKANSC
#ifdef CTS_USES_VULKANSC
const vk::VkPhysicalDeviceVulkanSC10Properties&	Context::getDeviceVulkanSC10Properties		(void) const { return m_device->getDeviceVulkanSC10Properties(); }
#endif // CTS_USES_VULKANSC

#include "vkDevicePropertiesForContextDefs.inl"

const vector<string>&					Context::getDeviceExtensions				(void) const { return m_device->getDeviceExtensions();			}
const vector<const char*>&				Context::getDeviceCreationExtensions		(void) const { return m_device->getDeviceCreationExtensions();	}
vk::VkDevice							Context::getDevice							(void) const { return m_device->getDevice();					}
const vk::DeviceInterface&				Context::getDeviceInterface					(void) const { return m_device->getDeviceInterface();			}
deUint32								Context::getUniversalQueueFamilyIndex		(void) const { return m_device->getUniversalQueueFamilyIndex();	}
vk::VkQueue								Context::getUniversalQueue					(void) const { return m_device->getUniversalQueue();			}
deUint32								Context::getSparseQueueFamilyIndex			(void) const { return m_device->getSparseQueueFamilyIndex();	}
vk::VkQueue								Context::getSparseQueue						(void) const { return m_device->getSparseQueue();				}
de::SharedPtr<vk::ResourceInterface>	Context::getResourceInterface				(void) const { return m_resourceInterface;						}
vk::Allocator&							Context::getDefaultAllocator				(void) const { return *m_allocator;								}
deUint32								Context::getUsedApiVersion					(void) const { return m_device->getUsedApiVersion();			}
bool									Context::contextSupports					(const deUint32 variantNum, const deUint32 majorNum, const deUint32 minorNum, const deUint32 patchNum) const
																							{ return isApiVersionSupported(m_device->getUsedApiVersion(), VK_MAKE_API_VERSION(variantNum, majorNum, minorNum, patchNum)); }
bool									Context::contextSupports					(const ApiVersion version) const
																							{ return isApiVersionSupported(m_device->getUsedApiVersion(), pack(version)); }
bool									Context::contextSupports					(const deUint32 requiredApiVersionBits) const
																							{ return isApiVersionSupported(m_device->getUsedApiVersion(), requiredApiVersionBits); }
bool									Context::isDeviceFeatureInitialized			(vk::VkStructureType sType) const
																							{ return m_device->isDeviceFeatureInitialized(sType);	}
bool									Context::isDevicePropertyInitialized		(vk::VkStructureType sType) const
																							{ return m_device->isDevicePropertyInitialized(sType);	}

bool Context::requireDeviceFunctionality (const std::string& required) const
{
	if (!isDeviceFunctionalitySupported(required))
		TCU_THROW(NotSupportedError, required + " is not supported");

	return true;
}

bool Context::requireInstanceFunctionality (const std::string& required) const
{
	if (!isInstanceFunctionalitySupported(required))
		TCU_THROW(NotSupportedError, required + " is not supported");

	return true;
}

struct DeviceCoreFeaturesTable
{
	const char*		featureName;
	const deUint32	featureArrayIndex;
	const deUint32	featureArrayOffset;
};

#define DEVICE_CORE_FEATURE_OFFSET(FEATURE_FIELD_NAME)	DE_OFFSET_OF(VkPhysicalDeviceFeatures, FEATURE_FIELD_NAME)
#define DEVICE_CORE_FEATURE_ENTRY(BITNAME, FIELDNAME)	{ #FIELDNAME, BITNAME, DEVICE_CORE_FEATURE_OFFSET(FIELDNAME) }

const DeviceCoreFeaturesTable	deviceCoreFeaturesTable[] =
{
	DEVICE_CORE_FEATURE_ENTRY(DEVICE_CORE_FEATURE_ROBUST_BUFFER_ACCESS							,	robustBufferAccess						),
	DEVICE_CORE_FEATURE_ENTRY(DEVICE_CORE_FEATURE_FULL_DRAW_INDEX_UINT32						,	fullDrawIndexUint32						),
	DEVICE_CORE_FEATURE_ENTRY(DEVICE_CORE_FEATURE_IMAGE_CUBE_ARRAY								,	imageCubeArray							),
	DEVICE_CORE_FEATURE_ENTRY(DEVICE_CORE_FEATURE_INDEPENDENT_BLEND								,	independentBlend						),
	DEVICE_CORE_FEATURE_ENTRY(DEVICE_CORE_FEATURE_GEOMETRY_SHADER								,	geometryShader							),
	DEVICE_CORE_FEATURE_ENTRY(DEVICE_CORE_FEATURE_TESSELLATION_SHADER							,	tessellationShader						),
	DEVICE_CORE_FEATURE_ENTRY(DEVICE_CORE_FEATURE_SAMPLE_RATE_SHADING							,	sampleRateShading						),
	DEVICE_CORE_FEATURE_ENTRY(DEVICE_CORE_FEATURE_DUAL_SRC_BLEND								,	dualSrcBlend							),
	DEVICE_CORE_FEATURE_ENTRY(DEVICE_CORE_FEATURE_LOGIC_OP										,	logicOp									),
	DEVICE_CORE_FEATURE_ENTRY(DEVICE_CORE_FEATURE_MULTI_DRAW_INDIRECT							,	multiDrawIndirect						),
	DEVICE_CORE_FEATURE_ENTRY(DEVICE_CORE_FEATURE_DRAW_INDIRECT_FIRST_INSTANCE					,	drawIndirectFirstInstance				),
	DEVICE_CORE_FEATURE_ENTRY(DEVICE_CORE_FEATURE_DEPTH_CLAMP									,	depthClamp								),
	DEVICE_CORE_FEATURE_ENTRY(DEVICE_CORE_FEATURE_DEPTH_BIAS_CLAMP								,	depthBiasClamp							),
	DEVICE_CORE_FEATURE_ENTRY(DEVICE_CORE_FEATURE_FILL_MODE_NON_SOLID							,	fillModeNonSolid						),
	DEVICE_CORE_FEATURE_ENTRY(DEVICE_CORE_FEATURE_DEPTH_BOUNDS									,	depthBounds								),
	DEVICE_CORE_FEATURE_ENTRY(DEVICE_CORE_FEATURE_WIDE_LINES									,	wideLines								),
	DEVICE_CORE_FEATURE_ENTRY(DEVICE_CORE_FEATURE_LARGE_POINTS									,	largePoints								),
	DEVICE_CORE_FEATURE_ENTRY(DEVICE_CORE_FEATURE_ALPHA_TO_ONE									,	alphaToOne								),
	DEVICE_CORE_FEATURE_ENTRY(DEVICE_CORE_FEATURE_MULTI_VIEWPORT								,	multiViewport							),
	DEVICE_CORE_FEATURE_ENTRY(DEVICE_CORE_FEATURE_SAMPLER_ANISOTROPY							,	samplerAnisotropy						),
	DEVICE_CORE_FEATURE_ENTRY(DEVICE_CORE_FEATURE_TEXTURE_COMPRESSION_ETC2						,	textureCompressionETC2					),
	DEVICE_CORE_FEATURE_ENTRY(DEVICE_CORE_FEATURE_TEXTURE_COMPRESSION_ASTC_LDR					,	textureCompressionASTC_LDR				),
	DEVICE_CORE_FEATURE_ENTRY(DEVICE_CORE_FEATURE_TEXTURE_COMPRESSION_BC						,	textureCompressionBC					),
	DEVICE_CORE_FEATURE_ENTRY(DEVICE_CORE_FEATURE_OCCLUSION_QUERY_PRECISE						,	occlusionQueryPrecise					),
	DEVICE_CORE_FEATURE_ENTRY(DEVICE_CORE_FEATURE_PIPELINE_STATISTICS_QUERY						,	pipelineStatisticsQuery					),
	DEVICE_CORE_FEATURE_ENTRY(DEVICE_CORE_FEATURE_VERTEX_PIPELINE_STORES_AND_ATOMICS			,	vertexPipelineStoresAndAtomics			),
	DEVICE_CORE_FEATURE_ENTRY(DEVICE_CORE_FEATURE_FRAGMENT_STORES_AND_ATOMICS					,	fragmentStoresAndAtomics				),
	DEVICE_CORE_FEATURE_ENTRY(DEVICE_CORE_FEATURE_SHADER_TESSELLATION_AND_GEOMETRY_POINT_SIZE	,	shaderTessellationAndGeometryPointSize	),
	DEVICE_CORE_FEATURE_ENTRY(DEVICE_CORE_FEATURE_SHADER_IMAGE_GATHER_EXTENDED					,	shaderImageGatherExtended				),
	DEVICE_CORE_FEATURE_ENTRY(DEVICE_CORE_FEATURE_SHADER_STORAGE_IMAGE_EXTENDED_FORMATS			,	shaderStorageImageExtendedFormats		),
	DEVICE_CORE_FEATURE_ENTRY(DEVICE_CORE_FEATURE_SHADER_STORAGE_IMAGE_MULTISAMPLE				,	shaderStorageImageMultisample			),
	DEVICE_CORE_FEATURE_ENTRY(DEVICE_CORE_FEATURE_SHADER_STORAGE_IMAGE_READ_WITHOUT_FORMAT		,	shaderStorageImageReadWithoutFormat		),
	DEVICE_CORE_FEATURE_ENTRY(DEVICE_CORE_FEATURE_SHADER_STORAGE_IMAGE_WRITE_WITHOUT_FORMAT		,	shaderStorageImageWriteWithoutFormat	),
	DEVICE_CORE_FEATURE_ENTRY(DEVICE_CORE_FEATURE_SHADER_UNIFORM_BUFFER_ARRAY_DYNAMIC_INDEXING	,	shaderUniformBufferArrayDynamicIndexing	),
	DEVICE_CORE_FEATURE_ENTRY(DEVICE_CORE_FEATURE_SHADER_SAMPLED_IMAGE_ARRAY_DYNAMIC_INDEXING	,	shaderSampledImageArrayDynamicIndexing	),
	DEVICE_CORE_FEATURE_ENTRY(DEVICE_CORE_FEATURE_SHADER_STORAGE_BUFFER_ARRAY_DYNAMIC_INDEXING	,	shaderStorageBufferArrayDynamicIndexing	),
	DEVICE_CORE_FEATURE_ENTRY(DEVICE_CORE_FEATURE_SHADER_STORAGE_IMAGE_ARRAY_DYNAMIC_INDEXING	,	shaderStorageImageArrayDynamicIndexing	),
	DEVICE_CORE_FEATURE_ENTRY(DEVICE_CORE_FEATURE_SHADER_CLIP_DISTANCE							,	shaderClipDistance						),
	DEVICE_CORE_FEATURE_ENTRY(DEVICE_CORE_FEATURE_SHADER_CULL_DISTANCE							,	shaderCullDistance						),
	DEVICE_CORE_FEATURE_ENTRY(DEVICE_CORE_FEATURE_SHADER_FLOAT64								,	shaderFloat64							),
	DEVICE_CORE_FEATURE_ENTRY(DEVICE_CORE_FEATURE_SHADER_INT64									,	shaderInt64								),
	DEVICE_CORE_FEATURE_ENTRY(DEVICE_CORE_FEATURE_SHADER_INT16									,	shaderInt16								),
	DEVICE_CORE_FEATURE_ENTRY(DEVICE_CORE_FEATURE_SHADER_RESOURCE_RESIDENCY						,	shaderResourceResidency					),
	DEVICE_CORE_FEATURE_ENTRY(DEVICE_CORE_FEATURE_SHADER_RESOURCE_MIN_LOD						,	shaderResourceMinLod					),
	DEVICE_CORE_FEATURE_ENTRY(DEVICE_CORE_FEATURE_SPARSE_BINDING								,	sparseBinding							),
	DEVICE_CORE_FEATURE_ENTRY(DEVICE_CORE_FEATURE_SPARSE_RESIDENCY_BUFFER						,	sparseResidencyBuffer					),
	DEVICE_CORE_FEATURE_ENTRY(DEVICE_CORE_FEATURE_SPARSE_RESIDENCY_IMAGE2D						,	sparseResidencyImage2D					),
	DEVICE_CORE_FEATURE_ENTRY(DEVICE_CORE_FEATURE_SPARSE_RESIDENCY_IMAGE3D						,	sparseResidencyImage3D					),
	DEVICE_CORE_FEATURE_ENTRY(DEVICE_CORE_FEATURE_SPARSE_RESIDENCY2_SAMPLES						,	sparseResidency2Samples					),
	DEVICE_CORE_FEATURE_ENTRY(DEVICE_CORE_FEATURE_SPARSE_RESIDENCY4_SAMPLES						,	sparseResidency4Samples					),
	DEVICE_CORE_FEATURE_ENTRY(DEVICE_CORE_FEATURE_SPARSE_RESIDENCY8_SAMPLES						,	sparseResidency8Samples					),
	DEVICE_CORE_FEATURE_ENTRY(DEVICE_CORE_FEATURE_SPARSE_RESIDENCY16_SAMPLES					,	sparseResidency16Samples				),
	DEVICE_CORE_FEATURE_ENTRY(DEVICE_CORE_FEATURE_SPARSE_RESIDENCY_ALIASED						,	sparseResidencyAliased					),
	DEVICE_CORE_FEATURE_ENTRY(DEVICE_CORE_FEATURE_VARIABLE_MULTISAMPLE_RATE						,	variableMultisampleRate					),
	DEVICE_CORE_FEATURE_ENTRY(DEVICE_CORE_FEATURE_INHERITED_QUERIES								,	inheritedQueries						),
};

bool Context::requireDeviceCoreFeature (const DeviceCoreFeature requiredFeature)
{
	const vk::VkPhysicalDeviceFeatures& featuresAvailable		= getDeviceFeatures();
	const vk::VkBool32*					featuresAvailableArray	= (vk::VkBool32*)(&featuresAvailable);
	const deUint32						requiredFeatureIndex	= static_cast<deUint32>(requiredFeature);

	DE_ASSERT(requiredFeatureIndex * sizeof(vk::VkBool32) < sizeof(featuresAvailable));
	DE_ASSERT(deviceCoreFeaturesTable[requiredFeatureIndex].featureArrayIndex * sizeof(vk::VkBool32) == deviceCoreFeaturesTable[requiredFeatureIndex].featureArrayOffset);

	if (featuresAvailableArray[requiredFeatureIndex] == DE_FALSE)
		TCU_THROW(NotSupportedError, "Requested core feature is not supported: " + std::string(deviceCoreFeaturesTable[requiredFeatureIndex].featureName));

	return true;
}

#ifndef CTS_USES_VULKANSC

static bool isExtendedStorageFormat (VkFormat format)
{
	switch(format)
	{
		case VK_FORMAT_R8G8B8A8_UNORM:
		case VK_FORMAT_R8G8B8A8_SNORM:
		case VK_FORMAT_R8G8B8A8_UINT:
		case VK_FORMAT_R8G8B8A8_SINT:
		case VK_FORMAT_R32_UINT:
		case VK_FORMAT_R32_SINT:
		case VK_FORMAT_R32_SFLOAT:
		case VK_FORMAT_R32G32_UINT:
		case VK_FORMAT_R32G32_SINT:
		case VK_FORMAT_R32G32_SFLOAT:
		case VK_FORMAT_R32G32B32A32_UINT:
		case VK_FORMAT_R32G32B32A32_SINT:
		case VK_FORMAT_R32G32B32A32_SFLOAT:
		case VK_FORMAT_R16G16B16A16_UINT:
		case VK_FORMAT_R16G16B16A16_SINT:
		case VK_FORMAT_R16G16B16A16_SFLOAT:
		case VK_FORMAT_R16G16_SFLOAT:
		case VK_FORMAT_B10G11R11_UFLOAT_PACK32:
		case VK_FORMAT_R16_SFLOAT:
		case VK_FORMAT_R16G16B16A16_UNORM:
		case VK_FORMAT_A2B10G10R10_UNORM_PACK32:
		case VK_FORMAT_R16G16_UNORM:
		case VK_FORMAT_R8G8_UNORM:
		case VK_FORMAT_R16_UNORM:
		case VK_FORMAT_R8_UNORM:
		case VK_FORMAT_R16G16B16A16_SNORM:
		case VK_FORMAT_R16G16_SNORM:
		case VK_FORMAT_R8G8_SNORM:
		case VK_FORMAT_R16_SNORM:
		case VK_FORMAT_R8_SNORM:
		case VK_FORMAT_R16G16_SINT:
		case VK_FORMAT_R8G8_SINT:
		case VK_FORMAT_R16_SINT:
		case VK_FORMAT_R8_SINT:
		case VK_FORMAT_A2B10G10R10_UINT_PACK32:
		case VK_FORMAT_R16G16_UINT:
		case VK_FORMAT_R8G8_UINT:
		case VK_FORMAT_R16_UINT:
		case VK_FORMAT_R8_UINT:
			return true;
		default:
			return false;
	}
}

static bool isDepthFormat (VkFormat format)
{
	switch(format)
	{
		case VK_FORMAT_D16_UNORM:
		case VK_FORMAT_X8_D24_UNORM_PACK32:
		case VK_FORMAT_D32_SFLOAT:
		case VK_FORMAT_D16_UNORM_S8_UINT:
		case VK_FORMAT_D24_UNORM_S8_UINT:
		case VK_FORMAT_D32_SFLOAT_S8_UINT:
			return true;
		default:
			return false;
	}
}

vk::VkFormatProperties3 Context::getRequiredFormatProperties(const vk::VkFormat& format) const
{
	vk::VkFormatProperties3 p;
	p.sType = VK_STRUCTURE_TYPE_FORMAT_PROPERTIES_3;
	p.pNext = DE_NULL;

	vk::VkFormatProperties properties;
	getInstanceInterface().getPhysicalDeviceFormatProperties(getPhysicalDevice(), format, &properties);
	p.linearTilingFeatures	= properties.linearTilingFeatures;
	p.optimalTilingFeatures	= properties.optimalTilingFeatures;
	p.bufferFeatures		= properties.bufferFeatures;

	const vk::VkPhysicalDeviceFeatures& featuresAvailable = getDeviceFeatures();
	if (isExtendedStorageFormat(format) && featuresAvailable.shaderStorageImageReadWithoutFormat)
	{
		if (p.linearTilingFeatures & VK_FORMAT_FEATURE_2_STORAGE_IMAGE_BIT_KHR)
			p.linearTilingFeatures	|= VK_FORMAT_FEATURE_2_STORAGE_READ_WITHOUT_FORMAT_BIT_KHR;
		if (p.optimalTilingFeatures & VK_FORMAT_FEATURE_2_STORAGE_IMAGE_BIT_KHR)
			p.optimalTilingFeatures	|= VK_FORMAT_FEATURE_2_STORAGE_READ_WITHOUT_FORMAT_BIT_KHR;
	}
	if (isExtendedStorageFormat(format) && featuresAvailable.shaderStorageImageWriteWithoutFormat)
	{
		if (p.linearTilingFeatures & VK_FORMAT_FEATURE_2_STORAGE_IMAGE_BIT_KHR)
			p.linearTilingFeatures	|= VK_FORMAT_FEATURE_2_STORAGE_WRITE_WITHOUT_FORMAT_BIT_KHR;
		if (p.optimalTilingFeatures & VK_FORMAT_FEATURE_2_STORAGE_IMAGE_BIT_KHR)
			p.optimalTilingFeatures	|= VK_FORMAT_FEATURE_2_STORAGE_WRITE_WITHOUT_FORMAT_BIT_KHR;
	}
	if (isDepthFormat(format) && (p.linearTilingFeatures & (VK_FORMAT_FEATURE_2_SAMPLED_IMAGE_BIT_KHR)))
		p.linearTilingFeatures |= VK_FORMAT_FEATURE_2_SAMPLED_IMAGE_DEPTH_COMPARISON_BIT_KHR;
	if (isDepthFormat(format) && (p.optimalTilingFeatures & (VK_FORMAT_FEATURE_2_SAMPLED_IMAGE_BIT_KHR)))
		p.optimalTilingFeatures |= VK_FORMAT_FEATURE_2_SAMPLED_IMAGE_DEPTH_COMPARISON_BIT_KHR;

	return p;
}

vk::VkFormatProperties3 Context::getFormatProperties(const vk::VkFormat& format) const
{
	if (isDeviceFunctionalitySupported("VK_KHR_format_feature_flags2"))
	{
		vk::VkFormatProperties3 p;
		p.sType = VK_STRUCTURE_TYPE_FORMAT_PROPERTIES_3;
		p.pNext = DE_NULL;

		vk::VkFormatProperties2 properties;
		properties.sType = VK_STRUCTURE_TYPE_FORMAT_PROPERTIES_2;
		properties.pNext = &p;

		getInstanceInterface().getPhysicalDeviceFormatProperties2(getPhysicalDevice(), format, &properties);
		return p;
	}
	else
		return Context::getRequiredFormatProperties(format);
}

#endif // CTS_USES_VULKANSC

void* Context::getInstanceProcAddr	()
{
	return (void*)m_platformInterface.getGetInstanceProcAddr();
}

bool Context::isBufferDeviceAddressSupported(void) const
{
	return isDeviceFunctionalitySupported("VK_KHR_buffer_device_address") ||
		   isDeviceFunctionalitySupported("VK_EXT_buffer_device_address");
}

#ifndef CTS_USES_VULKANSC

bool Context::hasDebugReportRecorder () const
{
	return m_device->hasDebugReportRecorder();
}

vk::DebugReportRecorder& Context::getDebugReportRecorder () const
{
	return m_device->getDebugReportRecorder();
}

#endif // CTS_USES_VULKANSC

void Context::resetCommandPoolForVKSC	(const VkDevice					device,
										 const VkCommandPool			commandPool)
{
#ifdef CTS_USES_VULKANSC
	if (getDeviceVulkanSC10Properties().commandPoolResetCommandBuffer == VK_FALSE) {
		const DeviceInterface &vk = getDeviceInterface();
		VK_CHECK(vk.resetCommandPool(device, commandPool, 0u));
	}
#else
	DE_UNREF(device);
	DE_UNREF(commandPool);
#endif
}

<<<<<<< HEAD
ContextCommonData Context::getContextCommonData() {
	return ContextCommonData {
		getInstanceInterface(),
		getDevice(),
		getDeviceInterface(),
		getPhysicalDevice(),
		getDefaultAllocator(),
		getUniversalQueueFamilyIndex(),
		getUniversalQueue()
	};
}
=======
#ifdef CTS_USES_VULKANSC
std::vector<VkFaultData>						Context::m_faultData;
std::mutex										Context::m_faultDataMutex;

void Context::faultCallbackFunction(VkBool32 unrecordedFaults,
									uint32_t faultCount,
									const VkFaultData* pFaults)
{
	DE_UNREF(unrecordedFaults);
	std::lock_guard<std::mutex> lock(m_faultDataMutex);

	// Append new faults to the vector
	for (deUint32 i = 0; i < faultCount; ++i) {
		VkFaultData faultData = pFaults[i];
		faultData.pNext = DE_NULL;

		m_faultData.push_back(faultData);
	}
}
#endif // CTS_USES_VULKANSC

>>>>>>> c5ecdd17

// TestCase

void TestCase::initPrograms (SourceCollections&) const
{
}

void TestCase::checkSupport (Context&) const
{
}

void TestCase::delayedInit (void)
{
}

#ifndef CTS_USES_VULKANSC

void collectAndReportDebugMessages(vk::DebugReportRecorder &debugReportRecorder, Context& context)
{
	using DebugMessages = vk::DebugReportRecorder::MessageList;

	const DebugMessages&	messages	= debugReportRecorder.getMessages();
	tcu::TestLog&			log			= context.getTestContext().getLog();

	if (messages.size() > 0)
	{
		const tcu::ScopedLogSection	section		(log, "DebugMessages", "Debug Messages");
		int							numErrors	= 0;

		for (const auto& msg : messages)
		{
			if (msg.shouldBeLogged())
				log << tcu::TestLog::Message << msg << tcu::TestLog::EndMessage;

			if (msg.isError())
				numErrors += 1;
		}

		debugReportRecorder.clearMessages();

		if (numErrors > 0)
		{
			string errorMsg = de::toString(numErrors) + " API usage errors found";
			context.resultSetOnValidation(true);
			context.getTestContext().setTestResult(QP_TEST_RESULT_INTERNAL_ERROR, errorMsg.c_str());
		}
	}
}

#endif // CTS_USES_VULKANSC

} // vkt<|MERGE_RESOLUTION|>--- conflicted
+++ resolved
@@ -1074,7 +1074,6 @@
 #endif
 }
 
-<<<<<<< HEAD
 ContextCommonData Context::getContextCommonData() {
 	return ContextCommonData {
 		getInstanceInterface(),
@@ -1086,7 +1085,7 @@
 		getUniversalQueue()
 	};
 }
-=======
+
 #ifdef CTS_USES_VULKANSC
 std::vector<VkFaultData>						Context::m_faultData;
 std::mutex										Context::m_faultDataMutex;
@@ -1107,8 +1106,6 @@
 	}
 }
 #endif // CTS_USES_VULKANSC
-
->>>>>>> c5ecdd17
 
 // TestCase
 
