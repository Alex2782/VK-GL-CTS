/*-------------------------------------------------------------------------
 * Vulkan Conformance Tests
 * ------------------------
 *
 * Copyright (c) 2015 Google Inc.
 *
 * Licensed under the Apache License, Version 2.0 (the "License");
 * you may not use this file except in compliance with the License.
 * You may obtain a copy of the License at
 *
 *      http://www.apache.org/licenses/LICENSE-2.0
 *
 * Unless required by applicable law or agreed to in writing, software
 * distributed under the License is distributed on an "AS IS" BASIS,
 * WITHOUT WARRANTIES OR CONDITIONS OF ANY KIND, either express or implied.
 * See the License for the specific language governing permissions and
 * limitations under the License.
 *
 *//*!
 * \file
 * \brief Vulkan test case base classes
 *//*--------------------------------------------------------------------*/

#include "vktTestCase.hpp"

#include "vkRef.hpp"
#include "vkRefUtil.hpp"
#include "vkQueryUtil.hpp"
#include "vkDeviceUtil.hpp"
#include "vkMemUtil.hpp"
#include "vkPlatform.hpp"
#include "vkDebugReportUtil.hpp"

#include "tcuCommandLine.hpp"

#include "deSTLUtil.hpp"
#include "deMemory.h"

#include <set>

namespace vkt
{

// Default device utilities

using std::vector;
using std::string;
using std::set;
using namespace vk;

namespace
{

vector<string> getValidationLayers (const vector<VkLayerProperties>& supportedLayers)
{
	static const char*	s_magicLayer		= "VK_LAYER_LUNARG_standard_validation";
	static const char*	s_defaultLayers[]	=
	{
		"VK_LAYER_GOOGLE_threading",
		"VK_LAYER_LUNARG_parameter_validation",
		"VK_LAYER_LUNARG_device_limits",
		"VK_LAYER_LUNARG_object_tracker",
		"VK_LAYER_LUNARG_image",
		"VK_LAYER_LUNARG_core_validation",
		"VK_LAYER_LUNARG_swapchain",
		"VK_LAYER_GOOGLE_unique_objects"
	};

	vector<string>		enabledLayers;

	if (isLayerSupported(supportedLayers, RequiredLayer(s_magicLayer)))
		enabledLayers.push_back(s_magicLayer);
	else
	{
		for (int ndx = 0; ndx < DE_LENGTH_OF_ARRAY(s_defaultLayers); ++ndx)
		{
			if (isLayerSupported(supportedLayers, RequiredLayer(s_defaultLayers[ndx])))
				enabledLayers.push_back(s_defaultLayers[ndx]);
		}
	}

	return enabledLayers;
}

vector<string> getValidationLayers (const PlatformInterface& vkp)
{
	return getValidationLayers(enumerateInstanceLayerProperties(vkp));
}

vector<string> getValidationLayers (const InstanceInterface& vki, VkPhysicalDevice physicalDevice)
{
	return getValidationLayers(enumerateDeviceLayerProperties(vki, physicalDevice));
}

vector<string> filterExtensions (const vector<VkExtensionProperties>& extensions)
{
	vector<string>	enabledExtensions;
	const char*		extensionGroups[] =
	{
		"VK_KHR_",
		"VK_EXT_",
		"VK_KHX_"
	};

	for (size_t extNdx = 0; extNdx < extensions.size(); extNdx++)
	{
		for (int extGroupNdx = 0; extGroupNdx < DE_LENGTH_OF_ARRAY(extensionGroups); extGroupNdx++)
		{
			if (deStringBeginsWith(extensions[extNdx].extensionName, extensionGroups[extGroupNdx]))
				enabledExtensions.push_back(extensions[extNdx].extensionName);
		}
	}

	return enabledExtensions;
}

vector<string> addExtensions (const vector<string>& a, const vector<const char*>& b)
{
	vector<string>	res		(a);

	for (vector<const char*>::const_iterator bIter = b.begin(); bIter != b.end(); ++bIter)
	{
		if (!de::contains(res.begin(), res.end(), string(*bIter)))
			res.push_back(string(*bIter));
	}

	return res;
}

vector<string> removeExtensions (const vector<string>& a, const vector<const char*>& b)
{
	vector<string>	res;
	set<string>		removeExts	(b.begin(), b.end());

	for (vector<string>::const_iterator aIter = a.begin(); aIter != a.end(); ++aIter)
	{
		if (!de::contains(removeExts, *aIter))
			res.push_back(*aIter);
	}

	return res;
}

vector<string> addCoreInstanceExtensions (const vector<string>& extensions, deUint32 instanceVersion)
{
	vector<const char*> coreExtensions;
	getCoreInstanceExtensions(instanceVersion, coreExtensions);
	return addExtensions(extensions, coreExtensions);
}

vector<string> addCoreDeviceExtensions(const vector<string>& extensions, deUint32 instanceVersion)
{
	vector<const char*> coreExtensions;
	getCoreDeviceExtensions(instanceVersion, coreExtensions);
	return addExtensions(extensions, coreExtensions);
}

deUint32 getTargetInstanceVersion (const PlatformInterface& vkp)
{
	deUint32 version = pack(ApiVersion(1, 0, 0));
	if (vkp.enumerateInstanceVersion(&version) != VK_SUCCESS)
		TCU_THROW(InternalError, "Enumerate instance version error");
	return version;
}

std::pair<deUint32, deUint32> determineDeviceVersions(const PlatformInterface& vkp, deUint32 apiVersion, const tcu::CommandLine& cmdLine)
{
	Move<VkInstance>						preinstance				= createDefaultInstance(vkp, apiVersion);
	InstanceDriver							preinterface			(vkp, preinstance.get());

	const vector<VkPhysicalDevice>			devices					= enumeratePhysicalDevices(preinterface, preinstance.get());
	deUint32								lowestDeviceVersion		= 0xFFFFFFFFu;
	for (deUint32 deviceNdx = 0u; deviceNdx < devices.size(); ++deviceNdx)
	{
		const VkPhysicalDeviceProperties	props					= getPhysicalDeviceProperties(preinterface, devices[deviceNdx]);
		if (props.apiVersion < lowestDeviceVersion)
			lowestDeviceVersion = props.apiVersion;
	}

	const vk::VkPhysicalDevice				choosenDevice			= chooseDevice(preinterface, *preinstance, cmdLine);
	const VkPhysicalDeviceProperties		props					= getPhysicalDeviceProperties(preinterface, choosenDevice);
	const deUint32							choosenDeviceVersion	= props.apiVersion;

	return std::make_pair(choosenDeviceVersion, lowestDeviceVersion);
}


Move<VkInstance> createInstance (const PlatformInterface& vkp, deUint32 apiVersion, const vector<string>& enabledExtensions, const tcu::CommandLine& cmdLine)
{
	const bool								isValidationEnabled	= cmdLine.isValidationEnabled();
	vector<string>							enabledLayers;

	// \note Extensions in core are not explicitly enabled even though
	//		 they are in the extension list advertised to tests.
	vector<const char*>						coreExtensions;
	getCoreInstanceExtensions(apiVersion, coreExtensions);
	vector<string>							nonCoreExtensions	(removeExtensions(enabledExtensions, coreExtensions));

	if (isValidationEnabled)
	{
		if (!isDebugReportSupported(vkp))
			TCU_THROW(NotSupportedError, "VK_EXT_debug_report is not supported");

		enabledLayers = getValidationLayers(vkp);
		if (enabledLayers.empty())
			TCU_THROW(NotSupportedError, "No validation layers found");
	}

	return createDefaultInstance(vkp, apiVersion, enabledLayers, nonCoreExtensions);
}

static deUint32 findQueueFamilyIndexWithCaps (const InstanceInterface& vkInstance, VkPhysicalDevice physicalDevice, VkQueueFlags requiredCaps)
{
	const vector<VkQueueFamilyProperties>	queueProps	= getPhysicalDeviceQueueFamilyProperties(vkInstance, physicalDevice);

	for (size_t queueNdx = 0; queueNdx < queueProps.size(); queueNdx++)
	{
		if ((queueProps[queueNdx].queueFlags & requiredCaps) == requiredCaps)
			return (deUint32)queueNdx;
	}

	TCU_THROW(NotSupportedError, "No matching queue found");
}

Move<VkDevice> createDefaultDevice (const PlatformInterface&			vkp,
									VkInstance							instance,
									const InstanceInterface&			vki,
									VkPhysicalDevice					physicalDevice,
									const deUint32						apiVersion,
									deUint32							queueIndex,
									deUint32							sparseQueueIndex,
									const VkPhysicalDeviceFeatures2&	enabledFeatures,
									const vector<string>&				enabledExtensions,
									const tcu::CommandLine&				cmdLine)
{
	VkDeviceQueueCreateInfo		queueInfo[2];
	VkDeviceCreateInfo			deviceInfo;
	vector<string>				enabledLayers;
	vector<const char*>			layerPtrs;
	vector<const char*>			extensionPtrs;
	const float					queuePriority	= 1.0f;
	const deUint32				numQueues = (enabledFeatures.features.sparseBinding && (queueIndex != sparseQueueIndex)) ? 2 : 1;

	deMemset(&queueInfo,	0, sizeof(queueInfo));
	deMemset(&deviceInfo,	0, sizeof(deviceInfo));

	if (cmdLine.isValidationEnabled())
	{
		enabledLayers = getValidationLayers(vki, physicalDevice);
		if (enabledLayers.empty())
			TCU_THROW(NotSupportedError, "No validation layers found");
	}

	layerPtrs.resize(enabledLayers.size());

	for (size_t ndx = 0; ndx < enabledLayers.size(); ++ndx)
		layerPtrs[ndx] = enabledLayers[ndx].c_str();

	// \note Extensions in core are not explicitly enabled even though
	//		 they are in the extension list advertised to tests.
	vector<const char*> coreExtensions;
	getCoreDeviceExtensions(apiVersion, coreExtensions);
	vector<string>	nonCoreExtensions(removeExtensions(enabledExtensions, coreExtensions));

	extensionPtrs.resize(nonCoreExtensions.size());

	for (size_t ndx = 0; ndx < nonCoreExtensions.size(); ++ndx)
		extensionPtrs[ndx] = nonCoreExtensions[ndx].c_str();

	queueInfo[0].sType						= VK_STRUCTURE_TYPE_DEVICE_QUEUE_CREATE_INFO;
	queueInfo[0].pNext						= DE_NULL;
	queueInfo[0].flags						= (VkDeviceQueueCreateFlags)0u;
	queueInfo[0].queueFamilyIndex			= queueIndex;
	queueInfo[0].queueCount					= 1u;
	queueInfo[0].pQueuePriorities			= &queuePriority;

	if (numQueues > 1)
	{
		queueInfo[1].sType						= VK_STRUCTURE_TYPE_DEVICE_QUEUE_CREATE_INFO;
		queueInfo[1].pNext						= DE_NULL;
		queueInfo[1].flags						= (VkDeviceQueueCreateFlags)0u;
		queueInfo[1].queueFamilyIndex			= sparseQueueIndex;
		queueInfo[1].queueCount					= 1u;
		queueInfo[1].pQueuePriorities			= &queuePriority;
	}

	// VK_KHR_get_physical_device_properties2 is used if enabledFeatures.pNext != 0
	deviceInfo.sType						= VK_STRUCTURE_TYPE_DEVICE_CREATE_INFO;
	deviceInfo.pNext						= enabledFeatures.pNext ? &enabledFeatures : DE_NULL;
	deviceInfo.queueCreateInfoCount			= numQueues;
	deviceInfo.pQueueCreateInfos			= queueInfo;
	deviceInfo.enabledExtensionCount		= (deUint32)extensionPtrs.size();
	deviceInfo.ppEnabledExtensionNames		= (extensionPtrs.empty() ? DE_NULL : &extensionPtrs[0]);
	deviceInfo.enabledLayerCount			= (deUint32)layerPtrs.size();
	deviceInfo.ppEnabledLayerNames			= (layerPtrs.empty() ? DE_NULL : &layerPtrs[0]);
	deviceInfo.pEnabledFeatures				= enabledFeatures.pNext ? DE_NULL : &enabledFeatures.features;

	return createDevice(vkp, instance, vki, physicalDevice, &deviceInfo);
};

bool isPhysicalDeviceFeatures2Supported (const deUint32 version, const vector<string>& instanceExtensions)
{
	return isInstanceExtensionSupported(version, instanceExtensions, "VK_KHR_get_physical_device_properties2");
}

class DeviceFeatures
{
public:
	VkPhysicalDeviceFeatures2						coreFeatures;
	VkPhysicalDeviceSamplerYcbcrConversionFeatures	samplerYCbCrConversionFeatures;
	VkPhysicalDevice16BitStorageFeatures			sixteenBitStorageFeatures;
	VkPhysicalDeviceVariablePointerFeatures			variablePointerFeatures;

	DeviceFeatures (const InstanceInterface&	vki,
					const deUint32				apiVersion,
					const VkPhysicalDevice&		physicalDevice,
					const vector<string>&		instanceExtensions,
					const vector<string>&		deviceExtensions)
	{
		deMemset(&coreFeatures, 0, sizeof(coreFeatures));
		deMemset(&samplerYCbCrConversionFeatures, 0, sizeof(samplerYCbCrConversionFeatures));
		deMemset(&sixteenBitStorageFeatures, 0, sizeof(sixteenBitStorageFeatures));
		deMemset(&variablePointerFeatures, 0, sizeof(variablePointerFeatures));

		coreFeatures.sType						= VK_STRUCTURE_TYPE_PHYSICAL_DEVICE_FEATURES_2;
		samplerYCbCrConversionFeatures.sType	= VK_STRUCTURE_TYPE_PHYSICAL_DEVICE_SAMPLER_YCBCR_CONVERSION_FEATURES;
		sixteenBitStorageFeatures.sType			= VK_STRUCTURE_TYPE_PHYSICAL_DEVICE_16BIT_STORAGE_FEATURES_KHR;
		variablePointerFeatures.sType			= VK_STRUCTURE_TYPE_PHYSICAL_DEVICE_VARIABLE_POINTER_FEATURES_KHR;

		if (isPhysicalDeviceFeatures2Supported(apiVersion, instanceExtensions))
		{
			void** nextPtr = &coreFeatures.pNext;

			if (de::contains(deviceExtensions.begin(), deviceExtensions.end(), "VK_KHR_sampler_ycbcr_conversion"))
			{
				*nextPtr	= &samplerYCbCrConversionFeatures;
				nextPtr		= &samplerYCbCrConversionFeatures.pNext;
			}
			if (de::contains(deviceExtensions.begin(), deviceExtensions.end(), "VK_KHR_16bit_storage"))
			{
				*nextPtr	= &sixteenBitStorageFeatures;
				nextPtr		= &sixteenBitStorageFeatures.pNext;
			}
			if (de::contains(deviceExtensions.begin(), deviceExtensions.end(), "VK_KHR_variable_pointers"))
			{
				*nextPtr	= &variablePointerFeatures;
				nextPtr		= &variablePointerFeatures.pNext;
			}

			vki.getPhysicalDeviceFeatures2(physicalDevice, &coreFeatures);
		}
		else
			coreFeatures.features = getPhysicalDeviceFeatures(vki, physicalDevice);

		// Disable robustness by default, as it has an impact on performance on some HW.
		coreFeatures.features.robustBufferAccess = false;
	}
};

} // anonymous

class DefaultDevice
{
public:
															DefaultDevice						(const PlatformInterface& vkPlatform, const tcu::CommandLine& cmdLine);
															~DefaultDevice						(void);

	VkInstance												getInstance							(void) const	{ return *m_instance;										}
	const InstanceInterface&								getInstanceInterface				(void) const	{ return m_instanceInterface;								}
	deUint32												getAvailableInstanceVersion			(void) const	{ return m_availableInstanceVersion;						}
	const vector<string>&									getInstanceExtensions				(void) const	{ return m_instanceExtensions;								}

	VkPhysicalDevice										getPhysicalDevice					(void) const	{ return m_physicalDevice;									}
	deUint32												getDeviceVersion					(void) const	{ return m_deviceVersion;									}
	const VkPhysicalDeviceFeatures&							getDeviceFeatures					(void) const	{ return m_deviceFeatures.coreFeatures.features;			}
	const VkPhysicalDeviceFeatures2&						getDeviceFeatures2					(void) const	{ return m_deviceFeatures.coreFeatures; }
	const VkPhysicalDeviceSamplerYcbcrConversionFeatures&	getSamplerYCbCrConversionFeatures	(void) const	{ return m_deviceFeatures.samplerYCbCrConversionFeatures;	}
	const VkPhysicalDevice16BitStorageFeatures&				get16BitStorageFeatures				(void) const	{ return m_deviceFeatures.sixteenBitStorageFeatures;		}
	const VkPhysicalDeviceVariablePointerFeatures&			getVariablePointerFeatures			(void) const	{ return m_deviceFeatures.variablePointerFeatures;			}
	VkDevice												getDevice							(void) const	{ return *m_device;											}
	const DeviceInterface&									getDeviceInterface					(void) const	{ return m_deviceInterface;									}
	const VkPhysicalDeviceProperties&						getDeviceProperties					(void) const	{ return m_deviceProperties;								}
	const vector<string>&									getDeviceExtensions					(void) const	{ return m_deviceExtensions;								}

	deUint32												getUsedApiVersion					(void) const	{ return m_usedApiVersion;									}

	deUint32												getUniversalQueueFamilyIndex		(void) const	{ return m_universalQueueFamilyIndex;						}
	VkQueue													getUniversalQueue					(void) const;
	deUint32												getSparseQueueFamilyIndex		(void) const	{ return m_sparseQueueFamilyIndex;					}
	VkQueue													getSparseQueue					(void) const;

private:

	const deUint32						m_availableInstanceVersion;

	const std::pair<deUint32, deUint32> m_deviceVersions;
	const deUint32						m_usedApiVersion;

	const vector<string>				m_instanceExtensions;
	const Unique<VkInstance>			m_instance;
	const InstanceDriver				m_instanceInterface;

	const VkPhysicalDevice				m_physicalDevice;
	const deUint32						m_deviceVersion;

	const vector<string>				m_deviceExtensions;
	const DeviceFeatures				m_deviceFeatures;

	const deUint32						m_universalQueueFamilyIndex;
	const deUint32						m_sparseQueueFamilyIndex;
	const VkPhysicalDeviceProperties	m_deviceProperties;

	const Unique<VkDevice>				m_device;
	const DeviceDriver					m_deviceInterface;

};

DefaultDevice::DefaultDevice (const PlatformInterface& vkPlatform, const tcu::CommandLine& cmdLine)
	: m_availableInstanceVersion	(getTargetInstanceVersion(vkPlatform))
	, m_deviceVersions				(determineDeviceVersions(vkPlatform, m_availableInstanceVersion, cmdLine))
	, m_usedApiVersion				(deMinu32(m_availableInstanceVersion, m_deviceVersions.first))

	, m_instanceExtensions			(addCoreInstanceExtensions(filterExtensions(enumerateInstanceExtensionProperties(vkPlatform, DE_NULL)), m_usedApiVersion))
	, m_instance					(createInstance(vkPlatform, m_usedApiVersion, m_instanceExtensions, cmdLine))

	, m_instanceInterface			(vkPlatform, *m_instance)
	, m_physicalDevice				(chooseDevice(m_instanceInterface, *m_instance, cmdLine))
	, m_deviceVersion				(getPhysicalDeviceProperties(m_instanceInterface, m_physicalDevice).apiVersion)

	, m_deviceExtensions			(addCoreDeviceExtensions(filterExtensions(enumerateDeviceExtensionProperties(m_instanceInterface, m_physicalDevice, DE_NULL)), m_usedApiVersion))
	, m_deviceFeatures				(m_instanceInterface, m_usedApiVersion, m_physicalDevice, m_instanceExtensions, m_deviceExtensions)
	, m_universalQueueFamilyIndex	(findQueueFamilyIndexWithCaps(m_instanceInterface, m_physicalDevice, VK_QUEUE_GRAPHICS_BIT|VK_QUEUE_COMPUTE_BIT))
	, m_sparseQueueFamilyIndex		(m_deviceFeatures.coreFeatures.features.sparseBinding ? findQueueFamilyIndexWithCaps(m_instanceInterface, m_physicalDevice, VK_QUEUE_SPARSE_BINDING_BIT) : 0)
	, m_deviceProperties			(getPhysicalDeviceProperties(m_instanceInterface, m_physicalDevice))
	, m_device						(createDefaultDevice(vkPlatform, *m_instance, m_instanceInterface, m_physicalDevice, m_usedApiVersion, m_universalQueueFamilyIndex, m_sparseQueueFamilyIndex, m_deviceFeatures.coreFeatures, m_deviceExtensions, cmdLine))
	, m_deviceInterface				(vkPlatform, *m_instance, *m_device)
{
	DE_ASSERT(m_deviceVersions.first == m_deviceVersion);
}

DefaultDevice::~DefaultDevice (void)
{
}

VkQueue DefaultDevice::getUniversalQueue (void) const
{
	return getDeviceQueue(m_deviceInterface, *m_device, m_universalQueueFamilyIndex, 0);
}

VkQueue DefaultDevice::getSparseQueue (void) const
{
	if (!m_deviceFeatures.coreFeatures.features.sparseBinding)
		TCU_THROW(NotSupportedError, "Sparse binding not supported.");

	return getDeviceQueue(m_deviceInterface, *m_device, m_sparseQueueFamilyIndex, 0);
}

namespace
{
// Allocator utilities

vk::Allocator* createAllocator (DefaultDevice* device)
{
	const VkPhysicalDeviceMemoryProperties memoryProperties = vk::getPhysicalDeviceMemoryProperties(device->getInstanceInterface(), device->getPhysicalDevice());

	// \todo [2015-07-24 jarkko] support allocator selection/configuration from command line (or compile time)
	return new SimpleAllocator(device->getDeviceInterface(), device->getDevice(), memoryProperties);
}

} // anonymous

// Context

Context::Context (tcu::TestContext&				testCtx,
				  const vk::PlatformInterface&	platformInterface,
				  vk::BinaryCollection&			progCollection)
	: m_testCtx				(testCtx)
	, m_platformInterface	(platformInterface)
	, m_progCollection		(progCollection)
	, m_device				(new DefaultDevice(m_platformInterface, testCtx.getCommandLine()))
	, m_allocator			(createAllocator(m_device.get()))
{
}

Context::~Context (void)
{
}

deUint32								Context::getAvailableInstanceVersion	(void) const { return m_device->getAvailableInstanceVersion();	}
const vector<string>&					Context::getInstanceExtensions			(void) const { return m_device->getInstanceExtensions();		}
vk::VkInstance							Context::getInstance					(void) const { return m_device->getInstance();					}
const vk::InstanceInterface&			Context::getInstanceInterface			(void) const { return m_device->getInstanceInterface();			}
vk::VkPhysicalDevice					Context::getPhysicalDevice				(void) const { return m_device->getPhysicalDevice();			}
deUint32								Context::getDeviceVersion				(void) const { return m_device->getDeviceVersion();				}
const vk::VkPhysicalDeviceFeatures&		Context::getDeviceFeatures				(void) const { return m_device->getDeviceFeatures();			}
const vk::VkPhysicalDeviceFeatures2&	Context::getDeviceFeatures2				(void) const { return m_device->getDeviceFeatures2();			}
const vk::VkPhysicalDeviceSamplerYcbcrConversionFeatures&
										Context::getSamplerYCbCrConversionFeatures
																				(void) const { return m_device->getSamplerYCbCrConversionFeatures();	}
const vk::VkPhysicalDevice16BitStorageFeatures&
										Context::get16BitStorageFeatures		(void) const { return m_device->get16BitStorageFeatures();		}
const vk::VkPhysicalDeviceVariablePointerFeatures&
										Context::getVariablePointerFeatures		(void) const { return m_device->getVariablePointerFeatures();	}
const vk::VkPhysicalDeviceProperties&	Context::getDeviceProperties			(void) const { return m_device->getDeviceProperties();			}
const vector<string>&					Context::getDeviceExtensions			(void) const { return m_device->getDeviceExtensions();			}
vk::VkDevice							Context::getDevice						(void) const { return m_device->getDevice();					}
const vk::DeviceInterface&				Context::getDeviceInterface				(void) const { return m_device->getDeviceInterface();			}
deUint32								Context::getUniversalQueueFamilyIndex	(void) const { return m_device->getUniversalQueueFamilyIndex();	}
vk::VkQueue								Context::getUniversalQueue				(void) const { return m_device->getUniversalQueue();			}
deUint32								Context::getSparseQueueFamilyIndex		(void) const { return m_device->getSparseQueueFamilyIndex();	}
vk::VkQueue								Context::getSparseQueue					(void) const { return m_device->getSparseQueue();				}
vk::Allocator&							Context::getDefaultAllocator			(void) const { return *m_allocator;								}
deUint32								Context::getUsedApiVersion				(void) const { return m_device->getUsedApiVersion();			}
bool									Context::contextSupports				(const deUint32 majorNum, const deUint32 minorNum, const deUint32 patchNum) const
																							{ return m_device->getUsedApiVersion() >= VK_MAKE_VERSION(majorNum, minorNum, patchNum); }
bool									Context::contextSupports				(const ApiVersion version) const
																							{ return m_device->getUsedApiVersion() >= pack(version); }
bool									Context::contextSupports				(const deUint32 requiredApiVersionBits) const
																							{ return m_device->getUsedApiVersion() >= requiredApiVersionBits; }

bool Context::requireDeviceExtension (const std::string& required)
{
	if (!isDeviceExtensionSupported(getUsedApiVersion(), getDeviceExtensions(), required))
		TCU_THROW(NotSupportedError, required + " is not supported");

	return true;
}

bool Context::requireInstanceExtension (const std::string& required)
{
	if (!isInstanceExtensionSupported(getUsedApiVersion(), getInstanceExtensions(), required))
		TCU_THROW(NotSupportedError, required + " is not supported");

	return true;
}

<<<<<<< HEAD
struct DeviceCoreFeaturesTable
{
	const char*		featureName;
	const deUint32	featureArrayIndex;
	const deUint32	featureArrayOffset;
};

#define DEVICE_CORE_FEATURE_OFFSET(FEATURE_FIELD_NAME)	DE_OFFSET_OF(VkPhysicalDeviceFeatures, FEATURE_FIELD_NAME)
#define DEVICE_CORE_FEATURE_ENTRY(BITNAME, FIELDNAME)	{ #FIELDNAME, BITNAME, DEVICE_CORE_FEATURE_OFFSET(FIELDNAME) }

const DeviceCoreFeaturesTable	deviceCoreFeaturesTable[] =
{
	DEVICE_CORE_FEATURE_ENTRY(DEVICE_CORE_FEATURE_ROBUST_BUFFER_ACCESS							,	robustBufferAccess						),
	DEVICE_CORE_FEATURE_ENTRY(DEVICE_CORE_FEATURE_FULL_DRAW_INDEX_UINT32						,	fullDrawIndexUint32						),
	DEVICE_CORE_FEATURE_ENTRY(DEVICE_CORE_FEATURE_IMAGE_CUBE_ARRAY								,	imageCubeArray							),
	DEVICE_CORE_FEATURE_ENTRY(DEVICE_CORE_FEATURE_INDEPENDENT_BLEND								,	independentBlend						),
	DEVICE_CORE_FEATURE_ENTRY(DEVICE_CORE_FEATURE_GEOMETRY_SHADER								,	geometryShader							),
	DEVICE_CORE_FEATURE_ENTRY(DEVICE_CORE_FEATURE_TESSELLATION_SHADER							,	tessellationShader						),
	DEVICE_CORE_FEATURE_ENTRY(DEVICE_CORE_FEATURE_SAMPLE_RATE_SHADING							,	sampleRateShading						),
	DEVICE_CORE_FEATURE_ENTRY(DEVICE_CORE_FEATURE_DUAL_SRC_BLEND								,	dualSrcBlend							),
	DEVICE_CORE_FEATURE_ENTRY(DEVICE_CORE_FEATURE_LOGIC_OP										,	logicOp									),
	DEVICE_CORE_FEATURE_ENTRY(DEVICE_CORE_FEATURE_MULTI_DRAW_INDIRECT							,	multiDrawIndirect						),
	DEVICE_CORE_FEATURE_ENTRY(DEVICE_CORE_FEATURE_DRAW_INDIRECT_FIRST_INSTANCE					,	drawIndirectFirstInstance				),
	DEVICE_CORE_FEATURE_ENTRY(DEVICE_CORE_FEATURE_DEPTH_CLAMP									,	depthClamp								),
	DEVICE_CORE_FEATURE_ENTRY(DEVICE_CORE_FEATURE_DEPTH_BIAS_CLAMP								,	depthBiasClamp							),
	DEVICE_CORE_FEATURE_ENTRY(DEVICE_CORE_FEATURE_FILL_MODE_NON_SOLID							,	fillModeNonSolid						),
	DEVICE_CORE_FEATURE_ENTRY(DEVICE_CORE_FEATURE_DEPTH_BOUNDS									,	depthBounds								),
	DEVICE_CORE_FEATURE_ENTRY(DEVICE_CORE_FEATURE_WIDE_LINES									,	wideLines								),
	DEVICE_CORE_FEATURE_ENTRY(DEVICE_CORE_FEATURE_LARGE_POINTS									,	largePoints								),
	DEVICE_CORE_FEATURE_ENTRY(DEVICE_CORE_FEATURE_ALPHA_TO_ONE									,	alphaToOne								),
	DEVICE_CORE_FEATURE_ENTRY(DEVICE_CORE_FEATURE_MULTI_VIEWPORT								,	multiViewport							),
	DEVICE_CORE_FEATURE_ENTRY(DEVICE_CORE_FEATURE_SAMPLER_ANISOTROPY							,	samplerAnisotropy						),
	DEVICE_CORE_FEATURE_ENTRY(DEVICE_CORE_FEATURE_TEXTURE_COMPRESSION_ETC2						,	textureCompressionETC2					),
	DEVICE_CORE_FEATURE_ENTRY(DEVICE_CORE_FEATURE_TEXTURE_COMPRESSION_ASTC_LDR					,	textureCompressionASTC_LDR				),
	DEVICE_CORE_FEATURE_ENTRY(DEVICE_CORE_FEATURE_TEXTURE_COMPRESSION_BC						,	textureCompressionBC					),
	DEVICE_CORE_FEATURE_ENTRY(DEVICE_CORE_FEATURE_OCCLUSION_QUERY_PRECISE						,	occlusionQueryPrecise					),
	DEVICE_CORE_FEATURE_ENTRY(DEVICE_CORE_FEATURE_PIPELINE_STATISTICS_QUERY						,	pipelineStatisticsQuery					),
	DEVICE_CORE_FEATURE_ENTRY(DEVICE_CORE_FEATURE_VERTEX_PIPELINE_STORES_AND_ATOMICS			,	vertexPipelineStoresAndAtomics			),
	DEVICE_CORE_FEATURE_ENTRY(DEVICE_CORE_FEATURE_FRAGMENT_STORES_AND_ATOMICS					,	fragmentStoresAndAtomics				),
	DEVICE_CORE_FEATURE_ENTRY(DEVICE_CORE_FEATURE_SHADER_TESSELLATION_AND_GEOMETRY_POINT_SIZE	,	shaderTessellationAndGeometryPointSize	),
	DEVICE_CORE_FEATURE_ENTRY(DEVICE_CORE_FEATURE_SHADER_IMAGE_GATHER_EXTENDED					,	shaderImageGatherExtended				),
	DEVICE_CORE_FEATURE_ENTRY(DEVICE_CORE_FEATURE_SHADER_STORAGE_IMAGE_EXTENDED_FORMATS			,	shaderStorageImageExtendedFormats		),
	DEVICE_CORE_FEATURE_ENTRY(DEVICE_CORE_FEATURE_SHADER_STORAGE_IMAGE_MULTISAMPLE				,	shaderStorageImageMultisample			),
	DEVICE_CORE_FEATURE_ENTRY(DEVICE_CORE_FEATURE_SHADER_STORAGE_IMAGE_READ_WITHOUT_FORMAT		,	shaderStorageImageReadWithoutFormat		),
	DEVICE_CORE_FEATURE_ENTRY(DEVICE_CORE_FEATURE_SHADER_STORAGE_IMAGE_WRITE_WITHOUT_FORMAT		,	shaderStorageImageWriteWithoutFormat	),
	DEVICE_CORE_FEATURE_ENTRY(DEVICE_CORE_FEATURE_SHADER_UNIFORM_BUFFER_ARRAY_DYNAMIC_INDEXING	,	shaderUniformBufferArrayDynamicIndexing	),
	DEVICE_CORE_FEATURE_ENTRY(DEVICE_CORE_FEATURE_SHADER_SAMPLED_IMAGE_ARRAY_DYNAMIC_INDEXING	,	shaderSampledImageArrayDynamicIndexing	),
	DEVICE_CORE_FEATURE_ENTRY(DEVICE_CORE_FEATURE_SHADER_STORAGE_BUFFER_ARRAY_DYNAMIC_INDEXING	,	shaderStorageBufferArrayDynamicIndexing	),
	DEVICE_CORE_FEATURE_ENTRY(DEVICE_CORE_FEATURE_SHADER_STORAGE_IMAGE_ARRAY_DYNAMIC_INDEXING	,	shaderStorageImageArrayDynamicIndexing	),
	DEVICE_CORE_FEATURE_ENTRY(DEVICE_CORE_FEATURE_SHADER_CLIP_DISTANCE							,	shaderClipDistance						),
	DEVICE_CORE_FEATURE_ENTRY(DEVICE_CORE_FEATURE_SHADER_CULL_DISTANCE							,	shaderCullDistance						),
	DEVICE_CORE_FEATURE_ENTRY(DEVICE_CORE_FEATURE_SHADER_FLOAT64								,	shaderFloat64							),
	DEVICE_CORE_FEATURE_ENTRY(DEVICE_CORE_FEATURE_SHADER_INT64									,	shaderInt64								),
	DEVICE_CORE_FEATURE_ENTRY(DEVICE_CORE_FEATURE_SHADER_INT16									,	shaderInt16								),
	DEVICE_CORE_FEATURE_ENTRY(DEVICE_CORE_FEATURE_SHADER_RESOURCE_RESIDENCY						,	shaderResourceResidency					),
	DEVICE_CORE_FEATURE_ENTRY(DEVICE_CORE_FEATURE_SHADER_RESOURCE_MIN_LOD						,	shaderResourceMinLod					),
	DEVICE_CORE_FEATURE_ENTRY(DEVICE_CORE_FEATURE_SPARSE_BINDING								,	sparseBinding							),
	DEVICE_CORE_FEATURE_ENTRY(DEVICE_CORE_FEATURE_SPARSE_RESIDENCY_BUFFER						,	sparseResidencyBuffer					),
	DEVICE_CORE_FEATURE_ENTRY(DEVICE_CORE_FEATURE_SPARSE_RESIDENCY_IMAGE2D						,	sparseResidencyImage2D					),
	DEVICE_CORE_FEATURE_ENTRY(DEVICE_CORE_FEATURE_SPARSE_RESIDENCY_IMAGE3D						,	sparseResidencyImage3D					),
	DEVICE_CORE_FEATURE_ENTRY(DEVICE_CORE_FEATURE_SPARSE_RESIDENCY2_SAMPLES						,	sparseResidency2Samples					),
	DEVICE_CORE_FEATURE_ENTRY(DEVICE_CORE_FEATURE_SPARSE_RESIDENCY4_SAMPLES						,	sparseResidency4Samples					),
	DEVICE_CORE_FEATURE_ENTRY(DEVICE_CORE_FEATURE_SPARSE_RESIDENCY8_SAMPLES						,	sparseResidency8Samples					),
	DEVICE_CORE_FEATURE_ENTRY(DEVICE_CORE_FEATURE_SPARSE_RESIDENCY16_SAMPLES					,	sparseResidency16Samples				),
	DEVICE_CORE_FEATURE_ENTRY(DEVICE_CORE_FEATURE_SPARSE_RESIDENCY_ALIASED						,	sparseResidencyAliased					),
	DEVICE_CORE_FEATURE_ENTRY(DEVICE_CORE_FEATURE_VARIABLE_MULTISAMPLE_RATE						,	variableMultisampleRate					),
	DEVICE_CORE_FEATURE_ENTRY(DEVICE_CORE_FEATURE_INHERITED_QUERIES								,	inheritedQueries						),
};

bool Context::requireDeviceCoreFeature (const DeviceCoreFeature requiredFeature)
{
	const vk::VkPhysicalDeviceFeatures& featuresAvailable		= getDeviceFeatures();
	const vk::VkBool32*					featuresAvailableArray	= (vk::VkBool32*)(&featuresAvailable);
	const deUint32						requiredFeatureIndex	= static_cast<const deUint32>(requiredFeature);

	DE_ASSERT(requiredFeatureIndex * sizeof(vk::VkBool32) < sizeof(featuresAvailable));
	DE_ASSERT(deviceCoreFeaturesTable[requiredFeatureIndex].featureArrayIndex * sizeof(vk::VkBool32) == deviceCoreFeaturesTable[requiredFeatureIndex].featureArrayOffset);

	if (featuresAvailableArray[requiredFeatureIndex] == DE_FALSE)
		TCU_THROW(NotSupportedError, "Requested core feature is not supported: " + std::string(deviceCoreFeaturesTable[requiredFeatureIndex].featureName));

	return true;
}

=======
>>>>>>> c5dd04e3
// TestCase

void TestCase::initPrograms (SourceCollections&) const
{
}

void TestCase::checkSupport (Context&) const
{
}

} // vkt<|MERGE_RESOLUTION|>--- conflicted
+++ resolved
@@ -308,6 +308,7 @@
 public:
 	VkPhysicalDeviceFeatures2						coreFeatures;
 	VkPhysicalDeviceSamplerYcbcrConversionFeatures	samplerYCbCrConversionFeatures;
+	VkPhysicalDevice8BitStorageFeaturesKHR			eightBitStorageFeatures;
 	VkPhysicalDevice16BitStorageFeatures			sixteenBitStorageFeatures;
 	VkPhysicalDeviceVariablePointerFeatures			variablePointerFeatures;
 
@@ -319,11 +320,13 @@
 	{
 		deMemset(&coreFeatures, 0, sizeof(coreFeatures));
 		deMemset(&samplerYCbCrConversionFeatures, 0, sizeof(samplerYCbCrConversionFeatures));
+		deMemset(&eightBitStorageFeatures, 0, sizeof(eightBitStorageFeatures));
 		deMemset(&sixteenBitStorageFeatures, 0, sizeof(sixteenBitStorageFeatures));
 		deMemset(&variablePointerFeatures, 0, sizeof(variablePointerFeatures));
 
 		coreFeatures.sType						= VK_STRUCTURE_TYPE_PHYSICAL_DEVICE_FEATURES_2;
 		samplerYCbCrConversionFeatures.sType	= VK_STRUCTURE_TYPE_PHYSICAL_DEVICE_SAMPLER_YCBCR_CONVERSION_FEATURES;
+		eightBitStorageFeatures.sType			= VK_STRUCTURE_TYPE_PHYSICAL_DEVICE_8BIT_STORAGE_FEATURES_KHR;
 		sixteenBitStorageFeatures.sType			= VK_STRUCTURE_TYPE_PHYSICAL_DEVICE_16BIT_STORAGE_FEATURES_KHR;
 		variablePointerFeatures.sType			= VK_STRUCTURE_TYPE_PHYSICAL_DEVICE_VARIABLE_POINTER_FEATURES_KHR;
 
@@ -335,6 +338,11 @@
 			{
 				*nextPtr	= &samplerYCbCrConversionFeatures;
 				nextPtr		= &samplerYCbCrConversionFeatures.pNext;
+			}
+			if (de::contains(deviceExtensions.begin(), deviceExtensions.end(), "VK_KHR_8bit_storage"))
+			{
+				*nextPtr	= &eightBitStorageFeatures;
+				nextPtr		= &eightBitStorageFeatures.pNext;
 			}
 			if (de::contains(deviceExtensions.begin(), deviceExtensions.end(), "VK_KHR_16bit_storage"))
 			{
@@ -375,6 +383,7 @@
 	const VkPhysicalDeviceFeatures&							getDeviceFeatures					(void) const	{ return m_deviceFeatures.coreFeatures.features;			}
 	const VkPhysicalDeviceFeatures2&						getDeviceFeatures2					(void) const	{ return m_deviceFeatures.coreFeatures; }
 	const VkPhysicalDeviceSamplerYcbcrConversionFeatures&	getSamplerYCbCrConversionFeatures	(void) const	{ return m_deviceFeatures.samplerYCbCrConversionFeatures;	}
+	const VkPhysicalDevice8BitStorageFeaturesKHR&			get8BitStorageFeatures				(void) const	{ return m_deviceFeatures.eightBitStorageFeatures;			}
 	const VkPhysicalDevice16BitStorageFeatures&				get16BitStorageFeatures				(void) const	{ return m_deviceFeatures.sixteenBitStorageFeatures;		}
 	const VkPhysicalDeviceVariablePointerFeatures&			getVariablePointerFeatures			(void) const	{ return m_deviceFeatures.variablePointerFeatures;			}
 	VkDevice												getDevice							(void) const	{ return *m_device;											}
@@ -497,6 +506,8 @@
 const vk::VkPhysicalDeviceSamplerYcbcrConversionFeatures&
 										Context::getSamplerYCbCrConversionFeatures
 																				(void) const { return m_device->getSamplerYCbCrConversionFeatures();	}
+const vk::VkPhysicalDevice8BitStorageFeaturesKHR&
+										Context::get8BitStorageFeatures			(void) const { return m_device->get8BitStorageFeatures();		}
 const vk::VkPhysicalDevice16BitStorageFeatures&
 										Context::get16BitStorageFeatures		(void) const { return m_device->get16BitStorageFeatures();		}
 const vk::VkPhysicalDeviceVariablePointerFeatures&
@@ -534,7 +545,6 @@
 	return true;
 }
 
-<<<<<<< HEAD
 struct DeviceCoreFeaturesTable
 {
 	const char*		featureName;
@@ -619,8 +629,6 @@
 	return true;
 }
 
-=======
->>>>>>> c5dd04e3
 // TestCase
 
 void TestCase::initPrograms (SourceCollections&) const
