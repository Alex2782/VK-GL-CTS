--- conflicted
+++ resolved
@@ -6884,14 +6884,6 @@
 
 					if (ctx.isPackFloat16b == true)
 					{
-<<<<<<< HEAD
-						requirements.push_back("Storage16BitFeatures.storageBuffer16BitAccess");
-						fileName += "_32bit";
-					}
-				}
-			}
-
-=======
 						fileName += "_32bit";
 					}
 					else
@@ -6904,7 +6896,6 @@
 			requirements.push_back("VK_KHR_16bit_storage");
 			requirements.push_back("VK_KHR_storage_buffer_storage_class");
 
->>>>>>> b86a0cdc
 			group->addChild(cts_amber::createAmberTestCase(ctx.testContext, "mat3", "Square matrix 3x3 precision tests", dataDir, fileName + "_mat_3x3.amber", requirements));
 			group->addChild(cts_amber::createAmberTestCase(ctx.testContext, "mat4", "Square matrix 4x4 precision tests", dataDir, fileName + "_mat_4x4.amber", requirements));
 		}
