/*------------------------------------------------------------------------
 * Vulkan Conformance Tests
 * ------------------------
 *
 * Copyright (c) 2015 The Khronos Group Inc.
 * Copyright (c) 2017 Google Inc.
 *
 * Licensed under the Apache License, Version 2.0 (the "License");
 * you may not use this file except in compliance with the License.
 * You may obtain a copy of the License at
 *
 *      http://www.apache.org/licenses/LICENSE-2.0
 *
 * Unless required by applicable law or agreed to in writing, software
 * distributed under the License is distributed on an "AS IS" BASIS,
 * WITHOUT WARRANTIES OR CONDITIONS OF ANY KIND, either express or implied.
 * See the License for the specific language governing permissions and
 * limitations under the License.
 *
 *//*!
 * \file
 * \brief Atomic operations (OpAtomic*) tests.
 *//*--------------------------------------------------------------------*/

#include "vktAtomicOperationTests.hpp"
#include "vktShaderExecutor.hpp"

#include "vkRefUtil.hpp"
#include "vkMemUtil.hpp"
#include "vkQueryUtil.hpp"
#include "vkObjUtil.hpp"
#include "vkBarrierUtil.hpp"
#include "vkCmdUtil.hpp"
#include "vktTestGroupUtil.hpp"

#include "tcuTestLog.hpp"
#include "tcuStringTemplate.hpp"
#include "tcuResultCollector.hpp"

#include "deFloat16.h"
#include "deMath.hpp"
#include "deStringUtil.hpp"
#include "deSharedPtr.hpp"
#include "deRandom.hpp"
#include "deArrayUtil.hpp"

#include <string>
#include <memory>
#include <cmath>

namespace vkt
{
namespace shaderexecutor
{

namespace
{

using de::UniquePtr;
using de::MovePtr;
using std::vector;

using namespace vk;

enum class AtomicMemoryType
{
	BUFFER = 0,	// Normal buffer.
	SHARED,		// Shared global struct in a compute workgroup.
	REFERENCE,	// Buffer passed as a reference.
	PAYLOAD,	// Task payload.
};

// Helper struct to indicate the shader type and if it should use shared global memory.
class AtomicShaderType
{
public:
	AtomicShaderType (glu::ShaderType type, AtomicMemoryType memoryType)
		: m_type				(type)
		, m_atomicMemoryType	(memoryType)
	{
		// Shared global memory can only be set to true with compute, task and mesh shaders.
		DE_ASSERT(memoryType != AtomicMemoryType::SHARED
					|| type == glu::SHADERTYPE_COMPUTE
					|| type == glu::SHADERTYPE_TASK
					|| type == glu::SHADERTYPE_MESH);

		// Task payload memory can only be tested in task shaders.
		DE_ASSERT(memoryType != AtomicMemoryType::PAYLOAD || type == glu::SHADERTYPE_TASK);
	}

	glu::ShaderType		getType					(void) const	{ return m_type; }
	AtomicMemoryType	getMemoryType			(void) const	{ return m_atomicMemoryType; }
	bool				isSharedLike			(void) const	{ return m_atomicMemoryType == AtomicMemoryType::SHARED || m_atomicMemoryType == AtomicMemoryType::PAYLOAD; }
	bool				isMeshShadingStage		(void) const	{ return (m_type == glu::SHADERTYPE_TASK || m_type == glu::SHADERTYPE_MESH); }

private:
	glu::ShaderType		m_type;
	AtomicMemoryType	m_atomicMemoryType;
};

// Buffer helper
class Buffer
{
public:
						Buffer				(Context& context, VkBufferUsageFlags usage, size_t size, bool useRef);

	VkBuffer			getBuffer			(void) const { return *m_buffer;					}
	void*				getHostPtr			(void) const { return m_allocation->getHostPtr();	}
	void				flush				(void);
	void				invalidate			(void);

private:
	const DeviceInterface&		m_vkd;
	const VkDevice				m_device;
	const VkQueue				m_queue;
	const deUint32				m_queueIndex;
	const Unique<VkBuffer>		m_buffer;
	const UniquePtr<Allocation>	m_allocation;
};

typedef de::SharedPtr<Buffer> BufferSp;

Move<VkBuffer> createBuffer (const DeviceInterface& vkd, VkDevice device, VkDeviceSize size, VkBufferUsageFlags usageFlags)
{
	const VkBufferCreateInfo createInfo	=
	{
		VK_STRUCTURE_TYPE_BUFFER_CREATE_INFO,
		DE_NULL,
		(VkBufferCreateFlags)0,
		size,
		usageFlags,
		VK_SHARING_MODE_EXCLUSIVE,
		0u,
		DE_NULL
	};
	return createBuffer(vkd, device, &createInfo);
}

MovePtr<Allocation> allocateAndBindMemory (const DeviceInterface& vkd, VkDevice device, Allocator& allocator, VkBuffer buffer, bool useRef)
{
	const MemoryRequirement allocationType = (MemoryRequirement::HostVisible | (useRef ? MemoryRequirement::DeviceAddress : MemoryRequirement::Any));
	MovePtr<Allocation>	alloc(allocator.allocate(getBufferMemoryRequirements(vkd, device, buffer), allocationType));

	VK_CHECK(vkd.bindBufferMemory(device, buffer, alloc->getMemory(), alloc->getOffset()));

	return alloc;
}

Buffer::Buffer (Context& context, VkBufferUsageFlags usage, size_t size, bool useRef)
	: m_vkd			(context.getDeviceInterface())
	, m_device		(context.getDevice())
	, m_queue		(context.getUniversalQueue())
	, m_queueIndex	(context.getUniversalQueueFamilyIndex())
	, m_buffer		(createBuffer			(context.getDeviceInterface(),
											 context.getDevice(),
											 (VkDeviceSize)size,
											 usage))
	, m_allocation	(allocateAndBindMemory	(context.getDeviceInterface(),
											 context.getDevice(),
											 context.getDefaultAllocator(),
											 *m_buffer,
											 useRef))
{
}

void Buffer::flush (void)
{
	flushMappedMemoryRange(m_vkd, m_device, m_allocation->getMemory(), m_allocation->getOffset(), VK_WHOLE_SIZE);
}

void Buffer::invalidate (void)
{
	const auto	cmdPool			= vk::makeCommandPool(m_vkd, m_device, m_queueIndex);
	const auto	cmdBufferPtr	= vk::allocateCommandBuffer(m_vkd, m_device, cmdPool.get(), VK_COMMAND_BUFFER_LEVEL_PRIMARY);
	const auto	cmdBuffer		= cmdBufferPtr.get();
	const auto	bufferBarrier	= vk::makeBufferMemoryBarrier(VK_ACCESS_MEMORY_WRITE_BIT, VK_ACCESS_HOST_READ_BIT, m_buffer.get(), 0ull, VK_WHOLE_SIZE);

	beginCommandBuffer(m_vkd, cmdBuffer);
	m_vkd.cmdPipelineBarrier(cmdBuffer, VK_PIPELINE_STAGE_ALL_COMMANDS_BIT, VK_PIPELINE_STAGE_HOST_BIT, 0u, 0u, nullptr, 1u, &bufferBarrier, 0u, nullptr);
	endCommandBuffer(m_vkd, cmdBuffer);
	submitCommandsAndWait(m_vkd, m_device, m_queue, cmdBuffer);

	invalidateMappedMemoryRange(m_vkd, m_device, m_allocation->getMemory(), m_allocation->getOffset(), VK_WHOLE_SIZE);
}

// Tests

enum AtomicOperation
{
	ATOMIC_OP_EXCHANGE = 0,
	ATOMIC_OP_COMP_SWAP,
	ATOMIC_OP_ADD,
	ATOMIC_OP_MIN,
	ATOMIC_OP_MAX,
	ATOMIC_OP_AND,
	ATOMIC_OP_OR,
	ATOMIC_OP_XOR,

	ATOMIC_OP_LAST
};

std::string atomicOp2Str (AtomicOperation op)
{
	static const char* const s_names[] =
	{
		"atomicExchange",
		"atomicCompSwap",
		"atomicAdd",
		"atomicMin",
		"atomicMax",
		"atomicAnd",
		"atomicOr",
		"atomicXor"
	};
	return de::getSizedArrayElement<ATOMIC_OP_LAST>(s_names, op);
}

enum
{
	NUM_ELEMENTS = 32
};

enum DataType
{
	DATA_TYPE_FLOAT16 = 0,
	DATA_TYPE_INT32,
	DATA_TYPE_UINT32,
	DATA_TYPE_FLOAT32,
	DATA_TYPE_INT64,
	DATA_TYPE_UINT64,
	DATA_TYPE_FLOAT64,

	DATA_TYPE_LAST
};

std::string dataType2Str(DataType type)
{
	static const char* const s_names[] =
	{
		"float16_t",
		"int",
		"uint",
		"float",
		"int64_t",
		"uint64_t",
		"double",
	};
	return de::getSizedArrayElement<DATA_TYPE_LAST>(s_names, type);
}

class BufferInterface
{
public:
	virtual void setBuffer(void* ptr) = 0;

	virtual size_t bufferSize() = 0;

	virtual void fillWithTestData(de::Random &rnd) = 0;

	virtual void checkResults(tcu::ResultCollector& resultCollector) = 0;

	virtual ~BufferInterface() {}
};

template<typename dataTypeT>
class TestBuffer : public BufferInterface
{
public:

	TestBuffer(AtomicOperation	atomicOp)
		: m_atomicOp(atomicOp)
	{}

	template<typename T>
	struct BufferData
	{
		// Use half the number of elements for inout to cause overlap between atomic operations.
		// Each inout element at index i will have two atomic operations using input from
		// indices i and i + NUM_ELEMENTS / 2.
		T			inout[NUM_ELEMENTS / 2];
		T			input[NUM_ELEMENTS];
		T			compare[NUM_ELEMENTS];
		T			output[NUM_ELEMENTS];
		T			invocationHitCount[NUM_ELEMENTS];
		deInt32		index;
	};

	virtual void setBuffer(void* ptr)
	{
		m_ptr = static_cast<BufferData<dataTypeT>*>(ptr);
	}

	virtual size_t bufferSize()
	{
		return sizeof(BufferData<dataTypeT>);
	}

	virtual void fillWithTestData(de::Random &rnd)
	{
		dataTypeT pattern;
		deMemset(&pattern, 0xcd, sizeof(dataTypeT));

		for (int i = 0; i < NUM_ELEMENTS / 2; i++)
		{
			m_ptr->inout[i] = static_cast<dataTypeT>(rnd.getUint64());
			// The first half of compare elements match with every even index.
			// The second half matches with odd indices. This causes the
			// overlapping operations to only select one.
			m_ptr->compare[i] = m_ptr->inout[i] + (i % 2);
			m_ptr->compare[i + NUM_ELEMENTS / 2] = m_ptr->inout[i] + 1 - (i % 2);
		}
		for (int i = 0; i < NUM_ELEMENTS; i++)
		{
			m_ptr->input[i] = static_cast<dataTypeT>(rnd.getUint64());
			m_ptr->output[i] = pattern;
			m_ptr->invocationHitCount[i] = 0;
		}
		m_ptr->index = 0;

		// Take a copy to be used when calculating expected values.
		m_original = *m_ptr;
	}

	virtual void checkResults(tcu::ResultCollector&	resultCollector)
	{
		checkOperation(m_original, *m_ptr, resultCollector);
	}

	template<typename T>
	struct Expected
	{
		T m_inout;
		T m_output[2];

		Expected (T inout, T output0, T output1)
		: m_inout(inout)
		{
			m_output[0] = output0;
			m_output[1] = output1;
		}

		bool compare (T inout, T output0, T output1)
		{
			return (deMemCmp((const void*)&m_inout, (const void*)&inout, sizeof(inout)) == 0
					&& deMemCmp((const void*)&m_output[0], (const void*)&output0, sizeof(output0)) == 0
					&& deMemCmp((const void*)&m_output[1], (const void*)&output1, sizeof(output1)) == 0);
		}
	};

	void checkOperation	(const BufferData<dataTypeT>&	original,
						 const BufferData<dataTypeT>&	result,
						 tcu::ResultCollector&			resultCollector);

	const AtomicOperation	m_atomicOp;

	BufferData<dataTypeT>* m_ptr;
	BufferData<dataTypeT>  m_original;

};

template<typename T>
bool nanSafeSloppyEquals(T x, T y)
{
	if (deIsIEEENaN(x) && deIsIEEENaN(y))
		return true;

	if (deIsIEEENaN(x) || deIsIEEENaN(y))
		return false;

	return fabs(deToDouble(x) - deToDouble(y)) < 0.00001;
}

template<typename dataTypeT>
class TestBufferFloatingPoint : public BufferInterface
{
public:

	TestBufferFloatingPoint(AtomicOperation	atomicOp)
		: m_atomicOp(atomicOp)
	{}

	template<typename T>
	struct BufferDataFloatingPoint
	{
		// Use half the number of elements for inout to cause overlap between atomic operations.
		// Each inout element at index i will have two atomic operations using input from
		// indices i and i + NUM_ELEMENTS / 2.
		T			inout[NUM_ELEMENTS / 2];
		T			input[NUM_ELEMENTS];
		T			compare[NUM_ELEMENTS];
		T			output[NUM_ELEMENTS];
		deInt32		invocationHitCount[NUM_ELEMENTS];
		deInt32		index;
	};

	virtual void setBuffer(void* ptr)
	{
		m_ptr = static_cast<BufferDataFloatingPoint<dataTypeT>*>(ptr);
	}

	virtual size_t bufferSize()
	{
		return sizeof(BufferDataFloatingPoint<dataTypeT>);
	}

	virtual void fillWithTestData(de::Random& rnd)
	{
		dataTypeT pattern;
		deMemset(&pattern, 0xcd, sizeof(dataTypeT));

		for (int i = 0; i < NUM_ELEMENTS / 2; i++)
		{
			m_ptr->inout[i] = deToFloatType<dataTypeT>(rnd.getFloat());
			// These aren't used by any of the float tests
			m_ptr->compare[i] = deToFloatType<dataTypeT>(0.0);
		}
		// Add special cases for NaN and +/-0
		// 0: min(sNaN, x)
		m_ptr->inout[0] = deSignalingNaN<dataTypeT>();
		// 1: min(x, sNaN)
		m_ptr->input[1 * 2 + 0] = deSignalingNaN<dataTypeT>();
		// 2: min(qNaN, x)
		m_ptr->inout[2] = deQuietNaN<dataTypeT>();
		// 3: min(x, qNaN)
		m_ptr->input[3 * 2 + 0] = deQuietNaN<dataTypeT>();
		// 4: min(NaN, NaN)
		m_ptr->inout[4] = deSignalingNaN<dataTypeT>();
		m_ptr->input[4 * 2 + 0] = deQuietNaN<dataTypeT>();
		m_ptr->input[4 * 2 + 1] = deQuietNaN<dataTypeT>();
		// 5: min(+0, -0)
		m_ptr->inout[5] = deToFloatType<dataTypeT>(-0.0);
		m_ptr->input[5 * 2 + 0] = deToFloatType<dataTypeT>(0.0);
		m_ptr->input[5 * 2 + 1] = deToFloatType<dataTypeT>(0.0);

		for (int i = 0; i < NUM_ELEMENTS; i++)
		{
			m_ptr->input[i] = deToFloatType<dataTypeT>(rnd.getFloat());
			m_ptr->output[i] = pattern;
			m_ptr->invocationHitCount[i] = 0;
		}

		m_ptr->index = 0;

		// Take a copy to be used when calculating expected values.
		m_original = *m_ptr;
	}

	virtual void checkResults(tcu::ResultCollector& resultCollector)
	{
		checkOperationFloatingPoint(m_original, *m_ptr, resultCollector);
	}

	template<typename T>
	struct Expected
	{
		T m_inout;
		T m_output[2];

		Expected(T inout, T output0, T output1)
			: m_inout(inout)
		{
			m_output[0] = output0;
			m_output[1] = output1;
		}

		bool compare(T inout, T output0, T output1)
		{
			return nanSafeSloppyEquals(m_inout, inout) &&
			       nanSafeSloppyEquals(m_output[0], output0) &&
			       nanSafeSloppyEquals(m_output[1], output1);
		}
	};

	void checkOperationFloatingPoint(const BufferDataFloatingPoint<dataTypeT>& original,
		const BufferDataFloatingPoint<dataTypeT>& result,
		tcu::ResultCollector& resultCollector);

	const AtomicOperation	m_atomicOp;

	BufferDataFloatingPoint<dataTypeT>* m_ptr;
	BufferDataFloatingPoint<dataTypeT>  m_original;

};

static BufferInterface* createTestBuffer(DataType type, AtomicOperation atomicOp)
{
	switch (type)
	{
	case DATA_TYPE_FLOAT16:
		return new TestBufferFloatingPoint<deFloat16>(atomicOp);
	case DATA_TYPE_INT32:
		return new TestBuffer<deInt32>(atomicOp);
	case DATA_TYPE_UINT32:
		return new TestBuffer<deUint32>(atomicOp);
	case DATA_TYPE_FLOAT32:
		return new TestBufferFloatingPoint<float>(atomicOp);
	case DATA_TYPE_INT64:
		return new TestBuffer<deInt64>(atomicOp);
	case DATA_TYPE_UINT64:
		return new TestBuffer<deUint64>(atomicOp);
	case DATA_TYPE_FLOAT64:
		return new TestBufferFloatingPoint<double>(atomicOp);
	default:
		DE_ASSERT(false);
		return DE_NULL;
	}
}

// Use template to handle both signed and unsigned cases. SPIR-V should
// have separate operations for both.
template<typename T>
void TestBuffer<T>::checkOperation (const BufferData<T>&	original,
									const BufferData<T>&	result,
									tcu::ResultCollector&	resultCollector)
{
	// originalInout = original inout
	// input0 = input at index i
	// iinput1 = input at index i + NUM_ELEMENTS / 2
	//
	// atomic operation will return the memory contents before
	// the operation and this is stored as output. Two operations
	// are executed for each InOut value (using input0 and input1).
	//
	// Since there is an overlap of two operations per each
	// InOut element, the outcome of the resulting InOut and
	// the outputs of the operations have two result candidates
	// depending on the execution order. Verification passes
	// if the results match one of these options.

	for (int elementNdx = 0; elementNdx < NUM_ELEMENTS / 2; elementNdx++)
	{
		// Needed when reinterpeting the data as signed values.
		const T originalInout	= *reinterpret_cast<const T*>(&original.inout[elementNdx]);
		const T input0			= *reinterpret_cast<const T*>(&original.input[elementNdx]);
		const T input1			= *reinterpret_cast<const T*>(&original.input[elementNdx + NUM_ELEMENTS / 2]);

		// Expected results are collected to this vector.
		vector<Expected<T> > exp;

		switch (m_atomicOp)
		{
			case ATOMIC_OP_ADD:
			{
				exp.push_back(Expected<T>(originalInout + input0 + input1, originalInout, originalInout + input0));
				exp.push_back(Expected<T>(originalInout + input0 + input1, originalInout + input1, originalInout));
			}
			break;

			case ATOMIC_OP_AND:
			{
				exp.push_back(Expected<T>(originalInout & input0 & input1, originalInout, originalInout & input0));
				exp.push_back(Expected<T>(originalInout & input0 & input1, originalInout & input1, originalInout));
			}
			break;

			case ATOMIC_OP_OR:
			{
				exp.push_back(Expected<T>(originalInout | input0 | input1, originalInout, originalInout | input0));
				exp.push_back(Expected<T>(originalInout | input0 | input1, originalInout | input1, originalInout));
			}
			break;

			case ATOMIC_OP_XOR:
			{
				exp.push_back(Expected<T>(originalInout ^ input0 ^ input1, originalInout, originalInout ^ input0));
				exp.push_back(Expected<T>(originalInout ^ input0 ^ input1, originalInout ^ input1, originalInout));
			}
			break;

			case ATOMIC_OP_MIN:
			{
				exp.push_back(Expected<T>(de::min(de::min(originalInout, input0), input1), originalInout, de::min(originalInout, input0)));
				exp.push_back(Expected<T>(de::min(de::min(originalInout, input0), input1), de::min(originalInout, input1), originalInout));
			}
			break;

			case ATOMIC_OP_MAX:
			{
				exp.push_back(Expected<T>(de::max(de::max(originalInout, input0), input1), originalInout, de::max(originalInout, input0)));
				exp.push_back(Expected<T>(de::max(de::max(originalInout, input0), input1), de::max(originalInout, input1), originalInout));
			}
			break;

			case ATOMIC_OP_EXCHANGE:
			{
				exp.push_back(Expected<T>(input1, originalInout, input0));
				exp.push_back(Expected<T>(input0, input1, originalInout));
			}
			break;

			case ATOMIC_OP_COMP_SWAP:
			{
				if (elementNdx % 2 == 0)
				{
					exp.push_back(Expected<T>(input0, originalInout, input0));
					exp.push_back(Expected<T>(input0, originalInout, originalInout));
				}
				else
				{
					exp.push_back(Expected<T>(input1, input1, originalInout));
					exp.push_back(Expected<T>(input1, originalInout, originalInout));
				}
			}
			break;


			default:
				DE_FATAL("Unexpected atomic operation.");
				break;
		}

		const T resIo		= result.inout[elementNdx];
		const T resOutput0	= result.output[elementNdx];
		const T resOutput1	= result.output[elementNdx + NUM_ELEMENTS / 2];


		if (!exp[0].compare(resIo, resOutput0, resOutput1) && !exp[1].compare(resIo, resOutput0, resOutput1))
		{
			std::ostringstream errorMessage;
			errorMessage	<< "ERROR: Result value check failed at index " << elementNdx
							<< ". Expected one of the two outcomes: InOut = " << tcu::toHex(exp[0].m_inout)
							<< ", Output0 = " << tcu::toHex(exp[0].m_output[0]) << ", Output1 = "
							<< tcu::toHex(exp[0].m_output[1]) << ", or InOut = " << tcu::toHex(exp[1].m_inout)
							<< ", Output0 = " << tcu::toHex(exp[1].m_output[0]) << ", Output1 = "
							<< tcu::toHex(exp[1].m_output[1]) << ". Got: InOut = " << tcu::toHex(resIo)
							<< ", Output0 = " << tcu::toHex(resOutput0) << ", Output1 = "
							<< tcu::toHex(resOutput1) << ". Using Input0 = " << tcu::toHex(original.input[elementNdx])
							<< " and Input1 = " << tcu::toHex(original.input[elementNdx + NUM_ELEMENTS / 2]) << ".";

			resultCollector.fail(errorMessage.str());
		}
	}
}

template<typename T>
void handleExceptionalFloatMinMaxValues(vector<T> &values, T x, T y)
{

	if (deIsSignalingNaN(x) && deIsSignalingNaN(y))
	{
		values.push_back(deQuietNaN<T>());
		values.push_back(deSignalingNaN<T>());
	}
	else if (deIsSignalingNaN(x))
	{
		values.push_back(deQuietNaN<T>());
		values.push_back(deSignalingNaN<T>());
		if (!deIsIEEENaN(y))
			values.push_back(y);
	}
	else if (deIsSignalingNaN(y))
	{
		values.push_back(deQuietNaN<T>());
		values.push_back(deSignalingNaN<T>());
		if (!deIsIEEENaN(x))
			values.push_back(x);
	}
	else if (deIsIEEENaN(x) && deIsIEEENaN(y))
	{
		// Both quiet NaNs
		values.push_back(deQuietNaN<T>());
	}
	else if (deIsIEEENaN(x))
	{
		// One quiet NaN and one non-NaN.
		values.push_back(y);
	}
	else if (deIsIEEENaN(y))
	{
		// One quiet NaN and one non-NaN.
		values.push_back(x);
	}
	else if ((deIsPositiveZero(x) && deIsNegativeZero(y)) || (deIsNegativeZero(x) && deIsPositiveZero(y)))
	{
		values.push_back(deToFloatType<T>(0.0));
		values.push_back(deToFloatType<T>(-0.0));
	}
}

template<typename T>
T floatAdd(T x, T y)
{
	if (deIsIEEENaN(x) || deIsIEEENaN(y))
		return deQuietNaN<T>();
	return deToFloatType<T>(deToDouble(x) + deToDouble(y));
}

template<typename T>
vector<T> floatMinValues(T x, T y)
{
	vector<T> values;
	handleExceptionalFloatMinMaxValues(values, x, y);
	if (values.empty())
	{
		values.push_back(deToDouble(x) < deToDouble(y) ? x : y);
	}
	return values;
}

template<typename T>
vector<T> floatMaxValues(T x, T y)
{
	vector<T> values;
	handleExceptionalFloatMinMaxValues(values, x, y);
	if (values.empty())
	{
		values.push_back(deToDouble(x) > deToDouble(y) ? x : y);
	}
	return values;
}

// Use template to handle both float and double cases. SPIR-V should
// have separate operations for both.
template<typename T>
void TestBufferFloatingPoint<T>::checkOperationFloatingPoint(const BufferDataFloatingPoint<T>& original,
	const BufferDataFloatingPoint<T>& result,
	tcu::ResultCollector& resultCollector)
{
	// originalInout = original inout
	// input0 = input at index i
	// iinput1 = input at index i + NUM_ELEMENTS / 2
	//
	// atomic operation will return the memory contents before
	// the operation and this is stored as output. Two operations
	// are executed for each InOut value (using input0 and input1).
	//
	// Since there is an overlap of two operations per each
	// InOut element, the outcome of the resulting InOut and
	// the outputs of the operations have two result candidates
	// depending on the execution order. Verification passes
	// if the results match one of these options.

	for (int elementNdx = 0; elementNdx < NUM_ELEMENTS / 2; elementNdx++)
	{
		// Needed when reinterpeting the data as signed values.
		const T originalInout = *reinterpret_cast<const T*>(&original.inout[elementNdx]);
		const T input0 = *reinterpret_cast<const T*>(&original.input[elementNdx]);
		const T input1 = *reinterpret_cast<const T*>(&original.input[elementNdx + NUM_ELEMENTS / 2]);

		// Expected results are collected to this vector.
		vector<Expected<T> > exp;

		switch (m_atomicOp)
		{
		case ATOMIC_OP_ADD:
		{
			exp.push_back(Expected<T>(floatAdd(floatAdd(originalInout, input0), input1), originalInout, floatAdd(originalInout, input0)));
			exp.push_back(Expected<T>(floatAdd(floatAdd(originalInout, input0), input1), floatAdd(originalInout, input1), originalInout));
		}
		break;

		case ATOMIC_OP_MIN:
		{
			// The case where input0 is combined first
			vector<T> minOriginalAndInput0 = floatMinValues(originalInout, input0);
			for (T x : minOriginalAndInput0)
			{
				vector<T> minAll = floatMinValues(x, input1);
				for (T y : minAll)
				{
					exp.push_back(Expected<T>(y, originalInout, x));
				}
			}

			// The case where input1 is combined first
			vector<T> minOriginalAndInput1 = floatMinValues(originalInout, input1);
			for (T x : minOriginalAndInput1)
			{
				vector<T> minAll = floatMinValues(x, input0);
				for (T y : minAll)
				{
					exp.push_back(Expected<T>(y, x, originalInout));
				}
			}
		}
		break;

		case ATOMIC_OP_MAX:
		{
			// The case where input0 is combined first
			vector<T> minOriginalAndInput0 = floatMaxValues(originalInout, input0);
			for (T x : minOriginalAndInput0)
			{
				vector<T> minAll = floatMaxValues(x, input1);
				for (T y : minAll)
				{
					exp.push_back(Expected<T>(y, originalInout, x));
				}
			}

			// The case where input1 is combined first
			vector<T> minOriginalAndInput1 = floatMaxValues(originalInout, input1);
			for (T x : minOriginalAndInput1)
			{
				vector<T> minAll = floatMaxValues(x, input0);
				for (T y : minAll)
				{
					exp.push_back(Expected<T>(y, x, originalInout));
				}
			}
		}
		break;

		case ATOMIC_OP_EXCHANGE:
		{
			exp.push_back(Expected<T>(input1, originalInout, input0));
			exp.push_back(Expected<T>(input0, input1, originalInout));
		}
		break;

		default:
			DE_FATAL("Unexpected atomic operation.");
			break;
		}

		const T resIo = result.inout[elementNdx];
		const T resOutput0 = result.output[elementNdx];
		const T resOutput1 = result.output[elementNdx + NUM_ELEMENTS / 2];


		bool hasMatch = false;
		for (Expected<T> e : exp)
		{
			if (e.compare(resIo, resOutput0, resOutput1))
			{
				hasMatch = true;
				break;
			}
		}
		if (!hasMatch)
		{
			std::ostringstream errorMessage;
			errorMessage << "ERROR: Result value check failed at index " << elementNdx
				<< ". Expected one of the outcomes:";

			bool first = true;
			for (Expected<T> e : exp)
			{
				if (!first)
					errorMessage << ", or";
				first = false;

				errorMessage << " InOut = " << e.m_inout
					<< ", Output0 = " << e.m_output[0]
					<< ", Output1 = " << e.m_output[1];
			}

			errorMessage << ". Got: InOut = " << resIo
				<< ", Output0 = " << resOutput0
				<< ", Output1 = " << resOutput1
				<< ". Using Input0 = " << original.input[elementNdx]
				<< " and Input1 = " << original.input[elementNdx + NUM_ELEMENTS / 2] << ".";

			resultCollector.fail(errorMessage.str());
		}
	}
}

class AtomicOperationCaseInstance : public TestInstance
{
public:
									AtomicOperationCaseInstance		(Context&			context,
																	 const ShaderSpec&	shaderSpec,
																	 AtomicShaderType	shaderType,
																	 DataType			dataType,
																	 AtomicOperation	atomicOp);

	virtual tcu::TestStatus			iterate							(void);

private:
	const ShaderSpec&				m_shaderSpec;
	AtomicShaderType				m_shaderType;
	const DataType					m_dataType;
	AtomicOperation					m_atomicOp;

};

AtomicOperationCaseInstance::AtomicOperationCaseInstance (Context&				context,
														  const ShaderSpec&		shaderSpec,
														  AtomicShaderType		shaderType,
														  DataType				dataType,
														  AtomicOperation		atomicOp)
	: TestInstance	(context)
	, m_shaderSpec	(shaderSpec)
	, m_shaderType	(shaderType)
	, m_dataType	(dataType)
	, m_atomicOp	(atomicOp)
{
}

tcu::TestStatus AtomicOperationCaseInstance::iterate(void)
{
	de::UniquePtr<BufferInterface>	testBuffer	(createTestBuffer(m_dataType, m_atomicOp));
	tcu::TestLog&					log			= m_context.getTestContext().getLog();
	const DeviceInterface&			vkd			= m_context.getDeviceInterface();
	const VkDevice					device		= m_context.getDevice();
	de::Random						rnd			(0x62a15e34);
	const bool						useRef		= (m_shaderType.getMemoryType() == AtomicMemoryType::REFERENCE);
	const VkDescriptorType			descType	= (useRef ? VK_DESCRIPTOR_TYPE_UNIFORM_BUFFER : VK_DESCRIPTOR_TYPE_STORAGE_BUFFER);
	const VkBufferUsageFlags		usageFlags	= (VK_BUFFER_USAGE_STORAGE_BUFFER_BIT | (useRef ? static_cast<VkBufferUsageFlags>(VK_BUFFER_USAGE_SHADER_DEVICE_ADDRESS_BIT) : 0u));

	// The main buffer will hold test data. When using buffer references, the buffer's address will be indirectly passed as part of
	// a uniform buffer. If not, it will be passed directly as a descriptor.
	Buffer							buffer		(m_context, usageFlags, testBuffer->bufferSize(), useRef);
	std::unique_ptr<Buffer>			auxBuffer;

	if (useRef)
	{
		// Pass the main buffer address inside a uniform buffer.
		const VkBufferDeviceAddressInfo addressInfo =
		{
			VK_STRUCTURE_TYPE_BUFFER_DEVICE_ADDRESS_INFO,	//	VkStructureType	sType;
			nullptr,										//	const void*		pNext;
			buffer.getBuffer(),								//	VkBuffer		buffer;
		};
		const auto address = vkd.getBufferDeviceAddress(device, &addressInfo);

		auxBuffer.reset(new Buffer(m_context, VK_BUFFER_USAGE_UNIFORM_BUFFER_BIT, sizeof(address), false));
		deMemcpy(auxBuffer->getHostPtr(), &address, sizeof(address));
		auxBuffer->flush();
	}

	testBuffer->setBuffer(buffer.getHostPtr());
	testBuffer->fillWithTestData(rnd);

	buffer.flush();

	Move<VkDescriptorSetLayout>	extraResourcesLayout;
	Move<VkDescriptorPool>		extraResourcesSetPool;
	Move<VkDescriptorSet>		extraResourcesSet;

	const VkDescriptorSetLayoutBinding bindings[] =
	{
		{ 0u, descType, 1, VK_SHADER_STAGE_ALL, DE_NULL }
	};

	const VkDescriptorSetLayoutCreateInfo	layoutInfo	=
	{
		VK_STRUCTURE_TYPE_DESCRIPTOR_SET_LAYOUT_CREATE_INFO,
		DE_NULL,
		(VkDescriptorSetLayoutCreateFlags)0u,
		DE_LENGTH_OF_ARRAY(bindings),
		bindings
	};

	extraResourcesLayout = createDescriptorSetLayout(vkd, device, &layoutInfo);

	const VkDescriptorPoolSize poolSizes[] =
	{
		{ descType, 1u }
	};

	const VkDescriptorPoolCreateInfo poolInfo =
	{
		VK_STRUCTURE_TYPE_DESCRIPTOR_POOL_CREATE_INFO,
		DE_NULL,
		(VkDescriptorPoolCreateFlags)VK_DESCRIPTOR_POOL_CREATE_FREE_DESCRIPTOR_SET_BIT,
		1u,		// maxSets
		DE_LENGTH_OF_ARRAY(poolSizes),
		poolSizes
	};

	extraResourcesSetPool = createDescriptorPool(vkd, device, &poolInfo);

	const VkDescriptorSetAllocateInfo allocInfo =
	{
		VK_STRUCTURE_TYPE_DESCRIPTOR_SET_ALLOCATE_INFO,
		DE_NULL,
		*extraResourcesSetPool,
		1u,
		&extraResourcesLayout.get()
	};

	extraResourcesSet = allocateDescriptorSet(vkd, device, &allocInfo);

	VkDescriptorBufferInfo bufferInfo;
	bufferInfo.buffer	= (useRef ? auxBuffer->getBuffer() : buffer.getBuffer());
	bufferInfo.offset	= 0u;
	bufferInfo.range	= VK_WHOLE_SIZE;

	const VkWriteDescriptorSet descriptorWrite =
	{
		VK_STRUCTURE_TYPE_WRITE_DESCRIPTOR_SET,
		DE_NULL,
		*extraResourcesSet,
		0u,		// dstBinding
		0u,		// dstArrayElement
		1u,
		descType,
		(const VkDescriptorImageInfo*)DE_NULL,
		&bufferInfo,
		(const VkBufferView*)DE_NULL
	};

	vkd.updateDescriptorSets(device, 1u, &descriptorWrite, 0u, DE_NULL);

	// Storage for output varying data.
	std::vector<deUint32>	outputs		(NUM_ELEMENTS);
	std::vector<void*>		outputPtr	(NUM_ELEMENTS);

	for (size_t i = 0; i < NUM_ELEMENTS; i++)
	{
		outputs[i] = 0xcdcdcdcd;
		outputPtr[i] = &outputs[i];
	}

	const int					numWorkGroups	= (m_shaderType.isSharedLike() ? 1 : static_cast<int>(NUM_ELEMENTS));
	UniquePtr<ShaderExecutor>	executor		(createExecutor(m_context, m_shaderType.getType(), m_shaderSpec, *extraResourcesLayout));

	executor->execute(numWorkGroups, DE_NULL, &outputPtr[0], *extraResourcesSet);
	buffer.invalidate();

	tcu::ResultCollector resultCollector(log);

	// Check the results of the atomic operation
	testBuffer->checkResults(resultCollector);

	return tcu::TestStatus(resultCollector.getResult(), resultCollector.getMessage());
}

class AtomicOperationCase : public TestCase
{
public:
							AtomicOperationCase		(tcu::TestContext&		testCtx,
													 const char*			name,
													 const char*			description,
													 AtomicShaderType		type,
													 DataType				dataType,
													 AtomicOperation		atomicOp);
	virtual					~AtomicOperationCase	(void);

	virtual TestInstance*	createInstance			(Context& ctx) const;
	virtual void			checkSupport			(Context& ctx) const;
	virtual void			initPrograms			(vk::SourceCollections& programCollection) const
	{
		const bool					useSpv14		= m_shaderType.isMeshShadingStage();
		const auto					spvVersion		= (useSpv14 ? vk::SPIRV_VERSION_1_4 : vk::SPIRV_VERSION_1_0);
		const ShaderBuildOptions	buildOptions	(programCollection.usedVulkanVersion, spvVersion, 0u, useSpv14);
		ShaderSpec					sourcesSpec		(m_shaderSpec);

		sourcesSpec.buildOptions = buildOptions;
		generateSources(m_shaderType.getType(), sourcesSpec, programCollection);
	}

private:

	void					createShaderSpec();
	ShaderSpec				m_shaderSpec;
	const AtomicShaderType	m_shaderType;
	const DataType			m_dataType;
	const AtomicOperation	m_atomicOp;
};

AtomicOperationCase::AtomicOperationCase (tcu::TestContext&	testCtx,
										  const char*		name,
										  const char*		description,
										  AtomicShaderType	shaderType,
										  DataType			dataType,
										  AtomicOperation	atomicOp)
	: TestCase			(testCtx, name, description)
	, m_shaderType		(shaderType)
	, m_dataType		(dataType)
	, m_atomicOp		(atomicOp)
{
	createShaderSpec();
	init();
}

AtomicOperationCase::~AtomicOperationCase (void)
{
}

TestInstance* AtomicOperationCase::createInstance (Context& ctx) const
{
	return new AtomicOperationCaseInstance(ctx, m_shaderSpec, m_shaderType, m_dataType, m_atomicOp);
}

void AtomicOperationCase::checkSupport (Context& ctx) const
{
	if ((m_dataType == DATA_TYPE_INT64) || (m_dataType == DATA_TYPE_UINT64))
	{
		ctx.requireDeviceFunctionality("VK_KHR_shader_atomic_int64");

		const auto atomicInt64Features	= ctx.getShaderAtomicInt64Features();
		const bool isSharedMemory		= m_shaderType.isSharedLike();

		if (!isSharedMemory && atomicInt64Features.shaderBufferInt64Atomics == VK_FALSE)
		{
			TCU_THROW(NotSupportedError, "VkShaderAtomicInt64: 64-bit integer atomic operations not supported for buffers");
		}
		if (isSharedMemory && atomicInt64Features.shaderSharedInt64Atomics == VK_FALSE)
		{
			TCU_THROW(NotSupportedError, "VkShaderAtomicInt64: 64-bit integer atomic operations not supported for shared memory");
		}
	}

	if (m_dataType == DATA_TYPE_FLOAT16)
	{
		ctx.requireDeviceFunctionality("VK_EXT_shader_atomic_float2");
#ifndef CTS_USES_VULKANSC
		if (m_atomicOp == ATOMIC_OP_ADD)
		{
			if (m_shaderType.isSharedLike())
			{
				if (!ctx.getShaderAtomicFloat2FeaturesEXT().shaderSharedFloat16AtomicAdd)
				{
					TCU_THROW(NotSupportedError, "VkShaderAtomicFloat16: 16-bit floating point shared add atomic operation not supported");
				}
			}
			else
			{
				if (!ctx.getShaderAtomicFloat2FeaturesEXT().shaderBufferFloat16AtomicAdd)
				{
					TCU_THROW(NotSupportedError, "VkShaderAtomicFloat16: 16-bit floating point buffer add atomic operation not supported");
				}
			}
		}
		if (m_atomicOp == ATOMIC_OP_MIN || m_atomicOp == ATOMIC_OP_MAX)
		{
			if (m_shaderType.isSharedLike())
			{
				if (!ctx.getShaderAtomicFloat2FeaturesEXT().shaderSharedFloat16AtomicMinMax)
				{
					TCU_THROW(NotSupportedError, "VkShaderAtomicFloat16: 16-bit floating point shared min/max atomic operation not supported");
				}
			}
			else
			{
				if (!ctx.getShaderAtomicFloat2FeaturesEXT().shaderBufferFloat16AtomicMinMax)
				{
					TCU_THROW(NotSupportedError, "VkShaderAtomicFloat16: 16-bit floating point buffer min/max atomic operation not supported");
				}
			}
		}
		if (m_atomicOp == ATOMIC_OP_EXCHANGE)
		{
			if (m_shaderType.isSharedLike())
			{
				if (!ctx.getShaderAtomicFloat2FeaturesEXT().shaderSharedFloat16Atomics)
				{
					TCU_THROW(NotSupportedError, "VkShaderAtomicFloat16: 16-bit floating point shared atomic operations not supported");
				}
			}
			else
			{
				if (!ctx.getShaderAtomicFloat2FeaturesEXT().shaderBufferFloat16Atomics)
				{
					TCU_THROW(NotSupportedError, "VkShaderAtomicFloat16: 16-bit floating point buffer atomic operations not supported");
				}
			}
		}
#endif // CTS_USES_VULKANSC
	}

	if (m_dataType == DATA_TYPE_FLOAT32)
	{
		ctx.requireDeviceFunctionality("VK_EXT_shader_atomic_float");
		if (m_atomicOp == ATOMIC_OP_ADD)
		{
			if (m_shaderType.isSharedLike())
			{
				if (!ctx.getShaderAtomicFloatFeaturesEXT().shaderSharedFloat32AtomicAdd)
				{
					TCU_THROW(NotSupportedError, "VkShaderAtomicFloat32: 32-bit floating point shared add atomic operation not supported");
				}
			}
			else
			{
				if (!ctx.getShaderAtomicFloatFeaturesEXT().shaderBufferFloat32AtomicAdd)
				{
					TCU_THROW(NotSupportedError, "VkShaderAtomicFloat32: 32-bit floating point buffer add atomic operation not supported");
				}
			}
		}
		if (m_atomicOp == ATOMIC_OP_MIN || m_atomicOp == ATOMIC_OP_MAX)
		{
			ctx.requireDeviceFunctionality("VK_EXT_shader_atomic_float2");
<<<<<<< HEAD
			if (m_shaderType.isSharedLike())
=======
#ifndef CTS_USES_VULKANSC
			if (m_shaderType.getMemoryType() == AtomicMemoryType::SHARED)
>>>>>>> 609cce79
			{
				if (!ctx.getShaderAtomicFloat2FeaturesEXT().shaderSharedFloat32AtomicMinMax)
				{
					TCU_THROW(NotSupportedError, "VkShaderAtomicFloat32: 32-bit floating point shared min/max atomic operation not supported");
				}
			}
			else
			{
				if (!ctx.getShaderAtomicFloat2FeaturesEXT().shaderBufferFloat32AtomicMinMax)
				{
					TCU_THROW(NotSupportedError, "VkShaderAtomicFloat32: 32-bit floating point buffer min/max atomic operation not supported");
				}
			}
#endif // CTS_USES_VULKANSC
		}
		if (m_atomicOp == ATOMIC_OP_EXCHANGE)
		{
			if (m_shaderType.isSharedLike())
			{
				if (!ctx.getShaderAtomicFloatFeaturesEXT().shaderSharedFloat32Atomics)
				{
					TCU_THROW(NotSupportedError, "VkShaderAtomicFloat32: 32-bit floating point shared atomic operations not supported");
				}
			}
			else
			{
				if (!ctx.getShaderAtomicFloatFeaturesEXT().shaderBufferFloat32Atomics)
				{
					TCU_THROW(NotSupportedError, "VkShaderAtomicFloat32: 32-bit floating point buffer atomic operations not supported");
				}
			}
		}
	}

	if (m_dataType == DATA_TYPE_FLOAT64)
	{
		ctx.requireDeviceFunctionality("VK_EXT_shader_atomic_float");
		if (m_atomicOp == ATOMIC_OP_ADD)
		{
			if (m_shaderType.isSharedLike())
			{
				if (!ctx.getShaderAtomicFloatFeaturesEXT().shaderSharedFloat64AtomicAdd)
				{
					TCU_THROW(NotSupportedError, "VkShaderAtomicFloat64: 64-bit floating point shared add atomic operation not supported");
				}
			}
			else
			{
				if (!ctx.getShaderAtomicFloatFeaturesEXT().shaderBufferFloat64AtomicAdd)
				{
					TCU_THROW(NotSupportedError, "VkShaderAtomicFloat64: 64-bit floating point buffer add atomic operation not supported");
				}
			}
		}
		if (m_atomicOp == ATOMIC_OP_MIN || m_atomicOp == ATOMIC_OP_MAX)
		{
			ctx.requireDeviceFunctionality("VK_EXT_shader_atomic_float2");
<<<<<<< HEAD
			if (m_shaderType.isSharedLike())
=======
#ifndef CTS_USES_VULKANSC
			if (m_shaderType.getMemoryType() == AtomicMemoryType::SHARED)
>>>>>>> 609cce79
			{
				if (!ctx.getShaderAtomicFloat2FeaturesEXT().shaderSharedFloat64AtomicMinMax)
				{
					TCU_THROW(NotSupportedError, "VkShaderAtomicFloat64: 64-bit floating point shared min/max atomic operation not supported");
				}
			}
			else
			{
				if (!ctx.getShaderAtomicFloat2FeaturesEXT().shaderBufferFloat64AtomicMinMax)
				{
					TCU_THROW(NotSupportedError, "VkShaderAtomicFloat64: 64-bit floating point buffer min/max atomic operation not supported");
				}
			}
#endif // CTS_USES_VULKANSC
		}
		if (m_atomicOp == ATOMIC_OP_EXCHANGE)
		{
			if (m_shaderType.isSharedLike())
			{
				if (!ctx.getShaderAtomicFloatFeaturesEXT().shaderSharedFloat64Atomics)
				{
					TCU_THROW(NotSupportedError, "VkShaderAtomicFloat64: 64-bit floating point shared atomic operations not supported");
				}
			}
			else
			{
				if (!ctx.getShaderAtomicFloatFeaturesEXT().shaderBufferFloat64Atomics)
				{
					TCU_THROW(NotSupportedError, "VkShaderAtomicFloat64: 64-bit floating point buffer atomic operations not supported");
				}
			}
		}
	}

	if (m_shaderType.getMemoryType() == AtomicMemoryType::REFERENCE)
	{
		ctx.requireDeviceFunctionality("VK_KHR_buffer_device_address");
	}

	checkSupportShader(ctx, m_shaderType.getType());
}

void AtomicOperationCase::createShaderSpec (void)
{
	const AtomicMemoryType	memoryType		= m_shaderType.getMemoryType();
	const bool				isSharedLike	= m_shaderType.isSharedLike();

	// Global declarations.
	std::ostringstream shaderTemplateGlobalStream;

	// Structure in use for atomic operations.
	shaderTemplateGlobalStream
		<< "${EXTENSIONS}\n"
		<< "\n"
		<< "struct AtomicStruct\n"
		<< "{\n"
		<< "    ${DATATYPE} inoutValues[${N}/2];\n"
		<< "    ${DATATYPE} inputValues[${N}];\n"
		<< "    ${DATATYPE} compareValues[${N}];\n"
		<< "    ${DATATYPE} outputValues[${N}];\n"
		<< "    int invocationHitCount[${N}];\n"
		<< "    int index;\n"
		<< "};\n"
		<< "\n"
		;

	// The name dance and declarations below will make sure the structure that will be used with atomic operations can be accessed
	// as "buf.data", which is the name used in the atomic operation statements.
	//
	// * When using a buffer directly, RESULT_BUFFER_NAME will be "buf" and the inner struct will be "data".
	// * When using a workgroup-shared global variable, the "data" struct will be nested in an auxiliar "buf" struct.
	// * When using buffer references, the uniform buffer reference will be called "buf" and its contents "data".
	//
	if (memoryType != AtomicMemoryType::REFERENCE)
	{
		shaderTemplateGlobalStream
			<< "layout (set = ${SETIDX}, binding = 0) buffer AtomicBuffer {\n"
			<< "    AtomicStruct data;\n"
			<< "} ${RESULT_BUFFER_NAME};\n"
			<< "\n"
			;

		// When using global shared memory in the compute, task or mesh variants, invocations will use a shared global structure
		// instead of a descriptor set as the sources and results of each tested operation.
		if (memoryType == AtomicMemoryType::SHARED)
		{
			shaderTemplateGlobalStream
				<< "shared struct { AtomicStruct data; } buf;\n"
				<< "\n"
				;
		}
		else if (memoryType == AtomicMemoryType::PAYLOAD)
		{
			shaderTemplateGlobalStream
				<< "struct TaskData { AtomicStruct data; };\n"
				<< "taskPayloadSharedEXT TaskData buf;\n"
				;
		}
	}
	else
	{
		shaderTemplateGlobalStream
			<< "layout (buffer_reference) buffer AtomicBuffer {\n"
			<< "    AtomicStruct data;\n"
			<< "};\n"
			<< "\n"
			<< "layout (set = ${SETIDX}, binding = 0) uniform References {\n"
			<< "    AtomicBuffer buf;\n"
			<< "};\n"
			<< "\n"
			;
	}

	const auto					shaderTemplateGlobalString	= shaderTemplateGlobalStream.str();
	const tcu::StringTemplate	shaderTemplateGlobal		(shaderTemplateGlobalString);

	// Shader body for the non-vertex case.
	std::ostringstream nonVertexShaderTemplateStream;

	if (isSharedLike)
	{
		// Invocation zero will initialize the shared structure from the descriptor set.
		nonVertexShaderTemplateStream
			<< "if (gl_LocalInvocationIndex == 0u)\n"
			<< "{\n"
			<< "    buf.data = ${RESULT_BUFFER_NAME}.data;\n"
			<< "}\n"
			<< "barrier();\n"
			;
	}

	if (m_shaderType.getType() == glu::SHADERTYPE_FRAGMENT)
	{
		nonVertexShaderTemplateStream
			<< "if (!gl_HelperInvocation) {\n"
			<< "    int idx = atomicAdd(buf.data.index, 1);\n"
			<< "    buf.data.outputValues[idx] = ${ATOMICOP}(buf.data.inoutValues[idx % (${N}/2)], ${COMPARE_ARG}buf.data.inputValues[idx]);\n"
			<< "}\n"
			;
	}
	else
	{
		nonVertexShaderTemplateStream
			<< "if (atomicAdd(buf.data.invocationHitCount[0], 1) < ${N})\n"
			<< "{\n"
			<< "    int idx = atomicAdd(buf.data.index, 1);\n"
			<< "    buf.data.outputValues[idx] = ${ATOMICOP}(buf.data.inoutValues[idx % (${N}/2)], ${COMPARE_ARG}buf.data.inputValues[idx]);\n"
			<< "}\n"
			;
	}

	if (isSharedLike)
	{
		// Invocation zero will copy results back to the descriptor set.
		nonVertexShaderTemplateStream
			<< "barrier();\n"
			<< "if (gl_LocalInvocationIndex == 0u)\n"
			<< "{\n"
			<< "    ${RESULT_BUFFER_NAME}.data = buf.data;\n"
			<< "}\n"
			;
	}

	const auto					nonVertexShaderTemplateStreamStr	= nonVertexShaderTemplateStream.str();
	const tcu::StringTemplate	nonVertexShaderTemplateSrc			(nonVertexShaderTemplateStreamStr);

	// Shader body for the vertex case.
	const tcu::StringTemplate vertexShaderTemplateSrc(
		"int idx = gl_VertexIndex;\n"
		"if (atomicAdd(buf.data.invocationHitCount[idx], 1) == 0)\n"
		"{\n"
		"    buf.data.outputValues[idx] = ${ATOMICOP}(buf.data.inoutValues[idx % (${N}/2)], ${COMPARE_ARG}buf.data.inputValues[idx]);\n"
		"}\n");

	// Extensions.
	std::ostringstream extensions;

	if ((m_dataType == DATA_TYPE_INT64) || (m_dataType == DATA_TYPE_UINT64))
	{
		extensions
			<< "#extension GL_EXT_shader_explicit_arithmetic_types_int64 : enable\n"
			<< "#extension GL_EXT_shader_atomic_int64 : enable\n"
			;
	}
	else if ((m_dataType == DATA_TYPE_FLOAT16) || (m_dataType == DATA_TYPE_FLOAT32) || (m_dataType == DATA_TYPE_FLOAT64))
	{
		extensions
			<< "#extension GL_EXT_shader_explicit_arithmetic_types_float16 : enable\n"
			<< "#extension GL_EXT_shader_atomic_float : enable\n"
			<< "#extension GL_EXT_shader_atomic_float2 : enable\n"
			<< "#extension GL_KHR_memory_scope_semantics : enable\n"
			;
	}

	if (memoryType == AtomicMemoryType::REFERENCE)
	{
		extensions << "#extension GL_EXT_buffer_reference : require\n";
	}

	// Specializations.
	std::map<std::string, std::string> specializations;

	specializations["EXTENSIONS"]			= extensions.str();
	specializations["DATATYPE"]				= dataType2Str(m_dataType);
	specializations["ATOMICOP"]				= atomicOp2Str(m_atomicOp);
	specializations["SETIDX"]				= de::toString((int)EXTRA_RESOURCES_DESCRIPTOR_SET_INDEX);
	specializations["N"]					= de::toString((int)NUM_ELEMENTS);
	specializations["COMPARE_ARG"]			= ((m_atomicOp == ATOMIC_OP_COMP_SWAP) ? "buf.data.compareValues[idx], " : "");
	specializations["RESULT_BUFFER_NAME"]	= (isSharedLike ? "result" : "buf");

	// Shader spec.
	m_shaderSpec.outputs.push_back(Symbol("outData", glu::VarType(glu::TYPE_UINT, glu::PRECISION_HIGHP)));
	m_shaderSpec.glslVersion		= glu::GLSL_VERSION_450;
	m_shaderSpec.globalDeclarations	= shaderTemplateGlobal.specialize(specializations);
	m_shaderSpec.source				= ((m_shaderType.getType() == glu::SHADERTYPE_VERTEX)
										? vertexShaderTemplateSrc.specialize(specializations)
										: nonVertexShaderTemplateSrc.specialize(specializations));

	if (isSharedLike)
	{
		// When using global shared memory, use a single workgroup and an appropriate number of local invocations.
		m_shaderSpec.localSizeX = static_cast<int>(NUM_ELEMENTS);
	}
}

void addAtomicOperationTests (tcu::TestCaseGroup* atomicOperationTestsGroup)
{
	tcu::TestContext& testCtx = atomicOperationTestsGroup->getTestContext();

	static const struct
	{
		glu::ShaderType		type;
		const char*			name;
	} shaderTypes[] =
	{
		{ glu::SHADERTYPE_VERTEX,							"vertex"			},
		{ glu::SHADERTYPE_FRAGMENT,							"fragment"			},
		{ glu::SHADERTYPE_GEOMETRY,							"geometry"			},
		{ glu::SHADERTYPE_TESSELLATION_CONTROL,				"tess_ctrl"			},
		{ glu::SHADERTYPE_TESSELLATION_EVALUATION,			"tess_eval"			},
		{ glu::SHADERTYPE_COMPUTE,							"compute"			},
		{ glu::SHADERTYPE_TASK,								"task"				},
		{ glu::SHADERTYPE_MESH,								"mesh"				},
	};

	static const struct
	{
		AtomicMemoryType	type;
		const char*			suffix;
	} kMemoryTypes[] =
	{
		{ AtomicMemoryType::BUFFER,		""				},
		{ AtomicMemoryType::SHARED,		"_shared"		},
		{ AtomicMemoryType::REFERENCE,	"_reference"	},
		{ AtomicMemoryType::PAYLOAD,	"_payload"		},
	};

	static const struct
	{
		DataType		dataType;
		const char*		name;
		const char*		description;
	} dataSign[] =
	{
#ifndef CTS_USES_VULKANSC
		{ DATA_TYPE_FLOAT16,"float16",			"Tests using 16-bit float data"				},
#endif // CTS_USES_VULKANSC
		{ DATA_TYPE_INT32,	"signed",			"Tests using signed data (int)"				},
		{ DATA_TYPE_UINT32,	"unsigned",			"Tests using unsigned data (uint)"			},
		{ DATA_TYPE_FLOAT32,"float32",			"Tests using 32-bit float data"				},
		{ DATA_TYPE_INT64,	"signed64bit",		"Tests using 64 bit signed data (int64)"	},
		{ DATA_TYPE_UINT64,	"unsigned64bit",	"Tests using 64 bit unsigned data (uint64)"	},
		{ DATA_TYPE_FLOAT64,"float64",			"Tests using 64-bit float data)"			}
	};

	static const struct
	{
		AtomicOperation		value;
		const char*			name;
	} atomicOp[] =
	{
		{ ATOMIC_OP_EXCHANGE,	"exchange"	},
		{ ATOMIC_OP_COMP_SWAP,	"comp_swap"	},
		{ ATOMIC_OP_ADD,		"add"		},
		{ ATOMIC_OP_MIN,		"min"		},
		{ ATOMIC_OP_MAX,		"max"		},
		{ ATOMIC_OP_AND,		"and"		},
		{ ATOMIC_OP_OR,			"or"		},
		{ ATOMIC_OP_XOR,		"xor"		}
	};

	for (int opNdx = 0; opNdx < DE_LENGTH_OF_ARRAY(atomicOp); opNdx++)
	{
		for (int signNdx = 0; signNdx < DE_LENGTH_OF_ARRAY(dataSign); signNdx++)
		{
			for (int shaderTypeNdx = 0; shaderTypeNdx < DE_LENGTH_OF_ARRAY(shaderTypes); shaderTypeNdx++)
			{
				// Only ADD and EXCHANGE are supported on floating-point
				if (dataSign[signNdx].dataType == DATA_TYPE_FLOAT16 || dataSign[signNdx].dataType == DATA_TYPE_FLOAT32 || dataSign[signNdx].dataType == DATA_TYPE_FLOAT64)
				{
					if (atomicOp[opNdx].value != ATOMIC_OP_ADD &&
#ifndef CTS_USES_VULKANSC
					    atomicOp[opNdx].value != ATOMIC_OP_MIN &&
					    atomicOp[opNdx].value != ATOMIC_OP_MAX &&
#endif // CTS_USES_VULKANSC
						atomicOp[opNdx].value != ATOMIC_OP_EXCHANGE)
					{
						continue;
					}
				}

				for (int memoryTypeNdx = 0; memoryTypeNdx < DE_LENGTH_OF_ARRAY(kMemoryTypes); ++memoryTypeNdx)
				{
					// Shared memory only available in compute, task and mesh shaders.
					if (kMemoryTypes[memoryTypeNdx].type == AtomicMemoryType::SHARED
						&& shaderTypes[shaderTypeNdx].type != glu::SHADERTYPE_COMPUTE
						&& shaderTypes[shaderTypeNdx].type != glu::SHADERTYPE_TASK
						&& shaderTypes[shaderTypeNdx].type != glu::SHADERTYPE_MESH)
						continue;

					// Payload memory is only available for atomics in task shaders (in mesh shaders it's read-only)
					if (kMemoryTypes[memoryTypeNdx].type == AtomicMemoryType::PAYLOAD && shaderTypes[shaderTypeNdx].type != glu::SHADERTYPE_TASK)
						continue;

					const std::string description	= std::string("Tests atomic operation ") + atomicOp2Str(atomicOp[opNdx].value) + std::string(".");
					const std::string name			= std::string(atomicOp[opNdx].name) + "_" + std::string(dataSign[signNdx].name) + "_" + std::string(shaderTypes[shaderTypeNdx].name) + kMemoryTypes[memoryTypeNdx].suffix;

					atomicOperationTestsGroup->addChild(new AtomicOperationCase(testCtx, name.c_str(), description.c_str(), AtomicShaderType(shaderTypes[shaderTypeNdx].type, kMemoryTypes[memoryTypeNdx].type), dataSign[signNdx].dataType, atomicOp[opNdx].value));
				}
			}
		}
	}
}

} // anonymous

tcu::TestCaseGroup* createAtomicOperationTests (tcu::TestContext& testCtx)
{
	return createTestGroup(testCtx, "atomic_operations", "Atomic Operation Tests", addAtomicOperationTests);
}

} // shaderexecutor
} // vkt<|MERGE_RESOLUTION|>--- conflicted
+++ resolved
@@ -1175,12 +1175,8 @@
 		if (m_atomicOp == ATOMIC_OP_MIN || m_atomicOp == ATOMIC_OP_MAX)
 		{
 			ctx.requireDeviceFunctionality("VK_EXT_shader_atomic_float2");
-<<<<<<< HEAD
+#ifndef CTS_USES_VULKANSC
 			if (m_shaderType.isSharedLike())
-=======
-#ifndef CTS_USES_VULKANSC
-			if (m_shaderType.getMemoryType() == AtomicMemoryType::SHARED)
->>>>>>> 609cce79
 			{
 				if (!ctx.getShaderAtomicFloat2FeaturesEXT().shaderSharedFloat32AtomicMinMax)
 				{
@@ -1238,12 +1234,8 @@
 		if (m_atomicOp == ATOMIC_OP_MIN || m_atomicOp == ATOMIC_OP_MAX)
 		{
 			ctx.requireDeviceFunctionality("VK_EXT_shader_atomic_float2");
-<<<<<<< HEAD
+#ifndef CTS_USES_VULKANSC
 			if (m_shaderType.isSharedLike())
-=======
-#ifndef CTS_USES_VULKANSC
-			if (m_shaderType.getMemoryType() == AtomicMemoryType::SHARED)
->>>>>>> 609cce79
 			{
 				if (!ctx.getShaderAtomicFloat2FeaturesEXT().shaderSharedFloat64AtomicMinMax)
 				{
