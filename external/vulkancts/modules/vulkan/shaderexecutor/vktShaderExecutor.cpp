--- conflicted
+++ resolved
@@ -2862,214 +2862,7 @@
 
 ShaderExecutor* createExecutor (Context& context, glu::ShaderType shaderType, const ShaderSpec& shaderSpec, VkDescriptorSetLayout extraResourcesLayout)
 {
-<<<<<<< HEAD
-	if (!m_uniformSetup)
-		return;
-
-	for (std::vector<UniformDataSp>::const_iterator it = m_uniformSetup->uniforms().begin(); it != m_uniformSetup->uniforms().end(); ++it)
-	{
-		const UniformDataBase* uniformData = it->get()->get();
-		uniformData->setup(*this, vkDevice, vk, queue, queueFamilyIndex, memAlloc);
-	}
-}
-
-void ShaderExecutor::uploadUniforms (DescriptorSetUpdateBuilder& descriptorSetUpdateBuilder, VkDescriptorSet descriptorSet)
-{
-	for (std::vector<UniformInfoSp>::const_iterator it = m_uniformInfos.begin(); it != m_uniformInfos.end(); ++it)
-	{
-		const UniformInfo*							uniformInfo		= it->get()->get();
-		UniformInfo::UniformType					uniformType		= uniformInfo->getType();
-
-		if (uniformType == UniformInfo::UNIFORM_TYPE_BUFFER_ARRAY)
-		{
-			const BufferArrayUniform*				arrayInfo		= static_cast<const BufferArrayUniform*>(uniformInfo);
-			std::vector<VkDescriptorBufferInfo>		descriptors;
-
-			for (std::vector<BufferUniformSp>::const_iterator ait = arrayInfo->uniforms.begin(); ait != arrayInfo->uniforms.end(); ++ait)
-			{
-				descriptors.push_back(ait->get()->get()->descriptor);
-			}
-
-			descriptorSetUpdateBuilder.writeArray(descriptorSet, DescriptorSetUpdateBuilder::Location::binding(uniformInfo->location), uniformInfo->type, (deUint32)descriptors.size(), &descriptors[0]);
-		}
-		else if (uniformType == UniformInfo::UNIFORM_TYPE_SAMPLER_ARRAY)
-		{
-			const SamplerArrayUniform*				arrayInfo		= static_cast<const SamplerArrayUniform*>(uniformInfo);
-			std::vector<VkDescriptorImageInfo>		descriptors;
-
-			for (std::vector<SamplerUniformSp>::const_iterator ait = arrayInfo->uniforms.begin(); ait != arrayInfo->uniforms.end(); ++ait)
-			{
-				descriptors.push_back(ait->get()->get()->descriptor);
-			}
-
-			descriptorSetUpdateBuilder.writeArray(descriptorSet, DescriptorSetUpdateBuilder::Location::binding(uniformInfo->location), uniformInfo->type, (deUint32)descriptors.size(), &descriptors[0]);
-		}
-		else if (uniformType == UniformInfo::UNIFORM_TYPE_BUFFER)
-		{
-			const BufferUniform*					bufferUniform	= static_cast<const BufferUniform*>(uniformInfo);
-			descriptorSetUpdateBuilder.writeSingle(descriptorSet, DescriptorSetUpdateBuilder::Location::binding(bufferUniform->location), bufferUniform->type, &bufferUniform->descriptor);
-		}
-		else if (uniformType == UniformInfo::UNIFORM_TYPE_SAMPLER)
-		{
-			const SamplerUniform*					samplerUniform	= static_cast<const SamplerUniform*>(uniformInfo);
-			descriptorSetUpdateBuilder.writeSingle(descriptorSet, DescriptorSetUpdateBuilder::Location::binding(samplerUniform->location), samplerUniform->type, &samplerUniform->descriptor);
-		}
-		else if (uniformType == UniformInfo::UNIFORM_TYPE_UNMANAGED_SAMPLER)
-		{
-			const UnmanagedSamplerUniform* samplerUniform = static_cast<const UnmanagedSamplerUniform*>(uniformInfo);
-			descriptorSetUpdateBuilder.writeSingle(descriptorSet, DescriptorSetUpdateBuilder::Location::binding(samplerUniform->location), samplerUniform->type, &samplerUniform->descriptor);
-		}
-	}
-}
-
-void ShaderExecutor::uploadImage (const VkDevice&				vkDevice,
-								  const DeviceInterface&		vk,
-								  const VkQueue					queue,
-								  const deUint32				queueFamilyIndex,
-								  Allocator&					memAlloc,
-								  const tcu::TextureFormat&		texFormat,
-								  const tcu::IVec3&				texSize,
-								  const void*					data,
-								  const deUint32				arraySize,
-								  const VkImageAspectFlags		aspectMask,
-								  VkImage						destImage)
-{
-	const deUint32					unalignedTextureSize		= texSize.x() * texSize.y() * texSize.z() * texFormat.getPixelSize();
-	const deUint32					alignedTextureSize			= deAlign32(unalignedTextureSize, 4u);
-	deUint32						bufferSize;
-	Move<VkBuffer>					buffer;
-	de::MovePtr<Allocation>			bufferAlloc;
-	Move<VkCommandPool>				cmdPool;
-	Move<VkCommandBuffer>			cmdBuffer;
-	Move<VkFence>					fence;
-	std::vector<deUint32>			levelDataSizes;
-
-	// Calculate buffer size
-	bufferSize = arraySize * alignedTextureSize;
-
-	// Create source buffer
-	{
-		const VkBufferCreateInfo bufferParams =
-		{
-			VK_STRUCTURE_TYPE_BUFFER_CREATE_INFO,		// VkStructureType		sType;
-			DE_NULL,									// const void*			pNext;
-			0u,											// VkBufferCreateFlags	flags;
-			bufferSize,									// VkDeviceSize			size;
-			VK_BUFFER_USAGE_TRANSFER_SRC_BIT,			// VkBufferUsageFlags	usage;
-			VK_SHARING_MODE_EXCLUSIVE,					// VkSharingMode		sharingMode;
-			0u,											// deUint32				queueFamilyIndexCount;
-			DE_NULL,									// const deUint32*		pQueueFamilyIndices;
-		};
-
-		buffer		= createBuffer(vk, vkDevice, &bufferParams);
-		bufferAlloc = memAlloc.allocate(getBufferMemoryRequirements(vk, vkDevice, *buffer), MemoryRequirement::HostVisible);
-		VK_CHECK(vk.bindBufferMemory(vkDevice, *buffer, bufferAlloc->getMemory(), bufferAlloc->getOffset()));
-	}
-
-	// Create command pool and buffer
-	cmdPool		= createCommandPool(vk, vkDevice, VK_COMMAND_POOL_CREATE_TRANSIENT_BIT, queueFamilyIndex);
-	cmdBuffer	= allocateCommandBuffer(vk, vkDevice, *cmdPool, VK_COMMAND_BUFFER_LEVEL_PRIMARY);
-
-	// Create fence
-	fence = createFence(vk, vkDevice);
-
-	// Barriers for copying buffer to image
-	const VkBufferMemoryBarrier preBufferBarrier =
-	{
-		VK_STRUCTURE_TYPE_BUFFER_MEMORY_BARRIER,	// VkStructureType	sType;
-		DE_NULL,									// const void*		pNext;
-		VK_ACCESS_HOST_WRITE_BIT,					// VkAccessFlags	srcAccessMask;
-		VK_ACCESS_TRANSFER_READ_BIT,				// VkAccessFlags	dstAccessMask;
-		VK_QUEUE_FAMILY_IGNORED,					// deUint32			srcQueueFamilyIndex;
-		VK_QUEUE_FAMILY_IGNORED,					// deUint32			dstQueueFamilyIndex;
-		*buffer,									// VkBuffer			buffer;
-		0u,											// VkDeviceSize		offset;
-		bufferSize									// VkDeviceSize		size;
-	};
-
-	const VkImageMemoryBarrier preImageBarrier =
-	{
-		VK_STRUCTURE_TYPE_IMAGE_MEMORY_BARRIER,			// VkStructureType			sType;
-		DE_NULL,										// const void*				pNext;
-		0u,												// VkAccessFlags			srcAccessMask;
-		VK_ACCESS_TRANSFER_WRITE_BIT,					// VkAccessFlags			dstAccessMask;
-		VK_IMAGE_LAYOUT_UNDEFINED,						// VkImageLayout			oldLayout;
-		VK_IMAGE_LAYOUT_TRANSFER_DST_OPTIMAL,			// VkImageLayout			newLayout;
-		VK_QUEUE_FAMILY_IGNORED,						// deUint32					srcQueueFamilyIndex;
-		VK_QUEUE_FAMILY_IGNORED,						// deUint32					dstQueueFamilyIndex;
-		destImage,										// VkImage					image;
-		{												// VkImageSubresourceRange	subresourceRange;
-			aspectMask,								// VkImageAspect	aspect;
-			0u,										// deUint32			baseMipLevel;
-			1u,										// deUint32			mipLevels;
-			0u,										// deUint32			baseArraySlice;
-			arraySize								// deUint32			arraySize;
-		}
-	};
-
-	const VkImageMemoryBarrier postImageBarrier =
-	{
-		VK_STRUCTURE_TYPE_IMAGE_MEMORY_BARRIER,			// VkStructureType			sType;
-		DE_NULL,										// const void*				pNext;
-		VK_ACCESS_TRANSFER_WRITE_BIT,					// VkAccessFlags			srcAccessMask;
-		VK_ACCESS_SHADER_READ_BIT,						// VkAccessFlags			dstAccessMask;
-		VK_IMAGE_LAYOUT_TRANSFER_DST_OPTIMAL,			// VkImageLayout			oldLayout;
-		VK_IMAGE_LAYOUT_SHADER_READ_ONLY_OPTIMAL,		// VkImageLayout			newLayout;
-		VK_QUEUE_FAMILY_IGNORED,						// deUint32					srcQueueFamilyIndex;
-		VK_QUEUE_FAMILY_IGNORED,						// deUint32					dstQueueFamilyIndex;
-		destImage,										// VkImage					image;
-		{												// VkImageSubresourceRange	subresourceRange;
-			aspectMask,								// VkImageAspect	aspect;
-			0u,										// deUint32			baseMipLevel;
-			1u,										// deUint32			mipLevels;
-			0u,										// deUint32			baseArraySlice;
-			arraySize								// deUint32			arraySize;
-		}
-	};
-
-	const VkCommandBufferBeginInfo cmdBufferBeginInfo =
-	{
-		VK_STRUCTURE_TYPE_COMMAND_BUFFER_BEGIN_INFO,	// VkStructureType					sType;
-		DE_NULL,										// const void*						pNext;
-		VK_COMMAND_BUFFER_USAGE_ONE_TIME_SUBMIT_BIT,	// VkCommandBufferUsageFlags		flags;
-		(const VkCommandBufferInheritanceInfo*)DE_NULL,
-	};
-
-	std::vector<VkBufferImageCopy>		copyRegions;
-
-	{
-		deUint32 layerDataOffset = 0;
-
-		for (deUint32 layerNdx = 0; layerNdx < arraySize; ++layerNdx)
-		{
-			const VkBufferImageCopy layerRegion =
-			{
-				layerDataOffset,						// VkDeviceSize				bufferOffset;
-				(deUint32)texSize.x(),					// deUint32					bufferRowLength;
-				(deUint32)texSize.y(),					// deUint32					bufferImageHeight;
-				{										// VkImageSubresourceLayers	imageSubresource;
-					aspectMask,
-					0u,
-					(deUint32)layerNdx,
-					1u
-				},
-				{ 0u, 0u, 0u },							// VkOffset3D			imageOffset;
-				{										// VkExtent3D			imageExtent;
-					(deUint32)texSize.x(),
-					(deUint32)texSize.y(),
-					(deUint32)texSize.z()
-				}
-			};
-
-			copyRegions.push_back(layerRegion);
-			layerDataOffset += alignedTextureSize;
-		}
-	}
-
-	// Write buffer data
-=======
 	switch (shaderType)
->>>>>>> b95a9d79
 	{
 		case glu::SHADERTYPE_VERTEX:					return new VertexShaderExecutor		(context, shaderSpec, extraResourcesLayout);
 		case glu::SHADERTYPE_TESSELLATION_CONTROL:		return new TessControlExecutor		(context, shaderSpec, extraResourcesLayout);
