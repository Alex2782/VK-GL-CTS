#ifndef _VKTDYNAMICSTATEBASECLASS_HPP
#define _VKTDYNAMICSTATEBASECLASS_HPP
/*------------------------------------------------------------------------
 * Vulkan Conformance Tests
 * ------------------------
 *
 * Copyright (c) 2015 The Khronos Group Inc.
 * Copyright (c) 2015 Intel Corporation
 *
 * Licensed under the Apache License, Version 2.0 (the "License");
 * you may not use this file except in compliance with the License.
 * You may obtain a copy of the License at
 *
 *      http://www.apache.org/licenses/LICENSE-2.0
 *
 * Unless required by applicable law or agreed to in writing, software
 * distributed under the License is distributed on an "AS IS" BASIS,
 * WITHOUT WARRANTIES OR CONDITIONS OF ANY KIND, either express or implied.
 * See the License for the specific language governing permissions and
 * limitations under the License.
 *
 *//*!
 * \file
 * \brief Dynamic State Tests - Base Class
 *//*--------------------------------------------------------------------*/

#include "tcuDefs.hpp"
#include "vktTestCase.hpp"

#include "vktDynamicStateTestCaseUtil.hpp"
#include "vktDrawImageObjectUtil.hpp"
#include "vktDrawBufferObjectUtil.hpp"
#include "vktDrawCreateInfoUtil.hpp"
#include "vkPipelineConstructionUtil.hpp"

namespace vkt
{
namespace DynamicState
{

class DynamicStateBaseClass : public TestInstance
{
public:
<<<<<<< HEAD
	DynamicStateBaseClass (Context& context, const char* vertexShaderName, const char* fragmentShaderName, const char* meshShaderName = nullptr);
=======
	DynamicStateBaseClass (Context& context, vk::PipelineConstructionType pipelineConstructionType,
						   const char* vertexShaderName, const char* fragmentShaderName);
>>>>>>> 609cce79

protected:
	void					initialize						(void);

	virtual void			initRenderPass					(const vk::VkDevice				device);
	virtual void			initFramebuffer					(const vk::VkDevice				device);
	virtual void			initPipeline					(const vk::VkDevice				device);

	virtual tcu::TestStatus iterate							(void);

	void					beginRenderPass					(void);

	void					beginRenderPassWithClearColor	(const vk::VkClearColorValue&	clearColor,
															 const bool						skipBeginCmdBuffer	= false);

	void					setDynamicViewportState			(const deUint32					width,
															const deUint32					height);

	void					setDynamicViewportState			(deUint32						viewportCount,
															 const vk::VkViewport*			pViewports,
															 const vk::VkRect2D*			pScissors);

	void					setDynamicRasterizationState	(const float					lineWidth = 1.0f,
															 const float					depthBiasConstantFactor = 0.0f,
															 const float					depthBiasClamp = 0.0f,
															 const float					depthBiasSlopeFactor = 0.0f);

	void					setDynamicBlendState			(const float					const1 = 0.0f, const float const2 = 0.0f,
															 const float					const3 = 0.0f, const float const4 = 0.0f);

	void					setDynamicDepthStencilState		(const float					minDepthBounds = 0.0f,
															 const float					maxDepthBounds = 1.0f,
															 const deUint32					stencilFrontCompareMask = 0xffffffffu,
															 const deUint32					stencilFrontWriteMask = 0xffffffffu,
															 const deUint32					stencilFrontReference = 0,
															 const deUint32					stencilBackCompareMask = 0xffffffffu,
															 const deUint32					stencilBackWriteMask = 0xffffffffu,
															 const deUint32					stencilBackReference = 0);

	void					pushVertexOffset				(const uint32_t					vertexOffset,
															 const vk::VkPipelineLayout		pipelineLayout,
															 const vk::VkShaderStageFlags	stageFlags = vk::VK_SHADER_STAGE_MESH_BIT_EXT);

	enum
	{
		WIDTH       = 128,
		HEIGHT      = 128
	};

	vk::VkFormat									m_colorAttachmentFormat;

	vk::VkPrimitiveTopology							m_topology;

	const vk::DeviceInterface&						m_vk;

<<<<<<< HEAD
	vk::Move<vk::VkDescriptorPool>					m_descriptorPool;
	vk::Move<vk::VkDescriptorSetLayout>				m_setLayout;
=======
	vk::GraphicsPipelineWrapper						m_pipeline;
>>>>>>> 609cce79
	vk::Move<vk::VkPipelineLayout>					m_pipelineLayout;
	vk::Move<vk::VkDescriptorSet>					m_descriptorSet;
	vk::Move<vk::VkPipeline>						m_pipeline;

	de::SharedPtr<Draw::Image>						m_colorTargetImage;
	vk::Move<vk::VkImageView>						m_colorTargetView;

	Draw::PipelineCreateInfo::VertexInputState		m_vertexInputState;
	de::SharedPtr<Draw::Buffer>						m_vertexBuffer;

	vk::Move<vk::VkCommandPool>						m_cmdPool;
	vk::Move<vk::VkCommandBuffer>					m_cmdBuffer;

	vk::Move<vk::VkFramebuffer>						m_framebuffer;
	vk::Move<vk::VkRenderPass>						m_renderPass;

	const std::string								m_vertexShaderName;
	const std::string								m_fragmentShaderName;
	const std::string								m_meshShaderName;
	std::vector<PositionColorVertex>				m_data;
	bool											m_isMesh;
};

} // DynamicState
} // vkt

#endif // _VKTDYNAMICSTATEBASECLASS_HPP<|MERGE_RESOLUTION|>--- conflicted
+++ resolved
@@ -41,12 +41,11 @@
 class DynamicStateBaseClass : public TestInstance
 {
 public:
-<<<<<<< HEAD
-	DynamicStateBaseClass (Context& context, const char* vertexShaderName, const char* fragmentShaderName, const char* meshShaderName = nullptr);
-=======
-	DynamicStateBaseClass (Context& context, vk::PipelineConstructionType pipelineConstructionType,
-						   const char* vertexShaderName, const char* fragmentShaderName);
->>>>>>> 609cce79
+	DynamicStateBaseClass (Context& context,
+						   vk::PipelineConstructionType pipelineConstructionType,
+						   const char* vertexShaderName,
+						   const char* fragmentShaderName,
+						   const char* meshShaderName = nullptr);
 
 protected:
 	void					initialize						(void);
@@ -86,9 +85,11 @@
 															 const deUint32					stencilBackWriteMask = 0xffffffffu,
 															 const deUint32					stencilBackReference = 0);
 
+#ifndef CTS_USES_VULKANSC
 	void					pushVertexOffset				(const uint32_t					vertexOffset,
 															 const vk::VkPipelineLayout		pipelineLayout,
 															 const vk::VkShaderStageFlags	stageFlags = vk::VK_SHADER_STAGE_MESH_BIT_EXT);
+#endif // CTS_USES_VULKANSC
 
 	enum
 	{
@@ -102,15 +103,11 @@
 
 	const vk::DeviceInterface&						m_vk;
 
-<<<<<<< HEAD
 	vk::Move<vk::VkDescriptorPool>					m_descriptorPool;
 	vk::Move<vk::VkDescriptorSetLayout>				m_setLayout;
-=======
-	vk::GraphicsPipelineWrapper						m_pipeline;
->>>>>>> 609cce79
 	vk::Move<vk::VkPipelineLayout>					m_pipelineLayout;
 	vk::Move<vk::VkDescriptorSet>					m_descriptorSet;
-	vk::Move<vk::VkPipeline>						m_pipeline;
+	vk::GraphicsPipelineWrapper						m_pipeline;
 
 	de::SharedPtr<Draw::Image>						m_colorTargetImage;
 	vk::Move<vk::VkImageView>						m_colorTargetView;
