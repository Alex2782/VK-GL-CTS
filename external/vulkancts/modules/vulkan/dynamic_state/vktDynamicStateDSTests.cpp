--- conflicted
+++ resolved
@@ -1011,21 +1011,12 @@
 		{
 			m_vk.cmdBindDescriptorSets(*m_cmdBuffer, vk::VK_PIPELINE_BIND_POINT_GRAPHICS, m_pipelineLayout.get(), 0u, 1u, &m_descriptorSet.get(), 0u, nullptr);
 
-<<<<<<< HEAD
 			m_pipeline_1.bind(*m_cmdBuffer);
-			setDynamicDepthStencilState(-1.0f, 1.0f, 0xFF, m_writeMask, 0x0F, 0xFF, m_writeMask, 0x0F);
-			pushVertexOffset(0u); m_vk.cmdDrawMeshTasksEXT(*m_cmdBuffer, 2u, 1u, 1u);
-
-			m_pipeline_2.bind(*m_cmdBuffer);
-			setDynamicDepthStencilState(-1.0f, 1.0f, m_readMask, 0xFF, m_expectedValue, m_readMask, 0xFF, m_expectedValue);
-=======
-			m_vk.cmdBindPipeline(*m_cmdBuffer, vk::VK_PIPELINE_BIND_POINT_GRAPHICS, m_pipeline_1.getPipeline());
 			setDynamicDepthStencilState(0.0f, 1.0f, 0xFF, m_writeMask, 0x0F, 0xFF, m_writeMask, 0x0F);
 			pushVertexOffset(0u); m_vk.cmdDrawMeshTasksEXT(*m_cmdBuffer, 2u, 1u, 1u);
 
-			m_vk.cmdBindPipeline(*m_cmdBuffer, vk::VK_PIPELINE_BIND_POINT_GRAPHICS, m_pipeline_2.getPipeline());
+			m_pipeline_2.bind(*m_cmdBuffer);
 			setDynamicDepthStencilState(0.0f, 1.0f, m_readMask, 0xFF, m_expectedValue, m_readMask, 0xFF, m_expectedValue);
->>>>>>> 85ce1bee
 			pushVertexOffset(4u); m_vk.cmdDrawMeshTasksEXT(*m_cmdBuffer, 2u, 1u, 1u);
 		}
 		else
@@ -1035,21 +1026,12 @@
 			const vk::VkBuffer vertexBuffer = m_vertexBuffer->object();
 			m_vk.cmdBindVertexBuffers(*m_cmdBuffer, 0, 1, &vertexBuffer, &vertexBufferOffset);
 
-<<<<<<< HEAD
 			m_pipeline_1.bind(*m_cmdBuffer);
-			setDynamicDepthStencilState(-1.0f, 1.0f, 0xFF, m_writeMask, 0x0F, 0xFF, m_writeMask, 0x0F);
-			m_vk.cmdDraw(*m_cmdBuffer, 4, 1, 0, 0);
-
-			m_pipeline_2.bind(*m_cmdBuffer);
-			setDynamicDepthStencilState(-1.0f, 1.0f, m_readMask, 0xFF, m_expectedValue, m_readMask, 0xFF, m_expectedValue);
-=======
-			m_vk.cmdBindPipeline(*m_cmdBuffer, vk::VK_PIPELINE_BIND_POINT_GRAPHICS, m_pipeline_1.getPipeline());
 			setDynamicDepthStencilState(0.0f, 1.0f, 0xFF, m_writeMask, 0x0F, 0xFF, m_writeMask, 0x0F);
 			m_vk.cmdDraw(*m_cmdBuffer, 4, 1, 0, 0);
 
-			m_vk.cmdBindPipeline(*m_cmdBuffer, vk::VK_PIPELINE_BIND_POINT_GRAPHICS, m_pipeline_2.getPipeline());
+			m_pipeline_2.bind(*m_cmdBuffer);
 			setDynamicDepthStencilState(0.0f, 1.0f, m_readMask, 0xFF, m_expectedValue, m_readMask, 0xFF, m_expectedValue);
->>>>>>> 85ce1bee
 			m_vk.cmdDraw(*m_cmdBuffer, 4, 1, 4, 0);
 		}
 
@@ -1235,21 +1217,12 @@
 		{
 			m_vk.cmdBindDescriptorSets(*m_cmdBuffer, vk::VK_PIPELINE_BIND_POINT_GRAPHICS, m_pipelineLayout.get(), 0u, 1u, &m_descriptorSet.get(), 0u, nullptr);
 
-<<<<<<< HEAD
 			m_pipeline_1.bind(*m_cmdBuffer);
-			setDynamicDepthStencilState(-1.0f, 1.0f, 0xFF, 0x0E, 0x0F, 0xFF, 0x0E, 0x0F);
-			pushVertexOffset(0u); m_vk.cmdDrawMeshTasksEXT(*m_cmdBuffer, 2u, 1u, 1u);
-
-			m_pipeline_2.bind(*m_cmdBuffer);
-			setDynamicDepthStencilState(-1.0f, 1.0f, 0xFF, 0xFF, 0x0E, 0xFF, 0xFF, 0x0E);
-=======
-			m_vk.cmdBindPipeline(*m_cmdBuffer, vk::VK_PIPELINE_BIND_POINT_GRAPHICS, m_pipeline_1.getPipeline());
 			setDynamicDepthStencilState(0.0f, 1.0f, 0xFF, 0x0E, 0x0F, 0xFF, 0x0E, 0x0F);
 			pushVertexOffset(0u); m_vk.cmdDrawMeshTasksEXT(*m_cmdBuffer, 2u, 1u, 1u);
 
-			m_vk.cmdBindPipeline(*m_cmdBuffer, vk::VK_PIPELINE_BIND_POINT_GRAPHICS, m_pipeline_2.getPipeline());
+			m_pipeline_2.bind(*m_cmdBuffer);
 			setDynamicDepthStencilState(0.0f, 1.0f, 0xFF, 0xFF, 0x0E, 0xFF, 0xFF, 0x0E);
->>>>>>> 85ce1bee
 			pushVertexOffset(4u); m_vk.cmdDrawMeshTasksEXT(*m_cmdBuffer, 2u, 1u, 1u);
 		}
 		else
@@ -1259,21 +1232,12 @@
 			const vk::VkBuffer vertexBuffer = m_vertexBuffer->object();
 			m_vk.cmdBindVertexBuffers(*m_cmdBuffer, 0, 1, &vertexBuffer, &vertexBufferOffset);
 
-<<<<<<< HEAD
 			m_pipeline_1.bind(*m_cmdBuffer);
-			setDynamicDepthStencilState(-1.0f, 1.0f, 0xFF, 0x0E, 0x0F, 0xFF, 0x0E, 0x0F);
-			m_vk.cmdDraw(*m_cmdBuffer, 4, 1, 0, 0);
-
-			m_pipeline_2.bind(*m_cmdBuffer);
-			setDynamicDepthStencilState(-1.0f, 1.0f, 0xFF, 0xFF, 0x0E, 0xFF, 0xFF, 0x0E);
-=======
-			m_vk.cmdBindPipeline(*m_cmdBuffer, vk::VK_PIPELINE_BIND_POINT_GRAPHICS, m_pipeline_1.getPipeline());
 			setDynamicDepthStencilState(0.0f, 1.0f, 0xFF, 0x0E, 0x0F, 0xFF, 0x0E, 0x0F);
 			m_vk.cmdDraw(*m_cmdBuffer, 4, 1, 0, 0);
 
-			m_vk.cmdBindPipeline(*m_cmdBuffer, vk::VK_PIPELINE_BIND_POINT_GRAPHICS, m_pipeline_2.getPipeline());
+			m_pipeline_2.bind(*m_cmdBuffer);
 			setDynamicDepthStencilState(0.0f, 1.0f, 0xFF, 0xFF, 0x0E, 0xFF, 0xFF, 0x0E);
->>>>>>> 85ce1bee
 			m_vk.cmdDraw(*m_cmdBuffer, 4, 1, 4, 0);
 		}
 
