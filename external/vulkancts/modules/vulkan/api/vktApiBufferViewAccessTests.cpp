--- conflicted
+++ resolved
@@ -421,62 +421,7 @@
 		vk.cmdBindVertexBuffers(*m_cmdBuffer, 0, 1, &m_vertexBuffer.get(), vertexBufferOffset);
 		vk.cmdDraw(*m_cmdBuffer, (deUint32)m_vertices.size(), 1, 0, 0);
 		endRenderPass(vk, *m_cmdBuffer);
-<<<<<<< HEAD
-
-		const VkImageMemoryBarrier		imageBarrier					=
-		{
-			VK_STRUCTURE_TYPE_IMAGE_MEMORY_BARRIER,						// VkStructureType			sType;
-			DE_NULL,													// const void*				pNext;
-			VK_ACCESS_COLOR_ATTACHMENT_WRITE_BIT,						// VkAccessFlags			srcAccessMask;
-			VK_ACCESS_TRANSFER_READ_BIT,								// VkAccessFlags			dstAccessMask;
-			VK_IMAGE_LAYOUT_COLOR_ATTACHMENT_OPTIMAL,					// VkImageLayout			oldLayout;
-			VK_IMAGE_LAYOUT_TRANSFER_SRC_OPTIMAL,						// VkImageLayout			newLayout;
-			VK_QUEUE_FAMILY_IGNORED,									// deUint32					srcQueueFamilyIndex;
-			VK_QUEUE_FAMILY_IGNORED,									// deUint32					destQueueFamilyIndex;
-			*m_colorImage,												// VkImage					image;
-			{															// VkImageSubresourceRange	subresourceRange;
-				VK_IMAGE_ASPECT_COLOR_BIT,								// VkImageAspectFlags		aspectMask;
-				0u,														// deUint32					baseMipLevel;
-				1u,														// deUint32					mipLevels;
-				0u,														// deUint32					baseArraySlice;
-				1u														// deUint32					arraySize;
-			}
-		};
-
-		const VkBufferMemoryBarrier		bufferBarrier					=
-		{
-			VK_STRUCTURE_TYPE_BUFFER_MEMORY_BARRIER,					// VkStructureType			sType;
-			DE_NULL,													// const void*				pNext;
-			VK_ACCESS_TRANSFER_WRITE_BIT,								// VkAccessFlags			srcAccessMask;
-			VK_ACCESS_HOST_READ_BIT,									// VkAccessFlags			dstAccessMask;
-			VK_QUEUE_FAMILY_IGNORED,									// deUint32					srcQueueFamilyIndex;
-			VK_QUEUE_FAMILY_IGNORED,									// deUint32					destQueueFamilyIndex;
-			*m_resultBuffer,											// VkBuffer					buffer;
-			0u,															// VkDeviceSize				offset;
-			m_pixelDataSize												// VkDeviceSize				size;
-		};
-
-		const VkBufferImageCopy			copyRegion						=
-		{
-			0u,															// VkDeviceSize				bufferOffset;
-			(deUint32)m_renderSize.x(),									// deUint32					bufferRowLength;
-			(deUint32)m_renderSize.y(),									// deUint32					bufferImageHeight;
-			{ VK_IMAGE_ASPECT_COLOR_BIT, 0u, 0u, 1u },					// VkImageSubresourceCopy	imageSubresource;
-			{ 0, 0, 0 },												// VkOffset3D				imageOffset;
-			{
-				(deUint32)m_renderSize.x(),
-				(deUint32)m_renderSize.y(),
-				1u
-			}															// VkExtent3D				imageExtent;
-		};
-
-		vk.cmdPipelineBarrier(*m_cmdBuffer, VK_PIPELINE_STAGE_COLOR_ATTACHMENT_OUTPUT_BIT, VK_PIPELINE_STAGE_TRANSFER_BIT, (VkDependencyFlags)0, 0, (const VkMemoryBarrier*)DE_NULL, 0, (const VkBufferMemoryBarrier*)DE_NULL, 1, &imageBarrier);
-		vk.cmdCopyImageToBuffer(*m_cmdBuffer, *m_colorImage, VK_IMAGE_LAYOUT_TRANSFER_SRC_OPTIMAL, *m_resultBuffer, 1, &copyRegion);
-		vk.cmdPipelineBarrier(*m_cmdBuffer, VK_PIPELINE_STAGE_TRANSFER_BIT, VK_PIPELINE_STAGE_HOST_BIT, (VkDependencyFlags)0, 0, (const VkMemoryBarrier*)DE_NULL, 1, &bufferBarrier, 0, (const VkImageMemoryBarrier*)DE_NULL);
-
-=======
 		copyImageToBuffer(vk, *m_cmdBuffer, *m_colorImage, *m_resultBuffer, m_renderSize);
->>>>>>> 055f40e9
 		endCommandBuffer(vk, *m_cmdBuffer);
 	}
 }
