--- conflicted
+++ resolved
@@ -50,10 +50,7 @@
 static const VkConformanceVersion knownConformanceVersions[] =
 {
 #ifndef CTS_USES_VULKANSC
-<<<<<<< HEAD
-=======
 	makeConformanceVersion(1, 3, 3, 0),
->>>>>>> 7c8f7f10
 	makeConformanceVersion(1, 3, 2, 0),
 	makeConformanceVersion(1, 3, 1, 1),
 	makeConformanceVersion(1, 3, 1, 0),
