--- conflicted
+++ resolved
@@ -49,11 +49,8 @@
 
 static const VkConformanceVersionKHR knownConformanceVersions[] =
 {
-<<<<<<< HEAD
 	makeConformanceVersion(1, 3, 0, 0),
-=======
 	makeConformanceVersion(1, 2, 7, 2),
->>>>>>> 90a220a0
 	makeConformanceVersion(1, 2, 7, 1),
 	makeConformanceVersion(1, 2, 7, 0),
 	makeConformanceVersion(1, 2, 6, 2),
