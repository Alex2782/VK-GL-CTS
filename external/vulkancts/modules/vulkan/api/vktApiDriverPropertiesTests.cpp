--- conflicted
+++ resolved
@@ -65,7 +65,6 @@
 
 static const VkConformanceVersionKHR knownConformanceVersions[] =
 {
-<<<<<<< HEAD
 	makeConformanceVersion(1, 2, 0, 0),
 	makeConformanceVersion(1, 1, 5, 1),
 	makeConformanceVersion(1, 1, 5, 0),
@@ -85,27 +84,6 @@
 	makeConformanceVersion(1, 1, 1, 2),
 	makeConformanceVersion(1, 1, 1, 1),
 	makeConformanceVersion(1, 1, 1, 0),
-	makeConformanceVersion(1, 1, 0, 3),
-=======
-	makeConformanceVersionKHR(1, 1, 5, 1),
-	makeConformanceVersionKHR(1, 1, 5, 0),
-	makeConformanceVersionKHR(1, 1, 4, 3),
-	makeConformanceVersionKHR(1, 1, 4, 2),
-	makeConformanceVersionKHR(1, 1, 4, 1),
-	makeConformanceVersionKHR(1, 1, 4, 0),
-	makeConformanceVersionKHR(1, 1, 3, 3),
-	makeConformanceVersionKHR(1, 1, 3, 2),
-	makeConformanceVersionKHR(1, 1, 3, 1),
-	makeConformanceVersionKHR(1, 1, 3, 0),
-	makeConformanceVersionKHR(1, 1, 2, 3),
-	makeConformanceVersionKHR(1, 1, 2, 2),
-	makeConformanceVersionKHR(1, 1, 2, 1),
-	makeConformanceVersionKHR(1, 1, 2, 0),
-	makeConformanceVersionKHR(1, 1, 1, 3),
-	makeConformanceVersionKHR(1, 1, 1, 2),
-	makeConformanceVersionKHR(1, 1, 1, 1),
-	makeConformanceVersionKHR(1, 1, 1, 0),
->>>>>>> 8e118374
 };
 
 DE_INLINE bool isNullTerminated(const char* str, const deUint32 maxSize)
