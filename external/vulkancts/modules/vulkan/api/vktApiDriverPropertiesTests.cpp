/*-------------------------------------------------------------------------
* Vulkan Conformance Tests
* ------------------------
*
* Copyright (c) 2018 Advanced Micro Devices, Inc.
* Copyright (c) 2018 The Khronos Group Inc.
*
* Licensed under the Apache License, Version 2.0 (the "License");
* you may not use this file except in compliance with the License.
* You may obtain a copy of the License at
*
*      http://www.apache.org/licenses/LICENSE-2.0
*
* Unless required by applicable law or agreed to in writing, software
* distributed under the License is distributed on an "AS IS" BASIS,
* WITHOUT WARRANTIES OR CONDITIONS OF ANY KIND, either express or implied.
* See the License for the specific language governing permissions and
* limitations under the License.
*
*//*!
* \file
* \brief VK_KHR_driver_properties tests
*//*--------------------------------------------------------------------*/

#include "vktApiDriverPropertiesTests.hpp"
#include "vktTestGroupUtil.hpp"
#include "vktTestCaseUtil.hpp"
#include "vkQueryUtil.hpp"
#include "vkTypeUtil.hpp"

using namespace vk;

namespace vkt
{
namespace api
{
namespace
{

enum TestType
{
	TEST_TYPE_DRIVER_ID_MATCH			= 0,
	TEST_TYPE_NAME_IS_NOT_EMPTY,
	TEST_TYPE_NAME_ZERO_TERMINATED,
	TEST_TYPE_INFO_ZERO_TERMINATED,
	TEST_TYPE_VERSION,
};

static const deUint32 knownDriverIds[] =
{
	// Specified in the Vulkan registry (vk.xml)
	1,	// author = "Advanced Micro Devices, Inc."   comment = "AMD proprietary driver"
	2,	// author = "Advanced Micro Devices, Inc."   comment = "AMD open-source driver"
	3,	// author = "Mesa open source project"       comment = "Mesa RADV driver"
	4,	// author = "NVIDIA Corporation"             comment = "NVIDIA proprietary driver"
	5,	// author = "Intel Corporation"              comment = "Intel proprietary Windows driver"
	6,	// author = "Intel Corporation"              comment = "Intel open-source Mesa driver"
	7,	// author = "Imagination Technologies"       comment = "Imagination proprietary driver"
	8,	// author = "Qualcomm Technologies, Inc."    comment = "Qualcomm proprietary driver"
	9,	// author = "Arm Limited"                    comment = "Arm proprietary driver"
	10,	// <enum value="10"      name="VK_DRIVER_ID_GOOGLE_SWIFTSHADER_KHR"        comment="Google LLC"/>
	11,	// <enum value="11"      name="VK_DRIVER_ID_GGP_PROPRIETARY_KHR"           comment="Google LLC"/>
	12,	// <enum value="12"      name="VK_DRIVER_ID_BROADCOM_PROPRIETARY_KHR"      comment="Broadcom Inc."/>
};

<<<<<<< HEAD
static const VkConformanceVersion knownConformanceVersions[] =
{
	makeConformanceVersion(1, 1, 5, 0),
	makeConformanceVersion(1, 1, 4, 2),
	makeConformanceVersion(1, 1, 4, 1),
	makeConformanceVersion(1, 1, 4, 0),
	makeConformanceVersion(1, 1, 3, 2),
	makeConformanceVersion(1, 1, 3, 1),
	makeConformanceVersion(1, 1, 3, 0),
	makeConformanceVersion(1, 1, 2, 3),
	makeConformanceVersion(1, 1, 2, 2),
	makeConformanceVersion(1, 1, 2, 1),
	makeConformanceVersion(1, 1, 2, 0),
	makeConformanceVersion(1, 1, 1, 3),
	makeConformanceVersion(1, 1, 1, 2),
	makeConformanceVersion(1, 1, 1, 1),
	makeConformanceVersion(1, 1, 1, 0),
	makeConformanceVersion(1, 1, 0, 3),
=======
static const VkConformanceVersionKHR knownConformanceVersions[] =
{
	makeConformanceVersionKHR(1, 1, 5, 0),
	makeConformanceVersionKHR(1, 1, 4, 3),
	makeConformanceVersionKHR(1, 1, 4, 2),
	makeConformanceVersionKHR(1, 1, 4, 1),
	makeConformanceVersionKHR(1, 1, 4, 0),
	makeConformanceVersionKHR(1, 1, 3, 3),
	makeConformanceVersionKHR(1, 1, 3, 2),
	makeConformanceVersionKHR(1, 1, 3, 1),
	makeConformanceVersionKHR(1, 1, 3, 0),
	makeConformanceVersionKHR(1, 1, 2, 3),
	makeConformanceVersionKHR(1, 1, 2, 2),
	makeConformanceVersionKHR(1, 1, 2, 1),
	makeConformanceVersionKHR(1, 1, 2, 0),
	makeConformanceVersionKHR(1, 1, 1, 3),
	makeConformanceVersionKHR(1, 1, 1, 2),
	makeConformanceVersionKHR(1, 1, 1, 1),
	makeConformanceVersionKHR(1, 1, 1, 0),
	makeConformanceVersionKHR(1, 1, 0, 3),
>>>>>>> d5f16915
};

DE_INLINE bool isNullTerminated(const char* str, const deUint32 maxSize)
{
	return deStrnlen(str, maxSize) < maxSize;
}

DE_INLINE bool operator==(const VkConformanceVersion& a, const VkConformanceVersion& b)
{
	return ((a.major == b.major)		&&
			(a.minor == b.minor)		&&
			(a.subminor == b.subminor)	&&
			(a.patch == b.patch));
}

void checkSupport (Context& context, const TestType config)
{
	DE_UNREF(config);
	context.requireDeviceExtension("VK_KHR_driver_properties");
}

void testDriverMatch (const VkPhysicalDeviceDriverPropertiesKHR& deviceDriverProperties)
{
	for (const deUint32* pDriverId = knownDriverIds; pDriverId != DE_ARRAY_END(knownDriverIds); ++pDriverId)
	{
		if (deviceDriverProperties.driverID == *pDriverId)
			return;
	}

	TCU_FAIL("Driver ID did not match any known driver");
}

void testNameIsNotEmpty (const VkPhysicalDeviceDriverPropertiesKHR& deviceDriverProperties)
{
	if (deviceDriverProperties.driverName[0] == 0)
		TCU_FAIL("Driver name is empty");
}

void testNameZeroTerminated (const VkPhysicalDeviceDriverPropertiesKHR& deviceDriverProperties)
{
	if (!isNullTerminated(deviceDriverProperties.driverName, VK_MAX_DRIVER_NAME_SIZE_KHR))
		TCU_FAIL("Driver name is not a null-terminated string");
}

void testInfoZeroTerminated (const VkPhysicalDeviceDriverPropertiesKHR& deviceDriverProperties)
{
	if (!isNullTerminated(deviceDriverProperties.driverInfo, VK_MAX_DRIVER_INFO_SIZE_KHR))
		TCU_FAIL("Driver info is not a null-terminated string");
}

void testVersion (const VkPhysicalDeviceDriverPropertiesKHR& deviceDriverProperties)
{
	for (const VkConformanceVersionKHR* pConformanceVersion  = knownConformanceVersions;
										pConformanceVersion != DE_ARRAY_END(knownConformanceVersions);
									  ++pConformanceVersion)
	{
		if (deviceDriverProperties.conformanceVersion == *pConformanceVersion)
			return;
	}

	TCU_FAIL("Wrong driver conformance version");
}

tcu::TestStatus testQueryProperties (Context& context, const TestType testType)
{
	// Query the driver properties
	const VkPhysicalDevice				physDevice			= context.getPhysicalDevice();
	const int							memsetPattern		= 0xaa;
	VkPhysicalDeviceProperties2			deviceProperties2;
	VkPhysicalDeviceDriverProperties	deviceDriverProperties;

	deMemset(&deviceDriverProperties, memsetPattern, sizeof(deviceDriverProperties));
	deviceDriverProperties.sType = VK_STRUCTURE_TYPE_PHYSICAL_DEVICE_DRIVER_PROPERTIES_KHR;
	deviceDriverProperties.pNext = DE_NULL;

	deMemset(&deviceProperties2, memsetPattern, sizeof(deviceProperties2));
	deviceProperties2.sType = VK_STRUCTURE_TYPE_PHYSICAL_DEVICE_PROPERTIES_2;
	deviceProperties2.pNext = &deviceDriverProperties;

	context.getInstanceInterface().getPhysicalDeviceProperties2(physDevice, &deviceProperties2);

	// Verify the returned values
	switch (testType)
	{
		case TEST_TYPE_DRIVER_ID_MATCH:			testDriverMatch			(deviceDriverProperties);	break;
		case TEST_TYPE_NAME_IS_NOT_EMPTY:		testNameIsNotEmpty		(deviceDriverProperties);	break;
		case TEST_TYPE_NAME_ZERO_TERMINATED:	testNameZeroTerminated	(deviceDriverProperties);	break;
		case TEST_TYPE_INFO_ZERO_TERMINATED:	testInfoZeroTerminated	(deviceDriverProperties);	break;
		case TEST_TYPE_VERSION:					testVersion				(deviceDriverProperties);	break;
		default:								TCU_THROW(InternalError, "Unknown test type specified");
	}

	return tcu::TestStatus::pass("Pass");
}

void createTestCases (tcu::TestCaseGroup* group)
{
	addFunctionCase(group, "driver_id_match",		"Check driverID is supported",					checkSupport,	testQueryProperties,	TEST_TYPE_DRIVER_ID_MATCH);
	addFunctionCase(group, "name_is_not_empty",		"Check name field is not empty",				checkSupport,	testQueryProperties,	TEST_TYPE_NAME_IS_NOT_EMPTY);
	addFunctionCase(group, "name_zero_terminated",	"Check name field is zero-terminated",			checkSupport,	testQueryProperties,	TEST_TYPE_NAME_ZERO_TERMINATED);
	addFunctionCase(group, "info_zero_terminated",	"Check info field is zero-terminated",			checkSupport,	testQueryProperties,	TEST_TYPE_INFO_ZERO_TERMINATED);
	addFunctionCase(group, "conformance_version",	"Check conformanceVersion reported by driver",	checkSupport,	testQueryProperties,	TEST_TYPE_VERSION);
}

} // anonymous

tcu::TestCaseGroup*	createDriverPropertiesTests(tcu::TestContext& testCtx)
{
	return createTestGroup(testCtx, "driver_properties", "VK_KHR_driver_properties tests", createTestCases);
}

} // api
} // vkt<|MERGE_RESOLUTION|>--- conflicted
+++ resolved
@@ -63,13 +63,14 @@
 	12,	// <enum value="12"      name="VK_DRIVER_ID_BROADCOM_PROPRIETARY_KHR"      comment="Broadcom Inc."/>
 };
 
-<<<<<<< HEAD
-static const VkConformanceVersion knownConformanceVersions[] =
+static const VkConformanceVersionKHR knownConformanceVersions[] =
 {
 	makeConformanceVersion(1, 1, 5, 0),
+	makeConformanceVersion(1, 1, 4, 3),
 	makeConformanceVersion(1, 1, 4, 2),
 	makeConformanceVersion(1, 1, 4, 1),
 	makeConformanceVersion(1, 1, 4, 0),
+	makeConformanceVersion(1, 1, 3, 3),
 	makeConformanceVersion(1, 1, 3, 2),
 	makeConformanceVersion(1, 1, 3, 1),
 	makeConformanceVersion(1, 1, 3, 0),
@@ -82,28 +83,6 @@
 	makeConformanceVersion(1, 1, 1, 1),
 	makeConformanceVersion(1, 1, 1, 0),
 	makeConformanceVersion(1, 1, 0, 3),
-=======
-static const VkConformanceVersionKHR knownConformanceVersions[] =
-{
-	makeConformanceVersionKHR(1, 1, 5, 0),
-	makeConformanceVersionKHR(1, 1, 4, 3),
-	makeConformanceVersionKHR(1, 1, 4, 2),
-	makeConformanceVersionKHR(1, 1, 4, 1),
-	makeConformanceVersionKHR(1, 1, 4, 0),
-	makeConformanceVersionKHR(1, 1, 3, 3),
-	makeConformanceVersionKHR(1, 1, 3, 2),
-	makeConformanceVersionKHR(1, 1, 3, 1),
-	makeConformanceVersionKHR(1, 1, 3, 0),
-	makeConformanceVersionKHR(1, 1, 2, 3),
-	makeConformanceVersionKHR(1, 1, 2, 2),
-	makeConformanceVersionKHR(1, 1, 2, 1),
-	makeConformanceVersionKHR(1, 1, 2, 0),
-	makeConformanceVersionKHR(1, 1, 1, 3),
-	makeConformanceVersionKHR(1, 1, 1, 2),
-	makeConformanceVersionKHR(1, 1, 1, 1),
-	makeConformanceVersionKHR(1, 1, 1, 0),
-	makeConformanceVersionKHR(1, 1, 0, 3),
->>>>>>> d5f16915
 };
 
 DE_INLINE bool isNullTerminated(const char* str, const deUint32 maxSize)
