/*-------------------------------------------------------------------------
 * Vulkan Conformance Tests
 * ------------------------
 *
 * Copyright (c) 2018 Google Inc.
 * Copyright (c) 2018 The Khronos Group Inc.
 *
 * Licensed under the Apache License, Version 2.0 (the "License");
 * you may not use this file except in compliance with the License.
 * You may obtain a copy of the License at
 *
 *      http://www.apache.org/licenses/LICENSE-2.0
 *
 * Unless required by applicable law or agreed to in writing, software
 * distributed under the License is distributed on an "AS IS" BASIS,
 * WITHOUT WARRANTIES OR CONDITIONS OF ANY KIND, either express or implied.
 * See the License for the specific language governing permissions and
 * limitations under the License.
 *
 *//*--------------------------------------------------------------------*/

#include "vktApiMemoryRequirementInvarianceTests.hpp"
#include "vktApiBufferAndImageAllocationUtil.hpp"
#include "deRandom.h"
#include "tcuTestLog.hpp"
#include "vkQueryUtil.hpp"
#include "vkMemUtil.hpp"
#include "vkRefUtil.hpp"
#include "vkImageUtil.hpp"


namespace vkt
{
namespace api
{

using namespace vk;

// Number of items to allocate
#ifndef CTS_USES_VULKANSC
const unsigned int		testCycles								= 1000u;
#else
const unsigned int		testCycles								= 100u;
#endif // CTS_USES_VULKANSC

// All legal memory combinations (spec chapter 10.2: Device Memory)
const unsigned int		legalMemoryTypeCount					= 11u;
const MemoryRequirement	legalMemoryTypes[legalMemoryTypeCount]	=
{
	MemoryRequirement::Any,
	MemoryRequirement::HostVisible	| MemoryRequirement::Coherent,
	MemoryRequirement::HostVisible	| MemoryRequirement::Cached,
	MemoryRequirement::HostVisible	| MemoryRequirement::Cached			| MemoryRequirement::Coherent,
	MemoryRequirement::Local,
	MemoryRequirement::Local		| MemoryRequirement::HostVisible	| MemoryRequirement::Coherent,
	MemoryRequirement::Local		| MemoryRequirement::HostVisible	| MemoryRequirement::Cached,
	MemoryRequirement::Local		| MemoryRequirement::HostVisible	| MemoryRequirement::Cached		| MemoryRequirement::Coherent,
	MemoryRequirement::Local		| MemoryRequirement::LazilyAllocated,
	MemoryRequirement::Protected,
	MemoryRequirement::Protected	| MemoryRequirement::Local
};

class IObjectAllocator
{
public:
					IObjectAllocator	()	{}
	virtual			~IObjectAllocator	()	{}
	virtual void	allocate			(Context&	context)	= 0;
	virtual void	deallocate			(Context&	context)	= 0;
	virtual	size_t	getSize				(Context&	context)	= 0;
};

class BufferAllocator : public IObjectAllocator
{
public:
					BufferAllocator		(deRandom& random, deBool dedicated, std::vector<int>& memoryTypes);
	virtual			~BufferAllocator	();
	virtual void	allocate			(Context&	context);
	virtual void	deallocate			(Context&	context);
	virtual	size_t	getSize				(Context&	context);
private:
	bool					m_dedicated;
	Move<VkBuffer>			m_buffer;
	VkDeviceSize			m_size;
	VkBufferUsageFlags		m_usage;
	int						m_memoryType;
	de::MovePtr<Allocation>	m_bufferAlloc;
};

BufferAllocator::BufferAllocator (deRandom& random, deBool dedicated, std::vector<int>& memoryTypes)
{
	// If dedicated allocation is supported, randomly pick it
	m_dedicated		= dedicated && deRandom_getBool(&random);
	// Random buffer sizes to find potential issues caused by strange alignment
	m_size			= (deRandom_getUint32(&random) % 1024) + 7;
	// Pick a random usage from the 9 VkBufferUsageFlags.
	m_usage			= 1 << (deRandom_getUint32(&random) % 9);
	// Pick random memory type from the supported ones
	m_memoryType	= memoryTypes[deRandom_getUint32(&random) % memoryTypes.size()];
}

BufferAllocator::~BufferAllocator ()
{
}

void BufferAllocator::allocate (Context& context)
{
	const DeviceInterface&			vk					= context.getDeviceInterface();
	VkDevice						vkDevice			= context.getDevice();
	deUint32						queueFamilyIndex	= context.getUniversalQueueFamilyIndex();
	Allocator&						memAlloc			= context.getDefaultAllocator();
	de::MovePtr<IBufferAllocator>	allocator;
	MemoryRequirement				requirement			= legalMemoryTypes[m_memoryType];

	if (m_dedicated)
		allocator = de::MovePtr<IBufferAllocator>(new BufferDedicatedAllocation);
	else
		allocator = de::MovePtr<IBufferAllocator>(new BufferSuballocation);

	allocator->createTestBuffer(
		vk,
		vkDevice,
		queueFamilyIndex,
		m_size,
		m_usage,
		context,
		memAlloc,
		m_buffer,
		requirement,
		m_bufferAlloc);
}

void BufferAllocator::deallocate (Context& context)
{
	const DeviceInterface&	vk		= context.getDeviceInterface();
	const vk::VkDevice&		device	= context.getDevice();

	vk.destroyBuffer(device, m_buffer.disown(), DE_NULL);
	m_bufferAlloc.clear();
}

size_t BufferAllocator::getSize (Context &context)
{
	const DeviceInterface&	vk		= context.getDeviceInterface();
	const vk::VkDevice&		device	= context.getDevice();
	VkMemoryRequirements	memReq;

	vk.getBufferMemoryRequirements(device, *m_buffer, &memReq);

	return (size_t)memReq.size;
}

class ImageAllocator : public IObjectAllocator
{
public:
					ImageAllocator	(deRandom& random, deBool dedicated, std::vector<int>& linearformats, std::vector<int>& optimalformats, std::vector<int>& memoryTypes);
	virtual			~ImageAllocator	();
	virtual void	allocate		(Context&	context);
	virtual void	deallocate		(Context&	context);
	virtual	size_t	getSize			(Context&	context);
private:
	deBool					m_dedicated;
	deBool					m_linear;
	Move<vk::VkImage>		m_image;
	tcu::IVec2				m_size;
	vk::VkFormat			m_colorFormat;
	de::MovePtr<Allocation>	m_imageAlloc;
	int						m_memoryType;
};

ImageAllocator::ImageAllocator (deRandom& random, deBool dedicated, std::vector<int>& linearformats, std::vector<int>& optimalformats, std::vector<int>& memoryTypes)
{
	// If dedicated allocation is supported, pick it randomly
	m_dedicated		= dedicated && deRandom_getBool(&random);
	// If linear formats are supported, pick it randomly
	m_linear		= (linearformats.size() > 0) && deRandom_getBool(&random);

	if (m_linear)
		m_colorFormat = (VkFormat)linearformats[deRandom_getUint32(&random) % linearformats.size()];
	else
		m_colorFormat = (VkFormat)optimalformats[deRandom_getUint32(&random) % optimalformats.size()];

	int	widthAlignment	= (isYCbCr420Format(m_colorFormat) || isYCbCr422Format(m_colorFormat)) ? 2 : 1;
	int	heightAlignment	= isYCbCr420Format(m_colorFormat) ? 2 : 1;

	// Random small size for causing potential alignment issues
	m_size			= tcu::IVec2((deRandom_getUint32(&random) % 16 + 3) & ~(widthAlignment - 1),
								 (deRandom_getUint32(&random) % 16 + 3) & ~(heightAlignment - 1));
	// Pick random memory type from the supported set
	m_memoryType	= memoryTypes[deRandom_getUint32(&random) % memoryTypes.size()];
}

ImageAllocator::~ImageAllocator ()
{
}

void ImageAllocator::allocate (Context& context)
{
	Allocator&						memAlloc	= context.getDefaultAllocator();
	de::MovePtr<IImageAllocator>	allocator;
	MemoryRequirement				requirement	= legalMemoryTypes[m_memoryType];

	if (m_dedicated)
		allocator = de::MovePtr<IImageAllocator>(new ImageDedicatedAllocation);
	else
		allocator = de::MovePtr<IImageAllocator>(new ImageSuballocation);

	allocator->createTestImage(
		m_size,
		m_colorFormat,
		context,
		memAlloc,
		m_image,
		requirement,
		m_imageAlloc,
		m_linear ? VK_IMAGE_TILING_LINEAR : VK_IMAGE_TILING_OPTIMAL);
}

void ImageAllocator::deallocate (Context& context)
{
	const DeviceInterface&	vk		= context.getDeviceInterface();
	const VkDevice&			device	= context.getDevice();

	vk.destroyImage(device, m_image.disown(), DE_NULL);
	m_imageAlloc.clear();
}

size_t ImageAllocator::getSize (Context &context)
{
	const DeviceInterface&	vk		= context.getDeviceInterface();
	const VkDevice&			device	= context.getDevice();
	VkMemoryRequirements	memReq;

	vk.getImageMemoryRequirements(device, *m_image, &memReq);

	return (size_t)memReq.size;
}

class InvarianceInstance : public vkt::TestInstance
{
public:
							InvarianceInstance			(Context&		context,
														 const deUint32	seed);
	virtual					~InvarianceInstance			(void);
	virtual	tcu::TestStatus	iterate						(void);
private:
	deRandom	m_random;
};

InvarianceInstance::InvarianceInstance	(Context&		context,
										 const deUint32	seed)
	: vkt::TestInstance	(context)
{
	deRandom_init(&m_random, seed);
}

InvarianceInstance::~InvarianceInstance (void)
{
}

tcu::TestStatus InvarianceInstance::iterate (void)
{
	de::MovePtr<IObjectAllocator>			objs[testCycles];
	size_t									refSizes[testCycles];
	unsigned int							order[testCycles];
	bool									supported[testCycles];
	bool									allUnsupported					= true;
	bool									success							= true;
	const deBool							isDedicatedAllocationSupported	= m_context.isDeviceFunctionalitySupported("VK_KHR_dedicated_allocation");
	const deBool							isYcbcrSupported				= m_context.isDeviceFunctionalitySupported("VK_KHR_sampler_ycbcr_conversion");
<<<<<<< HEAD
#ifndef CTS_USES_VULKANSC
	const bool								isMaintenance5Supported			= m_context.isDeviceFunctionalitySupported("VK_KHR_maintenance5");
#endif // CTS_USES_VULKANSC
=======
	const deBool							isYcbcrExtensionSupported		= m_context.isDeviceFunctionalitySupported("VK_EXT_ycbcr_2plane_444_formats");
	const deBool							isPvrtcSupported				= m_context.isDeviceFunctionalitySupported("VK_IMG_format_pvrtc");
>>>>>>> 6dcb4c09
	std::vector<int>						optimalFormats;
	std::vector<int>						linearFormats;
	std::vector<int>						memoryTypes;
	vk::VkPhysicalDeviceMemoryProperties	memProperties;

	// List of all VkFormat enums
	const unsigned int						formatlist[]					= {
		VK_FORMAT_UNDEFINED,
		VK_FORMAT_R4G4_UNORM_PACK8,
		VK_FORMAT_R4G4B4A4_UNORM_PACK16,
		VK_FORMAT_B4G4R4A4_UNORM_PACK16,
		VK_FORMAT_R5G6B5_UNORM_PACK16,
		VK_FORMAT_B5G6R5_UNORM_PACK16,
		VK_FORMAT_R5G5B5A1_UNORM_PACK16,
		VK_FORMAT_B5G5R5A1_UNORM_PACK16,
		VK_FORMAT_A1R5G5B5_UNORM_PACK16,
#ifndef CTS_USES_VULKANSC
		VK_FORMAT_A1B5G5R5_UNORM_PACK16_KHR,
#endif // CTS_USES_VULKANSC
		VK_FORMAT_R8_UNORM,
		VK_FORMAT_R8_SNORM,
		VK_FORMAT_R8_USCALED,
		VK_FORMAT_R8_SSCALED,
		VK_FORMAT_R8_UINT,
		VK_FORMAT_R8_SINT,
		VK_FORMAT_R8_SRGB,
#ifndef CTS_USES_VULKANSC
		VK_FORMAT_A8_UNORM_KHR,
#endif // CTS_USES_VULKANSC
		VK_FORMAT_R8G8_UNORM,
		VK_FORMAT_R8G8_SNORM,
		VK_FORMAT_R8G8_USCALED,
		VK_FORMAT_R8G8_SSCALED,
		VK_FORMAT_R8G8_UINT,
		VK_FORMAT_R8G8_SINT,
		VK_FORMAT_R8G8_SRGB,
		VK_FORMAT_R8G8B8_UNORM,
		VK_FORMAT_R8G8B8_SNORM,
		VK_FORMAT_R8G8B8_USCALED,
		VK_FORMAT_R8G8B8_SSCALED,
		VK_FORMAT_R8G8B8_UINT,
		VK_FORMAT_R8G8B8_SINT,
		VK_FORMAT_R8G8B8_SRGB,
		VK_FORMAT_B8G8R8_UNORM,
		VK_FORMAT_B8G8R8_SNORM,
		VK_FORMAT_B8G8R8_USCALED,
		VK_FORMAT_B8G8R8_SSCALED,
		VK_FORMAT_B8G8R8_UINT,
		VK_FORMAT_B8G8R8_SINT,
		VK_FORMAT_B8G8R8_SRGB,
		VK_FORMAT_R8G8B8A8_UNORM,
		VK_FORMAT_R8G8B8A8_SNORM,
		VK_FORMAT_R8G8B8A8_USCALED,
		VK_FORMAT_R8G8B8A8_SSCALED,
		VK_FORMAT_R8G8B8A8_UINT,
		VK_FORMAT_R8G8B8A8_SINT,
		VK_FORMAT_R8G8B8A8_SRGB,
		VK_FORMAT_B8G8R8A8_UNORM,
		VK_FORMAT_B8G8R8A8_SNORM,
		VK_FORMAT_B8G8R8A8_USCALED,
		VK_FORMAT_B8G8R8A8_SSCALED,
		VK_FORMAT_B8G8R8A8_UINT,
		VK_FORMAT_B8G8R8A8_SINT,
		VK_FORMAT_B8G8R8A8_SRGB,
		VK_FORMAT_A8B8G8R8_UNORM_PACK32,
		VK_FORMAT_A8B8G8R8_SNORM_PACK32,
		VK_FORMAT_A8B8G8R8_USCALED_PACK32,
		VK_FORMAT_A8B8G8R8_SSCALED_PACK32,
		VK_FORMAT_A8B8G8R8_UINT_PACK32,
		VK_FORMAT_A8B8G8R8_SINT_PACK32,
		VK_FORMAT_A8B8G8R8_SRGB_PACK32,
		VK_FORMAT_A2R10G10B10_UNORM_PACK32,
		VK_FORMAT_A2R10G10B10_SNORM_PACK32,
		VK_FORMAT_A2R10G10B10_USCALED_PACK32,
		VK_FORMAT_A2R10G10B10_SSCALED_PACK32,
		VK_FORMAT_A2R10G10B10_UINT_PACK32,
		VK_FORMAT_A2R10G10B10_SINT_PACK32,
		VK_FORMAT_A2B10G10R10_UNORM_PACK32,
		VK_FORMAT_A2B10G10R10_SNORM_PACK32,
		VK_FORMAT_A2B10G10R10_USCALED_PACK32,
		VK_FORMAT_A2B10G10R10_SSCALED_PACK32,
		VK_FORMAT_A2B10G10R10_UINT_PACK32,
		VK_FORMAT_A2B10G10R10_SINT_PACK32,
		VK_FORMAT_R16_UNORM,
		VK_FORMAT_R16_SNORM,
		VK_FORMAT_R16_USCALED,
		VK_FORMAT_R16_SSCALED,
		VK_FORMAT_R16_UINT,
		VK_FORMAT_R16_SINT,
		VK_FORMAT_R16_SFLOAT,
		VK_FORMAT_R16G16_UNORM,
		VK_FORMAT_R16G16_SNORM,
		VK_FORMAT_R16G16_USCALED,
		VK_FORMAT_R16G16_SSCALED,
		VK_FORMAT_R16G16_UINT,
		VK_FORMAT_R16G16_SINT,
		VK_FORMAT_R16G16_SFLOAT,
		VK_FORMAT_R16G16B16_UNORM,
		VK_FORMAT_R16G16B16_SNORM,
		VK_FORMAT_R16G16B16_USCALED,
		VK_FORMAT_R16G16B16_SSCALED,
		VK_FORMAT_R16G16B16_UINT,
		VK_FORMAT_R16G16B16_SINT,
		VK_FORMAT_R16G16B16_SFLOAT,
		VK_FORMAT_R16G16B16A16_UNORM,
		VK_FORMAT_R16G16B16A16_SNORM,
		VK_FORMAT_R16G16B16A16_USCALED,
		VK_FORMAT_R16G16B16A16_SSCALED,
		VK_FORMAT_R16G16B16A16_UINT,
		VK_FORMAT_R16G16B16A16_SINT,
		VK_FORMAT_R16G16B16A16_SFLOAT,
		VK_FORMAT_R32_UINT,
		VK_FORMAT_R32_SINT,
		VK_FORMAT_R32_SFLOAT,
		VK_FORMAT_R32G32_UINT,
		VK_FORMAT_R32G32_SINT,
		VK_FORMAT_R32G32_SFLOAT,
		VK_FORMAT_R32G32B32_UINT,
		VK_FORMAT_R32G32B32_SINT,
		VK_FORMAT_R32G32B32_SFLOAT,
		VK_FORMAT_R32G32B32A32_UINT,
		VK_FORMAT_R32G32B32A32_SINT,
		VK_FORMAT_R32G32B32A32_SFLOAT,
		VK_FORMAT_R64_UINT,
		VK_FORMAT_R64_SINT,
		VK_FORMAT_R64_SFLOAT,
		VK_FORMAT_R64G64_UINT,
		VK_FORMAT_R64G64_SINT,
		VK_FORMAT_R64G64_SFLOAT,
		VK_FORMAT_R64G64B64_UINT,
		VK_FORMAT_R64G64B64_SINT,
		VK_FORMAT_R64G64B64_SFLOAT,
		VK_FORMAT_R64G64B64A64_UINT,
		VK_FORMAT_R64G64B64A64_SINT,
		VK_FORMAT_R64G64B64A64_SFLOAT,
		VK_FORMAT_B10G11R11_UFLOAT_PACK32,
		VK_FORMAT_E5B9G9R9_UFLOAT_PACK32,
		VK_FORMAT_D16_UNORM,
		VK_FORMAT_X8_D24_UNORM_PACK32,
		VK_FORMAT_D32_SFLOAT,
		VK_FORMAT_S8_UINT,
		VK_FORMAT_D16_UNORM_S8_UINT,
		VK_FORMAT_D24_UNORM_S8_UINT,
		VK_FORMAT_D32_SFLOAT_S8_UINT,
		VK_FORMAT_BC1_RGB_UNORM_BLOCK,
		VK_FORMAT_BC1_RGB_SRGB_BLOCK,
		VK_FORMAT_BC1_RGBA_UNORM_BLOCK,
		VK_FORMAT_BC1_RGBA_SRGB_BLOCK,
		VK_FORMAT_BC2_UNORM_BLOCK,
		VK_FORMAT_BC2_SRGB_BLOCK,
		VK_FORMAT_BC3_UNORM_BLOCK,
		VK_FORMAT_BC3_SRGB_BLOCK,
		VK_FORMAT_BC4_UNORM_BLOCK,
		VK_FORMAT_BC4_SNORM_BLOCK,
		VK_FORMAT_BC5_UNORM_BLOCK,
		VK_FORMAT_BC5_SNORM_BLOCK,
		VK_FORMAT_BC6H_UFLOAT_BLOCK,
		VK_FORMAT_BC6H_SFLOAT_BLOCK,
		VK_FORMAT_BC7_UNORM_BLOCK,
		VK_FORMAT_BC7_SRGB_BLOCK,
		VK_FORMAT_ETC2_R8G8B8_UNORM_BLOCK,
		VK_FORMAT_ETC2_R8G8B8_SRGB_BLOCK,
		VK_FORMAT_ETC2_R8G8B8A1_UNORM_BLOCK,
		VK_FORMAT_ETC2_R8G8B8A1_SRGB_BLOCK,
		VK_FORMAT_ETC2_R8G8B8A8_UNORM_BLOCK,
		VK_FORMAT_ETC2_R8G8B8A8_SRGB_BLOCK,
		VK_FORMAT_EAC_R11_UNORM_BLOCK,
		VK_FORMAT_EAC_R11_SNORM_BLOCK,
		VK_FORMAT_EAC_R11G11_UNORM_BLOCK,
		VK_FORMAT_EAC_R11G11_SNORM_BLOCK,
		VK_FORMAT_ASTC_4x4_UNORM_BLOCK,
		VK_FORMAT_ASTC_4x4_SRGB_BLOCK,
		VK_FORMAT_ASTC_5x4_UNORM_BLOCK,
		VK_FORMAT_ASTC_5x4_SRGB_BLOCK,
		VK_FORMAT_ASTC_5x5_UNORM_BLOCK,
		VK_FORMAT_ASTC_5x5_SRGB_BLOCK,
		VK_FORMAT_ASTC_6x5_UNORM_BLOCK,
		VK_FORMAT_ASTC_6x5_SRGB_BLOCK,
		VK_FORMAT_ASTC_6x6_UNORM_BLOCK,
		VK_FORMAT_ASTC_6x6_SRGB_BLOCK,
		VK_FORMAT_ASTC_8x5_UNORM_BLOCK,
		VK_FORMAT_ASTC_8x5_SRGB_BLOCK,
		VK_FORMAT_ASTC_8x6_UNORM_BLOCK,
		VK_FORMAT_ASTC_8x6_SRGB_BLOCK,
		VK_FORMAT_ASTC_8x8_UNORM_BLOCK,
		VK_FORMAT_ASTC_8x8_SRGB_BLOCK,
		VK_FORMAT_ASTC_10x5_UNORM_BLOCK,
		VK_FORMAT_ASTC_10x5_SRGB_BLOCK,
		VK_FORMAT_ASTC_10x6_UNORM_BLOCK,
		VK_FORMAT_ASTC_10x6_SRGB_BLOCK,
		VK_FORMAT_ASTC_10x8_UNORM_BLOCK,
		VK_FORMAT_ASTC_10x8_SRGB_BLOCK,
		VK_FORMAT_ASTC_10x10_UNORM_BLOCK,
		VK_FORMAT_ASTC_10x10_SRGB_BLOCK,
		VK_FORMAT_ASTC_12x10_UNORM_BLOCK,
		VK_FORMAT_ASTC_12x10_SRGB_BLOCK,
		VK_FORMAT_ASTC_12x12_UNORM_BLOCK,
		VK_FORMAT_ASTC_12x12_SRGB_BLOCK,
		VK_FORMAT_G8B8G8R8_422_UNORM,
		VK_FORMAT_B8G8R8G8_422_UNORM,
		VK_FORMAT_G8_B8_R8_3PLANE_420_UNORM,
		VK_FORMAT_G8_B8R8_2PLANE_420_UNORM,
		VK_FORMAT_G8_B8_R8_3PLANE_422_UNORM,
		VK_FORMAT_G8_B8R8_2PLANE_422_UNORM,
		VK_FORMAT_G8_B8_R8_3PLANE_444_UNORM,
		VK_FORMAT_R10X6_UNORM_PACK16,
		VK_FORMAT_R10X6G10X6_UNORM_2PACK16,
		VK_FORMAT_R10X6G10X6B10X6A10X6_UNORM_4PACK16,
		VK_FORMAT_G10X6B10X6G10X6R10X6_422_UNORM_4PACK16,
		VK_FORMAT_B10X6G10X6R10X6G10X6_422_UNORM_4PACK16,
		VK_FORMAT_G10X6_B10X6_R10X6_3PLANE_420_UNORM_3PACK16,
		VK_FORMAT_G10X6_B10X6R10X6_2PLANE_420_UNORM_3PACK16,
		VK_FORMAT_G10X6_B10X6_R10X6_3PLANE_422_UNORM_3PACK16,
		VK_FORMAT_G10X6_B10X6R10X6_2PLANE_422_UNORM_3PACK16,
		VK_FORMAT_G10X6_B10X6_R10X6_3PLANE_444_UNORM_3PACK16,
		VK_FORMAT_R12X4_UNORM_PACK16,
		VK_FORMAT_R12X4G12X4_UNORM_2PACK16,
		VK_FORMAT_R12X4G12X4B12X4A12X4_UNORM_4PACK16,
		VK_FORMAT_G12X4B12X4G12X4R12X4_422_UNORM_4PACK16,
		VK_FORMAT_B12X4G12X4R12X4G12X4_422_UNORM_4PACK16,
		VK_FORMAT_G12X4_B12X4_R12X4_3PLANE_420_UNORM_3PACK16,
		VK_FORMAT_G12X4_B12X4R12X4_2PLANE_420_UNORM_3PACK16,
		VK_FORMAT_G12X4_B12X4_R12X4_3PLANE_422_UNORM_3PACK16,
		VK_FORMAT_G12X4_B12X4R12X4_2PLANE_422_UNORM_3PACK16,
		VK_FORMAT_G12X4_B12X4_R12X4_3PLANE_444_UNORM_3PACK16,
		VK_FORMAT_G16B16G16R16_422_UNORM,
		VK_FORMAT_B16G16R16G16_422_UNORM,
		VK_FORMAT_G16_B16_R16_3PLANE_420_UNORM,
		VK_FORMAT_G16_B16R16_2PLANE_420_UNORM,
		VK_FORMAT_G16_B16_R16_3PLANE_422_UNORM,
		VK_FORMAT_G16_B16R16_2PLANE_422_UNORM,
		VK_FORMAT_G16_B16_R16_3PLANE_444_UNORM,
#ifndef CTS_USES_VULKANSC
		// Removed from Vulkan SC test set: VK_IMG_format_pvrtc extension does not exist in Vulkan SC
		VK_FORMAT_PVRTC1_2BPP_UNORM_BLOCK_IMG,
		VK_FORMAT_PVRTC1_4BPP_UNORM_BLOCK_IMG,
		VK_FORMAT_PVRTC2_2BPP_UNORM_BLOCK_IMG,
		VK_FORMAT_PVRTC2_4BPP_UNORM_BLOCK_IMG,
		VK_FORMAT_PVRTC1_2BPP_SRGB_BLOCK_IMG,
		VK_FORMAT_PVRTC1_4BPP_SRGB_BLOCK_IMG,
		VK_FORMAT_PVRTC2_2BPP_SRGB_BLOCK_IMG,
		VK_FORMAT_PVRTC2_4BPP_SRGB_BLOCK_IMG,
		VK_FORMAT_A4R4G4B4_UNORM_PACK16_EXT,
		VK_FORMAT_A4B4G4R4_UNORM_PACK16_EXT,
		VK_FORMAT_G8_B8R8_2PLANE_444_UNORM_EXT,
		VK_FORMAT_G10X6_B10X6R10X6_2PLANE_444_UNORM_3PACK16_EXT,
		VK_FORMAT_G12X4_B12X4R12X4_2PLANE_444_UNORM_3PACK16_EXT,
		VK_FORMAT_G16_B16R16_2PLANE_444_UNORM_EXT,
#endif
	};
	int										formatCount						= (int)(sizeof(formatlist) / sizeof(unsigned int));

	// Find supported image formats
	for (int i = 0; i < formatCount; i++)
	{
		if (isYCbCrFormat((VkFormat)formatlist[i]) && !isYcbcrSupported)
			continue;

<<<<<<< HEAD
#ifndef CTS_USES_VULKANSC
		if (!isMaintenance5Supported)
		{
			if (formatlist[i] == VK_FORMAT_A8_UNORM_KHR ||
				formatlist[i] == VK_FORMAT_A1B5G5R5_UNORM_PACK16_KHR)
				continue;
		}
#endif // CTS_USES_VULKANSC
=======
		if (isYCbCrExtensionFormat((VkFormat)formatlist[i]) && !isYcbcrExtensionSupported)
			continue;

		if (isPvrtcFormat((VkFormat)formatlist[i]) && !isPvrtcSupported)
			continue;
>>>>>>> 6dcb4c09

		vk::VkImageFormatProperties imageformatprops;

		// Check for support in linear tiling mode
		if (m_context.getInstanceInterface().getPhysicalDeviceImageFormatProperties(
			m_context.getPhysicalDevice(),
			(VkFormat)formatlist[i],
			VK_IMAGE_TYPE_2D,
			VK_IMAGE_TILING_LINEAR,
			VK_IMAGE_USAGE_TRANSFER_SRC_BIT | VK_IMAGE_USAGE_TRANSFER_DST_BIT,
			0,
			&imageformatprops) == VK_SUCCESS)
			linearFormats.push_back(formatlist[i]);

		// Check for support in optimal tiling mode
		if (m_context.getInstanceInterface().getPhysicalDeviceImageFormatProperties(
			m_context.getPhysicalDevice(),
			(VkFormat)formatlist[i],
			VK_IMAGE_TYPE_2D,
			VK_IMAGE_TILING_OPTIMAL,
			VK_IMAGE_USAGE_COLOR_ATTACHMENT_BIT | VK_IMAGE_USAGE_TRANSFER_SRC_BIT,
			0,
			&imageformatprops) == VK_SUCCESS)
			optimalFormats.push_back(formatlist[i]);
	}

	// Check for supported heap types
	m_context.getInstanceInterface().getPhysicalDeviceMemoryProperties(m_context.getPhysicalDevice(), &memProperties);

	for (unsigned int j = 0; j < legalMemoryTypeCount; j++)
	{
		bool found = false;
		for (unsigned int i = 0; !found && i < memProperties.memoryTypeCount; i++)
		{
			if (legalMemoryTypes[j].matchesHeap(memProperties.memoryTypes[i].propertyFlags))
			{
				memoryTypes.push_back(j);
				found = true;
			}
		}
	}

	// Log the used image types and heap types
	tcu::TestLog& log = m_context.getTestContext().getLog();

	{
		std::ostringstream values;
		for (unsigned int i = 0; i < linearFormats.size(); i++)
			values << " " << linearFormats[i];
		log << tcu::TestLog::Message << "Using linear formats:" << values.str() << tcu::TestLog::EndMessage;
	}

	{
		std::ostringstream values;
		for (unsigned int i = 0; i < optimalFormats.size(); i++)
			values << " " << optimalFormats[i];
		log << tcu::TestLog::Message << "Using optimal formats:" << values.str() << tcu::TestLog::EndMessage;
	}

	{
		std::ostringstream values;
		for (unsigned int i = 0; i < memoryTypes.size(); i++)
			values << " " << memoryTypes[i];
		log << tcu::TestLog::Message << "Using memory types:" << values.str() << tcu::TestLog::EndMessage;
	}

	for (unsigned int i = 0; i < testCycles; i++)
	{
		if (deRandom_getBool(&m_random))
			objs[i] = de::MovePtr<IObjectAllocator>(new BufferAllocator(m_random, isDedicatedAllocationSupported, memoryTypes));
		else
			objs[i] = de::MovePtr<IObjectAllocator>(new ImageAllocator(m_random, isDedicatedAllocationSupported, linearFormats, optimalFormats, memoryTypes));
		order[i] = i;
	}

	// First get reference values for the object sizes
	for (unsigned int i = 0; i < testCycles; i++)
	{
		try
		{
			objs[i]->allocate(m_context);
			refSizes[i] = objs[i]->getSize(m_context);
			objs[i]->deallocate(m_context);
			supported[i] = true;
			allUnsupported = false;
		}
		catch (const tcu::NotSupportedError&)
		{
			supported[i] = false;
		}
	}

	if (allUnsupported)
		TCU_THROW(NotSupportedError, "All allocations unsupported");

	// Shuffle order by swapping random pairs
	for (unsigned int i = 0; i < testCycles; i++)
	{
		int a = deRandom_getUint32(&m_random) % testCycles;
		int b = deRandom_getUint32(&m_random) % testCycles;
		DE_SWAP(int, order[a], order[b]);
	}

	// Allocate objects in shuffled order
	for (unsigned int i = 0; i < testCycles; i++)
	{
		if (supported[order[i]])
			objs[order[i]]->allocate(m_context);
	}

	// Check for size mismatches
	for (unsigned int i = 0; i < testCycles; i++)
	{
		if (!supported[order[i]])
			continue;

		size_t val = objs[order[i]]->getSize(m_context);

		if (val != refSizes[order[i]])
		{
			success = false;
			log	<< tcu::TestLog::Message
				<< "Object "
				<< order[i]
				<< " size mismatch ("
				<< val
				<< " != "
				<< refSizes[order[i]]
				<< ")"
				<< tcu::TestLog::EndMessage;
		}
	}

	// Clean up
	for (unsigned int i = 0; i < testCycles; i++)
	{
		if (supported[order[i]])
			objs[order[i]]->deallocate(m_context);
	}

	if (success)
		return tcu::TestStatus::pass("Pass");

	return tcu::TestStatus::fail("One or more allocation is not invariant");
}

class AlignmentMatchingInstance : public vkt::TestInstance
{
public:
							AlignmentMatchingInstance	(Context& context);
	virtual					~AlignmentMatchingInstance	(void) = default;
	virtual	tcu::TestStatus	iterate						(void);
};

AlignmentMatchingInstance::AlignmentMatchingInstance(Context& context)
	: vkt::TestInstance(context)
{
}

tcu::TestStatus AlignmentMatchingInstance::iterate(void)
{
	const VkDevice			device			= m_context.getDevice();
	const DeviceInterface&	vk				= m_context.getDeviceInterface();
	const deUint32			objectsCount	= 5;
	tcu::TestLog&			log				= m_context.getTestContext().getLog();
	bool					success			= true;
	VkExtent3D				baseExtent		= { 32, 31, 1 };
	VkDeviceSize			baseSize		= 1023;

	VkImageCreateInfo imageCreateInfo
	{
		VK_STRUCTURE_TYPE_IMAGE_CREATE_INFO,	// VkStructureType		sType;
		DE_NULL,								// const void*			pNext;
		0u,										// VkImageCreateFlags	flags;
		VK_IMAGE_TYPE_2D,						// VkImageType			imageType;
		VK_FORMAT_R8G8B8A8_UNORM,				// VkFormat				format;
		baseExtent,								// VkExtent3D			extent;
		1u,										// deUint32				mipLevels;
		1u,										// deUint32				arraySize;
		VK_SAMPLE_COUNT_1_BIT,					// deUint32				samples;
		VK_IMAGE_TILING_OPTIMAL,				// VkImageTiling		tiling;
		VK_IMAGE_USAGE_TRANSFER_SRC_BIT,		// VkImageUsageFlags	usage;
		VK_SHARING_MODE_EXCLUSIVE,				// VkSharingMode		sharingMode;
		0u,										// deUint32				queueFamilyCount;
		DE_NULL,								// const deUint32*		pQueueFamilyIndices;
		VK_IMAGE_LAYOUT_UNDEFINED,				// VkImageLayout		initialLayout;
	};

	VkBufferCreateInfo bufferCreateInfo
	{
		VK_STRUCTURE_TYPE_BUFFER_CREATE_INFO,	// VkStructureType		sType
		DE_NULL,								// const void*			pNext
		0u,										// VkBufferCreateFlags	flags
		baseSize,								// VkDeviceSize			size
		VK_BUFFER_USAGE_TRANSFER_DST_BIT,		// VkBufferUsageFlags	usage
		VK_SHARING_MODE_EXCLUSIVE,				// VkSharingMode		sharingMode
		0u,										// uint32_t				queueFamilyIndexCount
		DE_NULL									// const uint32_t*		pQueueFamilyIndices
	};

	Move<VkImage>			baseImage				= createImage (vk, device, &imageCreateInfo);
	Move<VkBuffer>			baseBuffer				= createBuffer(vk, device, &bufferCreateInfo);

	VkMemoryRequirements	baseImageRequirements	= getImageMemoryRequirements (vk, device, *baseImage);
	VkMemoryRequirements	baseBufferRequirements	= getBufferMemoryRequirements(vk, device, *baseBuffer);

	// Create a bunch of VkBuffer and VkImage objects with the same
	// create infos and make sure their alignments all match.
	{
		std::vector<Move<VkImage>>	images (objectsCount);
		std::vector<Move<VkBuffer>>	buffers(objectsCount);

		for (deUint32 idx = 0; idx < objectsCount; ++idx)
		{
			images [idx]	= createImage (vk, device, &imageCreateInfo);
			buffers[idx]	= createBuffer(vk, device, &bufferCreateInfo);

			VkMemoryRequirements imageRequirements		= getImageMemoryRequirements (vk, device, *images[idx]);
			VkMemoryRequirements buffersRequirements	= getBufferMemoryRequirements(vk, device, *buffers[idx]);

			if (baseImageRequirements.alignment != imageRequirements.alignment)
			{
				success = false;
				log << tcu::TestLog::Message
					<< "Alignments for all VkImage objects created with the same create infos should match\n"
					<< tcu::TestLog::EndMessage;
			}
			if (baseBufferRequirements.alignment != buffersRequirements.alignment)
			{
				success = false;
				log << tcu::TestLog::Message
					<< "Alignments for all VkBuffer objects created with the same create infos should match\n"
					<< tcu::TestLog::EndMessage;
			}
		}
	}

	if (m_context.isDeviceFunctionalitySupported("VK_KHR_get_memory_requirements2"))
	{
#ifndef CTS_USES_VULKANSC
		VkBufferMemoryRequirementsInfo2 bufferMemoryRequirementsInfo
		{
			VK_STRUCTURE_TYPE_BUFFER_MEMORY_REQUIREMENTS_INFO_2,		// VkStructureType	sType
			DE_NULL,													// const void*		pNext
			*baseBuffer													// VkBuffer			buffer
		};
		VkImageMemoryRequirementsInfo2 imageMemoryRequirementsInfo
		{
			VK_STRUCTURE_TYPE_IMAGE_MEMORY_REQUIREMENTS_INFO_2,			// VkStructureType	sType
			DE_NULL,													// const void*		pNext
			*baseImage													// VkImage			image
		};
		std::vector<VkMemoryRequirements2> requirements2(2,
			{
				VK_STRUCTURE_TYPE_MEMORY_REQUIREMENTS_2,				// VkStructureType		sType
				DE_NULL,												// void*				pNext
				{0, 0, 0}												// VkMemoryRequirements	memoryRequirements
			});

		auto areRequirementsTheSame = [](VkMemoryRequirements2& a, VkMemoryRequirements2& b)
		{
			return ((a.memoryRequirements.size == b.memoryRequirements.size) &&
					(a.memoryRequirements.alignment == b.memoryRequirements.alignment) &&
					(a.memoryRequirements.memoryTypeBits == b.memoryRequirements.memoryTypeBits));
		};

		// The memory requirements returned by vkGetBufferCreateInfoMemoryRequirementsKHR are identical to those that
		// would be returned by vkGetBufferMemoryRequirements2 if it were called with a VkBuffer created with the same
		// VkBufferCreateInfo values.
		vk.getBufferMemoryRequirements2(device, &bufferMemoryRequirementsInfo, &requirements2[0]);
		const VkDeviceBufferMemoryRequirementsKHR bufferMemInfo =
		{
			VK_STRUCTURE_TYPE_DEVICE_BUFFER_MEMORY_REQUIREMENTS_KHR,
			DE_NULL,
			&bufferCreateInfo
		};
		vk.getDeviceBufferMemoryRequirements(device, &bufferMemInfo, &requirements2[1]);

		if (!areRequirementsTheSame(requirements2[0], requirements2[1]))
		{
			success = false;
			log << tcu::TestLog::Message
				<< "vkGetDeviceBufferMemoryRequirements and vkGetBufferMemoryRequirements2\n"
				   "report diferent memory requirements\n"
				<< tcu::TestLog::EndMessage;
		}

		// Similarly, vkGetImageCreateInfoMemoryRequirementsKHR will report the same memory requirements as
		// vkGetImageMemoryRequirements2 would if called with a VkImage created with the supplied VkImageCreateInfo
		vk.getImageMemoryRequirements2(device, &imageMemoryRequirementsInfo, &requirements2[0]);
		const VkDeviceImageMemoryRequirementsKHR imageMemInfo =
		{
			VK_STRUCTURE_TYPE_DEVICE_IMAGE_MEMORY_REQUIREMENTS_KHR,
			DE_NULL,
			&imageCreateInfo,
			vk::VkImageAspectFlagBits(0)
		};
		vk.getDeviceImageMemoryRequirements(device, &imageMemInfo, &requirements2[1]);

		if (!areRequirementsTheSame(requirements2[0], requirements2[1]))
		{
			success = false;
			log << tcu::TestLog::Message
				<< "vkGetDeviceImageMemoryRequirements and vkGetImageMemoryRequirements2\n"
				   "report diferent memory requirements\n"
				<< tcu::TestLog::EndMessage;
		}
#endif // CTS_USES_VULKANSC
	}

	// For a VkImage, the size memory requirement is never greater than that of another VkImage created with
	// a greater or equal extent dimension specified in VkImageCreateInfo, all other creation parameters being identical.
	// For a VkBuffer, the size memory requirement is never greater than that of another VkBuffer created with
	// a greater or equal size specified in VkBufferCreateInfo, all other creation parameters being identical.
	{
		std::vector<Move<VkImage>>	images (objectsCount);
		std::vector<Move<VkBuffer>>	buffers(objectsCount);

		for (deUint32 idx = 0; idx < objectsCount; ++idx)
		{
			imageCreateInfo.extent	= { baseExtent.width + (idx % 2) * idx, baseExtent.height + idx, 1u };
			bufferCreateInfo.size	= baseSize + idx;

			images [idx]	= createImage(vk, device, &imageCreateInfo);
			buffers[idx]	= createBuffer(vk, device, &bufferCreateInfo);

			VkMemoryRequirements imageRequirements		= getImageMemoryRequirements(vk, device, *images[idx]);
			VkMemoryRequirements buffersRequirements	= getBufferMemoryRequirements(vk, device, *buffers[idx]);

			if (baseImageRequirements.size > imageRequirements.size)
			{
				success = false;
				log << tcu::TestLog::Message
					<< "Size memory requiremen for VkImage should never be greater than that of another VkImage\n"
					   "created with a greater or equal extent dimension specified in VkImageCreateInfo when all\n"
					   "other creation parameters are identical\n"
					<< tcu::TestLog::EndMessage;
			}
			if (baseBufferRequirements.size > buffersRequirements.size)
			{
				success = false;
				log << tcu::TestLog::Message
					<< "Size memory requiremen for VkBuffer should never be greater than that of another VkBuffer\n"
					   "created with a greater or size specified in VkImageCreateInfo when all\n"
					   "other creation parameters are identical\n"
					<< tcu::TestLog::EndMessage;
			}
		}
	}

	if (success)
		return tcu::TestStatus::pass("Pass");

	return tcu::TestStatus::fail("Fail");
}

enum TestType
{
	TT_BASIC_INVARIANCE = 0,
	TT_REQUIREMENTS_MATCHING
};

class InvarianceCase : public vkt::TestCase
{
public:
							InvarianceCase	(tcu::TestContext&	testCtx,
											 const std::string&	name,
											 const std::string&	description,
											 TestType			testType);
	virtual					~InvarianceCase	(void) = default;

	virtual TestInstance*	createInstance	(Context&			context) const;
	virtual void			checkSupport	(Context& context) const;

protected:
	TestType m_testType;
};

InvarianceCase::InvarianceCase	(tcu::TestContext&	testCtx,
								 const std::string&	name,
								 const std::string&	description,
								 TestType			testType)
	: vkt::TestCase	(testCtx, name, description)
	, m_testType	(testType)
{
}

TestInstance* InvarianceCase::createInstance (Context& context) const
{
	if (TT_REQUIREMENTS_MATCHING == m_testType)
		return new AlignmentMatchingInstance(context);

	return new InvarianceInstance(context, 0x600613);
}

void InvarianceCase::checkSupport(Context& context) const
{
	if (TT_REQUIREMENTS_MATCHING == m_testType)
		context.requireDeviceFunctionality("VK_KHR_maintenance4");
}

tcu::TestCaseGroup* createMemoryRequirementInvarianceTests (tcu::TestContext& testCtx)
{
	de::MovePtr<tcu::TestCaseGroup> invarianceTests(new tcu::TestCaseGroup(testCtx, "invariance", "Memory requirement invariance tests"));

	invarianceTests->addChild(new InvarianceCase(testCtx, "random", "Random case", TT_BASIC_INVARIANCE));
	invarianceTests->addChild(new InvarianceCase(testCtx, "memory_requirements_matching", "VK_KHR_maintenance4 case", TT_REQUIREMENTS_MATCHING));

	return invarianceTests.release();
}

} // api
} // vkt<|MERGE_RESOLUTION|>--- conflicted
+++ resolved
@@ -268,14 +268,11 @@
 	bool									success							= true;
 	const deBool							isDedicatedAllocationSupported	= m_context.isDeviceFunctionalitySupported("VK_KHR_dedicated_allocation");
 	const deBool							isYcbcrSupported				= m_context.isDeviceFunctionalitySupported("VK_KHR_sampler_ycbcr_conversion");
-<<<<<<< HEAD
+	const deBool							isYcbcrExtensionSupported		= m_context.isDeviceFunctionalitySupported("VK_EXT_ycbcr_2plane_444_formats");
+	const deBool							isPvrtcSupported				= m_context.isDeviceFunctionalitySupported("VK_IMG_format_pvrtc");
 #ifndef CTS_USES_VULKANSC
 	const bool								isMaintenance5Supported			= m_context.isDeviceFunctionalitySupported("VK_KHR_maintenance5");
 #endif // CTS_USES_VULKANSC
-=======
-	const deBool							isYcbcrExtensionSupported		= m_context.isDeviceFunctionalitySupported("VK_EXT_ycbcr_2plane_444_formats");
-	const deBool							isPvrtcSupported				= m_context.isDeviceFunctionalitySupported("VK_IMG_format_pvrtc");
->>>>>>> 6dcb4c09
 	std::vector<int>						optimalFormats;
 	std::vector<int>						linearFormats;
 	std::vector<int>						memoryTypes;
@@ -534,7 +531,12 @@
 		if (isYCbCrFormat((VkFormat)formatlist[i]) && !isYcbcrSupported)
 			continue;
 
-<<<<<<< HEAD
+		if (isYCbCrExtensionFormat((VkFormat)formatlist[i]) && !isYcbcrExtensionSupported)
+			continue;
+
+		if (isPvrtcFormat((VkFormat)formatlist[i]) && !isPvrtcSupported)
+			continue;
+
 #ifndef CTS_USES_VULKANSC
 		if (!isMaintenance5Supported)
 		{
@@ -543,13 +545,6 @@
 				continue;
 		}
 #endif // CTS_USES_VULKANSC
-=======
-		if (isYCbCrExtensionFormat((VkFormat)formatlist[i]) && !isYcbcrExtensionSupported)
-			continue;
-
-		if (isPvrtcFormat((VkFormat)formatlist[i]) && !isPvrtcSupported)
-			continue;
->>>>>>> 6dcb4c09
 
 		vk::VkImageFormatProperties imageformatprops;
 
