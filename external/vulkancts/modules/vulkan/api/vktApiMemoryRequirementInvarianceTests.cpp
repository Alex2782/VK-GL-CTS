--- conflicted
+++ resolved
@@ -258,11 +258,8 @@
 	bool									success							= true;
 	const deBool							isDedicatedAllocationSupported	= m_context.isDeviceFunctionalitySupported("VK_KHR_dedicated_allocation");
 	const deBool							isYcbcrSupported				= m_context.isDeviceFunctionalitySupported("VK_KHR_sampler_ycbcr_conversion");
-<<<<<<< HEAD
-=======
 	const deBool							isYcbcrExtensionSupported		= m_context.isDeviceFunctionalitySupported("VK_EXT_ycbcr_2plane_444_formats");
 	const deBool							isPvrtcSupported				= m_context.isDeviceFunctionalitySupported("VK_IMG_format_pvrtc");
->>>>>>> 83380342
 	std::vector<int>						optimalFormats;
 	std::vector<int>						linearFormats;
 	std::vector<int>						memoryTypes;
@@ -512,15 +509,12 @@
 		if (isYCbCrFormat((VkFormat)formatlist[i]) && !isYcbcrSupported)
 			continue;
 
-<<<<<<< HEAD
-=======
 		if (isYCbCrExtensionFormat((VkFormat)formatlist[i]) && !isYcbcrExtensionSupported)
 			continue;
 
 		if (isPvrtcFormat((VkFormat)formatlist[i]) && !isPvrtcSupported)
 			continue;
 
->>>>>>> 83380342
 		vk::VkImageFormatProperties imageformatprops;
 
 		// Check for support in linear tiling mode
