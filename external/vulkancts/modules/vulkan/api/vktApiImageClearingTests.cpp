--- conflicted
+++ resolved
@@ -637,15 +637,12 @@
 											params.imageFormat,
 											m_imageAspectFlags,
 											params.imageViewLayerRange) : vk::Move<VkImageView>())
-<<<<<<< HEAD
-=======
 
 {
 #ifndef CTS_USES_VULKANSC
 	if (params.imageFormat == VK_FORMAT_A8_UNORM_KHR || params.imageFormat == VK_FORMAT_A1B5G5R5_UNORM_PACK16_KHR)
 		context.requireDeviceFunctionality("VK_KHR_maintenance5");
 #endif // CTS_USES_VULKANSC
->>>>>>> f7f6b6bb
 
 	if (m_params.allocationKind == ALLOCATION_KIND_DEDICATED)
 		context.requireDeviceFunctionality("VK_KHR_dedicated_allocation");
