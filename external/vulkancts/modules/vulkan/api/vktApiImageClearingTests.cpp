--- conflicted
+++ resolved
@@ -1251,9 +1251,6 @@
 
 	if (!isDepthStencilFormat(m_params.imageFormat))
 	{
-<<<<<<< HEAD
-		for (deUint32 arrayLayer = 0; arrayLayer < m_params.imageLayerCount && !errorsPresent; ++arrayLayer)
-=======
 		const TextureFormat			format			= mapVkFormat(m_params.imageFormat);
 		const TextureChannelClass	channelClass	= getTextureChannelClass(format.type);
 		const BVec4					channelMask		= getTextureFormatChannelMask(format);
@@ -1291,8 +1288,7 @@
 				DE_FATAL("Invalid channel class");
 		}
 
-		for (deUint32 arrayLayer = 0; arrayLayer < m_params.imageLayerCount; ++arrayLayer)
->>>>>>> 06492d67
+		for (deUint32 arrayLayer = 0; arrayLayer < m_params.imageLayerCount && !errorsPresent; ++arrayLayer)
 		{
 			de::MovePtr<TextureLevelPyramid>	image			= readImage(VK_IMAGE_ASPECT_COLOR_BIT, arrayLayer);
 			std::string							message;
@@ -1329,16 +1325,11 @@
 							continue;
 						}
 					}
-<<<<<<< HEAD
-					if (!comparePixelToColorClearValue(image->getLevel(mipLevel), x, y, z, *pColorValue, message))
+					if (!comparePixelToColorClearValue(pixelBufferAccess, x, y, z, *pColorValue, message, threshold, channelMask, channelClass))
 					{
 						errorsPresent	= true;
 						result			= TestStatus::fail("Color value mismatch! " + message);
 					}
-=======
-					if (!comparePixelToColorClearValue(pixelBufferAccess, x, y, z, *pColorValue, message, threshold, channelMask, channelClass))
-						return TestStatus::fail("Color value mismatch! " + message);
->>>>>>> 06492d67
 				}
 			}
 		}
@@ -1632,18 +1623,10 @@
 	VkImageAspectFlags	aspectMask	= m_imageAspectFlags;
 	if (m_params.separateDepthStencilLayoutMode == SEPARATE_DEPTH_STENCIL_LAYOUT_MODE_DEPTH)
 	{
-<<<<<<< HEAD
-		layout = VK_IMAGE_LAYOUT_DEPTH_ATTACHMENT_OPTIMAL;
-=======
->>>>>>> 06492d67
 		aspectMask = VK_IMAGE_ASPECT_DEPTH_BIT;
 	}
 	else if (m_params.separateDepthStencilLayoutMode == SEPARATE_DEPTH_STENCIL_LAYOUT_MODE_STENCIL)
 	{
-<<<<<<< HEAD
-		layout = VK_IMAGE_LAYOUT_STENCIL_ATTACHMENT_OPTIMAL;
-=======
->>>>>>> 06492d67
 		aspectMask = VK_IMAGE_ASPECT_STENCIL_BIT;
 	}
 
