--- conflicted
+++ resolved
@@ -1211,11 +1211,7 @@
 		NativeHandle						handle		= -1;
 		const vk::Unique<vk::VkSemaphore>	semaphore	(createAndImportSemaphore(vkd, *device, config.externalType, handle, flags));
 
-<<<<<<< HEAD
-		submitDummyWait(vkd, queue, *semaphore);
-=======
 		submitEmptyWait(vkd, queue, *semaphore);
->>>>>>> 6e40341a
 
 		return tcu::TestStatus::pass("Pass");
 	}
@@ -4340,7 +4336,6 @@
 
 			for (size_t i = 0; i < DE_LENGTH_OF_ARRAY(sizes); i++)
 			{
-<<<<<<< HEAD
 				try
 				{
 					const vk::Unique<vk::VkImage>			image					(createExternalImage(vkd, *device, queueFamilyIndex, externalMemoryType, format, sizes[i].width, sizes[i].height, tiling, createFlag, usage));
@@ -4366,29 +4361,10 @@
 					testsFailed = true;
 					continue;
 				}
-=======
-				const vk::Unique<vk::VkImage>			image					(createExternalImage(vkd, *device, queueFamilyIndex, externalMemoryType, format, sizes[i].width, sizes[i].height, tiling, createFlag, usage));
-				const vk::VkMemoryRequirements			requirements			(getImageMemoryRequirements(vkd, *device, *image, externalMemoryType));
-				const vk::Unique<vk::VkDeviceMemory>	memory					(allocateExportableMemory(vkd, *device, requirements.size, exportedMemoryTypeIndex, externalMemoryType, *image));
-				NativeHandle							handle;
-
-				VK_CHECK(vkd.bindImageMemory(*device, *image, *memory, 0u));
-				getMemoryNative(vkd, *device, *memory, externalMemoryType, handle);
-
-				deUint32 ahbFormat = 0;
-				deUint64 anhUsage  = 0;
-				ahbApi->describe(handle.getAndroidHardwareBuffer(), DE_NULL, DE_NULL, DE_NULL, &ahbFormat, &anhUsage, DE_NULL);
-				TCU_CHECK(ahbFormat == ahbApi->vkFormatToAhbFormat(format));
-				TCU_CHECK((anhUsage & requiredAhbUsage) == requiredAhbUsage);
-
-				// Let watchdog know we're alive
-				context.getTestContext().touchWatchdog();
->>>>>>> 6e40341a
 			}
 
 			if (properties.imageFormatProperties.maxMipLevels >= 7u)
 			{
-<<<<<<< HEAD
 				try
 				{
 					const vk::Unique<vk::VkImage>			image					(createExternalImage(vkd, *device, queueFamilyIndex, externalMemoryType, format, 64u, 64u, tiling, createFlag, usage, 7u));
@@ -4411,26 +4387,10 @@
 					testsFailed = true;
 					continue;
 				}
-=======
-				const vk::Unique<vk::VkImage>			image					(createExternalImage(vkd, *device, queueFamilyIndex, externalMemoryType, format, 64u, 64u, tiling, createFlag, usage, 7u));
-				const vk::VkMemoryRequirements			requirements			(getImageMemoryRequirements(vkd, *device, *image, externalMemoryType));
-				const vk::Unique<vk::VkDeviceMemory>	memory					(allocateExportableMemory(vkd, *device, requirements.size, exportedMemoryTypeIndex, externalMemoryType, *image));
-				NativeHandle							handle;
-
-				VK_CHECK(vkd.bindImageMemory(*device, *image, *memory, 0u));
-				getMemoryNative(vkd, *device, *memory, externalMemoryType, handle);
-
-				deUint32 ahbFormat = 0;
-				deUint64 anhUsage  = 0;
-				ahbApi->describe(handle.getAndroidHardwareBuffer(), DE_NULL, DE_NULL, DE_NULL, &ahbFormat, &anhUsage, DE_NULL);
-				TCU_CHECK(ahbFormat == ahbApi->vkFormatToAhbFormat(format));
-				TCU_CHECK((anhUsage & requiredAhbUsage) == requiredAhbUsage);
->>>>>>> 6e40341a
 			}
 
 			if ((properties.imageFormatProperties.maxArrayLayers > 1u) && enableMaxLayerTest)
 			{
-<<<<<<< HEAD
 				try
 				{
 					const vk::Unique<vk::VkImage>			image					(createExternalImage(vkd, *device, queueFamilyIndex, externalMemoryType, format, 64u, 64u, tiling, createFlag, usage, 1u, properties.imageFormatProperties.maxArrayLayers));
@@ -4453,21 +4413,6 @@
 					testsFailed = true;
 					continue;
 				}
-=======
-				const vk::Unique<vk::VkImage>			image					(createExternalImage(vkd, *device, queueFamilyIndex, externalMemoryType, format, 64u, 64u, tiling, createFlag, usage, 1u, properties.imageFormatProperties.maxArrayLayers));
-				const vk::VkMemoryRequirements			requirements			(getImageMemoryRequirements(vkd, *device, *image, externalMemoryType));
-				const vk::Unique<vk::VkDeviceMemory>	memory					(allocateExportableMemory(vkd, *device, requirements.size, exportedMemoryTypeIndex, externalMemoryType, *image));
-				NativeHandle							handle;
-
-				VK_CHECK(vkd.bindImageMemory(*device, *image, *memory, 0u));
-				getMemoryNative(vkd, *device, *memory, externalMemoryType, handle);
-
-				deUint32 ahbFormat = 0;
-				deUint64 anhUsage  = 0;
-				ahbApi->describe(handle.getAndroidHardwareBuffer(), DE_NULL, DE_NULL, DE_NULL, &ahbFormat, &anhUsage, DE_NULL);
-				TCU_CHECK(ahbFormat == ahbApi->vkFormatToAhbFormat(format));
-				TCU_CHECK((anhUsage & requiredAhbUsage) == requiredAhbUsage);
->>>>>>> 6e40341a
 			}
 		}
 
