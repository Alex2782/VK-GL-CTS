--- conflicted
+++ resolved
@@ -330,18 +330,10 @@
 		buffer = createBuffer(vk, vkDevice, &bufferParams);
 		vk.getBufferMemoryRequirements(vkDevice, *buffer, &memReqs);
 
-<<<<<<< HEAD
 		const deUint32					heapTypeIndex					= (deUint32)deCtz32(memReqs.memoryTypeBits);
 		const VkMemoryType				memoryType						= memoryProperties.memoryTypes[heapTypeIndex];
 		const VkMemoryHeap				memoryHeap						= memoryProperties.memoryHeaps[memoryType.heapIndex];
-		const VkDeviceSize				maxBufferSize					= deAlign64(memoryHeap.size >> 1u, memReqs.alignment);
 		const deUint32					shrinkBits						= 4u;	// number of bits to shift when reducing the size with each iteration
-=======
-		const deUint32		heapTypeIndex	= (deUint32)deCtz32(memReqs.memoryTypeBits);
-		const VkMemoryType	memoryType		= memoryProperties.memoryTypes[heapTypeIndex];
-		const VkMemoryHeap	memoryHeap		= memoryProperties.memoryHeaps[memoryType.heapIndex];
-		const deUint32		shrinkBits		= 4;	// number of bits to shift when reducing the size with each iteration
->>>>>>> b7e64d87
 
 		// Buffer size - Choose half of the reported heap size for the maximum buffer size, we
 		// should attempt to test as large a portion as possible.
@@ -354,7 +346,7 @@
 																   getPlatformMemoryLimits(m_context));
 
 		// For our test buffer size, halve the maximum available size and align
-		const VkDeviceSize maxBufferSize = alignDeviceSize(availableBufferSize >> 1, memReqs.alignment);
+		const VkDeviceSize maxBufferSize = deAlign64(availableBufferSize >> 1, memReqs.alignment);
 
 		size = std::min(size, maxBufferSize);
 
