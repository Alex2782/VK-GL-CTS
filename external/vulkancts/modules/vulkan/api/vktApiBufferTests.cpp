/*------------------------------------------------------------------------
 *  Vulkan Conformance Tests
 * ------------------------
 *
 * Copyright (c) 2015 The Khronos Group Inc.
 * Copyright (c) 2015 Samsung Electronics Co., Ltd.
 *
 * Licensed under the Apache License, Version 2.0 (the "License");
 * you may not use this file except in compliance with the License.
 * You may obtain a copy of the License at
 *
 *      http://www.apache.org/licenses/LICENSE-2.0
 *
 * Unless required by applicable law or agreed to in writing, software
 * distributed under the License is distributed on an "AS IS" BASIS,
 * WITHOUT WARRANTIES OR CONDITIONS OF ANY KIND, either express or implied.
 * See the License for the specific language governing permissions and
 * limitations under the License.
 *
 *//*!
 * \file
 * \brief Vulkan Buffers Tests
 *//*--------------------------------------------------------------------*/

#include "vktApiBufferTests.hpp"
<<<<<<< HEAD

=======
>>>>>>> 9b0f8d4d
#include "gluVarType.hpp"
#include "deStringUtil.hpp"
#include "tcuTestLog.hpp"
#include "vkPlatform.hpp"
#include "vkPrograms.hpp"
#include "vkQueryUtil.hpp"
#include "vkRefUtil.hpp"
#include "vktTestCase.hpp"

#include <algorithm>

namespace vkt
{
namespace api
{
namespace
{
using namespace vk;

enum AllocationKind
{
	ALLOCATION_KIND_SUBALLOCATED = 0,
	ALLOCATION_KIND_DEDICATED,

	ALLOCATION_KIND_LAST,
};

struct BufferCaseParameters
{
	VkBufferUsageFlags	usage;
	VkBufferCreateFlags	flags;
	VkSharingMode		sharingMode;
};

class BufferTestInstance : public TestInstance
{
public:
										BufferTestInstance				(Context&					ctx,
																		 BufferCaseParameters		testCase)
										: TestInstance					(ctx)
										, m_testCase					(testCase)
										, m_sparseContext				(createSparseContext())
	{
	}
	virtual tcu::TestStatus				iterate							(void);
	virtual tcu::TestStatus				bufferCreateAndAllocTest		(VkDeviceSize				size);

protected:
	BufferCaseParameters				m_testCase;

	// Wrapper functions around m_context calls to support sparse cases.
	VkPhysicalDevice					getPhysicalDevice				(void) const
	{
		// Same in sparse and regular case
		return m_context.getPhysicalDevice();
	}

	VkDevice							getDevice						(void) const
	{
		if (m_sparseContext)
		{
			return *(m_sparseContext->m_device);
		}
		return m_context.getDevice();
	}

	const InstanceInterface&			getInstanceInterface			(void) const
	{
		// Same in sparse and regular case
		return m_context.getInstanceInterface();
	}

	const DeviceInterface&				getDeviceInterface				(void) const
	{
		if (m_sparseContext)
		{
			return m_sparseContext->m_deviceInterface;
		}
		return m_context.getDeviceInterface();
	}

	deUint32							getUniversalQueueFamilyIndex	(void) const
	{
		if (m_sparseContext)
		{
			return m_sparseContext->m_queueFamilyIndex;
		}
		return m_context.getUniversalQueueFamilyIndex();
	}

private:
	// Custom context for sparse cases
	struct SparseContext
	{
										SparseContext					(Move<VkDevice>&			device,
																		 const deUint32				queueFamilyIndex,
																		 const InstanceInterface&	interface)
										: m_device						(device)
										, m_queueFamilyIndex			(queueFamilyIndex)
										, m_deviceInterface				(interface, *m_device)
		{
		}

		Unique<VkDevice>				m_device;
		const deUint32					m_queueFamilyIndex;
		DeviceDriver					m_deviceInterface;
	};

	de::UniquePtr<SparseContext>		m_sparseContext;

	static deUint32						findQueueFamilyIndexWithCaps	(const InstanceInterface&	vkInstance,
																		 VkPhysicalDevice			physicalDevice,
																		 VkQueueFlags				requiredCaps)
	{
		const std::vector<vk::VkQueueFamilyProperties>
										queueProps						= getPhysicalDeviceQueueFamilyProperties(vkInstance, physicalDevice);

		for (size_t queueNdx = 0; queueNdx < queueProps.size(); queueNdx++)
		{
			if ((queueProps[queueNdx].queueFlags & requiredCaps) == requiredCaps)
			{
				return (deUint32)queueNdx;
			}
		}

		TCU_THROW(NotSupportedError, "No matching queue found");
	}

	// Create the sparseContext
	SparseContext*						createSparseContext				(void) const
	{
		if ((m_testCase.flags & VK_BUFFER_CREATE_SPARSE_BINDING_BIT)
		||	(m_testCase.flags & VK_BUFFER_CREATE_SPARSE_RESIDENCY_BIT)
		||	(m_testCase.flags & VK_BUFFER_CREATE_SPARSE_ALIASED_BIT))
		{
			const InstanceInterface&	vk								= getInstanceInterface();
			const VkPhysicalDevice		physicalDevice					= getPhysicalDevice();
			const vk::VkPhysicalDeviceFeatures
										deviceFeatures					= getPhysicalDeviceFeatures(vk, physicalDevice);
			const deUint32				queueIndex						= findQueueFamilyIndexWithCaps(vk, physicalDevice, VK_QUEUE_GRAPHICS_BIT|VK_QUEUE_SPARSE_BINDING_BIT);
			const float					queuePriority					= 1.0f;
			VkDeviceQueueCreateInfo		queueInfo						=
			{
				VK_STRUCTURE_TYPE_DEVICE_QUEUE_CREATE_INFO,
				DE_NULL,
				static_cast<VkDeviceQueueCreateFlags>(0u),
				queueIndex,
				1u,
				&queuePriority
			};
			VkDeviceCreateInfo			deviceInfo						=
			{
				VK_STRUCTURE_TYPE_DEVICE_CREATE_INFO,
				DE_NULL,
				static_cast<VkDeviceQueueCreateFlags>(0u),
				1u,
				&queueInfo,
				0u,
				DE_NULL,
				0u,
				DE_NULL,
				&deviceFeatures
			};

			Move<VkDevice>				device							= createDevice(vk, physicalDevice, &deviceInfo);

			return new SparseContext(device, queueIndex, vk);
		}

		return DE_NULL;
	}
};

class DedicatedAllocationBufferTestInstance : public BufferTestInstance
{
public:
										DedicatedAllocationBufferTestInstance
																		(Context&					ctx,
																		 BufferCaseParameters		testCase)
										: BufferTestInstance			(ctx, testCase)
	{
	}
	virtual tcu::TestStatus				bufferCreateAndAllocTest		(VkDeviceSize				size);
};

class BuffersTestCase : public TestCase
{
public:
										BuffersTestCase					(tcu::TestContext&			testCtx,
																		 const std::string&			name,
																		 const std::string&			description,
																		 BufferCaseParameters		testCase)
										: TestCase						(testCtx, name, description)
										, m_testCase					(testCase)
	{
	}

	virtual								~BuffersTestCase				(void)
	{
	}

	virtual TestInstance*				createInstance					(Context&					ctx) const
	{
		tcu::TestLog&					log								= m_testCtx.getLog();
		log << tcu::TestLog::Message << getBufferUsageFlagsStr(m_testCase.usage) << tcu::TestLog::EndMessage;
		return new BufferTestInstance(ctx, m_testCase);
	}
<<<<<<< HEAD
=======

private:
	BufferCaseParameters				m_testCase;
};

class DedicatedAllocationBuffersTestCase : public TestCase
{
	public:
										DedicatedAllocationBuffersTestCase
																		(tcu::TestContext&			testCtx,
																		 const std::string&			name,
																		 const std::string&			description,
																		 BufferCaseParameters		testCase)
										: TestCase						(testCtx, name, description)
										, m_testCase					(testCase)
	{
	}

	virtual								~DedicatedAllocationBuffersTestCase
																		(void)
	{
	}

	virtual TestInstance*				createInstance					(Context&					ctx) const
	{
		tcu::TestLog&					log								= m_testCtx.getLog();
		log << tcu::TestLog::Message << getBufferUsageFlagsStr(m_testCase.usage) << tcu::TestLog::EndMessage;
		const std::vector<std::string>&	extensions						= ctx.getDeviceExtensions();
		const deBool					isSupported						= std::find(extensions.begin(), extensions.end(), "VK_KHR_dedicated_allocation") != extensions.end();
		if (!isSupported)
		{
			TCU_THROW(NotSupportedError, "Not supported");
		}
		return new DedicatedAllocationBufferTestInstance(ctx, m_testCase);
	}
>>>>>>> 9b0f8d4d

private:
	BufferCaseParameters				m_testCase;
};

<<<<<<< HEAD
class DedicatedAllocationBuffersTestCase : public TestCase
{
	public:
										DedicatedAllocationBuffersTestCase
																		(tcu::TestContext&			testCtx,
																		 const std::string&			name,
																		 const std::string&			description,
																		 BufferCaseParameters		testCase)
										: TestCase						(testCtx, name, description)
										, m_testCase					(testCase)
	{
	}

	virtual								~DedicatedAllocationBuffersTestCase
																		(void)
	{
	}

	virtual TestInstance*				createInstance					(Context&					ctx) const
	{
		tcu::TestLog&					log								= m_testCtx.getLog();
		log << tcu::TestLog::Message << getBufferUsageFlagsStr(m_testCase.usage) << tcu::TestLog::EndMessage;
		const std::vector<std::string>&	extensions						= ctx.getDeviceExtensions();
		const deBool					isSupported						= std::find(extensions.begin(), extensions.end(), "VK_KHR_dedicated_allocation") != extensions.end();
		if (!isSupported)
		{
			TCU_THROW(NotSupportedError, "Not supported");
		}
		return new DedicatedAllocationBufferTestInstance(ctx, m_testCase);
	}

private:
	BufferCaseParameters				m_testCase;
};

tcu::TestStatus BufferTestInstance::bufferCreateAndAllocTest			(VkDeviceSize				size)
{
=======
tcu::TestStatus BufferTestInstance::bufferCreateAndAllocTest			(VkDeviceSize				size)
{
>>>>>>> 9b0f8d4d
	const VkPhysicalDevice				vkPhysicalDevice				= getPhysicalDevice();
	const InstanceInterface&			vkInstance						= getInstanceInterface();
	const VkDevice						vkDevice						= getDevice();
	const DeviceInterface&				vk								= getDeviceInterface();
	const deUint32						queueFamilyIndex				= getUniversalQueueFamilyIndex();
	const VkPhysicalDeviceMemoryProperties
										memoryProperties				= getPhysicalDeviceMemoryProperties(vkInstance, vkPhysicalDevice);
	const VkPhysicalDeviceLimits		limits							= getPhysicalDeviceProperties(vkInstance, vkPhysicalDevice).limits;
	Move<VkBuffer>						buffer;
	Move<VkDeviceMemory>				memory;
	VkMemoryRequirements				memReqs;

	if ((m_testCase.flags & VK_BUFFER_CREATE_SPARSE_BINDING_BIT) != 0)
	{
		size = std::min(size, limits.sparseAddressSpaceSize);
	}

	// Create the test buffer and a memory allocation for it
	{
		// Create a minimal buffer first to get the supported memory types
		VkBufferCreateInfo				bufferParams					=
		{
			VK_STRUCTURE_TYPE_BUFFER_CREATE_INFO,						// VkStructureType			sType;
			DE_NULL,													// const void*				pNext;
			m_testCase.flags,											// VkBufferCreateFlags		flags;
			1u,															// VkDeviceSize				size;
			m_testCase.usage,											// VkBufferUsageFlags		usage;
			m_testCase.sharingMode,										// VkSharingMode			sharingMode;
			1u,															// uint32_t					queueFamilyIndexCount;
			&queueFamilyIndex,											// const uint32_t*			pQueueFamilyIndices;
		};

		buffer = createBuffer(vk, vkDevice, &bufferParams);
		vk.getBufferMemoryRequirements(vkDevice, *buffer, &memReqs);

		const deUint32					heapTypeIndex					= (deUint32)deCtz32(memReqs.memoryTypeBits);
		const VkMemoryType				memoryType						= memoryProperties.memoryTypes[heapTypeIndex];
		const VkMemoryHeap				memoryHeap						= memoryProperties.memoryHeaps[memoryType.heapIndex];
		const VkDeviceSize				maxBufferSize					= deAlign64(memoryHeap.size >> 1u, memReqs.alignment);
		const deUint32					shrinkBits						= 4u;	// number of bits to shift when reducing the size with each iteration

		size = std::min(size, maxBufferSize);

		while (*memory == DE_NULL)
		{
			// Create the buffer
			{
				VkResult				result							= VK_ERROR_OUT_OF_HOST_MEMORY;
				VkBuffer				rawBuffer						= DE_NULL;

				bufferParams.size = size;
				buffer = Move<VkBuffer>();		// free the previous buffer, if any
				result = vk.createBuffer(vkDevice, &bufferParams, (vk::VkAllocationCallbacks*)DE_NULL, &rawBuffer);

				if (result != VK_SUCCESS)
				{
					size = deAlign64(size >> shrinkBits, memReqs.alignment);

					if (size == 0 || bufferParams.size == memReqs.alignment)
					{
						return tcu::TestStatus::fail("Buffer creation failed! (" + de::toString(getResultName(result)) + ")");
					}

					continue;	// didn't work, try with a smaller buffer
				}

				buffer = Move<VkBuffer>(check<VkBuffer>(rawBuffer), Deleter<VkBuffer>(vk, vkDevice, DE_NULL));
			}

			vk.getBufferMemoryRequirements(vkDevice, *buffer, &memReqs);	// get the proper size requirement

			if (size > memReqs.size)
			{
				std::ostringstream		errorMsg;
				errorMsg << "Requied memory size (" << memReqs.size << " bytes) smaller than the buffer's size (" << size << " bytes)!";
				return tcu::TestStatus::fail(errorMsg.str());
			}

			// Allocate the memory
			{
				VkResult				result							= VK_ERROR_OUT_OF_HOST_MEMORY;
				VkDeviceMemory			rawMemory						= DE_NULL;

				const VkMemoryAllocateInfo
										memAlloc						=
				{
					VK_STRUCTURE_TYPE_MEMORY_ALLOCATE_INFO,				// VkStructureType			sType;
					NULL,												// const void*				pNext;
					memReqs.size,										// VkDeviceSize				allocationSize;
					heapTypeIndex,										// uint32_t					memoryTypeIndex;
				};

				result = vk.allocateMemory(vkDevice, &memAlloc, (VkAllocationCallbacks*)DE_NULL, &rawMemory);

				if (result != VK_SUCCESS)
				{
					size = deAlign64(size >> shrinkBits, memReqs.alignment);

					if (size == 0 || memReqs.size == memReqs.alignment)
					{
						return tcu::TestStatus::fail("Unable to allocate " + de::toString(memReqs.size) + " bytes of memory");
					}

					continue;	// didn't work, try with a smaller allocation (and a smaller buffer)
				}

				memory = Move<VkDeviceMemory>(check<VkDeviceMemory>(rawMemory), Deleter<VkDeviceMemory>(vk, vkDevice, DE_NULL));
			}
		} // while
	}

	// Bind the memory
	if ((m_testCase.flags & (VK_BUFFER_CREATE_SPARSE_BINDING_BIT | VK_BUFFER_CREATE_SPARSE_RESIDENCY_BIT | VK_BUFFER_CREATE_SPARSE_ALIASED_BIT)) != 0)
	{
		const VkQueue					queue							= getDeviceQueue(vk, vkDevice, queueFamilyIndex, 0);

		const VkSparseMemoryBind		sparseMemoryBind				=
		{
			0,															// VkDeviceSize				resourceOffset;
			memReqs.size,												// VkDeviceSize				size;
			*memory,													// VkDeviceMemory			memory;
			0,															// VkDeviceSize				memoryOffset;
			0															// VkSparseMemoryBindFlags	flags;
		};

		const VkSparseBufferMemoryBindInfo
										sparseBufferMemoryBindInfo		=
		{
			*buffer,													// VkBuffer					buffer;
			1u,															// deUint32					bindCount;
			&sparseMemoryBind											// const VkSparseMemoryBind* pBinds;
		};

		const VkBindSparseInfo			bindSparseInfo					=
		{
			VK_STRUCTURE_TYPE_BIND_SPARSE_INFO,							// VkStructureType			sType;
			DE_NULL,													// const void*				pNext;
			0,															// deUint32					waitSemaphoreCount;
			DE_NULL,													// const VkSemaphore*		pWaitSemaphores;
			1u,															// deUint32					bufferBindCount;
			&sparseBufferMemoryBindInfo,								// const VkSparseBufferMemoryBindInfo* pBufferBinds;
			0,															// deUint32					imageOpaqueBindCount;
			DE_NULL,													// const VkSparseImageOpaqueMemoryBindInfo*	pImageOpaqueBinds;
			0,															// deUint32					imageBindCount;
			DE_NULL,													// const VkSparseImageMemoryBindInfo* pImageBinds;
			0,															// deUint32					signalSemaphoreCount;
			DE_NULL,													// const VkSemaphore*		pSignalSemaphores;
		};

		const vk::Unique<vk::VkFence>	fence							(vk::createFence(vk, vkDevice));

		if (vk.queueBindSparse(queue, 1, &bindSparseInfo, *fence) != VK_SUCCESS)
			return tcu::TestStatus::fail("Bind sparse buffer memory failed! (requested memory size: " + de::toString(size) + ")");

		VK_CHECK(vk.waitForFences(vkDevice, 1, &fence.get(), VK_TRUE, ~(0ull) /* infinity */));
	}
	else if (vk.bindBufferMemory(vkDevice, *buffer, *memory, 0) != VK_SUCCESS)
		return tcu::TestStatus::fail("Bind buffer memory failed! (requested memory size: " + de::toString(size) + ")");

	return tcu::TestStatus::pass("Pass");
}

tcu::TestStatus							BufferTestInstance::iterate		(void)
{
	const VkPhysicalDeviceFeatures&		physicalDeviceFeatures			= getPhysicalDeviceFeatures(getInstanceInterface(), getPhysicalDevice());

	if ((m_testCase.flags & VK_BUFFER_CREATE_SPARSE_BINDING_BIT ) && !physicalDeviceFeatures.sparseBinding)
		TCU_THROW(NotSupportedError, "Sparse bindings feature is not supported");

	if ((m_testCase.flags & VK_BUFFER_CREATE_SPARSE_RESIDENCY_BIT ) && !physicalDeviceFeatures.sparseResidencyBuffer)
		TCU_THROW(NotSupportedError, "Sparse buffer residency feature is not supported");

	if ((m_testCase.flags & VK_BUFFER_CREATE_SPARSE_ALIASED_BIT ) && !physicalDeviceFeatures.sparseResidencyAliased)
		TCU_THROW(NotSupportedError, "Sparse aliased residency feature is not supported");

	const VkDeviceSize					testSizes[]						=
	{
		1,
		1181,
		15991,
		16384,
		~0ull,		// try to exercise a very large buffer too (will be clamped to a sensible size later)
	};

	for (int i = 0; i < DE_LENGTH_OF_ARRAY(testSizes); ++i)
	{
		const tcu::TestStatus			testStatus						= bufferCreateAndAllocTest(testSizes[i]);

		if (testStatus.getCode() != QP_TEST_RESULT_PASS)
			return testStatus;
	}

	return tcu::TestStatus::pass("Pass");
}

tcu::TestStatus							DedicatedAllocationBufferTestInstance::bufferCreateAndAllocTest
																		(VkDeviceSize				size)
{
	const VkPhysicalDevice				vkPhysicalDevice				= getPhysicalDevice();
	const InstanceInterface&			vkInstance						= getInstanceInterface();
	const VkDevice						vkDevice						= getDevice();
	const DeviceInterface&				vk								= getDeviceInterface();
	const deUint32						queueFamilyIndex				= getUniversalQueueFamilyIndex();
	const VkPhysicalDeviceMemoryProperties
										memoryProperties				= getPhysicalDeviceMemoryProperties(vkInstance, vkPhysicalDevice);
	const VkPhysicalDeviceLimits		limits							= getPhysicalDeviceProperties(vkInstance, vkPhysicalDevice).limits;

	VkMemoryDedicatedRequirementsKHR	dedicatedRequirements			=
	{
		VK_STRUCTURE_TYPE_MEMORY_DEDICATED_REQUIREMENTS_KHR,			// VkStructureType			sType;
		DE_NULL,														// const void*				pNext;
		false,															// VkBool32					prefersDedicatedAllocation
		false															// VkBool32					requiresDedicatedAllocation
	};
	VkMemoryRequirements2KHR			memReqs							=
	{
		VK_STRUCTURE_TYPE_MEMORY_REQUIREMENTS_2_KHR,					// VkStructureType			sType
		&dedicatedRequirements,											// void*					pNext
		{0, 0, 0}														// VkMemoryRequirements		memoryRequirements
	};
<<<<<<< HEAD

	if ((m_testCase.flags & VK_BUFFER_CREATE_SPARSE_BINDING_BIT) != 0)
		size = std::min(size, limits.sparseAddressSpaceSize);

	// Create a minimal buffer first to get the supported memory types
	VkBufferCreateInfo					bufferParams					=
	{
		VK_STRUCTURE_TYPE_BUFFER_CREATE_INFO,							// VkStructureType			sType
		DE_NULL,														// const void*				pNext
		m_testCase.flags,												// VkBufferCreateFlags		flags
		1u,																// VkDeviceSize				size
		m_testCase.usage,												// VkBufferUsageFlags		usage
		m_testCase.sharingMode,											// VkSharingMode			sharingMode
		1u,																// uint32_t					queueFamilyIndexCount
		&queueFamilyIndex,												// const uint32_t*			pQueueFamilyIndices
	};

	Move<VkBuffer>						buffer							= createBuffer(vk, vkDevice, &bufferParams);

	VkBufferMemoryRequirementsInfo2KHR	info							=
	{
		VK_STRUCTURE_TYPE_BUFFER_MEMORY_REQUIREMENTS_INFO_2_KHR,		// VkStructureType			sType
		DE_NULL,														// const void*				pNext
		*buffer															// VkBuffer					buffer
	};

	vk.getBufferMemoryRequirements2KHR(vkDevice, &info, &memReqs);

	if (dedicatedRequirements.requiresDedicatedAllocation == VK_TRUE)
	{
		std::ostringstream				errorMsg;
		errorMsg << "Nonexternal objects cannot require dedicated allocation.";
		return tcu::TestStatus::fail(errorMsg.str());
	}

	const deUint32						heapTypeIndex					= static_cast<deUint32>(deCtz32(memReqs.memoryRequirements.memoryTypeBits));
	const VkMemoryType					memoryType						= memoryProperties.memoryTypes[heapTypeIndex];
	const VkMemoryHeap					memoryHeap						= memoryProperties.memoryHeaps[memoryType.heapIndex];
	const VkDeviceSize					maxBufferSize					= deAlign64(memoryHeap.size >> 1u, memReqs.memoryRequirements.alignment);
	const deUint32						shrinkBits						= 4u;	// number of bits to shift when reducing the size with each iteration

	Move<VkDeviceMemory>				memory;
	size = std::min(size, maxBufferSize);
	while (*memory == DE_NULL)
	{
		// Create the buffer
		{
			VkResult					result							= VK_ERROR_OUT_OF_HOST_MEMORY;
			VkBuffer					rawBuffer						= DE_NULL;

			bufferParams.size = size;
			buffer = Move<VkBuffer>(); // free the previous buffer, if any
			result = vk.createBuffer(vkDevice, &bufferParams, (VkAllocationCallbacks*)DE_NULL, &rawBuffer);

			if (result != VK_SUCCESS)
			{
				size = deAlign64(size >> shrinkBits, memReqs.memoryRequirements.alignment);

				if (size == 0 || bufferParams.size == memReqs.memoryRequirements.alignment)
					return tcu::TestStatus::fail("Buffer creation failed! (" + de::toString(getResultName(result)) + ")");

				continue; // didn't work, try with a smaller buffer
			}

			buffer = Move<VkBuffer>(check<VkBuffer>(rawBuffer), Deleter<VkBuffer>(vk, vkDevice, DE_NULL));
		}

		info.buffer = *buffer;
		vk.getBufferMemoryRequirements2KHR(vkDevice, &info, &memReqs); // get the proper size requirement

		if (size > memReqs.memoryRequirements.size)
		{
			std::ostringstream			errorMsg;
			errorMsg << "Requied memory size (" << memReqs.memoryRequirements.size << " bytes) smaller than the buffer's size (" << size << " bytes)!";
			return tcu::TestStatus::fail(errorMsg.str());
		}

		// Allocate the memory
		{
			VkResult					result							= VK_ERROR_OUT_OF_HOST_MEMORY;
			VkDeviceMemory				rawMemory						= DE_NULL;

			vk::VkMemoryDedicatedAllocateInfoKHR
										dedicatedInfo					=
			{
				VK_STRUCTURE_TYPE_MEMORY_DEDICATED_ALLOCATE_INFO_KHR,	// VkStructureType			sType
				DE_NULL,												// const void*				pNext
				DE_NULL,												// VkImage					image
				*buffer													// VkBuffer					buffer
			};

			VkMemoryAllocateInfo		memoryAllocateInfo				=
			{
				VK_STRUCTURE_TYPE_MEMORY_ALLOCATE_INFO,					// VkStructureType			sType
				&dedicatedInfo,											// const void*				pNext
				memReqs.memoryRequirements.size,						// VkDeviceSize				allocationSize
				heapTypeIndex,											// deUint32					memoryTypeIndex
			};

			result = vk.allocateMemory(vkDevice, &memoryAllocateInfo, (VkAllocationCallbacks*)DE_NULL, &rawMemory);

			if (result != VK_SUCCESS)
			{
				size = deAlign64(size >> shrinkBits, memReqs.memoryRequirements.alignment);

				if (size == 0 || memReqs.memoryRequirements.size == memReqs.memoryRequirements.alignment)
					return tcu::TestStatus::fail("Unable to allocate " + de::toString(memReqs.memoryRequirements.size) + " bytes of memory");

				continue; // didn't work, try with a smaller allocation (and a smaller buffer)
			}

			memory = Move<VkDeviceMemory>(check<VkDeviceMemory>(rawMemory), Deleter<VkDeviceMemory>(vk, vkDevice, DE_NULL));
		}
	} // while

	if (vk.bindBufferMemory(vkDevice, *buffer, *memory, 0) != VK_SUCCESS)
		return tcu::TestStatus::fail("Bind buffer memory failed! (requested memory size: " + de::toString(size) + ")");

	return tcu::TestStatus::pass("Pass");
}

} // anonymous

 tcu::TestCaseGroup* createBufferTests									(tcu::TestContext&			testCtx)
{
	const VkBufferUsageFlags			bufferUsageModes[]				=
=======

	if ((m_testCase.flags & VK_BUFFER_CREATE_SPARSE_BINDING_BIT) != 0)
		size = std::min(size, limits.sparseAddressSpaceSize);

	// Create a minimal buffer first to get the supported memory types
	VkBufferCreateInfo					bufferParams					=
	{
		VK_STRUCTURE_TYPE_BUFFER_CREATE_INFO,							// VkStructureType			sType
		DE_NULL,														// const void*				pNext
		m_testCase.flags,												// VkBufferCreateFlags		flags
		1u,																// VkDeviceSize				size
		m_testCase.usage,												// VkBufferUsageFlags		usage
		m_testCase.sharingMode,											// VkSharingMode			sharingMode
		1u,																// uint32_t					queueFamilyIndexCount
		&queueFamilyIndex,												// const uint32_t*			pQueueFamilyIndices
	};

	Move<VkBuffer>						buffer							= createBuffer(vk, vkDevice, &bufferParams);

	VkBufferMemoryRequirementsInfo2KHR	info							=
	{
		VK_STRUCTURE_TYPE_BUFFER_MEMORY_REQUIREMENTS_INFO_2_KHR,		// VkStructureType			sType
		DE_NULL,														// const void*				pNext
		*buffer															// VkBuffer					buffer
	};

	vk.getBufferMemoryRequirements2KHR(vkDevice, &info, &memReqs);

	if (dedicatedRequirements.requiresDedicatedAllocation == VK_TRUE)
	{
		std::ostringstream				errorMsg;
		errorMsg << "Nonexternal objects cannot require dedicated allocation.";
		return tcu::TestStatus::fail(errorMsg.str());
	}

	const deUint32						heapTypeIndex					= static_cast<deUint32>(deCtz32(memReqs.memoryRequirements.memoryTypeBits));
	const VkMemoryType					memoryType						= memoryProperties.memoryTypes[heapTypeIndex];
	const VkMemoryHeap					memoryHeap						= memoryProperties.memoryHeaps[memoryType.heapIndex];
	const VkDeviceSize					maxBufferSize					= deAlign64(memoryHeap.size >> 1u, memReqs.memoryRequirements.alignment);
	const deUint32						shrinkBits						= 4u;	// number of bits to shift when reducing the size with each iteration

	Move<VkDeviceMemory>				memory;
	size = std::min(size, maxBufferSize);
	while (*memory == DE_NULL)
	{
		// Create the buffer
		{
			VkResult					result							= VK_ERROR_OUT_OF_HOST_MEMORY;
			VkBuffer					rawBuffer						= DE_NULL;

			bufferParams.size = size;
			buffer = Move<VkBuffer>(); // free the previous buffer, if any
			result = vk.createBuffer(vkDevice, &bufferParams, (VkAllocationCallbacks*)DE_NULL, &rawBuffer);

			if (result != VK_SUCCESS)
			{
				size = deAlign64(size >> shrinkBits, memReqs.memoryRequirements.alignment);

				if (size == 0 || bufferParams.size == memReqs.memoryRequirements.alignment)
					return tcu::TestStatus::fail("Buffer creation failed! (" + de::toString(getResultName(result)) + ")");

				continue; // didn't work, try with a smaller buffer
			}

			buffer = Move<VkBuffer>(check<VkBuffer>(rawBuffer), Deleter<VkBuffer>(vk, vkDevice, DE_NULL));
		}

		info.buffer = *buffer;
		vk.getBufferMemoryRequirements2KHR(vkDevice, &info, &memReqs); // get the proper size requirement

		if (size > memReqs.memoryRequirements.size)
		{
			std::ostringstream			errorMsg;
			errorMsg << "Requied memory size (" << memReqs.memoryRequirements.size << " bytes) smaller than the buffer's size (" << size << " bytes)!";
			return tcu::TestStatus::fail(errorMsg.str());
		}

		// Allocate the memory
		{
			VkResult					result							= VK_ERROR_OUT_OF_HOST_MEMORY;
			VkDeviceMemory				rawMemory						= DE_NULL;

			vk::VkMemoryDedicatedAllocateInfoKHR
										dedicatedInfo					=
			{
				VK_STRUCTURE_TYPE_MEMORY_DEDICATED_ALLOCATE_INFO_KHR,	// VkStructureType			sType
				DE_NULL,												// const void*				pNext
				DE_NULL,												// VkImage					image
				*buffer													// VkBuffer					buffer
			};

			VkMemoryAllocateInfo		memoryAllocateInfo				=
			{
				VK_STRUCTURE_TYPE_MEMORY_ALLOCATE_INFO,					// VkStructureType			sType
				&dedicatedInfo,											// const void*				pNext
				memReqs.memoryRequirements.size,						// VkDeviceSize				allocationSize
				heapTypeIndex,											// deUint32					memoryTypeIndex
			};

			result = vk.allocateMemory(vkDevice, &memoryAllocateInfo, (VkAllocationCallbacks*)DE_NULL, &rawMemory);

			if (result != VK_SUCCESS)
			{
				size = deAlign64(size >> shrinkBits, memReqs.memoryRequirements.alignment);

				if (size == 0 || memReqs.memoryRequirements.size == memReqs.memoryRequirements.alignment)
					return tcu::TestStatus::fail("Unable to allocate " + de::toString(memReqs.memoryRequirements.size) + " bytes of memory");

				continue; // didn't work, try with a smaller allocation (and a smaller buffer)
			}

			memory = Move<VkDeviceMemory>(check<VkDeviceMemory>(rawMemory), Deleter<VkDeviceMemory>(vk, vkDevice, DE_NULL));
		}
	} // while

	if (vk.bindBufferMemory(vkDevice, *buffer, *memory, 0) != VK_SUCCESS)
		return tcu::TestStatus::fail("Bind buffer memory failed! (requested memory size: " + de::toString(size) + ")");

	return tcu::TestStatus::pass("Pass");
}

std::string getBufferUsageFlagsName (const VkBufferUsageFlags flags)
{
	switch (flags)
	{
		case VK_BUFFER_USAGE_TRANSFER_SRC_BIT:			return "transfer_src";
		case VK_BUFFER_USAGE_TRANSFER_DST_BIT:			return "transfer_dst";
		case VK_BUFFER_USAGE_UNIFORM_TEXEL_BUFFER_BIT:	return "uniform_texel";
		case VK_BUFFER_USAGE_STORAGE_TEXEL_BUFFER_BIT:	return "storage_texel";
		case VK_BUFFER_USAGE_UNIFORM_BUFFER_BIT:		return "uniform";
		case VK_BUFFER_USAGE_STORAGE_BUFFER_BIT:		return "storage";
		case VK_BUFFER_USAGE_INDEX_BUFFER_BIT:			return "index";
		case VK_BUFFER_USAGE_VERTEX_BUFFER_BIT:			return "vertex";
		case VK_BUFFER_USAGE_INDIRECT_BUFFER_BIT:		return "indirect";
		default:
			DE_FATAL("Unknown buffer usage flag");
			return "";
	}
}

std::string getBufferCreateFlagsName (const VkBufferCreateFlags flags)
{
	std::ostringstream name;

	if (flags & VK_BUFFER_CREATE_SPARSE_BINDING_BIT)
		name << "_binding";
	if (flags & VK_BUFFER_CREATE_SPARSE_RESIDENCY_BIT)
		name << "_residency";
	if (flags & VK_BUFFER_CREATE_SPARSE_ALIASED_BIT)
		name << "_aliased";
	if (flags == 0u)
		name << "_zero";

	DE_ASSERT(!name.str().empty());

	return name.str().substr(1);
}

// Create all VkBufferUsageFlags combinations recursively
void createBufferUsageCases (tcu::TestCaseGroup& testGroup, const deUint32 firstNdx, const deUint32 bufferUsageFlags, const AllocationKind allocationKind)
{
	const VkBufferUsageFlags			bufferUsageModes[]	=
>>>>>>> 9b0f8d4d
	{
		VK_BUFFER_USAGE_TRANSFER_SRC_BIT,
		VK_BUFFER_USAGE_TRANSFER_DST_BIT,
		VK_BUFFER_USAGE_UNIFORM_TEXEL_BUFFER_BIT,
		VK_BUFFER_USAGE_STORAGE_TEXEL_BUFFER_BIT,
		VK_BUFFER_USAGE_UNIFORM_BUFFER_BIT,
		VK_BUFFER_USAGE_STORAGE_BUFFER_BIT,
		VK_BUFFER_USAGE_INDEX_BUFFER_BIT,
		VK_BUFFER_USAGE_VERTEX_BUFFER_BIT,
		VK_BUFFER_USAGE_INDIRECT_BUFFER_BIT
	};

<<<<<<< HEAD
	// \note SPARSE_RESIDENCY and SPARSE_ALIASED have to be used together with the SPARSE_BINDING flag.
	const VkBufferCreateFlags			bufferCreateFlags[]				=
	{
		0,
		VK_BUFFER_CREATE_SPARSE_BINDING_BIT,
		VK_BUFFER_CREATE_SPARSE_BINDING_BIT |	VK_BUFFER_CREATE_SPARSE_RESIDENCY_BIT,
		VK_BUFFER_CREATE_SPARSE_BINDING_BIT |											VK_BUFFER_CREATE_SPARSE_ALIASED_BIT,
		VK_BUFFER_CREATE_SPARSE_BINDING_BIT |	VK_BUFFER_CREATE_SPARSE_RESIDENCY_BIT |	VK_BUFFER_CREATE_SPARSE_ALIASED_BIT,
	};

	de::MovePtr<tcu::TestCaseGroup>		buffersTests					(new tcu::TestCaseGroup(testCtx, "buffer", "Buffer Tests"));

	de::MovePtr<tcu::TestCaseGroup>		regularAllocation				(new tcu::TestCaseGroup(testCtx, "suballocation", "Regular suballocation of memory."));

	const deUint32 maximumValueOfBufferUsageFlags = (1u << (DE_LENGTH_OF_ARRAY(bufferUsageModes) - 1)) - 1u;

	for (deUint32 bufferCreateFlagsNdx = 0u; bufferCreateFlagsNdx < DE_LENGTH_OF_ARRAY(bufferCreateFlags); ++bufferCreateFlagsNdx)
	for (deUint32 combinedBufferUsageFlags = 1u; combinedBufferUsageFlags <= maximumValueOfBufferUsageFlags; ++combinedBufferUsageFlags)
	{
		const BufferCaseParameters		testParams						=
		{
			combinedBufferUsageFlags,
			bufferCreateFlags[bufferCreateFlagsNdx],
			vk::VK_SHARING_MODE_EXCLUSIVE
		};
		std::ostringstream				testName;
		std::ostringstream				testDescription;
		testName << "create_buffer_" << combinedBufferUsageFlags << "_" << testParams.flags;
		testDescription << "vkCreateBuffer test: suballocation of " << combinedBufferUsageFlags << " " << testParams.flags;
		regularAllocation->addChild(new BuffersTestCase(testCtx, testName.str(), testDescription.str(), testParams));
	}

	buffersTests->addChild(regularAllocation.release());

	de::MovePtr<tcu::TestCaseGroup>		dedicatedAllocation				(new tcu::TestCaseGroup(testCtx, "dedicated_alloc", "Dedicated allocation of memory."));

	for (deUint32 combinedBufferUsageFlags = 1u; combinedBufferUsageFlags <= maximumValueOfBufferUsageFlags; ++combinedBufferUsageFlags)
	{
		const BufferCaseParameters		testParams						=
		{
			combinedBufferUsageFlags,
			bufferCreateFlags[0], // dedicated allocation does not support sparse feature
			vk::VK_SHARING_MODE_EXCLUSIVE
		};
		std::ostringstream				testName;
		std::ostringstream				testDescription;
		testName << "create_buffer_" << combinedBufferUsageFlags << "_" << testParams.flags;
		testDescription << "vkCreateBuffer test: dedicated alloc. of " << combinedBufferUsageFlags << " " << testParams.flags;
		dedicatedAllocation->addChild(new DedicatedAllocationBuffersTestCase(testCtx, testName.str(), testDescription.str(), testParams));
=======
	tcu::TestContext&					testCtx				= testGroup.getTestContext();

	// Add test groups
	for (deUint32 currentNdx = firstNdx; currentNdx < DE_LENGTH_OF_ARRAY(bufferUsageModes); currentNdx++)
	{
		const deUint32					newBufferUsageFlags	= bufferUsageFlags | bufferUsageModes[currentNdx];
		const std::string				newGroupName		= getBufferUsageFlagsName(bufferUsageModes[currentNdx]);
		de::MovePtr<tcu::TestCaseGroup>	newTestGroup		(new tcu::TestCaseGroup(testCtx, newGroupName.c_str(), ""));

		createBufferUsageCases(*newTestGroup, currentNdx + 1u, newBufferUsageFlags, allocationKind);
		testGroup.addChild(newTestGroup.release());
	}

	// Add test cases
	if (bufferUsageFlags != 0u)
	{
		// \note SPARSE_RESIDENCY and SPARSE_ALIASED have to be used together with the SPARSE_BINDING flag.
		const VkBufferCreateFlags		bufferCreateFlags[]		=
		{
			0,
			VK_BUFFER_CREATE_SPARSE_BINDING_BIT,
			VK_BUFFER_CREATE_SPARSE_BINDING_BIT | VK_BUFFER_CREATE_SPARSE_RESIDENCY_BIT,
			VK_BUFFER_CREATE_SPARSE_BINDING_BIT | VK_BUFFER_CREATE_SPARSE_ALIASED_BIT,
			VK_BUFFER_CREATE_SPARSE_BINDING_BIT | VK_BUFFER_CREATE_SPARSE_RESIDENCY_BIT | VK_BUFFER_CREATE_SPARSE_ALIASED_BIT,
		};

		// Dedicated allocation does not support sparse feature
		const int						numBufferCreateFlags	= (allocationKind == ALLOCATION_KIND_SUBALLOCATED) ? DE_LENGTH_OF_ARRAY(bufferCreateFlags) : 1;

		de::MovePtr<tcu::TestCaseGroup>	newTestGroup			(new tcu::TestCaseGroup(testCtx, "create", ""));

		for (int bufferCreateFlagsNdx = 0; bufferCreateFlagsNdx < numBufferCreateFlags; bufferCreateFlagsNdx++)
		{
			const BufferCaseParameters	testParams	=
			{
				bufferUsageFlags,
				bufferCreateFlags[bufferCreateFlagsNdx],
				VK_SHARING_MODE_EXCLUSIVE
			};

			const std::string			allocStr	= (allocationKind == ALLOCATION_KIND_SUBALLOCATED) ? "suballocation of " : "dedicated alloc. of ";
			const std::string			caseName	= getBufferCreateFlagsName(bufferCreateFlags[bufferCreateFlagsNdx]);
			const std::string			caseDesc	= "vkCreateBuffer test: " + allocStr + de::toString(bufferUsageFlags) + " " + de::toString(testParams.flags);

			switch (allocationKind)
			{
				case ALLOCATION_KIND_SUBALLOCATED:
					newTestGroup->addChild(new BuffersTestCase(testCtx, caseName.c_str(), caseDesc.c_str(), testParams));
					break;
				case ALLOCATION_KIND_DEDICATED:
					newTestGroup->addChild(new DedicatedAllocationBuffersTestCase(testCtx, caseName.c_str(), caseDesc.c_str(), testParams));
					break;
				default:
					DE_FATAL("Unknown test type");
			}
		}
		testGroup.addChild(newTestGroup.release());
	}
}

} // anonymous

 tcu::TestCaseGroup* createBufferTests (tcu::TestContext& testCtx)
{
	de::MovePtr<tcu::TestCaseGroup> buffersTests (new tcu::TestCaseGroup(testCtx, "buffer", "Buffer Tests"));

	{
		de::MovePtr<tcu::TestCaseGroup>	regularAllocation	(new tcu::TestCaseGroup(testCtx, "suballocation", "Regular suballocation of memory."));
		createBufferUsageCases(*regularAllocation, 0u, 0u, ALLOCATION_KIND_SUBALLOCATED);
		buffersTests->addChild(regularAllocation.release());
	}

	{
		de::MovePtr<tcu::TestCaseGroup>	dedicatedAllocation	(new tcu::TestCaseGroup(testCtx, "dedicated_alloc", "Dedicated allocation of memory."));
		createBufferUsageCases(*dedicatedAllocation, 0u, 0u, ALLOCATION_KIND_DEDICATED);
		buffersTests->addChild(dedicatedAllocation.release());
>>>>>>> 9b0f8d4d
	}

	buffersTests->addChild(dedicatedAllocation.release());

	return buffersTests.release();
}

} // api
} // vk<|MERGE_RESOLUTION|>--- conflicted
+++ resolved
@@ -23,10 +23,6 @@
  *//*--------------------------------------------------------------------*/
 
 #include "vktApiBufferTests.hpp"
-<<<<<<< HEAD
-
-=======
->>>>>>> 9b0f8d4d
 #include "gluVarType.hpp"
 #include "deStringUtil.hpp"
 #include "tcuTestLog.hpp"
@@ -234,8 +230,6 @@
 		log << tcu::TestLog::Message << getBufferUsageFlagsStr(m_testCase.usage) << tcu::TestLog::EndMessage;
 		return new BufferTestInstance(ctx, m_testCase);
 	}
-<<<<<<< HEAD
-=======
 
 private:
 	BufferCaseParameters				m_testCase;
@@ -271,54 +265,13 @@
 		}
 		return new DedicatedAllocationBufferTestInstance(ctx, m_testCase);
 	}
->>>>>>> 9b0f8d4d
 
 private:
 	BufferCaseParameters				m_testCase;
 };
 
-<<<<<<< HEAD
-class DedicatedAllocationBuffersTestCase : public TestCase
-{
-	public:
-										DedicatedAllocationBuffersTestCase
-																		(tcu::TestContext&			testCtx,
-																		 const std::string&			name,
-																		 const std::string&			description,
-																		 BufferCaseParameters		testCase)
-										: TestCase						(testCtx, name, description)
-										, m_testCase					(testCase)
-	{
-	}
-
-	virtual								~DedicatedAllocationBuffersTestCase
-																		(void)
-	{
-	}
-
-	virtual TestInstance*				createInstance					(Context&					ctx) const
-	{
-		tcu::TestLog&					log								= m_testCtx.getLog();
-		log << tcu::TestLog::Message << getBufferUsageFlagsStr(m_testCase.usage) << tcu::TestLog::EndMessage;
-		const std::vector<std::string>&	extensions						= ctx.getDeviceExtensions();
-		const deBool					isSupported						= std::find(extensions.begin(), extensions.end(), "VK_KHR_dedicated_allocation") != extensions.end();
-		if (!isSupported)
-		{
-			TCU_THROW(NotSupportedError, "Not supported");
-		}
-		return new DedicatedAllocationBufferTestInstance(ctx, m_testCase);
-	}
-
-private:
-	BufferCaseParameters				m_testCase;
-};
-
 tcu::TestStatus BufferTestInstance::bufferCreateAndAllocTest			(VkDeviceSize				size)
 {
-=======
-tcu::TestStatus BufferTestInstance::bufferCreateAndAllocTest			(VkDeviceSize				size)
-{
->>>>>>> 9b0f8d4d
 	const VkPhysicalDevice				vkPhysicalDevice				= getPhysicalDevice();
 	const InstanceInterface&			vkInstance						= getInstanceInterface();
 	const VkDevice						vkDevice						= getDevice();
@@ -539,134 +492,6 @@
 		&dedicatedRequirements,											// void*					pNext
 		{0, 0, 0}														// VkMemoryRequirements		memoryRequirements
 	};
-<<<<<<< HEAD
-
-	if ((m_testCase.flags & VK_BUFFER_CREATE_SPARSE_BINDING_BIT) != 0)
-		size = std::min(size, limits.sparseAddressSpaceSize);
-
-	// Create a minimal buffer first to get the supported memory types
-	VkBufferCreateInfo					bufferParams					=
-	{
-		VK_STRUCTURE_TYPE_BUFFER_CREATE_INFO,							// VkStructureType			sType
-		DE_NULL,														// const void*				pNext
-		m_testCase.flags,												// VkBufferCreateFlags		flags
-		1u,																// VkDeviceSize				size
-		m_testCase.usage,												// VkBufferUsageFlags		usage
-		m_testCase.sharingMode,											// VkSharingMode			sharingMode
-		1u,																// uint32_t					queueFamilyIndexCount
-		&queueFamilyIndex,												// const uint32_t*			pQueueFamilyIndices
-	};
-
-	Move<VkBuffer>						buffer							= createBuffer(vk, vkDevice, &bufferParams);
-
-	VkBufferMemoryRequirementsInfo2KHR	info							=
-	{
-		VK_STRUCTURE_TYPE_BUFFER_MEMORY_REQUIREMENTS_INFO_2_KHR,		// VkStructureType			sType
-		DE_NULL,														// const void*				pNext
-		*buffer															// VkBuffer					buffer
-	};
-
-	vk.getBufferMemoryRequirements2KHR(vkDevice, &info, &memReqs);
-
-	if (dedicatedRequirements.requiresDedicatedAllocation == VK_TRUE)
-	{
-		std::ostringstream				errorMsg;
-		errorMsg << "Nonexternal objects cannot require dedicated allocation.";
-		return tcu::TestStatus::fail(errorMsg.str());
-	}
-
-	const deUint32						heapTypeIndex					= static_cast<deUint32>(deCtz32(memReqs.memoryRequirements.memoryTypeBits));
-	const VkMemoryType					memoryType						= memoryProperties.memoryTypes[heapTypeIndex];
-	const VkMemoryHeap					memoryHeap						= memoryProperties.memoryHeaps[memoryType.heapIndex];
-	const VkDeviceSize					maxBufferSize					= deAlign64(memoryHeap.size >> 1u, memReqs.memoryRequirements.alignment);
-	const deUint32						shrinkBits						= 4u;	// number of bits to shift when reducing the size with each iteration
-
-	Move<VkDeviceMemory>				memory;
-	size = std::min(size, maxBufferSize);
-	while (*memory == DE_NULL)
-	{
-		// Create the buffer
-		{
-			VkResult					result							= VK_ERROR_OUT_OF_HOST_MEMORY;
-			VkBuffer					rawBuffer						= DE_NULL;
-
-			bufferParams.size = size;
-			buffer = Move<VkBuffer>(); // free the previous buffer, if any
-			result = vk.createBuffer(vkDevice, &bufferParams, (VkAllocationCallbacks*)DE_NULL, &rawBuffer);
-
-			if (result != VK_SUCCESS)
-			{
-				size = deAlign64(size >> shrinkBits, memReqs.memoryRequirements.alignment);
-
-				if (size == 0 || bufferParams.size == memReqs.memoryRequirements.alignment)
-					return tcu::TestStatus::fail("Buffer creation failed! (" + de::toString(getResultName(result)) + ")");
-
-				continue; // didn't work, try with a smaller buffer
-			}
-
-			buffer = Move<VkBuffer>(check<VkBuffer>(rawBuffer), Deleter<VkBuffer>(vk, vkDevice, DE_NULL));
-		}
-
-		info.buffer = *buffer;
-		vk.getBufferMemoryRequirements2KHR(vkDevice, &info, &memReqs); // get the proper size requirement
-
-		if (size > memReqs.memoryRequirements.size)
-		{
-			std::ostringstream			errorMsg;
-			errorMsg << "Requied memory size (" << memReqs.memoryRequirements.size << " bytes) smaller than the buffer's size (" << size << " bytes)!";
-			return tcu::TestStatus::fail(errorMsg.str());
-		}
-
-		// Allocate the memory
-		{
-			VkResult					result							= VK_ERROR_OUT_OF_HOST_MEMORY;
-			VkDeviceMemory				rawMemory						= DE_NULL;
-
-			vk::VkMemoryDedicatedAllocateInfoKHR
-										dedicatedInfo					=
-			{
-				VK_STRUCTURE_TYPE_MEMORY_DEDICATED_ALLOCATE_INFO_KHR,	// VkStructureType			sType
-				DE_NULL,												// const void*				pNext
-				DE_NULL,												// VkImage					image
-				*buffer													// VkBuffer					buffer
-			};
-
-			VkMemoryAllocateInfo		memoryAllocateInfo				=
-			{
-				VK_STRUCTURE_TYPE_MEMORY_ALLOCATE_INFO,					// VkStructureType			sType
-				&dedicatedInfo,											// const void*				pNext
-				memReqs.memoryRequirements.size,						// VkDeviceSize				allocationSize
-				heapTypeIndex,											// deUint32					memoryTypeIndex
-			};
-
-			result = vk.allocateMemory(vkDevice, &memoryAllocateInfo, (VkAllocationCallbacks*)DE_NULL, &rawMemory);
-
-			if (result != VK_SUCCESS)
-			{
-				size = deAlign64(size >> shrinkBits, memReqs.memoryRequirements.alignment);
-
-				if (size == 0 || memReqs.memoryRequirements.size == memReqs.memoryRequirements.alignment)
-					return tcu::TestStatus::fail("Unable to allocate " + de::toString(memReqs.memoryRequirements.size) + " bytes of memory");
-
-				continue; // didn't work, try with a smaller allocation (and a smaller buffer)
-			}
-
-			memory = Move<VkDeviceMemory>(check<VkDeviceMemory>(rawMemory), Deleter<VkDeviceMemory>(vk, vkDevice, DE_NULL));
-		}
-	} // while
-
-	if (vk.bindBufferMemory(vkDevice, *buffer, *memory, 0) != VK_SUCCESS)
-		return tcu::TestStatus::fail("Bind buffer memory failed! (requested memory size: " + de::toString(size) + ")");
-
-	return tcu::TestStatus::pass("Pass");
-}
-
-} // anonymous
-
- tcu::TestCaseGroup* createBufferTests									(tcu::TestContext&			testCtx)
-{
-	const VkBufferUsageFlags			bufferUsageModes[]				=
-=======
 
 	if ((m_testCase.flags & VK_BUFFER_CREATE_SPARSE_BINDING_BIT) != 0)
 		size = std::min(size, limits.sparseAddressSpaceSize);
@@ -829,7 +654,6 @@
 void createBufferUsageCases (tcu::TestCaseGroup& testGroup, const deUint32 firstNdx, const deUint32 bufferUsageFlags, const AllocationKind allocationKind)
 {
 	const VkBufferUsageFlags			bufferUsageModes[]	=
->>>>>>> 9b0f8d4d
 	{
 		VK_BUFFER_USAGE_TRANSFER_SRC_BIT,
 		VK_BUFFER_USAGE_TRANSFER_DST_BIT,
@@ -842,57 +666,6 @@
 		VK_BUFFER_USAGE_INDIRECT_BUFFER_BIT
 	};
 
-<<<<<<< HEAD
-	// \note SPARSE_RESIDENCY and SPARSE_ALIASED have to be used together with the SPARSE_BINDING flag.
-	const VkBufferCreateFlags			bufferCreateFlags[]				=
-	{
-		0,
-		VK_BUFFER_CREATE_SPARSE_BINDING_BIT,
-		VK_BUFFER_CREATE_SPARSE_BINDING_BIT |	VK_BUFFER_CREATE_SPARSE_RESIDENCY_BIT,
-		VK_BUFFER_CREATE_SPARSE_BINDING_BIT |											VK_BUFFER_CREATE_SPARSE_ALIASED_BIT,
-		VK_BUFFER_CREATE_SPARSE_BINDING_BIT |	VK_BUFFER_CREATE_SPARSE_RESIDENCY_BIT |	VK_BUFFER_CREATE_SPARSE_ALIASED_BIT,
-	};
-
-	de::MovePtr<tcu::TestCaseGroup>		buffersTests					(new tcu::TestCaseGroup(testCtx, "buffer", "Buffer Tests"));
-
-	de::MovePtr<tcu::TestCaseGroup>		regularAllocation				(new tcu::TestCaseGroup(testCtx, "suballocation", "Regular suballocation of memory."));
-
-	const deUint32 maximumValueOfBufferUsageFlags = (1u << (DE_LENGTH_OF_ARRAY(bufferUsageModes) - 1)) - 1u;
-
-	for (deUint32 bufferCreateFlagsNdx = 0u; bufferCreateFlagsNdx < DE_LENGTH_OF_ARRAY(bufferCreateFlags); ++bufferCreateFlagsNdx)
-	for (deUint32 combinedBufferUsageFlags = 1u; combinedBufferUsageFlags <= maximumValueOfBufferUsageFlags; ++combinedBufferUsageFlags)
-	{
-		const BufferCaseParameters		testParams						=
-		{
-			combinedBufferUsageFlags,
-			bufferCreateFlags[bufferCreateFlagsNdx],
-			vk::VK_SHARING_MODE_EXCLUSIVE
-		};
-		std::ostringstream				testName;
-		std::ostringstream				testDescription;
-		testName << "create_buffer_" << combinedBufferUsageFlags << "_" << testParams.flags;
-		testDescription << "vkCreateBuffer test: suballocation of " << combinedBufferUsageFlags << " " << testParams.flags;
-		regularAllocation->addChild(new BuffersTestCase(testCtx, testName.str(), testDescription.str(), testParams));
-	}
-
-	buffersTests->addChild(regularAllocation.release());
-
-	de::MovePtr<tcu::TestCaseGroup>		dedicatedAllocation				(new tcu::TestCaseGroup(testCtx, "dedicated_alloc", "Dedicated allocation of memory."));
-
-	for (deUint32 combinedBufferUsageFlags = 1u; combinedBufferUsageFlags <= maximumValueOfBufferUsageFlags; ++combinedBufferUsageFlags)
-	{
-		const BufferCaseParameters		testParams						=
-		{
-			combinedBufferUsageFlags,
-			bufferCreateFlags[0], // dedicated allocation does not support sparse feature
-			vk::VK_SHARING_MODE_EXCLUSIVE
-		};
-		std::ostringstream				testName;
-		std::ostringstream				testDescription;
-		testName << "create_buffer_" << combinedBufferUsageFlags << "_" << testParams.flags;
-		testDescription << "vkCreateBuffer test: dedicated alloc. of " << combinedBufferUsageFlags << " " << testParams.flags;
-		dedicatedAllocation->addChild(new DedicatedAllocationBuffersTestCase(testCtx, testName.str(), testDescription.str(), testParams));
-=======
 	tcu::TestContext&					testCtx				= testGroup.getTestContext();
 
 	// Add test groups
@@ -969,10 +742,7 @@
 		de::MovePtr<tcu::TestCaseGroup>	dedicatedAllocation	(new tcu::TestCaseGroup(testCtx, "dedicated_alloc", "Dedicated allocation of memory."));
 		createBufferUsageCases(*dedicatedAllocation, 0u, 0u, ALLOCATION_KIND_DEDICATED);
 		buffersTests->addChild(dedicatedAllocation.release());
->>>>>>> 9b0f8d4d
-	}
-
-	buffersTests->addChild(dedicatedAllocation.release());
+	}
 
 	return buffersTests.release();
 }
