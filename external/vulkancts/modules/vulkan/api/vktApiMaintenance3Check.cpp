/*-------------------------------------------------------------------------
* Vulkan Conformance Tests
* ------------------------
*
* Copyright (c) 2017 Khronos Group
*
* Licensed under the Apache License, Version 2.0 (the "License");
* you may not use this file except in compliance with the License.
* You may obtain a copy of the License at
*
*      http://www.apache.org/licenses/LICENSE-2.0
*
* Unless required by applicable law or agreed to in writing, software
* distributed under the License is distributed on an "AS IS" BASIS,
* WITHOUT WARRANTIES OR CONDITIONS OF ANY KIND, either express or implied.
* See the License for the specific language governing permissions and
* limitations under the License.
*
*//*!
* \file
* \brief API Maintenance3 Check test - checks structs and function from VK_KHR_maintenance3
*//*--------------------------------------------------------------------*/

#include "tcuTestLog.hpp"

#include "vkQueryUtil.hpp"

#include "vktApiMaintenance3Check.hpp"
#include "vktTestCase.hpp"

#include <sstream>
#include <limits>
#include <utility>
#include <algorithm>
#include <map>
#include <set>

using namespace vk;

namespace vkt
{

namespace api
{

namespace
{
using ::std::string;
using ::std::vector;
using ::std::map;
using ::std::set;
using ::std::ostringstream;
using ::std::make_pair;

typedef vk::VkPhysicalDeviceProperties						DevProp1;
typedef vk::VkPhysicalDeviceProperties2						DevProp2;
typedef vk::VkPhysicalDeviceMaintenance3Properties			MaintDevProp3;
typedef vk::VkPhysicalDeviceFeatures2						DevFeat2;
typedef vk::VkPhysicalDeviceInlineUniformBlockFeaturesEXT	DevIubFeat;
typedef vk::VkPhysicalDeviceInlineUniformBlockPropertiesEXT	DevIubProp;

// These variables are equal to minimal values for maxMemoryAllocationSize and maxPerSetDescriptors
constexpr deUint32 maxMemoryAllocationSize			= 1073741824u;
constexpr deUint32 maxDescriptorsInSet				= 1024u;
constexpr deUint32 maxReasonableInlineUniformBlocks	= 64u;

using TypeSet		= set<vk::VkDescriptorType>;

// Structure representing an implementation limit, like maxPerStageDescriptorSamplers. It has a maximum value
// obtained at runtime and a remaining number of descriptors, which starts with the same count and decreases
// as we assign descriptor counts to the different types. A limit is affected by (or itself affects) one or more
// descriptor types. Note a type may be involved in several limits, and a limit may affect several types.
struct Limit
{
	Limit(const string& name_, deUint32 maxValue_, const TypeSet& affectedTypes_)
		: name(name_), maxValue(maxValue_), remaining(maxValue_), affectedTypes(affectedTypes_)
		{}

	const string	name;
	const deUint32	maxValue;
	deUint32		remaining;
	const TypeSet	affectedTypes;
};

// Structure representing how many descriptors have been assigned to the given type. The type is "alive" during
// descriptor count assignment if more descriptors can be added to the type without hitting any limit affected
// by the type. Once at least one of the limits is reached, no more descriptors can be assigned to the type and
// the type is no longer considered "alive".
struct TypeState
{
	TypeState(vk::VkDescriptorType type_)
		: type(type_), alive(true), count(0u)
		{}

	const vk::VkDescriptorType	type;
	bool						alive;
	deUint32					count;
};

using TypeCounts	= map<vk::VkDescriptorType, TypeState>;
using LimitsVector	= vector<Limit>;

// Get the subset of alive types from the given map.
TypeSet getAliveTypes (const TypeCounts& typeCounts)
{
	TypeSet aliveTypes;
	for (const auto& typeCount : typeCounts)
	{
		if (typeCount.second.alive)
			aliveTypes.insert(typeCount.first);
	}
	return aliveTypes;
}

// Get the subset of alive types for a specific limit, among the set of types affected by the limit.
TypeSet getAliveTypesForLimit (const Limit& limit, const TypeSet& aliveTypes)
{
	TypeSet subset;
	for (const auto& type : limit.affectedTypes)
	{
		if (aliveTypes.find(type) != aliveTypes.end())
			subset.insert(type);
	}
	return subset;
}

// Distribute descriptor counts as evenly as possible among the given set of types, taking into account the
// given limits.
void distributeCounts (LimitsVector& limits, TypeCounts& typeCounts)
{
	using IncrementsMap = map<vk::VkDescriptorType, deUint32>;
	TypeSet aliveTypes;

	while ((aliveTypes = getAliveTypes(typeCounts)).size() > 0u)
	{
		// Calculate the maximum increment per alive descriptor type. This involves iterating over the limits and
		// finding out how many more descriptors can be distributed among the affected types that are still alive
		// for the limit. For each type, remember the lowest possible increment.
		IncrementsMap increments;
		for (const auto& type : aliveTypes)
			increments[type] = std::numeric_limits<deUint32>::max();

		TypeSet aliveTypesForLimit;

		for (const auto& limit : limits)
		{
			if (limit.remaining == 0u)
				continue;

			aliveTypesForLimit = getAliveTypesForLimit(limit, aliveTypes);
			if (aliveTypesForLimit.empty())
				continue;

			// Distribute remaining count evenly among alive types.
			deUint32 maxIncrement = limit.remaining / static_cast<deUint32>(aliveTypesForLimit.size());
			if (maxIncrement == 0u)
			{
				// More types than remaining descriptors. Assign 1 to the first affected types and 0 to the rest.
				deUint32 remaining = limit.remaining;
				for (const auto& type : aliveTypesForLimit)
				{
					if (remaining > 0u && increments[type] > 0u)
					{
						increments[type] = 1u;
						--remaining;
					}
					else
					{
						increments[type] = 0u;
					}
				}
			}
			else
			{
				// Find the lowest possible increment taking into account all limits.
				for (const auto& type : aliveTypesForLimit)
				{
					if (increments[type] > maxIncrement)
						increments[type] = maxIncrement;
				}
			}
		}

		// Apply the calculated increments per descriptor type, decreasing the remaining descriptors for each
		// limit affected by the type, and switching types to the not-alive state when a limit is hit.
		for (const auto& inc : increments)
		{
			const vk::VkDescriptorType& type = inc.first;
			const deUint32& increment = inc.second;

			// Increase type count.
			auto iter = typeCounts.find(type);
			DE_ASSERT(iter != typeCounts.end());
			iter->second.count += increment;

			for (auto& limit : limits)
			{
				// Decrease remaining descriptors for affected limits.
				if (limit.affectedTypes.find(type) != limit.affectedTypes.end())
				{
					DE_ASSERT(increment <= limit.remaining);
					limit.remaining -= increment;
				}
				if (limit.remaining == 0u)
				{
					// Limit hit, switch affected types to not-alive.
					for (const auto& affectedType : limit.affectedTypes)
					{
						auto tc = typeCounts.find(affectedType);
						if (tc != typeCounts.end())
							tc->second.alive = false;
					}
				}
			}
		}
	}
}

// Create a limits vector based on runtime limit information for the device.
LimitsVector buildLimitsVector (const DevProp1& prop1, const DevIubProp& iubProp, const MaintDevProp3& maintProp3)
{
	static const TypeSet samplerTypes				= { vk::VK_DESCRIPTOR_TYPE_COMBINED_IMAGE_SAMPLER, vk::VK_DESCRIPTOR_TYPE_SAMPLER };
	static const TypeSet sampledImageTypes			= { vk::VK_DESCRIPTOR_TYPE_COMBINED_IMAGE_SAMPLER, vk::VK_DESCRIPTOR_TYPE_SAMPLED_IMAGE, vk::VK_DESCRIPTOR_TYPE_UNIFORM_TEXEL_BUFFER };
	static const TypeSet uniformBufferTypes			= { vk::VK_DESCRIPTOR_TYPE_UNIFORM_BUFFER, vk::VK_DESCRIPTOR_TYPE_UNIFORM_BUFFER_DYNAMIC };
	static const TypeSet storageBufferTypes			= { vk::VK_DESCRIPTOR_TYPE_STORAGE_BUFFER, vk::VK_DESCRIPTOR_TYPE_STORAGE_BUFFER_DYNAMIC };
	static const TypeSet storageImageTypes			= { vk::VK_DESCRIPTOR_TYPE_STORAGE_IMAGE, vk::VK_DESCRIPTOR_TYPE_STORAGE_TEXEL_BUFFER };
	static const TypeSet inputAttachmentTypes		= { vk::VK_DESCRIPTOR_TYPE_INPUT_ATTACHMENT };
	static const TypeSet inlineUniformBlockTypes	= { vk::VK_DESCRIPTOR_TYPE_INLINE_UNIFORM_BLOCK_EXT };
	static const TypeSet dynamicUniformBuffer		= { vk::VK_DESCRIPTOR_TYPE_UNIFORM_BUFFER_DYNAMIC };
	static const TypeSet dynamicStorageBuffer		= { vk::VK_DESCRIPTOR_TYPE_STORAGE_BUFFER_DYNAMIC };
	static const TypeSet allTypesButIUB				= {
														vk::VK_DESCRIPTOR_TYPE_COMBINED_IMAGE_SAMPLER,
														vk::VK_DESCRIPTOR_TYPE_SAMPLED_IMAGE,
														vk::VK_DESCRIPTOR_TYPE_STORAGE_IMAGE,
														vk::VK_DESCRIPTOR_TYPE_UNIFORM_TEXEL_BUFFER,
														vk::VK_DESCRIPTOR_TYPE_STORAGE_TEXEL_BUFFER,
														vk::VK_DESCRIPTOR_TYPE_UNIFORM_BUFFER,
														vk::VK_DESCRIPTOR_TYPE_STORAGE_BUFFER,
														vk::VK_DESCRIPTOR_TYPE_UNIFORM_BUFFER_DYNAMIC,
														vk::VK_DESCRIPTOR_TYPE_STORAGE_BUFFER_DYNAMIC,
														vk::VK_DESCRIPTOR_TYPE_INPUT_ATTACHMENT,
													};
	static const TypeSet allTypes					= {
														vk::VK_DESCRIPTOR_TYPE_COMBINED_IMAGE_SAMPLER,
														vk::VK_DESCRIPTOR_TYPE_SAMPLER,
														vk::VK_DESCRIPTOR_TYPE_UNIFORM_BUFFER,
														vk::VK_DESCRIPTOR_TYPE_UNIFORM_BUFFER_DYNAMIC,
														vk::VK_DESCRIPTOR_TYPE_STORAGE_BUFFER,
														vk::VK_DESCRIPTOR_TYPE_STORAGE_BUFFER_DYNAMIC,
														vk::VK_DESCRIPTOR_TYPE_SAMPLED_IMAGE,
														vk::VK_DESCRIPTOR_TYPE_UNIFORM_TEXEL_BUFFER,
														vk::VK_DESCRIPTOR_TYPE_STORAGE_IMAGE,
														vk::VK_DESCRIPTOR_TYPE_STORAGE_TEXEL_BUFFER,
														vk::VK_DESCRIPTOR_TYPE_INPUT_ATTACHMENT,
														vk::VK_DESCRIPTOR_TYPE_INLINE_UNIFORM_BLOCK_EXT,
													};

	LimitsVector limits = {
		{
			"maxPerStageDescriptorSamplers",
			prop1.limits.maxPerStageDescriptorSamplers,
			samplerTypes
		},
		{
			"maxDescriptorSetSamplers",
			prop1.limits.maxDescriptorSetSamplers,
			samplerTypes
		},
		{
			"maxPerStageDescriptorSampledImages",
			prop1.limits.maxPerStageDescriptorSampledImages,
			sampledImageTypes
		},
		{
			"maxDescriptorSetSampledImages",
			prop1.limits.maxDescriptorSetSampledImages,
			sampledImageTypes
		},
		{
			"maxPerStageDescriptorUniformBuffers",
			prop1.limits.maxPerStageDescriptorUniformBuffers,
			uniformBufferTypes
		},
		{
			"maxDescriptorSetUniformBuffers",
			prop1.limits.maxDescriptorSetUniformBuffers,
			uniformBufferTypes
		},
		{
			"maxPerStageDescriptorStorageBuffers",
			prop1.limits.maxPerStageDescriptorStorageBuffers,
			storageBufferTypes
		},
		{
			"maxDescriptorSetStorageBuffers",
			prop1.limits.maxDescriptorSetStorageBuffers,
			storageBufferTypes
		},
		{
			"maxPerStageDescriptorStorageImages",
			prop1.limits.maxPerStageDescriptorStorageImages,
			storageImageTypes
		},
		{
			"maxDescriptorSetStorageImages",
			prop1.limits.maxDescriptorSetStorageImages,
			storageImageTypes
		},
		{
			"maxPerStageDescriptorInputAttachments",
			prop1.limits.maxPerStageDescriptorInputAttachments,
			inputAttachmentTypes
		},
		{
			"maxDescriptorSetInputAttachments",
			prop1.limits.maxDescriptorSetInputAttachments,
			inputAttachmentTypes
		},
		{
			"maxDescriptorSetUniformBuffersDynamic",
			prop1.limits.maxDescriptorSetUniformBuffersDynamic,
			dynamicUniformBuffer
		},
		{
			"maxDescriptorSetStorageBuffersDynamic",
			prop1.limits.maxDescriptorSetStorageBuffersDynamic,
			dynamicStorageBuffer
		},
		{
			"maxPerStageDescriptorInlineUniformBlocks",
			iubProp.maxPerStageDescriptorInlineUniformBlocks,
			inlineUniformBlockTypes
		},
		{
			"maxDescriptorSetInlineUniformBlocks",
			iubProp.maxDescriptorSetInlineUniformBlocks,
			inlineUniformBlockTypes
		},
		{
			"maxPerStageResources",
			prop1.limits.maxPerStageResources,
			allTypesButIUB
		},
		{
			"maxPerSetDescriptors",
			maintProp3.maxPerSetDescriptors,
			allTypes
		},
	};

	return limits;
}

// Create a vector of bindings by constructing the system limits and distributing descriptor counts.
vector<vk::VkDescriptorSetLayoutBinding> calculateBindings(const DevProp1& prop1, const DevIubProp& iubProp, const MaintDevProp3& maintProp3, const vector<vk::VkDescriptorType> &types)
{
	LimitsVector limits = buildLimitsVector(prop1, iubProp, maintProp3);
	TypeCounts typeCounts;

	for (const auto& type : types)
		typeCounts.emplace(make_pair(type, TypeState(type)));

	distributeCounts(limits, typeCounts);

	deUint32 bindingNumber = 0u;
	vector<vk::VkDescriptorSetLayoutBinding> bindings;
	for (const auto& tc : typeCounts)
	{
		if (tc.first != VK_DESCRIPTOR_TYPE_INLINE_UNIFORM_BLOCK_EXT)
		{
			vk::VkDescriptorSetLayoutBinding b;
			b.binding = bindingNumber;
			b.descriptorCount = tc.second.count;
			b.descriptorType = tc.first;
			b.pImmutableSamplers = DE_NULL;
			b.stageFlags = vk::VK_SHADER_STAGE_ALL;

			bindings.push_back(b);
		}
		else
		{
			// Inline uniform blocks are special because descriptorCount represents the size of that block.
			// The only way of creating several blocks is by adding more structures to the list instead of creating an array.
			size_t firstAdded = bindings.size();
			bindings.resize(firstAdded + tc.second.count);
			for (deUint32 i = 0u; i < tc.second.count; ++i)
			{
				vk::VkDescriptorSetLayoutBinding& b = bindings[firstAdded + i];
				b.binding = bindingNumber + i;
				b.descriptorCount = 4u;	// For inline uniform blocks, this must be a multiple of 4 according to the spec.
				b.descriptorType = tc.first;
				b.pImmutableSamplers = DE_NULL;
				b.stageFlags = vk::VK_SHADER_STAGE_ALL;
			}
		}
		bindingNumber += tc.second.count;
	}

	return bindings;
}

// Get a textual description with descriptor counts per type.
string getBindingsDescription (const vector<VkDescriptorSetLayoutBinding>& bindings)
{
	map<vk::VkDescriptorType, deUint32> typeCount;
	deUint32 totalCount = 0u;
	deUint32 count;
	for (const auto& b : bindings)
	{
		auto iter = typeCount.find(b.descriptorType);
		if (iter == typeCount.end())
			iter = typeCount.insert(make_pair(b.descriptorType, (deUint32)0)).first;
		count = ((b.descriptorType == vk::VK_DESCRIPTOR_TYPE_INLINE_UNIFORM_BLOCK_EXT) ? 1u : b.descriptorCount);
		iter->second += count;
		totalCount += count;
	}

	deUint32 i = 0;
	ostringstream combStr;

	combStr << "{ Descriptors: " << totalCount << ", [";
	for (const auto& tc : typeCount)
		combStr << (i++ ? ", " : " ") << tc.first << ": " << tc.second;
	combStr << " ] }";

	return combStr.str();
}

class Maintenance3StructTestInstance : public TestInstance
{
public:
											Maintenance3StructTestInstance			(Context& ctx)
												: TestInstance						(ctx)
	{}
	virtual tcu::TestStatus					iterate									(void)
	{
		tcu::TestLog&						log										= m_context.getTestContext().getLog();

		// set values to be a bit smaller than required minimum values
		MaintDevProp3 maintProp3 =
		{
			VK_STRUCTURE_TYPE_PHYSICAL_DEVICE_MAINTENANCE_3_PROPERTIES,				//VkStructureType						sType;
			DE_NULL,																//void*									pNext;
			maxDescriptorsInSet - 1u,												//deUint32								maxPerSetDescriptors;
			maxMemoryAllocationSize - 1u											//VkDeviceSize							maxMemoryAllocationSize;
		};

		DevProp2 prop2;
		deMemset(&prop2, 0, sizeof(prop2)); // zero the structure
		prop2.sType = VK_STRUCTURE_TYPE_PHYSICAL_DEVICE_PROPERTIES_2;
		prop2.pNext = &maintProp3;

		m_context.getInstanceInterface().getPhysicalDeviceProperties2(m_context.getPhysicalDevice(), &prop2);

		if (maintProp3.maxMemoryAllocationSize < maxMemoryAllocationSize)
			return tcu::TestStatus::fail("Fail");

		if (maintProp3.maxPerSetDescriptors < maxDescriptorsInSet)
			return tcu::TestStatus::fail("Fail");

		log << tcu::TestLog::Message << "maxMemoryAllocationSize: "	<< maintProp3.maxMemoryAllocationSize	<< tcu::TestLog::EndMessage;
		log << tcu::TestLog::Message << "maxPerSetDescriptors: "	<< maintProp3.maxPerSetDescriptors		<< tcu::TestLog::EndMessage;
		return tcu::TestStatus::pass("Pass");
	}
};

class Maintenance3StructTestCase : public TestCase
{
public:
											Maintenance3StructTestCase				(tcu::TestContext&	testCtx)
												: TestCase(testCtx, "maintenance3_properties", "tests VkPhysicalDeviceMaintenance3Properties struct")
	{}

	virtual									~Maintenance3StructTestCase				(void)
	{}
	virtual void							checkSupport							(Context&	ctx) const
	{
		ctx.requireDeviceFunctionality("VK_KHR_maintenance3");
	}
	virtual TestInstance*					createInstance							(Context&	ctx) const
	{
		return new Maintenance3StructTestInstance(ctx);
	}

private:
};

class Maintenance3DescriptorTestInstance : public TestInstance
{
public:
											Maintenance3DescriptorTestInstance		(Context&	ctx)
												: TestInstance(ctx)
	{}
	virtual tcu::TestStatus					iterate									(void)
	{
		const auto& vki				= m_context.getInstanceInterface();
		const auto& vkd				= m_context.getDeviceInterface();
		const auto& physicalDevice	= m_context.getPhysicalDevice();
		const auto&	device			= m_context.getDevice();
		auto&		log				= m_context.getTestContext().getLog();
		bool		iubSupported	= false;
<<<<<<< HEAD
		bool		iubExtSupported	= m_context.isDeviceFunctionalitySupported("VK_EXT_inline_uniform_block");
=======
>>>>>>> c6e107d6

		if (m_context.isDeviceFunctionalitySupported("VK_EXT_inline_uniform_block"))
		{
			DevIubFeat	iubFeatures	=
			{
				VK_STRUCTURE_TYPE_PHYSICAL_DEVICE_INLINE_UNIFORM_BLOCK_FEATURES_EXT,
				DE_NULL,
				0u,
				0u
			};

			DevFeat2	features2	=
			{
				VK_STRUCTURE_TYPE_PHYSICAL_DEVICE_FEATURES_2,
				&iubFeatures,
				VkPhysicalDeviceFeatures()
			};

			vki.getPhysicalDeviceFeatures2(physicalDevice, &features2);
			iubSupported = (iubFeatures.inlineUniformBlock == VK_TRUE);
		}

		DevIubProp							devIubProp								=
		{
			VK_STRUCTURE_TYPE_PHYSICAL_DEVICE_INLINE_UNIFORM_BLOCK_PROPERTIES_EXT,	// VkStructureType	sType;
			DE_NULL,																// void*			pNext;
			0u,																		// deUint32			maxInlineUniformBlockSize;
			0u,																		// deUint32			maxPerStageDescriptorInlineUniformBlocks;
			0u,																		// deUint32			maxPerStageDescriptorUpdateAfterBindInlineUniformBlocks;
			0u,																		// deUint32			maxDescriptorSetInlineUniformBlocks;
			0u																		// deUint32			maxDescriptorSetUpdateAfterBindInlineUniformBlocks;
		};

		MaintDevProp3						maintProp3								=
		{
			VK_STRUCTURE_TYPE_PHYSICAL_DEVICE_MAINTENANCE_3_PROPERTIES,				//VkStructureType						sType;
			(iubSupported ? &devIubProp : DE_NULL),									//void*									pNext;
			maxDescriptorsInSet,													//deUint32								maxPerSetDescriptors;
			maxMemoryAllocationSize													//VkDeviceSize							maxMemoryAllocationSize;
		};

		DevProp2							prop2									=
		{
			VK_STRUCTURE_TYPE_PHYSICAL_DEVICE_PROPERTIES_2,							//VkStructureType						sType;
			&maintProp3,															//void*									pNext;
			VkPhysicalDeviceProperties()											//VkPhysicalDeviceProperties			properties;
		};

		vki.getPhysicalDeviceProperties2(physicalDevice, &prop2);

		vector<VkDescriptorType> descriptorTypes = {
			VK_DESCRIPTOR_TYPE_SAMPLER,
			VK_DESCRIPTOR_TYPE_COMBINED_IMAGE_SAMPLER,
			VK_DESCRIPTOR_TYPE_SAMPLED_IMAGE,
			VK_DESCRIPTOR_TYPE_STORAGE_IMAGE,
			VK_DESCRIPTOR_TYPE_UNIFORM_TEXEL_BUFFER,
			VK_DESCRIPTOR_TYPE_STORAGE_TEXEL_BUFFER,
			VK_DESCRIPTOR_TYPE_UNIFORM_BUFFER,
			VK_DESCRIPTOR_TYPE_STORAGE_BUFFER,
			VK_DESCRIPTOR_TYPE_UNIFORM_BUFFER_DYNAMIC,
			VK_DESCRIPTOR_TYPE_STORAGE_BUFFER_DYNAMIC,
			VK_DESCRIPTOR_TYPE_INPUT_ATTACHMENT,
		};
		if (iubSupported)
			descriptorTypes.push_back(VK_DESCRIPTOR_TYPE_INLINE_UNIFORM_BLOCK_EXT);

		// VkDescriptorSetLayoutCreateInfo setup
		vk::VkDescriptorSetLayoutCreateInfo	pCreateInfo								=
		{
			VK_STRUCTURE_TYPE_DESCRIPTOR_SET_LAYOUT_CREATE_INFO,					//VkStructureType						sType;
			DE_NULL,																//const void*							pNext;
			0u,																		//VkDescriptorSetLayoutCreateFlags		flags;
			0u,																		//deUint32								bindingCount;
			DE_NULL																	//const VkDescriptorSetLayoutBinding*	pBindings;
		};

		// VkDescriptorSetLayoutSupport setup
		vk::VkDescriptorSetLayoutSupport	pSupport								=
		{
			VK_STRUCTURE_TYPE_DESCRIPTOR_SET_LAYOUT_SUPPORT,						//VkStructureType						sType;
			DE_NULL,																//void*									pNext;
			VK_FALSE																//VkBool32								supported;
		};

		// Check every combination maximizing descriptor counts.
		for (size_t combSize = 1; combSize <= descriptorTypes.size(); ++combSize)
		{
			// Create a vector of selectors with combSize elements set to true.
			vector<bool> selectors(descriptorTypes.size(), false);
			std::fill(begin(selectors), begin(selectors) + combSize, true);

			// Iterate over every permutation of selectors for that combination size.
			do
			{
				vector<vk::VkDescriptorType> types;
				for (size_t i = 0; i < selectors.size(); ++i)
				{
					if (selectors[i])
						types.push_back(descriptorTypes[i]);
				}

				// Due to inline uniform blocks being unable to form arrays and each one of them needing its own
				// VkDescriptorSetLayoutBinding structure, we will limit when to test them.
				if (std::find(begin(types), end(types), VK_DESCRIPTOR_TYPE_INLINE_UNIFORM_BLOCK_EXT) != types.end() &&
					devIubProp.maxPerStageDescriptorInlineUniformBlocks > maxReasonableInlineUniformBlocks &&
					combSize > 1u && combSize < descriptorTypes.size())
				{
					continue;
				}

				vector<vk::VkDescriptorSetLayoutBinding> bindings = calculateBindings(prop2.properties, devIubProp, maintProp3, types);

				string description = getBindingsDescription(bindings);
				log << tcu::TestLog::Message << "Testing combination: " << description << tcu::TestLog::EndMessage;

				pCreateInfo.bindingCount = static_cast<deUint32>(bindings.size());
				pCreateInfo.pBindings = bindings.data();

				vkd.getDescriptorSetLayoutSupport(device, &pCreateInfo, &pSupport);
				if (pSupport.supported == VK_FALSE)
				{
					ostringstream msg;
					msg << "Failed to use the following descriptor type counts: " << description;
					return tcu::TestStatus::fail(msg.str());
				}
			} while (std::prev_permutation(begin(selectors), end(selectors)));
		}

		return tcu::TestStatus::pass("Pass");
	}

};

class Maintenance3DescriptorTestCase : public TestCase
{

public:
											Maintenance3DescriptorTestCase			(tcu::TestContext&	testCtx)
												: TestCase(testCtx, "descriptor_set", "tests vkGetDescriptorSetLayoutSupport struct")
	{}
	virtual									~Maintenance3DescriptorTestCase			(void)
	{}
	virtual void							checkSupport							(Context&	ctx) const
	{
		ctx.requireDeviceFunctionality("VK_KHR_maintenance3");
	}
	virtual TestInstance*					createInstance							(Context&	ctx) const
	{
		return new Maintenance3DescriptorTestInstance(ctx);
	}
};

} // anonymous

tcu::TestCaseGroup*							createMaintenance3Tests					(tcu::TestContext&	testCtx)
{
	de::MovePtr<tcu::TestCaseGroup>	main3Tests(new tcu::TestCaseGroup(testCtx, "maintenance3_check", "Maintenance3 Tests"));
	main3Tests->addChild(new Maintenance3StructTestCase(testCtx));
	main3Tests->addChild(new Maintenance3DescriptorTestCase(testCtx));

	return main3Tests.release();
}

} // api
} // vkt<|MERGE_RESOLUTION|>--- conflicted
+++ resolved
@@ -499,10 +499,6 @@
 		const auto&	device			= m_context.getDevice();
 		auto&		log				= m_context.getTestContext().getLog();
 		bool		iubSupported	= false;
-<<<<<<< HEAD
-		bool		iubExtSupported	= m_context.isDeviceFunctionalitySupported("VK_EXT_inline_uniform_block");
-=======
->>>>>>> c6e107d6
 
 		if (m_context.isDeviceFunctionalitySupported("VK_EXT_inline_uniform_block"))
 		{
