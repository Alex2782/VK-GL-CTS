/*-------------------------------------------------------------------------
 * Vulkan Conformance Tests
 * ------------------------
 *
 * Copyright (c) 2015 Google Inc.
 *
 * Licensed under the Apache License, Version 2.0 (the "License");
 * you may not use this file except in compliance with the License.
 * You may obtain a copy of the License at
 *
 *      http://www.apache.org/licenses/LICENSE-2.0
 *
 * Unless required by applicable law or agreed to in writing, software
 * distributed under the License is distributed on an "AS IS" BASIS,
 * WITHOUT WARRANTIES OR CONDITIONS OF ANY KIND, either express or implied.
 * See the License for the specific language governing permissions and
 * limitations under the License.
 *
 *//*!
 * \file
 * \brief Api Feature Query tests
 *//*--------------------------------------------------------------------*/

#include "vktApiFeatureInfo.hpp"

#include "vktTestCaseUtil.hpp"
#include "vktTestGroupUtil.hpp"
#include "vktCustomInstancesDevices.hpp"

#include "vkPlatform.hpp"
#include "vkStrUtil.hpp"
#include "vkRef.hpp"
#include "vkRefUtil.hpp"
#include "vkDeviceUtil.hpp"
#include "vkQueryUtil.hpp"
#include "vkImageUtil.hpp"
#include "vkApiVersion.hpp"

#include "tcuTestLog.hpp"
#include "tcuFormatUtil.hpp"
#include "tcuTextureUtil.hpp"
#include "tcuResultCollector.hpp"
#include "tcuCommandLine.hpp"

#include "deUniquePtr.hpp"
#include "deString.h"
#include "deStringUtil.hpp"
#include "deSTLUtil.hpp"
#include "deMemory.h"
#include "deMath.h"

#include <vector>
#include <set>
#include <string>
#include <limits>

namespace vkt
{
namespace api
{
namespace
{

#include "vkApiExtensionDependencyInfo.inl"

using namespace vk;
using std::vector;
using std::set;
using std::string;
using tcu::TestLog;
using tcu::ScopedLogSection;

const deUint32 DEUINT32_MAX = std::numeric_limits<deUint32>::max();

enum
{
	GUARD_SIZE								= 0x20,			//!< Number of bytes to check
	GUARD_VALUE								= 0xcd,			//!< Data pattern
};

static const VkDeviceSize MINIMUM_REQUIRED_IMAGE_RESOURCE_SIZE =	(1LLU<<31);	//!< Minimum value for VkImageFormatProperties::maxResourceSize (2GiB)

enum LimitFormat
{
	LIMIT_FORMAT_SIGNED_INT,
	LIMIT_FORMAT_UNSIGNED_INT,
	LIMIT_FORMAT_FLOAT,
	LIMIT_FORMAT_DEVICE_SIZE,
	LIMIT_FORMAT_BITMASK,

	LIMIT_FORMAT_LAST
};

enum LimitType
{
	LIMIT_TYPE_MIN,
	LIMIT_TYPE_MAX,
	LIMIT_TYPE_NONE,

	LIMIT_TYPE_LAST
};

#define LIMIT(_X_)		DE_OFFSET_OF(VkPhysicalDeviceLimits, _X_), (const char*)(#_X_)
#define FEATURE(_X_)	DE_OFFSET_OF(VkPhysicalDeviceFeatures, _X_)

bool validateFeatureLimits(VkPhysicalDeviceProperties* properties, VkPhysicalDeviceFeatures* features, TestLog& log)
{
	bool						limitsOk				= true;
	VkPhysicalDeviceLimits*		limits					= &properties->limits;
	deUint32					shaderStages			= 3;
	deUint32					maxPerStageResourcesMin	= deMin32(128,	limits->maxPerStageDescriptorUniformBuffers		+
																		limits->maxPerStageDescriptorStorageBuffers		+
																		limits->maxPerStageDescriptorSampledImages		+
																		limits->maxPerStageDescriptorStorageImages		+
																		limits->maxPerStageDescriptorInputAttachments	+
																		limits->maxColorAttachments);

	if (features->tessellationShader)
	{
		shaderStages += 2;
	}

	if (features->geometryShader)
	{
		shaderStages++;
	}

	struct FeatureLimitTable
	{
		deUint32		offset;
		const char*		name;
		deUint32		uintVal;			//!< Format is UNSIGNED_INT
		deInt32			intVal;				//!< Format is SIGNED_INT
		deUint64		deviceSizeVal;		//!< Format is DEVICE_SIZE
		float			floatVal;			//!< Format is FLOAT
		LimitFormat		format;
		LimitType		type;
		deInt32			unsuppTableNdx;
	} featureLimitTable[] =   //!< Based on 1.0.28 Vulkan spec
	{
		{ LIMIT(maxImageDimension1D),								4096, 0, 0, 0.0f, LIMIT_FORMAT_UNSIGNED_INT, LIMIT_TYPE_MIN, -1 },
		{ LIMIT(maxImageDimension2D),								4096, 0, 0, 0.0f, LIMIT_FORMAT_UNSIGNED_INT, LIMIT_TYPE_MIN , -1 },
		{ LIMIT(maxImageDimension3D),								256, 0, 0, 0.0f, LIMIT_FORMAT_UNSIGNED_INT, LIMIT_TYPE_MIN  , -1 },
		{ LIMIT(maxImageDimensionCube),								4096, 0, 0, 0.0f, LIMIT_FORMAT_UNSIGNED_INT, LIMIT_TYPE_MIN , -1 },
		{ LIMIT(maxImageArrayLayers),								256, 0, 0, 0.0f, LIMIT_FORMAT_UNSIGNED_INT, LIMIT_TYPE_MIN   , -1 },
		{ LIMIT(maxTexelBufferElements),							65536, 0, 0, 0.0f, LIMIT_FORMAT_UNSIGNED_INT, LIMIT_TYPE_MIN  , -1 },
		{ LIMIT(maxUniformBufferRange),								16384, 0, 0, 0.0f, LIMIT_FORMAT_UNSIGNED_INT, LIMIT_TYPE_MIN  , -1 },
		{ LIMIT(maxStorageBufferRange),								134217728, 0, 0, 0, LIMIT_FORMAT_UNSIGNED_INT, LIMIT_TYPE_MIN, -1 },
		{ LIMIT(maxPushConstantsSize),								128, 0, 0, 0.0f, LIMIT_FORMAT_UNSIGNED_INT, LIMIT_TYPE_MIN  , -1 },
		{ LIMIT(maxMemoryAllocationCount),							4096, 0, 0, 0.0f, LIMIT_FORMAT_UNSIGNED_INT, LIMIT_TYPE_MIN , -1 },
		{ LIMIT(maxSamplerAllocationCount),							4000, 0, 0, 0.0f, LIMIT_FORMAT_UNSIGNED_INT, LIMIT_TYPE_MIN , -1 },
		{ LIMIT(bufferImageGranularity),							0, 0, 1, 0.0f, LIMIT_FORMAT_DEVICE_SIZE, LIMIT_TYPE_MIN, -1 },
		{ LIMIT(bufferImageGranularity),							0, 0, 131072, 0.0f, LIMIT_FORMAT_DEVICE_SIZE, LIMIT_TYPE_MAX, -1 },
		{ LIMIT(sparseAddressSpaceSize),							0, 0, 2UL*1024*1024*1024, 0.0f, LIMIT_FORMAT_DEVICE_SIZE, LIMIT_TYPE_MIN, -1 },
		{ LIMIT(maxBoundDescriptorSets),							4, 0, 0, 0.0f, LIMIT_FORMAT_UNSIGNED_INT, LIMIT_TYPE_MIN, -1 },
		{ LIMIT(maxPerStageDescriptorSamplers),						16, 0, 0, 0.0f, LIMIT_FORMAT_UNSIGNED_INT, LIMIT_TYPE_MIN, -1 },
		{ LIMIT(maxPerStageDescriptorUniformBuffers),				12, 0, 0, 0.0f, LIMIT_FORMAT_UNSIGNED_INT, LIMIT_TYPE_MIN , -1 },
		{ LIMIT(maxPerStageDescriptorStorageBuffers),				4, 0, 0, 0.0f, LIMIT_FORMAT_UNSIGNED_INT, LIMIT_TYPE_MIN , -1 },
		{ LIMIT(maxPerStageDescriptorSampledImages),				16, 0, 0, 0.0f, LIMIT_FORMAT_UNSIGNED_INT, LIMIT_TYPE_MIN , -1 },
		{ LIMIT(maxPerStageDescriptorStorageImages),				4, 0, 0, 0.0f, LIMIT_FORMAT_UNSIGNED_INT, LIMIT_TYPE_MIN , -1 },
		{ LIMIT(maxPerStageDescriptorInputAttachments),				4, 0, 0, 0.0f, LIMIT_FORMAT_UNSIGNED_INT, LIMIT_TYPE_MIN , -1 },
		{ LIMIT(maxPerStageResources),								maxPerStageResourcesMin, 0, 0, 0.0f, LIMIT_FORMAT_UNSIGNED_INT, LIMIT_TYPE_MIN , -1 },
		{ LIMIT(maxDescriptorSetSamplers),							shaderStages * 16, 0, 0, 0.0f, LIMIT_FORMAT_UNSIGNED_INT, LIMIT_TYPE_MIN, -1 },
		{ LIMIT(maxDescriptorSetUniformBuffers),					shaderStages * 12, 0, 0, 0.0f, LIMIT_FORMAT_UNSIGNED_INT, LIMIT_TYPE_MIN, -1 },
		{ LIMIT(maxDescriptorSetUniformBuffersDynamic),				8, 0, 0, 0.0f, LIMIT_FORMAT_UNSIGNED_INT, LIMIT_TYPE_MIN, -1 },
		{ LIMIT(maxDescriptorSetStorageBuffers),					shaderStages * 4, 0, 0, 0.0f, LIMIT_FORMAT_UNSIGNED_INT, LIMIT_TYPE_MIN, -1 },
		{ LIMIT(maxDescriptorSetStorageBuffersDynamic),				4, 0, 0, 0.0f, LIMIT_FORMAT_UNSIGNED_INT, LIMIT_TYPE_MIN  , -1 },
		{ LIMIT(maxDescriptorSetSampledImages),						shaderStages * 16, 0, 0, 0.0f, LIMIT_FORMAT_UNSIGNED_INT, LIMIT_TYPE_MIN, -1 },
		{ LIMIT(maxDescriptorSetStorageImages),						shaderStages * 4, 0, 0, 0.0f, LIMIT_FORMAT_UNSIGNED_INT, LIMIT_TYPE_MIN, -1 },
		{ LIMIT(maxDescriptorSetInputAttachments),					4, 0, 0, 0.0f, LIMIT_FORMAT_UNSIGNED_INT, LIMIT_TYPE_MIN  , -1 },
		{ LIMIT(maxVertexInputAttributes),							16, 0, 0, 0.0f, LIMIT_FORMAT_UNSIGNED_INT, LIMIT_TYPE_MIN  , -1 },
		{ LIMIT(maxVertexInputBindings),							16, 0, 0, 0.0f, LIMIT_FORMAT_UNSIGNED_INT, LIMIT_TYPE_MIN  , -1 },
		{ LIMIT(maxVertexInputAttributeOffset),						2047, 0, 0, 0.0f, LIMIT_FORMAT_UNSIGNED_INT, LIMIT_TYPE_MIN  , -1 },
		{ LIMIT(maxVertexInputBindingStride),						2048, 0, 0, 0.0f, LIMIT_FORMAT_UNSIGNED_INT, LIMIT_TYPE_MIN  , -1 },
		{ LIMIT(maxVertexOutputComponents),							64, 0, 0, 0.0f, LIMIT_FORMAT_UNSIGNED_INT, LIMIT_TYPE_MIN  , -1 },
		{ LIMIT(maxTessellationGenerationLevel),					64, 0, 0, 0.0f, LIMIT_FORMAT_UNSIGNED_INT, LIMIT_TYPE_MIN  , -1 },
		{ LIMIT(maxTessellationPatchSize),							32, 0, 0, 0.0f, LIMIT_FORMAT_UNSIGNED_INT, LIMIT_TYPE_MIN , -1 },
		{ LIMIT(maxTessellationControlPerVertexInputComponents),	64, 0, 0, 0.0f, LIMIT_FORMAT_UNSIGNED_INT, LIMIT_TYPE_MIN  , -1 },
		{ LIMIT(maxTessellationControlPerVertexOutputComponents),	64, 0, 0, 0.0f, LIMIT_FORMAT_UNSIGNED_INT, LIMIT_TYPE_MIN  , -1 },
		{ LIMIT(maxTessellationControlPerPatchOutputComponents),	120, 0, 0, 0.0f, LIMIT_FORMAT_UNSIGNED_INT, LIMIT_TYPE_MIN  , -1 },
		{ LIMIT(maxTessellationControlTotalOutputComponents),		2048, 0, 0, 0.0f, LIMIT_FORMAT_UNSIGNED_INT, LIMIT_TYPE_MIN  , -1 },
		{ LIMIT(maxTessellationEvaluationInputComponents),			64, 0, 0, 0.0f, LIMIT_FORMAT_UNSIGNED_INT, LIMIT_TYPE_MIN  , -1 },
		{ LIMIT(maxTessellationEvaluationOutputComponents),			64, 0, 0, 0.0f, LIMIT_FORMAT_UNSIGNED_INT, LIMIT_TYPE_MIN  , -1 },
		{ LIMIT(maxGeometryShaderInvocations),						32, 0, 0, 0.0f, LIMIT_FORMAT_UNSIGNED_INT, LIMIT_TYPE_MIN  , -1 },
		{ LIMIT(maxGeometryInputComponents),						64, 0, 0, 0.0f, LIMIT_FORMAT_UNSIGNED_INT, LIMIT_TYPE_MIN  , -1 },
		{ LIMIT(maxGeometryOutputComponents),						64, 0, 0, 0.0f, LIMIT_FORMAT_UNSIGNED_INT, LIMIT_TYPE_MIN  , -1 },
		{ LIMIT(maxGeometryOutputVertices),							256, 0, 0, 0.0f, LIMIT_FORMAT_UNSIGNED_INT, LIMIT_TYPE_MIN  , -1 },
		{ LIMIT(maxGeometryTotalOutputComponents),					1024, 0, 0, 0.0f, LIMIT_FORMAT_UNSIGNED_INT, LIMIT_TYPE_MIN  , -1 },
		{ LIMIT(maxFragmentInputComponents),						64, 0, 0, 0.0f, LIMIT_FORMAT_UNSIGNED_INT, LIMIT_TYPE_MIN  , -1 },
		{ LIMIT(maxFragmentOutputAttachments),						4, 0, 0, 0.0f, LIMIT_FORMAT_UNSIGNED_INT, LIMIT_TYPE_MIN  , -1 },
		{ LIMIT(maxFragmentDualSrcAttachments),						1, 0, 0, 0.0f, LIMIT_FORMAT_UNSIGNED_INT, LIMIT_TYPE_MIN  , -1 },
		{ LIMIT(maxFragmentCombinedOutputResources),				4, 0, 0, 0.0f, LIMIT_FORMAT_UNSIGNED_INT, LIMIT_TYPE_MIN  , -1 },
		{ LIMIT(maxComputeSharedMemorySize),						16384, 0, 0, 0.0f, LIMIT_FORMAT_UNSIGNED_INT, LIMIT_TYPE_MIN   , -1 },
		{ LIMIT(maxComputeWorkGroupCount[0]),						65535, 0, 0, 0.0f, LIMIT_FORMAT_UNSIGNED_INT, LIMIT_TYPE_MIN   , -1 },
		{ LIMIT(maxComputeWorkGroupCount[1]),						65535, 0, 0, 0.0f, LIMIT_FORMAT_UNSIGNED_INT, LIMIT_TYPE_MIN   , -1 },
		{ LIMIT(maxComputeWorkGroupCount[2]),						65535,  0, 0, 0.0f, LIMIT_FORMAT_UNSIGNED_INT, LIMIT_TYPE_MIN   , -1 },
		{ LIMIT(maxComputeWorkGroupInvocations),					128, 0, 0, 0.0f, LIMIT_FORMAT_UNSIGNED_INT, LIMIT_TYPE_MIN    , -1 },
		{ LIMIT(maxComputeWorkGroupSize[0]),						128, 0, 0, 0.0f, LIMIT_FORMAT_UNSIGNED_INT, LIMIT_TYPE_MIN    , -1 },
		{ LIMIT(maxComputeWorkGroupSize[1]),						128, 0, 0, 0.0f, LIMIT_FORMAT_UNSIGNED_INT, LIMIT_TYPE_MIN    , -1 },
		{ LIMIT(maxComputeWorkGroupSize[2]),						64, 0, 0, 0.0f, LIMIT_FORMAT_UNSIGNED_INT, LIMIT_TYPE_MIN    , -1 },
		{ LIMIT(subPixelPrecisionBits),								4, 0, 0, 0.0f, LIMIT_FORMAT_UNSIGNED_INT, LIMIT_TYPE_MIN    , -1 },
		{ LIMIT(subTexelPrecisionBits),								4, 0, 0, 0.0f, LIMIT_FORMAT_UNSIGNED_INT, LIMIT_TYPE_MIN    , -1 },
		{ LIMIT(mipmapPrecisionBits),								4, 0, 0, 0.0f, LIMIT_FORMAT_UNSIGNED_INT, LIMIT_TYPE_MIN    , -1 },
		{ LIMIT(maxDrawIndexedIndexValue),							(deUint32)~0, 0, 0, 0.0f, LIMIT_FORMAT_UNSIGNED_INT, LIMIT_TYPE_MIN, -1 },
		{ LIMIT(maxDrawIndirectCount),								65535, 0, 0, 0.0f, LIMIT_FORMAT_UNSIGNED_INT, LIMIT_TYPE_MIN    , -1 },
		{ LIMIT(maxSamplerLodBias),									0, 0, 0, 2.0f, LIMIT_FORMAT_FLOAT, LIMIT_TYPE_MIN, -1 },
		{ LIMIT(maxSamplerAnisotropy),								0, 0, 0, 16.0f, LIMIT_FORMAT_FLOAT, LIMIT_TYPE_MIN, -1 },
		{ LIMIT(maxViewports),										16, 0, 0, 0.0f, LIMIT_FORMAT_UNSIGNED_INT, LIMIT_TYPE_MIN, -1 },
		{ LIMIT(maxViewportDimensions[0]),							4096, 0, 0, 0.0f, LIMIT_FORMAT_UNSIGNED_INT, LIMIT_TYPE_MIN , -1 },
		{ LIMIT(maxViewportDimensions[1]),							4096, 0, 0, 0.0f, LIMIT_FORMAT_UNSIGNED_INT, LIMIT_TYPE_MIN , -1 },
		{ LIMIT(viewportBoundsRange[0]),							0, 0, 0, -8192.0f, LIMIT_FORMAT_FLOAT, LIMIT_TYPE_MAX, -1 },
		{ LIMIT(viewportBoundsRange[1]),							0, 0, 0, 8191.0f, LIMIT_FORMAT_FLOAT, LIMIT_TYPE_MIN, -1 },
		{ LIMIT(viewportSubPixelBits),								0, 0, 0, 0.0f, LIMIT_FORMAT_UNSIGNED_INT, LIMIT_TYPE_MIN, -1 },
		{ LIMIT(minMemoryMapAlignment),								64, 0, 0, 0.0f, LIMIT_FORMAT_UNSIGNED_INT, LIMIT_TYPE_MIN, -1 },
		{ LIMIT(minTexelBufferOffsetAlignment),						0, 0, 1, 0.0f, LIMIT_FORMAT_DEVICE_SIZE, LIMIT_TYPE_MIN, -1 },
		{ LIMIT(minTexelBufferOffsetAlignment),						0, 0, 256, 0.0f, LIMIT_FORMAT_DEVICE_SIZE, LIMIT_TYPE_MAX, -1 },
		{ LIMIT(minUniformBufferOffsetAlignment),					0, 0, 1, 0.0f, LIMIT_FORMAT_DEVICE_SIZE, LIMIT_TYPE_MIN, -1 },
		{ LIMIT(minUniformBufferOffsetAlignment),					0, 0, 256, 0.0f, LIMIT_FORMAT_DEVICE_SIZE, LIMIT_TYPE_MAX, -1 },
		{ LIMIT(minStorageBufferOffsetAlignment),					0, 0, 1, 0.0f, LIMIT_FORMAT_DEVICE_SIZE, LIMIT_TYPE_MIN, -1 },
		{ LIMIT(minStorageBufferOffsetAlignment),					0, 0, 256, 0.0f, LIMIT_FORMAT_DEVICE_SIZE, LIMIT_TYPE_MAX, -1 },
		{ LIMIT(minTexelOffset),									0, -8, 0, 0.0f, LIMIT_FORMAT_SIGNED_INT, LIMIT_TYPE_MAX, -1 },
		{ LIMIT(maxTexelOffset),									7, 0, 0, 0.0f, LIMIT_FORMAT_UNSIGNED_INT, LIMIT_TYPE_MIN, -1 },
		{ LIMIT(minTexelGatherOffset),								0, -8, 0, 0.0f, LIMIT_FORMAT_SIGNED_INT, LIMIT_TYPE_MAX, -1 },
		{ LIMIT(maxTexelGatherOffset),								7, 0, 0, 0.0f, LIMIT_FORMAT_UNSIGNED_INT, LIMIT_TYPE_MIN, -1 },
		{ LIMIT(minInterpolationOffset),							0, 0, 0, -0.5f, LIMIT_FORMAT_FLOAT, LIMIT_TYPE_MAX, -1 },
		{ LIMIT(maxInterpolationOffset),							0, 0, 0, 0.5f - (1.0f/deFloatPow(2.0f, (float)limits->subPixelInterpolationOffsetBits)), LIMIT_FORMAT_FLOAT, LIMIT_TYPE_MIN, -1 },
		{ LIMIT(subPixelInterpolationOffsetBits),					4, 0, 0, 0.0f, LIMIT_FORMAT_UNSIGNED_INT, LIMIT_TYPE_MIN, -1 },
		{ LIMIT(maxFramebufferWidth),								4096, 0, 0, 0.0f, LIMIT_FORMAT_UNSIGNED_INT, LIMIT_TYPE_MIN, -1 },
		{ LIMIT(maxFramebufferHeight),								4096, 0, 0, 0.0f, LIMIT_FORMAT_UNSIGNED_INT, LIMIT_TYPE_MIN, -1 },
		{ LIMIT(maxFramebufferLayers),								0, 0, 0, 0.0f, LIMIT_FORMAT_UNSIGNED_INT, LIMIT_TYPE_MIN, -1 },
		{ LIMIT(framebufferColorSampleCounts),						VK_SAMPLE_COUNT_1_BIT|VK_SAMPLE_COUNT_4_BIT, 0, 0, 0.0f, LIMIT_FORMAT_BITMASK, LIMIT_TYPE_MIN, -1 },
		{ LIMIT(framebufferDepthSampleCounts),						VK_SAMPLE_COUNT_1_BIT|VK_SAMPLE_COUNT_4_BIT, 0, 0, 0.0f, LIMIT_FORMAT_BITMASK, LIMIT_TYPE_MIN, -1 },
		{ LIMIT(framebufferStencilSampleCounts),					VK_SAMPLE_COUNT_1_BIT|VK_SAMPLE_COUNT_4_BIT, 0, 0, 0.0f, LIMIT_FORMAT_BITMASK, LIMIT_TYPE_MIN, -1 },
		{ LIMIT(framebufferNoAttachmentsSampleCounts),				VK_SAMPLE_COUNT_1_BIT|VK_SAMPLE_COUNT_4_BIT, 0, 0, 0.0f, LIMIT_FORMAT_BITMASK, LIMIT_TYPE_MIN, -1 },
		{ LIMIT(maxColorAttachments),								4, 0, 0, 0.0f, LIMIT_FORMAT_UNSIGNED_INT, LIMIT_TYPE_MIN, -1 },
		{ LIMIT(sampledImageColorSampleCounts),						VK_SAMPLE_COUNT_1_BIT|VK_SAMPLE_COUNT_4_BIT, 0, 0, 0.0f, LIMIT_FORMAT_BITMASK, LIMIT_TYPE_MIN, -1 },
		{ LIMIT(sampledImageIntegerSampleCounts),					VK_SAMPLE_COUNT_1_BIT, 0, 0, 0.0f, LIMIT_FORMAT_BITMASK, LIMIT_TYPE_MIN, -1 },
		{ LIMIT(sampledImageDepthSampleCounts),						VK_SAMPLE_COUNT_1_BIT|VK_SAMPLE_COUNT_4_BIT, 0, 0, 0.0f, LIMIT_FORMAT_BITMASK, LIMIT_TYPE_MIN, -1 },
		{ LIMIT(sampledImageStencilSampleCounts),					VK_SAMPLE_COUNT_1_BIT|VK_SAMPLE_COUNT_4_BIT, 0, 0, 0.0f, LIMIT_FORMAT_BITMASK, LIMIT_TYPE_MIN, -1 },
		{ LIMIT(storageImageSampleCounts),							VK_SAMPLE_COUNT_1_BIT|VK_SAMPLE_COUNT_4_BIT, 0, 0, 0.0f, LIMIT_FORMAT_BITMASK, LIMIT_TYPE_MIN, -1 },
		{ LIMIT(maxSampleMaskWords),								1, 0, 0, 0.0f, LIMIT_FORMAT_UNSIGNED_INT, LIMIT_TYPE_MIN, -1 },
		{ LIMIT(timestampComputeAndGraphics),						0, 0, 0, 0.0f, LIMIT_FORMAT_UNSIGNED_INT, LIMIT_TYPE_NONE, -1 },
		{ LIMIT(timestampPeriod),									0, 0, 0, 0.0f, LIMIT_FORMAT_UNSIGNED_INT, LIMIT_TYPE_NONE, -1 },
		{ LIMIT(maxClipDistances),									8, 0, 0, 0.0f, LIMIT_FORMAT_UNSIGNED_INT, LIMIT_TYPE_MIN, -1 },
		{ LIMIT(maxCullDistances),									8, 0, 0, 0.0f, LIMIT_FORMAT_UNSIGNED_INT, LIMIT_TYPE_MIN, -1 },
		{ LIMIT(maxCombinedClipAndCullDistances),					8, 0, 0, 0.0f, LIMIT_FORMAT_UNSIGNED_INT, LIMIT_TYPE_MIN, -1 },
		{ LIMIT(discreteQueuePriorities),							2, 0, 0, 0.0f, LIMIT_FORMAT_UNSIGNED_INT, LIMIT_TYPE_MIN, -1 },
		{ LIMIT(pointSizeRange[0]),									0, 0, 0, 0.0f, LIMIT_FORMAT_FLOAT, LIMIT_TYPE_MIN, -1 },
		{ LIMIT(pointSizeRange[0]),									0, 0, 0, 1.0f, LIMIT_FORMAT_FLOAT, LIMIT_TYPE_MAX, -1 },
		{ LIMIT(pointSizeRange[1]),									0, 0, 0, 64.0f - limits->pointSizeGranularity , LIMIT_FORMAT_FLOAT, LIMIT_TYPE_MIN, -1 },
		{ LIMIT(lineWidthRange[0]),									0, 0, 0, 0.0f, LIMIT_FORMAT_FLOAT, LIMIT_TYPE_MIN, -1 },
		{ LIMIT(lineWidthRange[0]),									0, 0, 0, 1.0f, LIMIT_FORMAT_FLOAT, LIMIT_TYPE_MAX, -1 },
		{ LIMIT(lineWidthRange[1]),									0, 0, 0, 8.0f - limits->lineWidthGranularity, LIMIT_FORMAT_FLOAT, LIMIT_TYPE_MIN, -1 },
		{ LIMIT(pointSizeGranularity),								0, 0, 0, 1.0f, LIMIT_FORMAT_FLOAT, LIMIT_TYPE_MAX, -1 },
		{ LIMIT(lineWidthGranularity),								0, 0, 0, 1.0f, LIMIT_FORMAT_FLOAT, LIMIT_TYPE_MAX, -1 },
		{ LIMIT(strictLines),										0, 0, 0, 0.0f, LIMIT_FORMAT_UNSIGNED_INT, LIMIT_TYPE_NONE, -1 },
		{ LIMIT(standardSampleLocations),							0, 0, 0, 0.0f, LIMIT_FORMAT_UNSIGNED_INT, LIMIT_TYPE_NONE, -1 },
		{ LIMIT(optimalBufferCopyOffsetAlignment),					0, 0, 0, 0.0f, LIMIT_FORMAT_DEVICE_SIZE, LIMIT_TYPE_NONE, -1 },
		{ LIMIT(optimalBufferCopyRowPitchAlignment),				0, 0, 0, 0.0f, LIMIT_FORMAT_DEVICE_SIZE, LIMIT_TYPE_NONE, -1 },
		{ LIMIT(nonCoherentAtomSize),								0, 0, 1, 0.0f, LIMIT_FORMAT_DEVICE_SIZE, LIMIT_TYPE_MIN, -1 },
		{ LIMIT(nonCoherentAtomSize),								0, 0, 256, 0.0f, LIMIT_FORMAT_DEVICE_SIZE, LIMIT_TYPE_MAX, -1 },
	};

	const struct UnsupportedFeatureLimitTable
	{
		deUint32		limitOffset;
		const char*		name;
		deUint32		featureOffset;
		deUint32		uintVal;			//!< Format is UNSIGNED_INT
		deInt32			intVal;				//!< Format is SIGNED_INT
		deUint64		deviceSizeVal;		//!< Format is DEVICE_SIZE
		float			floatVal;			//!< Format is FLOAT
	} unsupportedFeatureTable[] =
	{
		{ LIMIT(sparseAddressSpaceSize),							FEATURE(sparseBinding),					0, 0, 0, 0.0f },
		{ LIMIT(maxTessellationGenerationLevel),					FEATURE(tessellationShader),			0, 0, 0, 0.0f },
		{ LIMIT(maxTessellationPatchSize),							FEATURE(tessellationShader),			0, 0, 0, 0.0f },
		{ LIMIT(maxTessellationControlPerVertexInputComponents),	FEATURE(tessellationShader),			0, 0, 0, 0.0f },
		{ LIMIT(maxTessellationControlPerVertexOutputComponents),	FEATURE(tessellationShader),			0, 0, 0, 0.0f },
		{ LIMIT(maxTessellationControlPerPatchOutputComponents),	FEATURE(tessellationShader),			0, 0, 0, 0.0f },
		{ LIMIT(maxTessellationControlTotalOutputComponents),		FEATURE(tessellationShader),			0, 0, 0, 0.0f },
		{ LIMIT(maxTessellationEvaluationInputComponents),			FEATURE(tessellationShader),			0, 0, 0, 0.0f },
		{ LIMIT(maxTessellationEvaluationOutputComponents),			FEATURE(tessellationShader),			0, 0, 0, 0.0f },
		{ LIMIT(maxGeometryShaderInvocations),						FEATURE(geometryShader),				0, 0, 0, 0.0f },
		{ LIMIT(maxGeometryInputComponents),						FEATURE(geometryShader),				0, 0, 0, 0.0f },
		{ LIMIT(maxGeometryOutputComponents),						FEATURE(geometryShader),				0, 0, 0, 0.0f },
		{ LIMIT(maxGeometryOutputVertices),							FEATURE(geometryShader),				0, 0, 0, 0.0f },
		{ LIMIT(maxGeometryTotalOutputComponents),					FEATURE(geometryShader),				0, 0, 0, 0.0f },
		{ LIMIT(maxFragmentDualSrcAttachments),						FEATURE(dualSrcBlend),					0, 0, 0, 0.0f },
		{ LIMIT(maxDrawIndexedIndexValue),							FEATURE(fullDrawIndexUint32),			(1<<24)-1, 0, 0, 0.0f },
		{ LIMIT(maxDrawIndirectCount),								FEATURE(multiDrawIndirect),				1, 0, 0, 0.0f },
		{ LIMIT(maxSamplerAnisotropy),								FEATURE(samplerAnisotropy),				1, 0, 0, 0.0f },
		{ LIMIT(maxViewports),										FEATURE(multiViewport),					1, 0, 0, 0.0f },
		{ LIMIT(minTexelGatherOffset),								FEATURE(shaderImageGatherExtended),		0, 0, 0, 0.0f },
		{ LIMIT(maxTexelGatherOffset),								FEATURE(shaderImageGatherExtended),		0, 0, 0, 0.0f },
		{ LIMIT(minInterpolationOffset),							FEATURE(sampleRateShading),				0, 0, 0, 0.0f },
		{ LIMIT(maxInterpolationOffset),							FEATURE(sampleRateShading),				0, 0, 0, 0.0f },
		{ LIMIT(subPixelInterpolationOffsetBits),					FEATURE(sampleRateShading),				0, 0, 0, 0.0f },
		{ LIMIT(storageImageSampleCounts),							FEATURE(shaderStorageImageMultisample),	VK_SAMPLE_COUNT_1_BIT, 0, 0, 0.0f },
		{ LIMIT(maxClipDistances),									FEATURE(shaderClipDistance),			0, 0, 0, 0.0f },
		{ LIMIT(maxCullDistances),									FEATURE(shaderClipDistance),			0, 0, 0, 0.0f },
		{ LIMIT(maxCombinedClipAndCullDistances),					FEATURE(shaderClipDistance),			0, 0, 0, 0.0f },
		{ LIMIT(pointSizeRange[0]),									FEATURE(largePoints),					0, 0, 0, 1.0f },
		{ LIMIT(pointSizeRange[1]),									FEATURE(largePoints),					0, 0, 0, 1.0f },
		{ LIMIT(lineWidthRange[0]),									FEATURE(wideLines),						0, 0, 0, 1.0f },
		{ LIMIT(lineWidthRange[1]),									FEATURE(wideLines),						0, 0, 0, 1.0f },
		{ LIMIT(pointSizeGranularity),								FEATURE(largePoints),					0, 0, 0, 0.0f },
		{ LIMIT(lineWidthGranularity),								FEATURE(wideLines),						0, 0, 0, 0.0f }
	};

	log << TestLog::Message << *limits << TestLog::EndMessage;

	//!< First build a map from limit to unsupported table index
	for (deUint32 ndx = 0; ndx < DE_LENGTH_OF_ARRAY(featureLimitTable); ndx++)
	{
		for (deUint32 unsuppNdx = 0; unsuppNdx < DE_LENGTH_OF_ARRAY(unsupportedFeatureTable); unsuppNdx++)
		{
			if (unsupportedFeatureTable[unsuppNdx].limitOffset == featureLimitTable[ndx].offset)
			{
				featureLimitTable[ndx].unsuppTableNdx = unsuppNdx;
				break;
			}
		}
	}

	for (deUint32 ndx = 0; ndx < DE_LENGTH_OF_ARRAY(featureLimitTable); ndx++)
	{
		switch (featureLimitTable[ndx].format)
		{
			case LIMIT_FORMAT_UNSIGNED_INT:
			{
				deUint32 limitToCheck = featureLimitTable[ndx].uintVal;
				if (featureLimitTable[ndx].unsuppTableNdx != -1)
				{
					if (*((VkBool32*)((deUint8*)features+unsupportedFeatureTable[featureLimitTable[ndx].unsuppTableNdx].featureOffset)) == VK_FALSE)
						limitToCheck = unsupportedFeatureTable[featureLimitTable[ndx].unsuppTableNdx].uintVal;
				}

				if (featureLimitTable[ndx].type == LIMIT_TYPE_MIN)
				{

					if (*((deUint32*)((deUint8*)limits+featureLimitTable[ndx].offset)) < limitToCheck)
					{
						log << TestLog::Message << "limit Validation failed " << featureLimitTable[ndx].name
							<< " not valid-limit type MIN - actual is "
							<< *((deUint32*)((deUint8*)limits + featureLimitTable[ndx].offset)) << TestLog::EndMessage;
						limitsOk = false;
					}
				}
				else if (featureLimitTable[ndx].type == LIMIT_TYPE_MAX)
				{
					if (*((deUint32*)((deUint8*)limits+featureLimitTable[ndx].offset)) > limitToCheck)
					{
						log << TestLog::Message << "limit validation failed,  " << featureLimitTable[ndx].name
							<< " not valid-limit type MAX - actual is "
							<< *((deUint32*)((deUint8*)limits + featureLimitTable[ndx].offset)) << TestLog::EndMessage;
						limitsOk = false;
					}
				}
				break;
			}

			case LIMIT_FORMAT_FLOAT:
			{
				float limitToCheck = featureLimitTable[ndx].floatVal;
				if (featureLimitTable[ndx].unsuppTableNdx != -1)
				{
					if (*((VkBool32*)((deUint8*)features+unsupportedFeatureTable[featureLimitTable[ndx].unsuppTableNdx].featureOffset)) == VK_FALSE)
						limitToCheck = unsupportedFeatureTable[featureLimitTable[ndx].unsuppTableNdx].floatVal;
				}

				if (featureLimitTable[ndx].type == LIMIT_TYPE_MIN)
				{
					if (*((float*)((deUint8*)limits+featureLimitTable[ndx].offset)) < limitToCheck)
					{
						log << TestLog::Message << "limit validation failed, " << featureLimitTable[ndx].name
							<< " not valid-limit type MIN - actual is "
							<< *((float*)((deUint8*)limits + featureLimitTable[ndx].offset)) << TestLog::EndMessage;
						limitsOk = false;
					}
				}
				else if (featureLimitTable[ndx].type == LIMIT_TYPE_MAX)
				{
					if (*((float*)((deUint8*)limits+featureLimitTable[ndx].offset)) > limitToCheck)
					{
						log << TestLog::Message << "limit validation failed, " << featureLimitTable[ndx].name
							<< " not valid-limit type MAX actual is "
							<< *((float*)((deUint8*)limits + featureLimitTable[ndx].offset)) << TestLog::EndMessage;
						limitsOk = false;
					}
				}
				break;
			}

			case LIMIT_FORMAT_SIGNED_INT:
			{
				deInt32 limitToCheck = featureLimitTable[ndx].intVal;
				if (featureLimitTable[ndx].unsuppTableNdx != -1)
				{
					if (*((VkBool32*)((deUint8*)features+unsupportedFeatureTable[featureLimitTable[ndx].unsuppTableNdx].featureOffset)) == VK_FALSE)
						limitToCheck = unsupportedFeatureTable[featureLimitTable[ndx].unsuppTableNdx].intVal;
				}
				if (featureLimitTable[ndx].type == LIMIT_TYPE_MIN)
				{
					if (*((deInt32*)((deUint8*)limits+featureLimitTable[ndx].offset)) < limitToCheck)
					{
						log << TestLog::Message <<  "limit validation failed, " << featureLimitTable[ndx].name
							<< " not valid-limit type MIN actual is "
							<< *((deInt32*)((deUint8*)limits + featureLimitTable[ndx].offset)) << TestLog::EndMessage;
						limitsOk = false;
					}
				}
				else if (featureLimitTable[ndx].type == LIMIT_TYPE_MAX)
				{
					if (*((deInt32*)((deUint8*)limits+featureLimitTable[ndx].offset)) > limitToCheck)
					{
						log << TestLog::Message << "limit validation failed, " << featureLimitTable[ndx].name
							<< " not valid-limit type MAX actual is "
							<< *((deInt32*)((deUint8*)limits + featureLimitTable[ndx].offset)) << TestLog::EndMessage;
						limitsOk = false;
					}
				}
				break;
			}

			case LIMIT_FORMAT_DEVICE_SIZE:
			{
				deUint64 limitToCheck = featureLimitTable[ndx].deviceSizeVal;
				if (featureLimitTable[ndx].unsuppTableNdx != -1)
				{
					if (*((VkBool32*)((deUint8*)features+unsupportedFeatureTable[featureLimitTable[ndx].unsuppTableNdx].featureOffset)) == VK_FALSE)
						limitToCheck = unsupportedFeatureTable[featureLimitTable[ndx].unsuppTableNdx].deviceSizeVal;
				}

				if (featureLimitTable[ndx].type == LIMIT_TYPE_MIN)
				{
					if (*((deUint64*)((deUint8*)limits+featureLimitTable[ndx].offset)) < limitToCheck)
					{
						log << TestLog::Message << "limit validation failed, " << featureLimitTable[ndx].name
							<< " not valid-limit type MIN actual is "
							<< *((deUint64*)((deUint8*)limits + featureLimitTable[ndx].offset)) << TestLog::EndMessage;
						limitsOk = false;
					}
				}
				else if (featureLimitTable[ndx].type == LIMIT_TYPE_MAX)
				{
					if (*((deUint64*)((deUint8*)limits+featureLimitTable[ndx].offset)) > limitToCheck)
					{
						log << TestLog::Message << "limit validation failed, " << featureLimitTable[ndx].name
							<< " not valid-limit type MAX actual is "
							<< *((deUint64*)((deUint8*)limits + featureLimitTable[ndx].offset)) << TestLog::EndMessage;
						limitsOk = false;
					}
				}
				break;
			}

			case LIMIT_FORMAT_BITMASK:
			{
				deUint32 limitToCheck = featureLimitTable[ndx].uintVal;
				if (featureLimitTable[ndx].unsuppTableNdx != -1)
				{
					if (*((VkBool32*)((deUint8*)features+unsupportedFeatureTable[featureLimitTable[ndx].unsuppTableNdx].featureOffset)) == VK_FALSE)
						limitToCheck = unsupportedFeatureTable[featureLimitTable[ndx].unsuppTableNdx].uintVal;
				}

				if (featureLimitTable[ndx].type == LIMIT_TYPE_MIN)
				{
					if ((*((deUint32*)((deUint8*)limits+featureLimitTable[ndx].offset)) & limitToCheck) != limitToCheck)
					{
						log << TestLog::Message << "limit validation failed, " << featureLimitTable[ndx].name
							<< " not valid-limit type bitmask actual is "
							<< *((deUint64*)((deUint8*)limits + featureLimitTable[ndx].offset)) << TestLog::EndMessage;
						limitsOk = false;
					}
				}
				break;
			}

			default:
				DE_ASSERT(0);
				limitsOk = false;
		}
	}

	if (limits->maxFramebufferWidth > limits->maxViewportDimensions[0] ||
		limits->maxFramebufferHeight > limits->maxViewportDimensions[1])
	{
		log << TestLog::Message << "limit validation failed, maxFramebufferDimension of "
			<< "[" << limits->maxFramebufferWidth << ", " << limits->maxFramebufferHeight << "] "
			<< "is larger than maxViewportDimension of "
			<< "[" << limits->maxViewportDimensions[0] << ", " << limits->maxViewportDimensions[1] << "]" << TestLog::EndMessage;
		limitsOk = false;
	}

	if (limits->viewportBoundsRange[0] > float(-2 * limits->maxViewportDimensions[0]))
	{
		log << TestLog::Message << "limit validation failed, viewPortBoundsRange[0] of " << limits->viewportBoundsRange[0]
			<< "is larger than -2*maxViewportDimension[0] of " << -2*limits->maxViewportDimensions[0] << TestLog::EndMessage;
		limitsOk = false;
	}

	if (limits->viewportBoundsRange[1] < float(2 * limits->maxViewportDimensions[1] - 1))
	{
		log << TestLog::Message << "limit validation failed, viewportBoundsRange[1] of " << limits->viewportBoundsRange[1]
			<< "is less than 2*maxViewportDimension[1] of " << 2*limits->maxViewportDimensions[1] << TestLog::EndMessage;
		limitsOk = false;
	}

	return limitsOk;
}

void validateLimitsCheckSupport (Context& context)
{
	if (!context.contextSupports(vk::ApiVersion(1, 2, 0)))
		TCU_THROW(NotSupportedError, "At least Vulkan 1.2 required to run test");
}

typedef struct FeatureLimitTableItem_
{
	const void*		cond;
	const char*		condName;
	const void*		ptr;
	const char*		name;
	deUint32		uintVal;			//!< Format is UNSIGNED_INT
	deInt32			intVal;				//!< Format is SIGNED_INT
	deUint64		deviceSizeVal;		//!< Format is DEVICE_SIZE
	float			floatVal;			//!< Format is FLOAT
	LimitFormat		format;
	LimitType		type;
} FeatureLimitTableItem;

template<typename T>
bool validateNumericLimit (const T limitToCheck, const T reportedValue, const LimitType limitType, const char* limitName, TestLog& log)
{
	if (limitType == LIMIT_TYPE_MIN)
	{
		if (reportedValue < limitToCheck)
		{
			log << TestLog::Message << "Limit validation failed " << limitName
				<< " reported value is " << reportedValue
				<< " expected MIN " << limitToCheck
				<< TestLog::EndMessage;

			return false;
		}

		log << TestLog::Message << limitName
			<< "=" << reportedValue
			<< " (>=" << limitToCheck << ")"
			<< TestLog::EndMessage;
	}
	else if (limitType == LIMIT_TYPE_MAX)
	{
		if (reportedValue > limitToCheck)
		{
			log << TestLog::Message << "Limit validation failed " << limitName
				<< " reported value is " << reportedValue
				<< " expected MAX " << limitToCheck
				<< TestLog::EndMessage;

			return false;
		}

		log << TestLog::Message << limitName
			<< "=" << reportedValue
			<< " (<=" << limitToCheck << ")"
			<< TestLog::EndMessage;
	}

	return true;
}

template<typename T>
bool validateBitmaskLimit (const T limitToCheck, const T reportedValue, const LimitType limitType, const char* limitName, TestLog& log)
{
	if (limitType == LIMIT_TYPE_MIN)
	{
		if ((reportedValue & limitToCheck) != limitToCheck)
		{
			log << TestLog::Message << "Limit validation failed " << limitName
				<< " reported value is " << reportedValue
				<< " expected MIN " << limitToCheck
				<< TestLog::EndMessage;

			return false;
		}

		log << TestLog::Message << limitName
			<< "=" << tcu::toHex(reportedValue)
			<< " (contains " << tcu::toHex(limitToCheck) << ")"
			<< TestLog::EndMessage;
	}

	return true;
}

bool validateLimit (FeatureLimitTableItem limit, TestLog& log)
{
	if (*((VkBool32*)limit.cond) == DE_FALSE)
	{
		log << TestLog::Message
			<< "Limit validation skipped '" << limit.name << "' due to "
			<< limit.condName << " == false'"
			<< TestLog::EndMessage;

		return true;
	}

	switch (limit.format)
	{
		case LIMIT_FORMAT_UNSIGNED_INT:
		{
			const deUint32	limitToCheck	= limit.uintVal;
			const deUint32	reportedValue	= *(deUint32*)limit.ptr;

			return validateNumericLimit(limitToCheck, reportedValue, limit.type, limit.name, log);
		}

		case LIMIT_FORMAT_FLOAT:
		{
			const float		limitToCheck	= limit.floatVal;
			const float		reportedValue	= *(float*)limit.ptr;

			return validateNumericLimit(limitToCheck, reportedValue, limit.type, limit.name, log);
		}

		case LIMIT_FORMAT_SIGNED_INT:
		{
			const deInt32	limitToCheck	= limit.intVal;
			const deInt32	reportedValue	= *(deInt32*)limit.ptr;

			return validateNumericLimit(limitToCheck, reportedValue, limit.type, limit.name, log);
		}

		case LIMIT_FORMAT_DEVICE_SIZE:
		{
			const deUint64	limitToCheck	= limit.deviceSizeVal;
			const deUint64	reportedValue	= *(deUint64*)limit.ptr;

			return validateNumericLimit(limitToCheck, reportedValue, limit.type, limit.name, log);
		}

		case LIMIT_FORMAT_BITMASK:
		{
			const deUint32	limitToCheck	= limit.uintVal;
			const deUint32	reportedValue	= *(deUint32*)limit.ptr;

			return validateBitmaskLimit(limitToCheck, reportedValue, limit.type, limit.name, log);
		}

		default:
			TCU_THROW(InternalError, "Unknown LimitFormat specified");
	}
}

#ifdef PN
#error PN defined
#else
#define PN(_X_)	&(_X_), (const char*)(#_X_)
#endif

#define LIM_MIN_UINT32(X)	deUint32(X),          0,               0,     0.0f, LIMIT_FORMAT_UNSIGNED_INT, LIMIT_TYPE_MIN
#define LIM_MAX_UINT32(X)	deUint32(X),          0,               0,     0.0f, LIMIT_FORMAT_UNSIGNED_INT, LIMIT_TYPE_MAX
#define LIM_NONE_UINT32		          0,          0,               0,     0.0f, LIMIT_FORMAT_UNSIGNED_INT, LIMIT_TYPE_NONE
#define LIM_MIN_INT32(X)	          0, deInt32(X),               0,     0.0f, LIMIT_FORMAT_SIGNED_INT,   LIMIT_TYPE_MIN
#define LIM_MAX_INT32(X)	          0, deInt32(X),               0,     0.0f, LIMIT_FORMAT_SIGNED_INT,   LIMIT_TYPE_MAX
#define LIM_NONE_INT32		          0,          0,               0,     0.0f, LIMIT_FORMAT_SIGNED_INT,   LIMIT_TYPE_NONE
#define LIM_MIN_DEVSIZE(X)	          0,          0, VkDeviceSize(X),     0.0f, LIMIT_FORMAT_DEVICE_SIZE,  LIMIT_TYPE_MIN
#define LIM_MAX_DEVSIZE(X)	          0,          0, VkDeviceSize(X),     0.0f, LIMIT_FORMAT_DEVICE_SIZE,  LIMIT_TYPE_MAX
#define LIM_NONE_DEVSIZE	          0,          0,               0,     0.0f, LIMIT_FORMAT_DEVICE_SIZE,  LIMIT_TYPE_NONE
#define LIM_MIN_FLOAT(X)	          0,          0,               0, float(X), LIMIT_FORMAT_FLOAT,        LIMIT_TYPE_MIN
#define LIM_MAX_FLOAT(X)	          0,          0,               0, float(X), LIMIT_FORMAT_FLOAT,        LIMIT_TYPE_MAX
#define LIM_NONE_FLOAT		          0,          0,               0,     0.0f, LIMIT_FORMAT_FLOAT,        LIMIT_TYPE_NONE
#define LIM_MIN_BITI32(X)	deUint32(X),          0,               0,     0.0f, LIMIT_FORMAT_BITMASK,      LIMIT_TYPE_MIN
#define LIM_MAX_BITI32(X)	deUint32(X),          0,               0,     0.0f, LIMIT_FORMAT_BITMASK,      LIMIT_TYPE_MAX
#define LIM_NONE_BITI32		          0,          0,               0,     0.0f, LIMIT_FORMAT_BITMASK,      LIMIT_TYPE_NONE

tcu::TestStatus validateLimits12 (Context& context)
{
	const VkPhysicalDevice						physicalDevice			= context.getPhysicalDevice();
	const InstanceInterface&					vki						= context.getInstanceInterface();
	TestLog&									log						= context.getTestContext().getLog();
	bool										limitsOk				= true;

	const VkPhysicalDeviceFeatures2&			features2				= context.getDeviceFeatures2();
	const VkPhysicalDeviceFeatures&				features				= features2.features;
	const VkPhysicalDeviceVulkan12Features		features12				= getPhysicalDeviceVulkan12Features(vki, physicalDevice);

	const VkPhysicalDeviceProperties2&			properties2				= context.getDeviceProperties2();
	const VkPhysicalDeviceVulkan12Properties	vulkan12Properties		= getPhysicalDeviceVulkan12Properties(vki, physicalDevice);
	const VkPhysicalDeviceVulkan11Properties	vulkan11Properties		= getPhysicalDeviceVulkan11Properties(vki, physicalDevice);
	const VkPhysicalDeviceLimits&				limits					= properties2.properties.limits;

	const VkBool32								checkAlways				= VK_TRUE;
	const VkBool32								checkVulkan12Limit		= VK_TRUE;

	deUint32									shaderStages			= 3;
	deUint32									maxPerStageResourcesMin	= deMin32(128,	limits.maxPerStageDescriptorUniformBuffers		+
																						limits.maxPerStageDescriptorStorageBuffers		+
																						limits.maxPerStageDescriptorSampledImages		+
																						limits.maxPerStageDescriptorStorageImages		+
																						limits.maxPerStageDescriptorInputAttachments	+
																						limits.maxColorAttachments);

	if (features.tessellationShader)
	{
		shaderStages += 2;
	}

	if (features.geometryShader)
	{
		shaderStages++;
	}

	FeatureLimitTableItem featureLimitTable[] =
	{
		{ PN(checkAlways),								PN(limits.maxImageDimension1D),																	LIM_MIN_UINT32(4096) },
		{ PN(checkAlways),								PN(limits.maxImageDimension2D),																	LIM_MIN_UINT32(4096) },
		{ PN(checkAlways),								PN(limits.maxImageDimension3D),																	LIM_MIN_UINT32(256) },
		{ PN(checkAlways),								PN(limits.maxImageDimensionCube),																LIM_MIN_UINT32(4096) },
		{ PN(checkAlways),								PN(limits.maxImageArrayLayers),																	LIM_MIN_UINT32(256) },
		{ PN(checkAlways),								PN(limits.maxTexelBufferElements),																LIM_MIN_UINT32(65536) },
		{ PN(checkAlways),								PN(limits.maxUniformBufferRange),																LIM_MIN_UINT32(16384) },
		{ PN(checkAlways),								PN(limits.maxStorageBufferRange),																LIM_MIN_UINT32((1<<27)) },
		{ PN(checkAlways),								PN(limits.maxPushConstantsSize),																LIM_MIN_UINT32(128) },
		{ PN(checkAlways),								PN(limits.maxMemoryAllocationCount),															LIM_MIN_UINT32(4096) },
		{ PN(checkAlways),								PN(limits.maxSamplerAllocationCount),															LIM_MIN_UINT32(4000) },
		{ PN(checkAlways),								PN(limits.bufferImageGranularity),																LIM_MIN_DEVSIZE(1) },
		{ PN(checkAlways),								PN(limits.bufferImageGranularity),																LIM_MAX_DEVSIZE(131072) },
		{ PN(features.sparseBinding),					PN(limits.sparseAddressSpaceSize),																LIM_MIN_DEVSIZE((1ull<<31)) },
		{ PN(checkAlways),								PN(limits.maxBoundDescriptorSets),																LIM_MIN_UINT32(4) },
		{ PN(checkAlways),								PN(limits.maxPerStageDescriptorSamplers),														LIM_MIN_UINT32(16) },
		{ PN(checkAlways),								PN(limits.maxPerStageDescriptorUniformBuffers),													LIM_MIN_UINT32(12) },
		{ PN(checkAlways),								PN(limits.maxPerStageDescriptorStorageBuffers),													LIM_MIN_UINT32(4) },
		{ PN(checkAlways),								PN(limits.maxPerStageDescriptorSampledImages),													LIM_MIN_UINT32(16) },
		{ PN(checkAlways),								PN(limits.maxPerStageDescriptorStorageImages),													LIM_MIN_UINT32(4) },
		{ PN(checkAlways),								PN(limits.maxPerStageDescriptorInputAttachments),												LIM_MIN_UINT32(4) },
		{ PN(checkAlways),								PN(limits.maxPerStageResources),																LIM_MIN_UINT32(maxPerStageResourcesMin) },
		{ PN(checkAlways),								PN(limits.maxDescriptorSetSamplers),															LIM_MIN_UINT32(shaderStages * 16) },
		{ PN(checkAlways),								PN(limits.maxDescriptorSetUniformBuffers),														LIM_MIN_UINT32(shaderStages * 12) },
		{ PN(checkAlways),								PN(limits.maxDescriptorSetUniformBuffersDynamic),												LIM_MIN_UINT32(8) },
		{ PN(checkAlways),								PN(limits.maxDescriptorSetStorageBuffers),														LIM_MIN_UINT32(shaderStages * 4) },
		{ PN(checkAlways),								PN(limits.maxDescriptorSetStorageBuffersDynamic),												LIM_MIN_UINT32(4) },
		{ PN(checkAlways),								PN(limits.maxDescriptorSetSampledImages),														LIM_MIN_UINT32(shaderStages * 16) },
		{ PN(checkAlways),								PN(limits.maxDescriptorSetStorageImages),														LIM_MIN_UINT32(shaderStages * 4) },
		{ PN(checkAlways),								PN(limits.maxDescriptorSetInputAttachments),													LIM_MIN_UINT32(4) },
		{ PN(checkAlways),								PN(limits.maxVertexInputAttributes),															LIM_MIN_UINT32(16) },
		{ PN(checkAlways),								PN(limits.maxVertexInputBindings),																LIM_MIN_UINT32(16) },
		{ PN(checkAlways),								PN(limits.maxVertexInputAttributeOffset),														LIM_MIN_UINT32(2047) },
		{ PN(checkAlways),								PN(limits.maxVertexInputBindingStride),															LIM_MIN_UINT32(2048) },
		{ PN(checkAlways),								PN(limits.maxVertexOutputComponents),															LIM_MIN_UINT32(64) },
		{ PN(features.tessellationShader),				PN(limits.maxTessellationGenerationLevel),														LIM_MIN_UINT32(64) },
		{ PN(features.tessellationShader),				PN(limits.maxTessellationPatchSize),															LIM_MIN_UINT32(32) },
		{ PN(features.tessellationShader),				PN(limits.maxTessellationControlPerVertexInputComponents),										LIM_MIN_UINT32(64) },
		{ PN(features.tessellationShader),				PN(limits.maxTessellationControlPerVertexOutputComponents),										LIM_MIN_UINT32(64) },
		{ PN(features.tessellationShader),				PN(limits.maxTessellationControlPerPatchOutputComponents),										LIM_MIN_UINT32(120) },
		{ PN(features.tessellationShader),				PN(limits.maxTessellationControlTotalOutputComponents),											LIM_MIN_UINT32(2048) },
		{ PN(features.tessellationShader),				PN(limits.maxTessellationEvaluationInputComponents),											LIM_MIN_UINT32(64) },
		{ PN(features.tessellationShader),				PN(limits.maxTessellationEvaluationOutputComponents),											LIM_MIN_UINT32(64) },
		{ PN(features.geometryShader),					PN(limits.maxGeometryShaderInvocations),														LIM_MIN_UINT32(32) },
		{ PN(features.geometryShader),					PN(limits.maxGeometryInputComponents),															LIM_MIN_UINT32(64) },
		{ PN(features.geometryShader),					PN(limits.maxGeometryOutputComponents),															LIM_MIN_UINT32(64) },
		{ PN(features.geometryShader),					PN(limits.maxGeometryOutputVertices),															LIM_MIN_UINT32(256) },
		{ PN(features.geometryShader),					PN(limits.maxGeometryTotalOutputComponents),													LIM_MIN_UINT32(1024) },
		{ PN(checkAlways),								PN(limits.maxFragmentInputComponents),															LIM_MIN_UINT32(64) },
		{ PN(checkAlways),								PN(limits.maxFragmentOutputAttachments),														LIM_MIN_UINT32(4) },
		{ PN(features.dualSrcBlend),					PN(limits.maxFragmentDualSrcAttachments),														LIM_MIN_UINT32(1) },
		{ PN(checkAlways),								PN(limits.maxFragmentCombinedOutputResources),													LIM_MIN_UINT32(4) },
		{ PN(checkAlways),								PN(limits.maxComputeSharedMemorySize),															LIM_MIN_UINT32(16384) },
		{ PN(checkAlways),								PN(limits.maxComputeWorkGroupCount[0]),															LIM_MIN_UINT32(65535) },
		{ PN(checkAlways),								PN(limits.maxComputeWorkGroupCount[1]),															LIM_MIN_UINT32(65535) },
		{ PN(checkAlways),								PN(limits.maxComputeWorkGroupCount[2]),															LIM_MIN_UINT32(65535) },
		{ PN(checkAlways),								PN(limits.maxComputeWorkGroupInvocations),														LIM_MIN_UINT32(128) },
		{ PN(checkAlways),								PN(limits.maxComputeWorkGroupSize[0]),															LIM_MIN_UINT32(128) },
		{ PN(checkAlways),								PN(limits.maxComputeWorkGroupSize[1]),															LIM_MIN_UINT32(128) },
		{ PN(checkAlways),								PN(limits.maxComputeWorkGroupSize[2]),															LIM_MIN_UINT32(64) },
		{ PN(checkAlways),								PN(limits.subPixelPrecisionBits),																LIM_MIN_UINT32(4) },
		{ PN(checkAlways),								PN(limits.subTexelPrecisionBits),																LIM_MIN_UINT32(4) },
		{ PN(checkAlways),								PN(limits.mipmapPrecisionBits),																	LIM_MIN_UINT32(4) },
		{ PN(features.fullDrawIndexUint32),				PN(limits.maxDrawIndexedIndexValue),															LIM_MIN_UINT32((deUint32)~0) },
		{ PN(features.multiDrawIndirect),				PN(limits.maxDrawIndirectCount),																LIM_MIN_UINT32(65535) },
		{ PN(checkAlways),								PN(limits.maxSamplerLodBias),																	LIM_MIN_FLOAT(2.0f) },
		{ PN(features.samplerAnisotropy),				PN(limits.maxSamplerAnisotropy),																LIM_MIN_FLOAT(16.0f) },
		{ PN(features.multiViewport),					PN(limits.maxViewports),																		LIM_MIN_UINT32(16) },
		{ PN(checkAlways),								PN(limits.maxViewportDimensions[0]),															LIM_MIN_UINT32(4096) },
		{ PN(checkAlways),								PN(limits.maxViewportDimensions[1]),															LIM_MIN_UINT32(4096) },
		{ PN(checkAlways),								PN(limits.viewportBoundsRange[0]),																LIM_MAX_FLOAT(-8192.0f) },
		{ PN(checkAlways),								PN(limits.viewportBoundsRange[1]),																LIM_MIN_FLOAT(8191.0f) },
		{ PN(checkAlways),								PN(limits.viewportSubPixelBits),																LIM_MIN_UINT32(0) },
		{ PN(checkAlways),								PN(limits.minMemoryMapAlignment),																LIM_MIN_UINT32(64) },
		{ PN(checkAlways),								PN(limits.minTexelBufferOffsetAlignment),														LIM_MIN_DEVSIZE(1) },
		{ PN(checkAlways),								PN(limits.minTexelBufferOffsetAlignment),														LIM_MAX_DEVSIZE(256) },
		{ PN(checkAlways),								PN(limits.minUniformBufferOffsetAlignment),														LIM_MIN_DEVSIZE(1) },
		{ PN(checkAlways),								PN(limits.minUniformBufferOffsetAlignment),														LIM_MAX_DEVSIZE(256) },
		{ PN(checkAlways),								PN(limits.minStorageBufferOffsetAlignment),														LIM_MIN_DEVSIZE(1) },
		{ PN(checkAlways),								PN(limits.minStorageBufferOffsetAlignment),														LIM_MAX_DEVSIZE(256) },
		{ PN(checkAlways),								PN(limits.minTexelOffset),																		LIM_MAX_INT32(-8) },
		{ PN(checkAlways),								PN(limits.maxTexelOffset),																		LIM_MIN_INT32(7) },
		{ PN(features.shaderImageGatherExtended),		PN(limits.minTexelGatherOffset),																LIM_MAX_INT32(-8) },
		{ PN(features.shaderImageGatherExtended),		PN(limits.maxTexelGatherOffset),																LIM_MIN_INT32(7) },
		{ PN(features.sampleRateShading),				PN(limits.minInterpolationOffset),																LIM_MAX_FLOAT(-0.5f) },
		{ PN(features.sampleRateShading),				PN(limits.maxInterpolationOffset),																LIM_MIN_FLOAT(0.5f - (1.0f/deFloatPow(2.0f, (float)limits.subPixelInterpolationOffsetBits))) },
		{ PN(features.sampleRateShading),				PN(limits.subPixelInterpolationOffsetBits),														LIM_MIN_UINT32(4) },
		{ PN(checkAlways),								PN(limits.maxFramebufferWidth),																	LIM_MIN_UINT32(4096) },
		{ PN(checkAlways),								PN(limits.maxFramebufferHeight),																LIM_MIN_UINT32(4096) },
		{ PN(checkAlways),								PN(limits.maxFramebufferLayers),																LIM_MIN_UINT32(256) },
		{ PN(checkAlways),								PN(limits.framebufferColorSampleCounts),														LIM_MIN_BITI32(VK_SAMPLE_COUNT_1_BIT|VK_SAMPLE_COUNT_4_BIT) },
		{ PN(checkVulkan12Limit),						PN(vulkan12Properties.framebufferIntegerColorSampleCounts),										LIM_MIN_BITI32(VK_SAMPLE_COUNT_1_BIT) },
		{ PN(checkAlways),								PN(limits.framebufferDepthSampleCounts),														LIM_MIN_BITI32(VK_SAMPLE_COUNT_1_BIT|VK_SAMPLE_COUNT_4_BIT) },
		{ PN(checkAlways),								PN(limits.framebufferStencilSampleCounts),														LIM_MIN_BITI32(VK_SAMPLE_COUNT_1_BIT|VK_SAMPLE_COUNT_4_BIT) },
		{ PN(checkAlways),								PN(limits.framebufferNoAttachmentsSampleCounts),												LIM_MIN_BITI32(VK_SAMPLE_COUNT_1_BIT|VK_SAMPLE_COUNT_4_BIT) },
		{ PN(checkAlways),								PN(limits.maxColorAttachments),																	LIM_MIN_UINT32(4) },
		{ PN(checkAlways),								PN(limits.sampledImageColorSampleCounts),														LIM_MIN_BITI32(VK_SAMPLE_COUNT_1_BIT|VK_SAMPLE_COUNT_4_BIT) },
		{ PN(checkAlways),								PN(limits.sampledImageIntegerSampleCounts),														LIM_MIN_BITI32(VK_SAMPLE_COUNT_1_BIT) },
		{ PN(checkAlways),								PN(limits.sampledImageDepthSampleCounts),														LIM_MIN_BITI32(VK_SAMPLE_COUNT_1_BIT|VK_SAMPLE_COUNT_4_BIT) },
		{ PN(checkAlways),								PN(limits.sampledImageStencilSampleCounts),														LIM_MIN_BITI32(VK_SAMPLE_COUNT_1_BIT|VK_SAMPLE_COUNT_4_BIT) },
		{ PN(features.shaderStorageImageMultisample),	PN(limits.storageImageSampleCounts),															LIM_MIN_BITI32(VK_SAMPLE_COUNT_1_BIT|VK_SAMPLE_COUNT_4_BIT) },
		{ PN(checkAlways),								PN(limits.maxSampleMaskWords),																	LIM_MIN_UINT32(1) },
		{ PN(checkAlways),								PN(limits.timestampComputeAndGraphics),															LIM_NONE_UINT32 },
		{ PN(checkAlways),								PN(limits.timestampPeriod),																		LIM_NONE_UINT32 },
		{ PN(features.shaderClipDistance),				PN(limits.maxClipDistances),																	LIM_MIN_UINT32(8) },
		{ PN(features.shaderClipDistance),				PN(limits.maxCullDistances),																	LIM_MIN_UINT32(8) },
		{ PN(features.shaderClipDistance),				PN(limits.maxCombinedClipAndCullDistances),														LIM_MIN_UINT32(8) },
		{ PN(checkAlways),								PN(limits.discreteQueuePriorities),																LIM_MIN_UINT32(2) },
		{ PN(features.largePoints),						PN(limits.pointSizeRange[0]),																	LIM_MIN_FLOAT(0.0f) },
		{ PN(features.largePoints),						PN(limits.pointSizeRange[0]),																	LIM_MAX_FLOAT(1.0f) },
		{ PN(features.largePoints),						PN(limits.pointSizeRange[1]),																	LIM_MIN_FLOAT(64.0f - limits.pointSizeGranularity) },
		{ PN(features.wideLines),						PN(limits.lineWidthRange[0]),																	LIM_MIN_FLOAT(0.0f) },
		{ PN(features.wideLines),						PN(limits.lineWidthRange[0]),																	LIM_MAX_FLOAT(1.0f) },
		{ PN(features.wideLines),						PN(limits.lineWidthRange[1]),																	LIM_MIN_FLOAT(8.0f - limits.lineWidthGranularity) },
		{ PN(features.largePoints),						PN(limits.pointSizeGranularity),																LIM_MIN_FLOAT(0.0f) },
		{ PN(features.largePoints),						PN(limits.pointSizeGranularity),																LIM_MAX_FLOAT(1.0f) },
		{ PN(features.wideLines),						PN(limits.lineWidthGranularity),																LIM_MIN_FLOAT(0.0f) },
		{ PN(features.wideLines),						PN(limits.lineWidthGranularity),																LIM_MAX_FLOAT(1.0f) },
		{ PN(checkAlways),								PN(limits.strictLines),																			LIM_NONE_UINT32 },
		{ PN(checkAlways),								PN(limits.standardSampleLocations),																LIM_NONE_UINT32 },
		{ PN(checkAlways),								PN(limits.optimalBufferCopyOffsetAlignment),													LIM_NONE_DEVSIZE },
		{ PN(checkAlways),								PN(limits.optimalBufferCopyRowPitchAlignment),													LIM_NONE_DEVSIZE },
		{ PN(checkAlways),								PN(limits.nonCoherentAtomSize),																	LIM_MIN_DEVSIZE(1) },
		{ PN(checkAlways),								PN(limits.nonCoherentAtomSize),																	LIM_MAX_DEVSIZE(256) },

		// VK_KHR_multiview
		{ PN(checkVulkan12Limit),						PN(vulkan11Properties.maxMultiviewViewCount),													LIM_MIN_UINT32(6) },
		{ PN(checkVulkan12Limit),						PN(vulkan11Properties.maxMultiviewInstanceIndex),												LIM_MIN_UINT32((1<<27) - 1) },

		// VK_KHR_maintenance3
		{ PN(checkVulkan12Limit),						PN(vulkan11Properties.maxPerSetDescriptors),													LIM_MIN_UINT32(1024) },
		{ PN(checkVulkan12Limit),						PN(vulkan11Properties.maxMemoryAllocationSize),													LIM_MIN_DEVSIZE(1<<30) },

		// VK_EXT_descriptor_indexing
		{ PN(features12.descriptorIndexing),			PN(vulkan12Properties.maxUpdateAfterBindDescriptorsInAllPools),									LIM_MIN_UINT32(500000) },
		{ PN(features12.descriptorIndexing),			PN(vulkan12Properties.maxPerStageDescriptorUpdateAfterBindSamplers),							LIM_MIN_UINT32(500000) },
		{ PN(features12.descriptorIndexing),			PN(vulkan12Properties.maxPerStageDescriptorUpdateAfterBindUniformBuffers),						LIM_MIN_UINT32(12) },
		{ PN(features12.descriptorIndexing),			PN(vulkan12Properties.maxPerStageDescriptorUpdateAfterBindStorageBuffers),						LIM_MIN_UINT32(500000) },
		{ PN(features12.descriptorIndexing),			PN(vulkan12Properties.maxPerStageDescriptorUpdateAfterBindSampledImages),						LIM_MIN_UINT32(500000) },
		{ PN(features12.descriptorIndexing),			PN(vulkan12Properties.maxPerStageDescriptorUpdateAfterBindStorageImages),						LIM_MIN_UINT32(500000) },
		{ PN(features12.descriptorIndexing),			PN(vulkan12Properties.maxPerStageDescriptorUpdateAfterBindInputAttachments),					LIM_MIN_UINT32(4) },
		{ PN(features12.descriptorIndexing),			PN(vulkan12Properties.maxPerStageUpdateAfterBindResources),										LIM_MIN_UINT32(500000) },
		{ PN(features12.descriptorIndexing),			PN(vulkan12Properties.maxDescriptorSetUpdateAfterBindSamplers),									LIM_MIN_UINT32(500000) },
		{ PN(features12.descriptorIndexing),			PN(vulkan12Properties.maxDescriptorSetUpdateAfterBindUniformBuffers),							LIM_MIN_UINT32(shaderStages * 12) },
		{ PN(features12.descriptorIndexing),			PN(vulkan12Properties.maxDescriptorSetUpdateAfterBindUniformBuffersDynamic),					LIM_MIN_UINT32(8) },
		{ PN(features12.descriptorIndexing),			PN(vulkan12Properties.maxDescriptorSetUpdateAfterBindStorageBuffers),							LIM_MIN_UINT32(500000) },
		{ PN(features12.descriptorIndexing),			PN(vulkan12Properties.maxDescriptorSetUpdateAfterBindStorageBuffersDynamic),					LIM_MIN_UINT32(4) },
		{ PN(features12.descriptorIndexing),			PN(vulkan12Properties.maxDescriptorSetUpdateAfterBindSampledImages),							LIM_MIN_UINT32(500000) },
		{ PN(features12.descriptorIndexing),			PN(vulkan12Properties.maxDescriptorSetUpdateAfterBindStorageImages),							LIM_MIN_UINT32(500000) },
		{ PN(features12.descriptorIndexing),			PN(vulkan12Properties.maxDescriptorSetUpdateAfterBindInputAttachments),							LIM_MIN_UINT32(4) },
		{ PN(features12.descriptorIndexing),			PN(vulkan12Properties.maxPerStageDescriptorUpdateAfterBindSamplers),							LIM_MIN_UINT32(limits.maxPerStageDescriptorSamplers) },
		{ PN(features12.descriptorIndexing),			PN(vulkan12Properties.maxPerStageDescriptorUpdateAfterBindUniformBuffers),						LIM_MIN_UINT32(limits.maxPerStageDescriptorUniformBuffers) },
		{ PN(features12.descriptorIndexing),			PN(vulkan12Properties.maxPerStageDescriptorUpdateAfterBindStorageBuffers),						LIM_MIN_UINT32(limits.maxPerStageDescriptorStorageBuffers) },
		{ PN(features12.descriptorIndexing),			PN(vulkan12Properties.maxPerStageDescriptorUpdateAfterBindSampledImages),						LIM_MIN_UINT32(limits.maxPerStageDescriptorSampledImages) },
		{ PN(features12.descriptorIndexing),			PN(vulkan12Properties.maxPerStageDescriptorUpdateAfterBindStorageImages),						LIM_MIN_UINT32(limits.maxPerStageDescriptorStorageImages) },
		{ PN(features12.descriptorIndexing),			PN(vulkan12Properties.maxPerStageDescriptorUpdateAfterBindInputAttachments),					LIM_MIN_UINT32(limits.maxPerStageDescriptorInputAttachments) },
		{ PN(features12.descriptorIndexing),			PN(vulkan12Properties.maxPerStageUpdateAfterBindResources),										LIM_MIN_UINT32(limits.maxPerStageResources) },
		{ PN(features12.descriptorIndexing),			PN(vulkan12Properties.maxDescriptorSetUpdateAfterBindSamplers),									LIM_MIN_UINT32(limits.maxDescriptorSetSamplers) },
		{ PN(features12.descriptorIndexing),			PN(vulkan12Properties.maxDescriptorSetUpdateAfterBindUniformBuffers),							LIM_MIN_UINT32(limits.maxDescriptorSetUniformBuffers) },
		{ PN(features12.descriptorIndexing),			PN(vulkan12Properties.maxDescriptorSetUpdateAfterBindUniformBuffersDynamic),					LIM_MIN_UINT32(limits.maxDescriptorSetUniformBuffersDynamic) },
		{ PN(features12.descriptorIndexing),			PN(vulkan12Properties.maxDescriptorSetUpdateAfterBindStorageBuffers),							LIM_MIN_UINT32(limits.maxDescriptorSetStorageBuffers) },
		{ PN(features12.descriptorIndexing),			PN(vulkan12Properties.maxDescriptorSetUpdateAfterBindStorageBuffersDynamic),					LIM_MIN_UINT32(limits.maxDescriptorSetStorageBuffersDynamic) },
		{ PN(features12.descriptorIndexing),			PN(vulkan12Properties.maxDescriptorSetUpdateAfterBindSampledImages),							LIM_MIN_UINT32(limits.maxDescriptorSetSampledImages) },
		{ PN(features12.descriptorIndexing),			PN(vulkan12Properties.maxDescriptorSetUpdateAfterBindStorageImages),							LIM_MIN_UINT32(limits.maxDescriptorSetStorageImages) },
		{ PN(features12.descriptorIndexing),			PN(vulkan12Properties.maxDescriptorSetUpdateAfterBindInputAttachments),							LIM_MIN_UINT32(limits.maxDescriptorSetInputAttachments) },

		// timelineSemaphore
		{ PN(checkVulkan12Limit),						PN(vulkan12Properties.maxTimelineSemaphoreValueDifference),										LIM_MIN_DEVSIZE((1ull<<31) - 1) },
	};

	log << TestLog::Message << limits << TestLog::EndMessage;

	for (deUint32 ndx = 0; ndx < DE_LENGTH_OF_ARRAY(featureLimitTable); ndx++)
		limitsOk = validateLimit(featureLimitTable[ndx], log) && limitsOk;

	if (limits.maxFramebufferWidth > limits.maxViewportDimensions[0] ||
		limits.maxFramebufferHeight > limits.maxViewportDimensions[1])
	{
		log << TestLog::Message << "limit validation failed, maxFramebufferDimension of "
			<< "[" << limits.maxFramebufferWidth << ", " << limits.maxFramebufferHeight << "] "
			<< "is larger than maxViewportDimension of "
			<< "[" << limits.maxViewportDimensions[0] << ", " << limits.maxViewportDimensions[1] << "]" << TestLog::EndMessage;
		limitsOk = false;
	}

	if (limits.viewportBoundsRange[0] > float(-2 * limits.maxViewportDimensions[0]))
	{
		log << TestLog::Message << "limit validation failed, viewPortBoundsRange[0] of " << limits.viewportBoundsRange[0]
			<< "is larger than -2*maxViewportDimension[0] of " << -2*limits.maxViewportDimensions[0] << TestLog::EndMessage;
		limitsOk = false;
	}

	if (limits.viewportBoundsRange[1] < float(2 * limits.maxViewportDimensions[1] - 1))
	{
		log << TestLog::Message << "limit validation failed, viewportBoundsRange[1] of " << limits.viewportBoundsRange[1]
			<< "is less than 2*maxViewportDimension[1] of " << 2*limits.maxViewportDimensions[1] << TestLog::EndMessage;
		limitsOk = false;
	}

	if (limitsOk)
		return tcu::TestStatus::pass("pass");
	else
		return tcu::TestStatus::fail("fail");
}

void checkSupportKhrPushDescriptor (Context& context)
{
	context.requireDeviceExtension("VK_KHR_push_descriptor");
}

tcu::TestStatus validateLimitsKhrPushDescriptor (Context& context)
{
	const VkBool32										checkAlways					= VK_TRUE;
	const VkPhysicalDevicePushDescriptorPropertiesKHR&	pushDescriptorPropertiesKHR	= context.getPushDescriptorProperties();
	TestLog&											log							= context.getTestContext().getLog();
	bool												limitsOk					= true;

	FeatureLimitTableItem featureLimitTable[] =
	{
		{ PN(checkAlways),	PN(pushDescriptorPropertiesKHR.maxPushDescriptors),	LIM_MIN_UINT32(32) },
	};

	log << TestLog::Message << pushDescriptorPropertiesKHR << TestLog::EndMessage;

	for (deUint32 ndx = 0; ndx < DE_LENGTH_OF_ARRAY(featureLimitTable); ndx++)
		limitsOk = validateLimit(featureLimitTable[ndx], log) && limitsOk;

	if (limitsOk)
		return tcu::TestStatus::pass("pass");
	else
		return tcu::TestStatus::fail("fail");
}

void checkSupportKhrMultiview (Context& context)
{
	context.requireDeviceExtension("VK_KHR_multiview");
}

tcu::TestStatus validateLimitsKhrMultiview (Context& context)
{
	const VkBool32								checkAlways			= VK_TRUE;
	const VkPhysicalDeviceMultiviewProperties&	multiviewProperties	= context.getMultiviewProperties();
	TestLog&									log					= context.getTestContext().getLog();
	bool										limitsOk			= true;

	FeatureLimitTableItem featureLimitTable[] =
	{
		// VK_KHR_multiview
		{ PN(checkAlways),	PN(multiviewProperties.maxMultiviewViewCount),		LIM_MIN_UINT32(6) },
		{ PN(checkAlways),	PN(multiviewProperties.maxMultiviewInstanceIndex),	LIM_MIN_UINT32((1<<27) - 1) },
	};

	log << TestLog::Message << multiviewProperties << TestLog::EndMessage;

	for (deUint32 ndx = 0; ndx < DE_LENGTH_OF_ARRAY(featureLimitTable); ndx++)
		limitsOk = validateLimit(featureLimitTable[ndx], log) && limitsOk;

	if (limitsOk)
		return tcu::TestStatus::pass("pass");
	else
		return tcu::TestStatus::fail("fail");
}

void checkSupportExtDiscardRectangles (Context& context)
{
	context.requireDeviceExtension("VK_EXT_discard_rectangles");
}

tcu::TestStatus validateLimitsExtDiscardRectangles (Context& context)
{
	const VkBool32											checkAlways						= VK_TRUE;
	const VkPhysicalDeviceDiscardRectanglePropertiesEXT&	discardRectanglePropertiesEXT	= context.getDiscardRectanglePropertiesEXT();
	TestLog&												log								= context.getTestContext().getLog();
	bool													limitsOk						= true;

	FeatureLimitTableItem featureLimitTable[] =
	{
		{ PN(checkAlways),	PN(discardRectanglePropertiesEXT.maxDiscardRectangles),	LIM_MIN_UINT32(4) },
	};

	log << TestLog::Message << discardRectanglePropertiesEXT << TestLog::EndMessage;

	for (deUint32 ndx = 0; ndx < DE_LENGTH_OF_ARRAY(featureLimitTable); ndx++)
		limitsOk = validateLimit(featureLimitTable[ndx], log) && limitsOk;

	if (limitsOk)
		return tcu::TestStatus::pass("pass");
	else
		return tcu::TestStatus::fail("fail");
}

void checkSupportExtSampleLocations (Context& context)
{
	context.requireDeviceExtension("VK_EXT_sample_locations");
}

tcu::TestStatus validateLimitsExtSampleLocations (Context& context)
{
	const VkBool32										checkAlways						= VK_TRUE;
	const VkPhysicalDeviceSampleLocationsPropertiesEXT&	sampleLocationsPropertiesEXT	= context.getSampleLocationsPropertiesEXT();
	TestLog&											log								= context.getTestContext().getLog();
	bool												limitsOk						= true;

	FeatureLimitTableItem featureLimitTable[] =
	{
		{ PN(checkAlways),	PN(sampleLocationsPropertiesEXT.sampleLocationSampleCounts),		LIM_MIN_BITI32(VK_SAMPLE_COUNT_4_BIT) },
		{ PN(checkAlways),	PN(sampleLocationsPropertiesEXT.maxSampleLocationGridSize.width),	LIM_MIN_FLOAT(0.0f) },
		{ PN(checkAlways),	PN(sampleLocationsPropertiesEXT.maxSampleLocationGridSize.height),	LIM_MIN_FLOAT(0.0f) },
		{ PN(checkAlways),	PN(sampleLocationsPropertiesEXT.sampleLocationCoordinateRange[0]),	LIM_MAX_FLOAT(0.0f) },
		{ PN(checkAlways),	PN(sampleLocationsPropertiesEXT.sampleLocationCoordinateRange[1]),	LIM_MIN_FLOAT(0.9375f) },
		{ PN(checkAlways),	PN(sampleLocationsPropertiesEXT.sampleLocationSubPixelBits),		LIM_MIN_UINT32(4) },
	};

	log << TestLog::Message << sampleLocationsPropertiesEXT << TestLog::EndMessage;

	for (deUint32 ndx = 0; ndx < DE_LENGTH_OF_ARRAY(featureLimitTable); ndx++)
		limitsOk = validateLimit(featureLimitTable[ndx], log) && limitsOk;

	if (limitsOk)
		return tcu::TestStatus::pass("pass");
	else
		return tcu::TestStatus::fail("fail");
}

void checkSupportExtExternalMemoryHost (Context& context)
{
	context.requireDeviceExtension("VK_EXT_external_memory_host");
}

tcu::TestStatus validateLimitsExtExternalMemoryHost (Context& context)
{
	const VkBool32											checkAlways						= VK_TRUE;
	const VkPhysicalDeviceExternalMemoryHostPropertiesEXT&	externalMemoryHostPropertiesEXT	= context.getExternalMemoryHostPropertiesEXT();
	TestLog&												log								= context.getTestContext().getLog();
	bool													limitsOk						= true;

	FeatureLimitTableItem featureLimitTable[] =
	{
		{ PN(checkAlways),	PN(externalMemoryHostPropertiesEXT.minImportedHostPointerAlignment),	LIM_MAX_DEVSIZE(65536) },
	};

	log << TestLog::Message << externalMemoryHostPropertiesEXT << TestLog::EndMessage;

	for (deUint32 ndx = 0; ndx < DE_LENGTH_OF_ARRAY(featureLimitTable); ndx++)
		limitsOk = validateLimit(featureLimitTable[ndx], log) && limitsOk;

	if (limitsOk)
		return tcu::TestStatus::pass("pass");
	else
		return tcu::TestStatus::fail("fail");
}

void checkSupportExtBlendOperationAdvanced (Context& context)
{
	context.requireDeviceExtension("VK_EXT_blend_operation_advanced");
}

tcu::TestStatus validateLimitsExtBlendOperationAdvanced (Context& context)
{
	const VkBool32												checkAlways							= VK_TRUE;
	const VkPhysicalDeviceBlendOperationAdvancedPropertiesEXT&	blendOperationAdvancedPropertiesEXT	= context.getBlendOperationAdvancedPropertiesEXT();
	TestLog&													log									= context.getTestContext().getLog();
	bool														limitsOk							= true;

	FeatureLimitTableItem featureLimitTable[] =
	{
		{ PN(checkAlways),	PN(blendOperationAdvancedPropertiesEXT.advancedBlendMaxColorAttachments),	LIM_MIN_UINT32(4) },
	};

	log << TestLog::Message << blendOperationAdvancedPropertiesEXT << TestLog::EndMessage;

	for (deUint32 ndx = 0; ndx < DE_LENGTH_OF_ARRAY(featureLimitTable); ndx++)
		limitsOk = validateLimit(featureLimitTable[ndx], log) && limitsOk;

	if (limitsOk)
		return tcu::TestStatus::pass("pass");
	else
		return tcu::TestStatus::fail("fail");
}

void checkSupportKhrMaintenance3 (Context& context)
{
	context.requireDeviceExtension("VK_KHR_maintenance3");
}

tcu::TestStatus validateLimitsKhrMaintenance3 (Context& context)
{
	const VkBool32									checkAlways				= VK_TRUE;
	const VkPhysicalDeviceMaintenance3Properties&	maintenance3Properties	= context.getMaintenance3Properties();
	TestLog&										log						= context.getTestContext().getLog();
	bool											limitsOk				= true;

	FeatureLimitTableItem featureLimitTable[] =
	{
		{ PN(checkAlways),	PN(maintenance3Properties.maxPerSetDescriptors),	LIM_MIN_UINT32(1024) },
		{ PN(checkAlways),	PN(maintenance3Properties.maxMemoryAllocationSize),	LIM_MIN_DEVSIZE(1<<30) },
	};

	log << TestLog::Message << maintenance3Properties << TestLog::EndMessage;

	for (deUint32 ndx = 0; ndx < DE_LENGTH_OF_ARRAY(featureLimitTable); ndx++)
		limitsOk = validateLimit(featureLimitTable[ndx], log) && limitsOk;

	if (limitsOk)
		return tcu::TestStatus::pass("pass");
	else
		return tcu::TestStatus::fail("fail");
}

void checkSupportExtConservativeRasterization (Context& context)
{
	context.requireDeviceExtension("VK_EXT_conservative_rasterization");
}

tcu::TestStatus validateLimitsExtConservativeRasterization (Context& context)
{
	const VkBool32													checkAlways								= VK_TRUE;
	const VkPhysicalDeviceConservativeRasterizationPropertiesEXT&	conservativeRasterizationPropertiesEXT	= context.getConservativeRasterizationPropertiesEXT();
	TestLog&														log										= context.getTestContext().getLog();
	bool															limitsOk								= true;

	FeatureLimitTableItem featureLimitTable[] =
	{
		{ PN(checkAlways),	PN(conservativeRasterizationPropertiesEXT.primitiveOverestimationSize),					LIM_MIN_FLOAT(0.0f) },
		{ PN(checkAlways),	PN(conservativeRasterizationPropertiesEXT.maxExtraPrimitiveOverestimationSize),			LIM_MIN_FLOAT(0.0f) },
		{ PN(checkAlways),	PN(conservativeRasterizationPropertiesEXT.extraPrimitiveOverestimationSizeGranularity),	LIM_MIN_FLOAT(0.0f) },
	};

	log << TestLog::Message << conservativeRasterizationPropertiesEXT << TestLog::EndMessage;

	for (deUint32 ndx = 0; ndx < DE_LENGTH_OF_ARRAY(featureLimitTable); ndx++)
		limitsOk = validateLimit(featureLimitTable[ndx], log) && limitsOk;

	if (limitsOk)
		return tcu::TestStatus::pass("pass");
	else
		return tcu::TestStatus::fail("fail");
}

void checkSupportExtDescriptorIndexing (Context& context)
{
	const std::string&							requiredDeviceExtension		= "VK_EXT_descriptor_indexing";
	const VkPhysicalDevice						physicalDevice				= context.getPhysicalDevice();
	const InstanceInterface&					vki							= context.getInstanceInterface();
	const std::vector<VkExtensionProperties>	deviceExtensionProperties	= enumerateDeviceExtensionProperties(vki, physicalDevice, DE_NULL);

	if (!isExtensionSupported(deviceExtensionProperties, RequiredExtension(requiredDeviceExtension)))
		TCU_THROW(NotSupportedError, requiredDeviceExtension + " is not supported");

	// Extension string is present, then extension is really supported and should have been added into chain in DefaultDevice properties and features
}

tcu::TestStatus validateLimitsExtDescriptorIndexing (Context& context)
{
	const VkBool32											checkAlways						= VK_TRUE;
	const VkPhysicalDeviceProperties2&						properties2						= context.getDeviceProperties2();
	const VkPhysicalDeviceLimits&							limits							= properties2.properties.limits;
	const VkPhysicalDeviceDescriptorIndexingPropertiesEXT&	descriptorIndexingPropertiesEXT	= context.getDescriptorIndexingProperties();
	const VkPhysicalDeviceFeatures&							features						= context.getDeviceFeatures();
	const deUint32											tessellationShaderCount			= (features.tessellationShader) ? 2 : 0;
	const deUint32											geometryShaderCount				= (features.geometryShader) ? 1 : 0;
	const deUint32											shaderStages					= 3 + tessellationShaderCount + geometryShaderCount;
	TestLog&												log								= context.getTestContext().getLog();
	bool													limitsOk						= true;

	FeatureLimitTableItem featureLimitTable[] =
	{
		{ PN(checkAlways),	PN(descriptorIndexingPropertiesEXT.maxUpdateAfterBindDescriptorsInAllPools),				LIM_MIN_UINT32(500000) },
		{ PN(checkAlways),	PN(descriptorIndexingPropertiesEXT.maxPerStageDescriptorUpdateAfterBindSamplers),			LIM_MIN_UINT32(500000) },
		{ PN(checkAlways),	PN(descriptorIndexingPropertiesEXT.maxPerStageDescriptorUpdateAfterBindUniformBuffers),		LIM_MIN_UINT32(12) },
		{ PN(checkAlways),	PN(descriptorIndexingPropertiesEXT.maxPerStageDescriptorUpdateAfterBindStorageBuffers),		LIM_MIN_UINT32(500000) },
		{ PN(checkAlways),	PN(descriptorIndexingPropertiesEXT.maxPerStageDescriptorUpdateAfterBindSampledImages),		LIM_MIN_UINT32(500000) },
		{ PN(checkAlways),	PN(descriptorIndexingPropertiesEXT.maxPerStageDescriptorUpdateAfterBindStorageImages),		LIM_MIN_UINT32(500000) },
		{ PN(checkAlways),	PN(descriptorIndexingPropertiesEXT.maxPerStageDescriptorUpdateAfterBindInputAttachments),	LIM_MIN_UINT32(500000) },
		{ PN(checkAlways),	PN(descriptorIndexingPropertiesEXT.maxPerStageUpdateAfterBindResources),					LIM_MIN_UINT32(500000) },
		{ PN(checkAlways),	PN(descriptorIndexingPropertiesEXT.maxDescriptorSetUpdateAfterBindSamplers),				LIM_MIN_UINT32(500000) },
		{ PN(checkAlways),	PN(descriptorIndexingPropertiesEXT.maxDescriptorSetUpdateAfterBindUniformBuffers),			LIM_MIN_UINT32(shaderStages * 12) },
		{ PN(checkAlways),	PN(descriptorIndexingPropertiesEXT.maxDescriptorSetUpdateAfterBindUniformBuffersDynamic),	LIM_MIN_UINT32(8) },
		{ PN(checkAlways),	PN(descriptorIndexingPropertiesEXT.maxDescriptorSetUpdateAfterBindStorageBuffers),			LIM_MIN_UINT32(500000) },
		{ PN(checkAlways),	PN(descriptorIndexingPropertiesEXT.maxDescriptorSetUpdateAfterBindStorageBuffersDynamic),	LIM_MIN_UINT32(4) },
		{ PN(checkAlways),	PN(descriptorIndexingPropertiesEXT.maxDescriptorSetUpdateAfterBindSampledImages),			LIM_MIN_UINT32(500000) },
		{ PN(checkAlways),	PN(descriptorIndexingPropertiesEXT.maxDescriptorSetUpdateAfterBindStorageImages),			LIM_MIN_UINT32(500000) },
		{ PN(checkAlways),	PN(descriptorIndexingPropertiesEXT.maxDescriptorSetUpdateAfterBindInputAttachments),		LIM_MIN_UINT32(500000) },
		{ PN(checkAlways),	PN(descriptorIndexingPropertiesEXT.maxPerStageDescriptorUpdateAfterBindSamplers),			LIM_MIN_UINT32(limits.maxPerStageDescriptorSamplers) },
		{ PN(checkAlways),	PN(descriptorIndexingPropertiesEXT.maxPerStageDescriptorUpdateAfterBindUniformBuffers),		LIM_MIN_UINT32(limits.maxPerStageDescriptorUniformBuffers) },
		{ PN(checkAlways),	PN(descriptorIndexingPropertiesEXT.maxPerStageDescriptorUpdateAfterBindStorageBuffers),		LIM_MIN_UINT32(limits.maxPerStageDescriptorStorageBuffers) },
		{ PN(checkAlways),	PN(descriptorIndexingPropertiesEXT.maxPerStageDescriptorUpdateAfterBindSampledImages),		LIM_MIN_UINT32(limits.maxPerStageDescriptorSampledImages) },
		{ PN(checkAlways),	PN(descriptorIndexingPropertiesEXT.maxPerStageDescriptorUpdateAfterBindStorageImages),		LIM_MIN_UINT32(limits.maxPerStageDescriptorStorageImages) },
		{ PN(checkAlways),	PN(descriptorIndexingPropertiesEXT.maxPerStageDescriptorUpdateAfterBindInputAttachments),	LIM_MIN_UINT32(limits.maxPerStageDescriptorInputAttachments) },
		{ PN(checkAlways),	PN(descriptorIndexingPropertiesEXT.maxPerStageUpdateAfterBindResources),					LIM_MIN_UINT32(limits.maxPerStageResources) },
		{ PN(checkAlways),	PN(descriptorIndexingPropertiesEXT.maxDescriptorSetUpdateAfterBindSamplers),				LIM_MIN_UINT32(limits.maxDescriptorSetSamplers) },
		{ PN(checkAlways),	PN(descriptorIndexingPropertiesEXT.maxDescriptorSetUpdateAfterBindUniformBuffers),			LIM_MIN_UINT32(limits.maxDescriptorSetUniformBuffers) },
		{ PN(checkAlways),	PN(descriptorIndexingPropertiesEXT.maxDescriptorSetUpdateAfterBindUniformBuffersDynamic),	LIM_MIN_UINT32(limits.maxDescriptorSetUniformBuffersDynamic) },
		{ PN(checkAlways),	PN(descriptorIndexingPropertiesEXT.maxDescriptorSetUpdateAfterBindStorageBuffers),			LIM_MIN_UINT32(limits.maxDescriptorSetStorageBuffers) },
		{ PN(checkAlways),	PN(descriptorIndexingPropertiesEXT.maxDescriptorSetUpdateAfterBindStorageBuffersDynamic),	LIM_MIN_UINT32(limits.maxDescriptorSetStorageBuffersDynamic) },
		{ PN(checkAlways),	PN(descriptorIndexingPropertiesEXT.maxDescriptorSetUpdateAfterBindSampledImages),			LIM_MIN_UINT32(limits.maxDescriptorSetSampledImages) },
		{ PN(checkAlways),	PN(descriptorIndexingPropertiesEXT.maxDescriptorSetUpdateAfterBindStorageImages),			LIM_MIN_UINT32(limits.maxDescriptorSetStorageImages) },
		{ PN(checkAlways),	PN(descriptorIndexingPropertiesEXT.maxDescriptorSetUpdateAfterBindInputAttachments),		LIM_MIN_UINT32(limits.maxDescriptorSetInputAttachments) },
	};

	log << TestLog::Message << descriptorIndexingPropertiesEXT << TestLog::EndMessage;

	for (deUint32 ndx = 0; ndx < DE_LENGTH_OF_ARRAY(featureLimitTable); ndx++)
		limitsOk = validateLimit(featureLimitTable[ndx], log) && limitsOk;

	if (limitsOk)
		return tcu::TestStatus::pass("pass");
	else
		return tcu::TestStatus::fail("fail");
}

void checkSupportExtInlineUniformBlock (Context& context)
{
	context.requireDeviceExtension("VK_EXT_inline_uniform_block");
}

tcu::TestStatus validateLimitsExtInlineUniformBlock (Context& context)
{
	const VkBool32											checkAlways						= VK_TRUE;
	const VkPhysicalDeviceInlineUniformBlockPropertiesEXT&	inlineUniformBlockPropertiesEXT	= context.getInlineUniformBlockPropertiesEXT();
	TestLog&												log								= context.getTestContext().getLog();
	bool													limitsOk						= true;

	FeatureLimitTableItem featureLimitTable[] =
	{
		{ PN(checkAlways),	PN(inlineUniformBlockPropertiesEXT.maxInlineUniformBlockSize),									LIM_MIN_UINT32(256) },
		{ PN(checkAlways),	PN(inlineUniformBlockPropertiesEXT.maxPerStageDescriptorInlineUniformBlocks),					LIM_MIN_UINT32(4) },
		{ PN(checkAlways),	PN(inlineUniformBlockPropertiesEXT.maxPerStageDescriptorUpdateAfterBindInlineUniformBlocks),	LIM_MIN_UINT32(4) },
		{ PN(checkAlways),	PN(inlineUniformBlockPropertiesEXT.maxDescriptorSetInlineUniformBlocks),						LIM_MIN_UINT32(4) },
		{ PN(checkAlways),	PN(inlineUniformBlockPropertiesEXT.maxDescriptorSetUpdateAfterBindInlineUniformBlocks),			LIM_MIN_UINT32(4) },
	};

	log << TestLog::Message << inlineUniformBlockPropertiesEXT << TestLog::EndMessage;

	for (deUint32 ndx = 0; ndx < DE_LENGTH_OF_ARRAY(featureLimitTable); ndx++)
		limitsOk = validateLimit(featureLimitTable[ndx], log) && limitsOk;

	if (limitsOk)
		return tcu::TestStatus::pass("pass");
	else
		return tcu::TestStatus::fail("fail");
}

void checkSupportExtVertexAttributeDivisor (Context& context)
{
	context.requireDeviceExtension("VK_EXT_vertex_attribute_divisor");
}

tcu::TestStatus validateLimitsExtVertexAttributeDivisor (Context& context)
{
	const VkBool32												checkAlways							= VK_TRUE;
	const VkPhysicalDeviceVertexAttributeDivisorPropertiesEXT&	vertexAttributeDivisorPropertiesEXT	= context.getVertexAttributeDivisorPropertiesEXT();
	TestLog&													log									= context.getTestContext().getLog();
	bool														limitsOk							= true;

	FeatureLimitTableItem featureLimitTable[] =
	{
		{ PN(checkAlways),	PN(vertexAttributeDivisorPropertiesEXT.maxVertexAttribDivisor),	LIM_MIN_UINT32((1<<16) - 1) },
	};

	log << TestLog::Message << vertexAttributeDivisorPropertiesEXT << TestLog::EndMessage;

	for (deUint32 ndx = 0; ndx < DE_LENGTH_OF_ARRAY(featureLimitTable); ndx++)
		limitsOk = validateLimit(featureLimitTable[ndx], log) && limitsOk;

	if (limitsOk)
		return tcu::TestStatus::pass("pass");
	else
		return tcu::TestStatus::fail("fail");
}

void checkSupportNvMeshShader (Context& context)
{
	const std::string&							requiredDeviceExtension		= "VK_NV_mesh_shader";
	const VkPhysicalDevice						physicalDevice				= context.getPhysicalDevice();
	const InstanceInterface&					vki							= context.getInstanceInterface();
	const std::vector<VkExtensionProperties>	deviceExtensionProperties	= enumerateDeviceExtensionProperties(vki, physicalDevice, DE_NULL);

	if (!isExtensionSupported(deviceExtensionProperties, RequiredExtension(requiredDeviceExtension)))
		TCU_THROW(NotSupportedError, requiredDeviceExtension + " is not supported");
}

tcu::TestStatus validateLimitsNvMeshShader (Context& context)
{
	const VkBool32							checkAlways				= VK_TRUE;
	const VkPhysicalDevice					physicalDevice			= context.getPhysicalDevice();
	const InstanceInterface&				vki						= context.getInstanceInterface();
	TestLog&								log						= context.getTestContext().getLog();
	bool									limitsOk				= true;
	VkPhysicalDeviceMeshShaderPropertiesNV	meshShaderPropertiesNV	= initVulkanStructure();
	VkPhysicalDeviceProperties2				properties2				= initVulkanStructure(&meshShaderPropertiesNV);

	vki.getPhysicalDeviceProperties2(physicalDevice, &properties2);

	FeatureLimitTableItem featureLimitTable[] =
	{
		{ PN(checkAlways),	PN(meshShaderPropertiesNV.maxDrawMeshTasksCount),		LIM_MIN_UINT32(deUint32((1ull<<16) - 1)) },
		{ PN(checkAlways),	PN(meshShaderPropertiesNV.maxTaskWorkGroupInvocations),	LIM_MIN_UINT32(32) },
		{ PN(checkAlways),	PN(meshShaderPropertiesNV.maxTaskWorkGroupSize[0]),		LIM_MIN_UINT32(32) },
		{ PN(checkAlways),	PN(meshShaderPropertiesNV.maxTaskWorkGroupSize[1]),		LIM_MIN_UINT32(1) },
		{ PN(checkAlways),	PN(meshShaderPropertiesNV.maxTaskWorkGroupSize[2]),		LIM_MIN_UINT32(1) },
		{ PN(checkAlways),	PN(meshShaderPropertiesNV.maxTaskTotalMemorySize),		LIM_MIN_UINT32(16384) },
		{ PN(checkAlways),	PN(meshShaderPropertiesNV.maxTaskOutputCount),			LIM_MIN_UINT32((1<<16) - 1) },
		{ PN(checkAlways),	PN(meshShaderPropertiesNV.maxMeshWorkGroupInvocations),	LIM_MIN_UINT32(32) },
		{ PN(checkAlways),	PN(meshShaderPropertiesNV.maxMeshWorkGroupSize[0]),		LIM_MIN_UINT32(32) },
		{ PN(checkAlways),	PN(meshShaderPropertiesNV.maxMeshWorkGroupSize[1]),		LIM_MIN_UINT32(1) },
		{ PN(checkAlways),	PN(meshShaderPropertiesNV.maxMeshWorkGroupSize[2]),		LIM_MIN_UINT32(1) },
		{ PN(checkAlways),	PN(meshShaderPropertiesNV.maxMeshTotalMemorySize),		LIM_MIN_UINT32(16384) },
		{ PN(checkAlways),	PN(meshShaderPropertiesNV.maxMeshOutputVertices),		LIM_MIN_UINT32(256) },
		{ PN(checkAlways),	PN(meshShaderPropertiesNV.maxMeshOutputPrimitives),		LIM_MIN_UINT32(256) },
		{ PN(checkAlways),	PN(meshShaderPropertiesNV.maxMeshMultiviewViewCount),	LIM_MIN_UINT32(1) },
	};

	log << TestLog::Message << meshShaderPropertiesNV << TestLog::EndMessage;

	for (deUint32 ndx = 0; ndx < DE_LENGTH_OF_ARRAY(featureLimitTable); ndx++)
		limitsOk = validateLimit(featureLimitTable[ndx], log) && limitsOk;

	if (limitsOk)
		return tcu::TestStatus::pass("pass");
	else
		return tcu::TestStatus::fail("fail");
}

void checkSupportExtTransformFeedback (Context& context)
{
	context.requireDeviceExtension("VK_EXT_transform_feedback");
}

tcu::TestStatus validateLimitsExtTransformFeedback (Context& context)
{
	const VkBool32											checkAlways						= VK_TRUE;
	const VkPhysicalDeviceTransformFeedbackPropertiesEXT&	transformFeedbackPropertiesEXT	= context.getTransformFeedbackPropertiesEXT();
	TestLog&												log								= context.getTestContext().getLog();
	bool													limitsOk						= true;

	FeatureLimitTableItem featureLimitTable[] =
	{
		{ PN(checkAlways),	PN(transformFeedbackPropertiesEXT.maxTransformFeedbackStreams),				LIM_MIN_UINT32(1) },
		{ PN(checkAlways),	PN(transformFeedbackPropertiesEXT.maxTransformFeedbackBuffers),				LIM_MIN_UINT32(1) },
		{ PN(checkAlways),	PN(transformFeedbackPropertiesEXT.maxTransformFeedbackBufferSize),			LIM_MIN_DEVSIZE(1ull<<27) },
		{ PN(checkAlways),	PN(transformFeedbackPropertiesEXT.maxTransformFeedbackStreamDataSize),		LIM_MIN_UINT32(512) },
		{ PN(checkAlways),	PN(transformFeedbackPropertiesEXT.maxTransformFeedbackBufferDataSize),		LIM_MIN_UINT32(512) },
		{ PN(checkAlways),	PN(transformFeedbackPropertiesEXT.maxTransformFeedbackBufferDataStride),	LIM_MIN_UINT32(512) },
	};

	log << TestLog::Message << transformFeedbackPropertiesEXT << TestLog::EndMessage;

	for (deUint32 ndx = 0; ndx < DE_LENGTH_OF_ARRAY(featureLimitTable); ndx++)
		limitsOk = validateLimit(featureLimitTable[ndx], log) && limitsOk;

	if (limitsOk)
		return tcu::TestStatus::pass("pass");
	else
		return tcu::TestStatus::fail("fail");
}

void checkSupportExtFragmentDensityMap (Context& context)
{
	context.requireDeviceExtension("VK_EXT_fragment_density_map");
}

tcu::TestStatus validateLimitsExtFragmentDensityMap (Context& context)
{
	const VkBool32											checkAlways						= VK_TRUE;
	const VkPhysicalDeviceFragmentDensityMapPropertiesEXT&	fragmentDensityMapPropertiesEXT	= context.getFragmentDensityMapPropertiesEXT();
	TestLog&												log								= context.getTestContext().getLog();
	bool													limitsOk						= true;

	FeatureLimitTableItem featureLimitTable[] =
	{
		{ PN(checkAlways),	PN(fragmentDensityMapPropertiesEXT.minFragmentDensityTexelSize.width),							LIM_MIN_UINT32(1) },
		{ PN(checkAlways),	PN(fragmentDensityMapPropertiesEXT.minFragmentDensityTexelSize.height),							LIM_MIN_UINT32(1) },
		{ PN(checkAlways),	PN(fragmentDensityMapPropertiesEXT.maxFragmentDensityTexelSize.width),							LIM_MIN_UINT32(1) },
		{ PN(checkAlways),	PN(fragmentDensityMapPropertiesEXT.maxFragmentDensityTexelSize.height),							LIM_MIN_UINT32(1) },
	};

	log << TestLog::Message << fragmentDensityMapPropertiesEXT << TestLog::EndMessage;

	for (deUint32 ndx = 0; ndx < DE_LENGTH_OF_ARRAY(featureLimitTable); ndx++)
		limitsOk = validateLimit(featureLimitTable[ndx], log) && limitsOk;

	if (limitsOk)
		return tcu::TestStatus::pass("pass");
	else
		return tcu::TestStatus::fail("fail");
}

void checkSupportNvRayTracing (Context& context)
{
	const std::string&							requiredDeviceExtension		= "VK_NV_ray_tracing";
	const VkPhysicalDevice						physicalDevice				= context.getPhysicalDevice();
	const InstanceInterface&					vki							= context.getInstanceInterface();
	const std::vector<VkExtensionProperties>	deviceExtensionProperties	= enumerateDeviceExtensionProperties(vki, physicalDevice, DE_NULL);

	if (!isExtensionSupported(deviceExtensionProperties, RequiredExtension(requiredDeviceExtension)))
		TCU_THROW(NotSupportedError, requiredDeviceExtension + " is not supported");
}

tcu::TestStatus validateLimitsNvRayTracing (Context& context)
{
	const VkBool32							checkAlways				= VK_TRUE;
	const VkPhysicalDevice					physicalDevice			= context.getPhysicalDevice();
	const InstanceInterface&				vki						= context.getInstanceInterface();
	TestLog&								log						= context.getTestContext().getLog();
	bool									limitsOk				= true;
	VkPhysicalDeviceRayTracingPropertiesNV	rayTracingPropertiesNV	= initVulkanStructure();
	VkPhysicalDeviceProperties2				properties2				= initVulkanStructure(&rayTracingPropertiesNV);

	vki.getPhysicalDeviceProperties2(physicalDevice, &properties2);

	FeatureLimitTableItem featureLimitTable[] =
	{
		{ PN(checkAlways),	PN(rayTracingPropertiesNV.shaderGroupHandleSize),					LIM_MIN_UINT32(16) },
		{ PN(checkAlways),	PN(rayTracingPropertiesNV.maxRecursionDepth),						LIM_MIN_UINT32(31) },
		{ PN(checkAlways),	PN(rayTracingPropertiesNV.shaderGroupBaseAlignment),				LIM_MIN_UINT32(64) },
		{ PN(checkAlways),	PN(rayTracingPropertiesNV.maxGeometryCount),						LIM_MIN_UINT32((1<<24) - 1) },
		{ PN(checkAlways),	PN(rayTracingPropertiesNV.maxInstanceCount),						LIM_MIN_UINT32((1<<24) - 1) },
		{ PN(checkAlways),	PN(rayTracingPropertiesNV.maxTriangleCount),						LIM_MIN_UINT32((1<<29) - 1) },
		{ PN(checkAlways),	PN(rayTracingPropertiesNV.maxDescriptorSetAccelerationStructures),	LIM_MIN_UINT32(16) },
	};

	log << TestLog::Message << rayTracingPropertiesNV << TestLog::EndMessage;

	for (deUint32 ndx = 0; ndx < DE_LENGTH_OF_ARRAY(featureLimitTable); ndx++)
		limitsOk = validateLimit(featureLimitTable[ndx], log) && limitsOk;

	if (limitsOk)
		return tcu::TestStatus::pass("pass");
	else
		return tcu::TestStatus::fail("fail");
}

void checkSupportKhrTimelineSemaphore (Context& context)
{
	context.requireDeviceExtension("VK_KHR_timeline_semaphore");
}

tcu::TestStatus validateLimitsKhrTimelineSemaphore (Context& context)
{
	const VkBool32											checkAlways						= VK_TRUE;
	const VkPhysicalDeviceTimelineSemaphorePropertiesKHR&	timelineSemaphorePropertiesKHR	= context.getTimelineSemaphoreProperties();
	bool													limitsOk						= true;
	TestLog&												log								= context.getTestContext().getLog();

	FeatureLimitTableItem featureLimitTable[] =
	{
		{ PN(checkAlways),	PN(timelineSemaphorePropertiesKHR.maxTimelineSemaphoreValueDifference),	LIM_MIN_DEVSIZE((1ull<<31) - 1) },
	};

	log << TestLog::Message << timelineSemaphorePropertiesKHR << TestLog::EndMessage;

	for (deUint32 ndx = 0; ndx < DE_LENGTH_OF_ARRAY(featureLimitTable); ndx++)
		limitsOk = validateLimit(featureLimitTable[ndx], log) && limitsOk;

	if (limitsOk)
		return tcu::TestStatus::pass("pass");
	else
		return tcu::TestStatus::fail("fail");
}

void checkSupportExtLineRasterization (Context& context)
{
	context.requireDeviceExtension("VK_EXT_line_rasterization");
}

tcu::TestStatus validateLimitsExtLineRasterization (Context& context)
{
	const VkBool32											checkAlways						= VK_TRUE;
	const VkPhysicalDeviceLineRasterizationPropertiesEXT&	lineRasterizationPropertiesEXT	= context.getLineRasterizationPropertiesEXT();
	TestLog&												log								= context.getTestContext().getLog();
	bool													limitsOk						= true;

	FeatureLimitTableItem featureLimitTable[] =
	{
		{ PN(checkAlways),	PN(lineRasterizationPropertiesEXT.lineSubPixelPrecisionBits),	LIM_MIN_UINT32(4) },
	};

	log << TestLog::Message << lineRasterizationPropertiesEXT << TestLog::EndMessage;

	for (deUint32 ndx = 0; ndx < DE_LENGTH_OF_ARRAY(featureLimitTable); ndx++)
		limitsOk = validateLimit(featureLimitTable[ndx], log) && limitsOk;

	if (limitsOk)
		return tcu::TestStatus::pass("pass");
	else
		return tcu::TestStatus::fail("fail");
}

void checkSupportFeatureBitInfluence (Context& context)
{
	if (!context.contextSupports(vk::ApiVersion(1, 2, 0)))
		TCU_THROW(NotSupportedError, "At least Vulkan 1.2 required to run test");
}

void createDevice (Context& context, void* pNext, const char* const* ppEnabledExtensionNames, deUint32 enabledExtensionCount)
{
	const PlatformInterface&				platformInterface		= context.getPlatformInterface();
	const Unique<VkInstance>				instance				(createDefaultInstance(platformInterface, context.getUsedApiVersion()));
	const InstanceDriver					instanceDriver			(platformInterface, instance.get());
	const VkPhysicalDevice					physicalDevice			= chooseDevice(instanceDriver, instance.get(), context.getTestContext().getCommandLine());
	const deUint32							queueFamilyIndex		= 0;
	const deUint32							queueCount				= 1;
	const deUint32							queueIndex				= 0;
	const float								queuePriority			= 1.0f;
	const vector<VkQueueFamilyProperties>	queueFamilyProperties	= getPhysicalDeviceQueueFamilyProperties(instanceDriver, physicalDevice);
	const VkDeviceQueueCreateInfo			deviceQueueCreateInfo	=
	{
		VK_STRUCTURE_TYPE_DEVICE_QUEUE_CREATE_INFO,	//  VkStructureType				sType;
		DE_NULL,									//  const void*					pNext;
		(VkDeviceQueueCreateFlags)0u,				//  VkDeviceQueueCreateFlags	flags;
		queueFamilyIndex,							//  deUint32					queueFamilyIndex;
		queueCount,									//  deUint32					queueCount;
		&queuePriority,								//  const float*				pQueuePriorities;
	};
	const VkDeviceCreateInfo				deviceCreateInfo		=
	{
		VK_STRUCTURE_TYPE_DEVICE_CREATE_INFO,		//  VkStructureType					sType;
		pNext,										//  const void*						pNext;
		(VkDeviceCreateFlags)0u,					//  VkDeviceCreateFlags				flags;
		1,											//  deUint32						queueCreateInfoCount;
		&deviceQueueCreateInfo,						//  const VkDeviceQueueCreateInfo*	pQueueCreateInfos;
		0,											//  deUint32						enabledLayerCount;
		DE_NULL,									//  const char* const*				ppEnabledLayerNames;
		enabledExtensionCount,						//  deUint32						enabledExtensionCount;
		ppEnabledExtensionNames,					//  const char* const*				ppEnabledExtensionNames;
		DE_NULL,									//  const VkPhysicalDeviceFeatures*	pEnabledFeatures;
	};
	const Unique<VkDevice>					device					(createDevice(platformInterface, *instance, instanceDriver, physicalDevice, &deviceCreateInfo));
	const DeviceDriver						deviceDriver			(platformInterface, instance.get(), device.get());
	const VkQueue							queue					= getDeviceQueue(deviceDriver, *device,  queueFamilyIndex, queueIndex);

	VK_CHECK(deviceDriver.queueWaitIdle(queue));
}

void cleanVulkanStruct (void* structPtr, size_t structSize)
{
	struct StructureBase
	{
		VkStructureType		sType;
		void*				pNext;
	};

	VkStructureType		sType = ((StructureBase*)structPtr)->sType;

	deMemset(structPtr, 0, structSize);

	((StructureBase*)structPtr)->sType = sType;
}

tcu::TestStatus featureBitInfluenceOnDeviceCreate (Context& context)
{
#define FEATURE_TABLE_ITEM(CORE, EXT, FIELD, STR) { &(CORE), sizeof(CORE), &(CORE.FIELD), #CORE "." #FIELD, &(EXT), sizeof(EXT), &(EXT.FIELD), #EXT "." #FIELD, STR }
#define DEPENDENCY_DUAL_ITEM(CORE, EXT, FIELD, PARENT) { &(CORE.FIELD), &(CORE.PARENT) }, { &(EXT.FIELD), &(EXT.PARENT) }
#define DEPENDENCY_SINGLE_ITEM(CORE, FIELD, PARENT) { &(CORE.FIELD), &(CORE.PARENT) }

	const VkPhysicalDevice								physicalDevice						= context.getPhysicalDevice();
	const InstanceInterface&							vki									= context.getInstanceInterface();
	TestLog&											log									= context.getTestContext().getLog();
	const std::vector<VkExtensionProperties>			deviceExtensionProperties			= enumerateDeviceExtensionProperties(vki, physicalDevice, DE_NULL);

	VkPhysicalDeviceFeatures2							features2							= initVulkanStructure();
	VkPhysicalDeviceVulkan11Features					vulkan11Features					= initVulkanStructure();
	VkPhysicalDeviceVulkan12Features					vulkan12Features					= initVulkanStructure();
	VkPhysicalDevice16BitStorageFeaturesKHR				sixteenBitStorageFeatures			= initVulkanStructure();
	VkPhysicalDeviceMultiviewFeatures					multiviewFeatures					= initVulkanStructure();
	VkPhysicalDeviceVariablePointersFeatures			variablePointersFeatures			= initVulkanStructure();
	VkPhysicalDeviceProtectedMemoryFeatures				protectedMemoryFeatures				= initVulkanStructure();
	VkPhysicalDeviceSamplerYcbcrConversionFeatures		samplerYcbcrConversionFeatures		= initVulkanStructure();
	VkPhysicalDeviceShaderDrawParametersFeatures		shaderDrawParametersFeatures		= initVulkanStructure();
	VkPhysicalDevice8BitStorageFeatures					eightBitStorageFeatures				= initVulkanStructure();
	VkPhysicalDeviceShaderAtomicInt64Features			shaderAtomicInt64Features			= initVulkanStructure();
	VkPhysicalDeviceShaderFloat16Int8Features			shaderFloat16Int8Features			= initVulkanStructure();
	VkPhysicalDeviceDescriptorIndexingFeatures			descriptorIndexingFeatures			= initVulkanStructure();
	VkPhysicalDeviceScalarBlockLayoutFeatures			scalarBlockLayoutFeatures			= initVulkanStructure();
	VkPhysicalDeviceImagelessFramebufferFeatures		imagelessFramebufferFeatures		= initVulkanStructure();
	VkPhysicalDeviceUniformBufferStandardLayoutFeatures	uniformBufferStandardLayoutFeatures	= initVulkanStructure();
	VkPhysicalDeviceShaderSubgroupExtendedTypesFeatures	shaderSubgroupExtendedTypesFeatures	= initVulkanStructure();
	VkPhysicalDeviceSeparateDepthStencilLayoutsFeatures	separateDepthStencilLayoutsFeatures	= initVulkanStructure();
	VkPhysicalDeviceHostQueryResetFeatures				hostQueryResetFeatures				= initVulkanStructure();
	VkPhysicalDeviceTimelineSemaphoreFeatures			timelineSemaphoreFeatures			= initVulkanStructure();
	VkPhysicalDeviceBufferDeviceAddressFeatures			bufferDeviceAddressFeatures			= initVulkanStructure();
	VkPhysicalDeviceVulkanMemoryModelFeatures			vulkanMemoryModelFeatures			= initVulkanStructure();

	struct DummyExtensionFeatures
	{
		VkStructureType		sType;
		void*				pNext;
		VkBool32			descriptorIndexing;
		VkBool32			samplerFilterMinmax;
	} dummyExtensionFeatures;

	struct FeatureTable
	{
		void*		coreStructPtr;
		size_t		coreStructSize;
		VkBool32*	coreFieldPtr;
		const char*	coreFieldName;
		void*		extStructPtr;
		size_t		extStructSize;
		VkBool32*	extFieldPtr;
		const char*	extFieldName;
		const char*	extString;
	}
	featureTable[] =
	{
		FEATURE_TABLE_ITEM(vulkan11Features,	sixteenBitStorageFeatures,				storageBuffer16BitAccess,							"VK_KHR_16bit_storage"),
		FEATURE_TABLE_ITEM(vulkan11Features,	sixteenBitStorageFeatures,				uniformAndStorageBuffer16BitAccess,					"VK_KHR_16bit_storage"),
		FEATURE_TABLE_ITEM(vulkan11Features,	sixteenBitStorageFeatures,				storagePushConstant16,								"VK_KHR_16bit_storage"),
		FEATURE_TABLE_ITEM(vulkan11Features,	sixteenBitStorageFeatures,				storageInputOutput16,								"VK_KHR_16bit_storage"),
		FEATURE_TABLE_ITEM(vulkan11Features,	multiviewFeatures,						multiview,											"VK_KHR_multiview"),
		FEATURE_TABLE_ITEM(vulkan11Features,	multiviewFeatures,						multiviewGeometryShader,							"VK_KHR_multiview"),
		FEATURE_TABLE_ITEM(vulkan11Features,	multiviewFeatures,						multiviewTessellationShader,						"VK_KHR_multiview"),
		FEATURE_TABLE_ITEM(vulkan11Features,	variablePointersFeatures,				variablePointersStorageBuffer,						"VK_KHR_variable_pointers"),
		FEATURE_TABLE_ITEM(vulkan11Features,	variablePointersFeatures,				variablePointers,									"VK_KHR_variable_pointers"),
		FEATURE_TABLE_ITEM(vulkan11Features,	protectedMemoryFeatures,				protectedMemory,									DE_NULL),
		FEATURE_TABLE_ITEM(vulkan11Features,	samplerYcbcrConversionFeatures,			samplerYcbcrConversion,								"VK_KHR_sampler_ycbcr_conversion"),
		FEATURE_TABLE_ITEM(vulkan11Features,	shaderDrawParametersFeatures,			shaderDrawParameters,								DE_NULL),
		FEATURE_TABLE_ITEM(vulkan12Features,	eightBitStorageFeatures,				storageBuffer8BitAccess,							"VK_KHR_8bit_storage"),
		FEATURE_TABLE_ITEM(vulkan12Features,	eightBitStorageFeatures,				uniformAndStorageBuffer8BitAccess,					"VK_KHR_8bit_storage"),
		FEATURE_TABLE_ITEM(vulkan12Features,	eightBitStorageFeatures,				storagePushConstant8,								"VK_KHR_8bit_storage"),
		FEATURE_TABLE_ITEM(vulkan12Features,	shaderAtomicInt64Features,				shaderBufferInt64Atomics,							"VK_KHR_shader_atomic_int64"),
		FEATURE_TABLE_ITEM(vulkan12Features,	shaderAtomicInt64Features,				shaderSharedInt64Atomics,							"VK_KHR_shader_atomic_int64"),
		FEATURE_TABLE_ITEM(vulkan12Features,	shaderFloat16Int8Features,				shaderFloat16,										"VK_KHR_shader_float16_int8"),
		FEATURE_TABLE_ITEM(vulkan12Features,	shaderFloat16Int8Features,				shaderInt8,											"VK_KHR_shader_float16_int8"),
		FEATURE_TABLE_ITEM(vulkan12Features,	dummyExtensionFeatures,					descriptorIndexing,									DE_NULL),
		FEATURE_TABLE_ITEM(vulkan12Features,	descriptorIndexingFeatures,				shaderInputAttachmentArrayDynamicIndexing,			"VK_EXT_descriptor_indexing"),
		FEATURE_TABLE_ITEM(vulkan12Features,	descriptorIndexingFeatures,				shaderUniformTexelBufferArrayDynamicIndexing,		"VK_EXT_descriptor_indexing"),
		FEATURE_TABLE_ITEM(vulkan12Features,	descriptorIndexingFeatures,				shaderStorageTexelBufferArrayDynamicIndexing,		"VK_EXT_descriptor_indexing"),
		FEATURE_TABLE_ITEM(vulkan12Features,	descriptorIndexingFeatures,				shaderUniformBufferArrayNonUniformIndexing,			"VK_EXT_descriptor_indexing"),
		FEATURE_TABLE_ITEM(vulkan12Features,	descriptorIndexingFeatures,				shaderSampledImageArrayNonUniformIndexing,			"VK_EXT_descriptor_indexing"),
		FEATURE_TABLE_ITEM(vulkan12Features,	descriptorIndexingFeatures,				shaderStorageBufferArrayNonUniformIndexing,			"VK_EXT_descriptor_indexing"),
		FEATURE_TABLE_ITEM(vulkan12Features,	descriptorIndexingFeatures,				shaderStorageImageArrayNonUniformIndexing,			"VK_EXT_descriptor_indexing"),
		FEATURE_TABLE_ITEM(vulkan12Features,	descriptorIndexingFeatures,				shaderInputAttachmentArrayNonUniformIndexing,		"VK_EXT_descriptor_indexing"),
		FEATURE_TABLE_ITEM(vulkan12Features,	descriptorIndexingFeatures,				shaderUniformTexelBufferArrayNonUniformIndexing,	"VK_EXT_descriptor_indexing"),
		FEATURE_TABLE_ITEM(vulkan12Features,	descriptorIndexingFeatures,				shaderStorageTexelBufferArrayNonUniformIndexing,	"VK_EXT_descriptor_indexing"),
		FEATURE_TABLE_ITEM(vulkan12Features,	descriptorIndexingFeatures,				descriptorBindingUniformBufferUpdateAfterBind,		"VK_EXT_descriptor_indexing"),
		FEATURE_TABLE_ITEM(vulkan12Features,	descriptorIndexingFeatures,				descriptorBindingSampledImageUpdateAfterBind,		"VK_EXT_descriptor_indexing"),
		FEATURE_TABLE_ITEM(vulkan12Features,	descriptorIndexingFeatures,				descriptorBindingStorageImageUpdateAfterBind,		"VK_EXT_descriptor_indexing"),
		FEATURE_TABLE_ITEM(vulkan12Features,	descriptorIndexingFeatures,				descriptorBindingStorageBufferUpdateAfterBind,		"VK_EXT_descriptor_indexing"),
		FEATURE_TABLE_ITEM(vulkan12Features,	descriptorIndexingFeatures,				descriptorBindingUniformTexelBufferUpdateAfterBind,	"VK_EXT_descriptor_indexing"),
		FEATURE_TABLE_ITEM(vulkan12Features,	descriptorIndexingFeatures,				descriptorBindingStorageTexelBufferUpdateAfterBind,	"VK_EXT_descriptor_indexing"),
		FEATURE_TABLE_ITEM(vulkan12Features,	descriptorIndexingFeatures,				descriptorBindingUpdateUnusedWhilePending,			"VK_EXT_descriptor_indexing"),
		FEATURE_TABLE_ITEM(vulkan12Features,	descriptorIndexingFeatures,				descriptorBindingPartiallyBound,					"VK_EXT_descriptor_indexing"),
		FEATURE_TABLE_ITEM(vulkan12Features,	descriptorIndexingFeatures,				descriptorBindingVariableDescriptorCount,			"VK_EXT_descriptor_indexing"),
		FEATURE_TABLE_ITEM(vulkan12Features,	descriptorIndexingFeatures,				runtimeDescriptorArray,								"VK_EXT_descriptor_indexing"),
		FEATURE_TABLE_ITEM(vulkan12Features,	dummyExtensionFeatures,					samplerFilterMinmax,								"VK_EXT_sampler_filter_minmax"),
		FEATURE_TABLE_ITEM(vulkan12Features,	scalarBlockLayoutFeatures,				scalarBlockLayout,									"VK_EXT_scalar_block_layout"),
		FEATURE_TABLE_ITEM(vulkan12Features,	imagelessFramebufferFeatures,			imagelessFramebuffer,								"VK_KHR_imageless_framebuffer"),
		FEATURE_TABLE_ITEM(vulkan12Features,	uniformBufferStandardLayoutFeatures,	uniformBufferStandardLayout,						"VK_KHR_uniform_buffer_standard_layout"),
		FEATURE_TABLE_ITEM(vulkan12Features,	shaderSubgroupExtendedTypesFeatures,	shaderSubgroupExtendedTypes,						"VK_KHR_shader_subgroup_extended_types"),
		FEATURE_TABLE_ITEM(vulkan12Features,	separateDepthStencilLayoutsFeatures,	separateDepthStencilLayouts,						"VK_KHR_separate_depth_stencil_layouts"),
		FEATURE_TABLE_ITEM(vulkan12Features,	hostQueryResetFeatures,					hostQueryReset,										"VK_EXT_host_query_reset"),
		FEATURE_TABLE_ITEM(vulkan12Features,	timelineSemaphoreFeatures,				timelineSemaphore,									"VK_KHR_timeline_semaphore"),
		FEATURE_TABLE_ITEM(vulkan12Features,	bufferDeviceAddressFeatures,			bufferDeviceAddress,								"VK_EXT_buffer_device_address"),
		FEATURE_TABLE_ITEM(vulkan12Features,	bufferDeviceAddressFeatures,			bufferDeviceAddressCaptureReplay,					"VK_EXT_buffer_device_address"),
		FEATURE_TABLE_ITEM(vulkan12Features,	bufferDeviceAddressFeatures,			bufferDeviceAddressMultiDevice,						"VK_EXT_buffer_device_address"),
		FEATURE_TABLE_ITEM(vulkan12Features,	vulkanMemoryModelFeatures,				vulkanMemoryModel,									"VK_KHR_vulkan_memory_model"),
		FEATURE_TABLE_ITEM(vulkan12Features,	vulkanMemoryModelFeatures,				vulkanMemoryModelDeviceScope,						"VK_KHR_vulkan_memory_model"),
		FEATURE_TABLE_ITEM(vulkan12Features,	vulkanMemoryModelFeatures,				vulkanMemoryModelAvailabilityVisibilityChains,		"VK_KHR_vulkan_memory_model"),
	};
	struct FeatureDependencyTable
	{
		VkBool32*	featurePtr;
		VkBool32*	dependOnPtr;
	}
	featureDependencyTable[] =
	{
		DEPENDENCY_DUAL_ITEM	(vulkan11Features,	multiviewFeatures,				multiviewGeometryShader,							multiview),
		DEPENDENCY_DUAL_ITEM	(vulkan11Features,	multiviewFeatures,				multiviewTessellationShader,						multiview),
		DEPENDENCY_SINGLE_ITEM	(vulkan12Features,									shaderInputAttachmentArrayDynamicIndexing,			descriptorIndexing),
		DEPENDENCY_SINGLE_ITEM	(vulkan12Features,									shaderUniformTexelBufferArrayDynamicIndexing,		descriptorIndexing),
		DEPENDENCY_SINGLE_ITEM	(vulkan12Features,									shaderStorageTexelBufferArrayDynamicIndexing,		descriptorIndexing),
		DEPENDENCY_SINGLE_ITEM	(vulkan12Features,									shaderUniformBufferArrayNonUniformIndexing,			descriptorIndexing),
		DEPENDENCY_SINGLE_ITEM	(vulkan12Features,									shaderSampledImageArrayNonUniformIndexing,			descriptorIndexing),
		DEPENDENCY_SINGLE_ITEM	(vulkan12Features,									shaderStorageBufferArrayNonUniformIndexing,			descriptorIndexing),
		DEPENDENCY_SINGLE_ITEM	(vulkan12Features,									shaderStorageImageArrayNonUniformIndexing,			descriptorIndexing),
		DEPENDENCY_SINGLE_ITEM	(vulkan12Features,									shaderInputAttachmentArrayNonUniformIndexing,		descriptorIndexing),
		DEPENDENCY_SINGLE_ITEM	(vulkan12Features,									shaderUniformTexelBufferArrayNonUniformIndexing,	descriptorIndexing),
		DEPENDENCY_SINGLE_ITEM	(vulkan12Features,									shaderStorageTexelBufferArrayNonUniformIndexing,	descriptorIndexing),
		DEPENDENCY_SINGLE_ITEM	(vulkan12Features,									descriptorBindingUniformBufferUpdateAfterBind,		descriptorIndexing),
		DEPENDENCY_SINGLE_ITEM	(vulkan12Features,									descriptorBindingSampledImageUpdateAfterBind,		descriptorIndexing),
		DEPENDENCY_SINGLE_ITEM	(vulkan12Features,									descriptorBindingStorageImageUpdateAfterBind,		descriptorIndexing),
		DEPENDENCY_SINGLE_ITEM	(vulkan12Features,									descriptorBindingStorageBufferUpdateAfterBind,		descriptorIndexing),
		DEPENDENCY_SINGLE_ITEM	(vulkan12Features,									descriptorBindingUniformTexelBufferUpdateAfterBind,	descriptorIndexing),
		DEPENDENCY_SINGLE_ITEM	(vulkan12Features,									descriptorBindingStorageTexelBufferUpdateAfterBind,	descriptorIndexing),
		DEPENDENCY_SINGLE_ITEM	(vulkan12Features,									descriptorBindingUpdateUnusedWhilePending,			descriptorIndexing),
		DEPENDENCY_SINGLE_ITEM	(vulkan12Features,									descriptorBindingPartiallyBound,					descriptorIndexing),
		DEPENDENCY_SINGLE_ITEM	(vulkan12Features,									descriptorBindingVariableDescriptorCount,			descriptorIndexing),
		DEPENDENCY_SINGLE_ITEM	(vulkan12Features,									runtimeDescriptorArray,								descriptorIndexing),
		DEPENDENCY_DUAL_ITEM	(vulkan12Features,	bufferDeviceAddressFeatures,	bufferDeviceAddressCaptureReplay,					bufferDeviceAddress),
		DEPENDENCY_DUAL_ITEM	(vulkan12Features,	bufferDeviceAddressFeatures,	bufferDeviceAddressMultiDevice,						bufferDeviceAddress),
		DEPENDENCY_DUAL_ITEM	(vulkan12Features,	vulkanMemoryModelFeatures,		vulkanMemoryModelDeviceScope,						vulkanMemoryModel),
		DEPENDENCY_DUAL_ITEM	(vulkan12Features,	vulkanMemoryModelFeatures,		vulkanMemoryModelAvailabilityVisibilityChains,		vulkanMemoryModel),
	};

	deMemset(&dummyExtensionFeatures, 0, sizeof(dummyExtensionFeatures));

	for (size_t featureTableNdx = 0; featureTableNdx < DE_LENGTH_OF_ARRAY(featureTable); ++featureTableNdx)
	{
		FeatureTable&	testedFeature	= featureTable[featureTableNdx];
		VkBool32		coreFeatureState= DE_FALSE;
		VkBool32		extFeatureState	= DE_FALSE;

		// Core test
		{
			void*		structPtr	= testedFeature.coreStructPtr;
			size_t		structSize	= testedFeature.coreStructSize;
			VkBool32*	featurePtr	= testedFeature.coreFieldPtr;

			if (structPtr != &dummyExtensionFeatures)
				features2.pNext	= structPtr;

			vki.getPhysicalDeviceFeatures2(physicalDevice, &features2);

			coreFeatureState = featurePtr[0];

			log << TestLog::Message
				<< "Feature status "
				<< testedFeature.coreFieldName << "=" << coreFeatureState
				<< TestLog::EndMessage;

			if (coreFeatureState)
			{
				cleanVulkanStruct(structPtr, structSize);

				featurePtr[0] = DE_TRUE;

				for (size_t featureDependencyTableNdx = 0; featureDependencyTableNdx < DE_LENGTH_OF_ARRAY(featureDependencyTable); ++featureDependencyTableNdx)
					if (featureDependencyTable[featureDependencyTableNdx].featurePtr == featurePtr)
						featureDependencyTable[featureDependencyTableNdx].dependOnPtr[0] = DE_TRUE;

				createDevice(context, &features2, DE_NULL, 0u);
			}
		}

		// ext test
		{
			void*		structPtr		= testedFeature.extStructPtr;
			size_t		structSize		= testedFeature.extStructSize;
			VkBool32*	featurePtr		= testedFeature.extFieldPtr;
			const char*	extStringPtr	= testedFeature.extString;

			if (structPtr != &dummyExtensionFeatures)
				features2.pNext	= structPtr;

			if (extStringPtr == DE_NULL || isExtensionSupported(deviceExtensionProperties, RequiredExtension(extStringPtr)))
			{
				vki.getPhysicalDeviceFeatures2(physicalDevice, &features2);

				extFeatureState = *featurePtr;

				log << TestLog::Message
					<< "Feature status "
					<< testedFeature.extFieldName << "=" << extFeatureState
					<< TestLog::EndMessage;

				if (extFeatureState)
				{
					cleanVulkanStruct(structPtr, structSize);

					featurePtr[0] = DE_TRUE;

					for (size_t featureDependencyTableNdx = 0; featureDependencyTableNdx < DE_LENGTH_OF_ARRAY(featureDependencyTable); ++featureDependencyTableNdx)
						if (featureDependencyTable[featureDependencyTableNdx].featurePtr == featurePtr)
							featureDependencyTable[featureDependencyTableNdx].dependOnPtr[0] = DE_TRUE;

					createDevice(context, &features2, &extStringPtr, (extStringPtr == DE_NULL) ? 0u : 1u );
				}
			}
		}
	}

	return tcu::TestStatus::pass("pass");
}

template<typename T>
class CheckIncompleteResult
{
public:
	virtual			~CheckIncompleteResult	(void) {}
	virtual void	getResult				(Context& context, T* data) = 0;

	void operator() (Context& context, tcu::ResultCollector& results, const std::size_t expectedCompleteSize)
	{
		if (expectedCompleteSize == 0)
			return;

		vector<T>		outputData	(expectedCompleteSize);
		const deUint32	usedSize	= static_cast<deUint32>(expectedCompleteSize / 3);

		ValidateQueryBits::fillBits(outputData.begin(), outputData.end());	// unused entries should have this pattern intact
		m_count		= usedSize;
		m_result	= VK_SUCCESS;

		getResult(context, &outputData[0]);									// update m_count and m_result

		if (m_count != usedSize || m_result != VK_INCOMPLETE || !ValidateQueryBits::checkBits(outputData.begin() + m_count, outputData.end()))
			results.fail("Query didn't return VK_INCOMPLETE");
	}

protected:
	deUint32	m_count;
	VkResult	m_result;
};

struct CheckEnumeratePhysicalDevicesIncompleteResult : public CheckIncompleteResult<VkPhysicalDevice>
{
	void getResult (Context& context, VkPhysicalDevice* data)
	{
		m_result = context.getInstanceInterface().enumeratePhysicalDevices(context.getInstance(), &m_count, data);
	}
};

struct CheckEnumeratePhysicalDeviceGroupsIncompleteResult : public CheckIncompleteResult<VkPhysicalDeviceGroupProperties>
{
	void getResult (Context& context, VkPhysicalDeviceGroupProperties* data)
	{
		m_result = context.getInstanceInterface().enumeratePhysicalDeviceGroups(context.getInstance(), &m_count, data);
	}
};

struct CheckEnumerateInstanceLayerPropertiesIncompleteResult : public CheckIncompleteResult<VkLayerProperties>
{
	void getResult (Context& context, VkLayerProperties* data)
	{
		m_result = context.getPlatformInterface().enumerateInstanceLayerProperties(&m_count, data);
	}
};

struct CheckEnumerateDeviceLayerPropertiesIncompleteResult : public CheckIncompleteResult<VkLayerProperties>
{
	void getResult (Context& context, VkLayerProperties* data)
	{
		m_result = context.getInstanceInterface().enumerateDeviceLayerProperties(context.getPhysicalDevice(), &m_count, data);
	}
};

struct CheckEnumerateInstanceExtensionPropertiesIncompleteResult : public CheckIncompleteResult<VkExtensionProperties>
{
	CheckEnumerateInstanceExtensionPropertiesIncompleteResult (std::string layerName = std::string()) : m_layerName(layerName) {}

	void getResult (Context& context, VkExtensionProperties* data)
	{
		const char* pLayerName = (m_layerName.length() != 0 ? m_layerName.c_str() : DE_NULL);
		m_result = context.getPlatformInterface().enumerateInstanceExtensionProperties(pLayerName, &m_count, data);
	}

private:
	const std::string	m_layerName;
};

struct CheckEnumerateDeviceExtensionPropertiesIncompleteResult : public CheckIncompleteResult<VkExtensionProperties>
{
	CheckEnumerateDeviceExtensionPropertiesIncompleteResult (std::string layerName = std::string()) : m_layerName(layerName) {}

	void getResult (Context& context, VkExtensionProperties* data)
	{
		const char* pLayerName = (m_layerName.length() != 0 ? m_layerName.c_str() : DE_NULL);
		m_result = context.getInstanceInterface().enumerateDeviceExtensionProperties(context.getPhysicalDevice(), pLayerName, &m_count, data);
	}

private:
	const std::string	m_layerName;
};

tcu::TestStatus enumeratePhysicalDevices (Context& context)
{
	TestLog&						log		= context.getTestContext().getLog();
	tcu::ResultCollector			results	(log);
	const vector<VkPhysicalDevice>	devices	= enumeratePhysicalDevices(context.getInstanceInterface(), context.getInstance());

	log << TestLog::Integer("NumDevices", "Number of devices", "", QP_KEY_TAG_NONE, deInt64(devices.size()));

	for (size_t ndx = 0; ndx < devices.size(); ndx++)
		log << TestLog::Message << ndx << ": " << devices[ndx] << TestLog::EndMessage;

	CheckEnumeratePhysicalDevicesIncompleteResult()(context, results, devices.size());

	return tcu::TestStatus(results.getResult(), results.getMessage());
}

tcu::TestStatus enumeratePhysicalDeviceGroups (Context& context)
{
	TestLog&											log				= context.getTestContext().getLog();
	tcu::ResultCollector								results			(log);
	const CustomInstance								instance		(createCustomInstanceWithExtension(context, "VK_KHR_device_group_creation"));
	const InstanceDriver&								vki				(instance.getDriver());
	const vector<VkPhysicalDeviceGroupProperties>		devicegroups	= enumeratePhysicalDeviceGroups(vki, instance);

	log << TestLog::Integer("NumDevices", "Number of device groups", "", QP_KEY_TAG_NONE, deInt64(devicegroups.size()));

	for (size_t ndx = 0; ndx < devicegroups.size(); ndx++)
		log << TestLog::Message << ndx << ": " << devicegroups[ndx] << TestLog::EndMessage;

	CheckEnumeratePhysicalDeviceGroupsIncompleteResult()(context, results, devicegroups.size());

	return tcu::TestStatus(results.getResult(), results.getMessage());
}

template<typename T>
void collectDuplicates (set<T>& duplicates, const vector<T>& values)
{
	set<T> seen;

	for (size_t ndx = 0; ndx < values.size(); ndx++)
	{
		const T& value = values[ndx];

		if (!seen.insert(value).second)
			duplicates.insert(value);
	}
}

void checkDuplicates (tcu::ResultCollector& results, const char* what, const vector<string>& values)
{
	set<string> duplicates;

	collectDuplicates(duplicates, values);

	for (set<string>::const_iterator iter = duplicates.begin(); iter != duplicates.end(); ++iter)
	{
		std::ostringstream msg;
		msg << "Duplicate " << what << ": " << *iter;
		results.fail(msg.str());
	}
}

void checkDuplicateExtensions (tcu::ResultCollector& results, const vector<string>& extensions)
{
	checkDuplicates(results, "extension", extensions);
}

void checkDuplicateLayers (tcu::ResultCollector& results, const vector<string>& layers)
{
	checkDuplicates(results, "layer", layers);
}

void checkKhrExtensions (tcu::ResultCollector&		results,
						 const vector<string>&		extensions,
						 const int					numAllowedKhrExtensions,
						 const char* const*			allowedKhrExtensions)
{
	const set<string>	allowedExtSet		(allowedKhrExtensions, allowedKhrExtensions+numAllowedKhrExtensions);

	for (vector<string>::const_iterator extIter = extensions.begin(); extIter != extensions.end(); ++extIter)
	{
		// Only Khronos-controlled extensions are checked
		if (de::beginsWith(*extIter, "VK_KHR_") &&
			!de::contains(allowedExtSet, *extIter))
		{
			results.fail("Unknown  extension " + *extIter);
		}
	}
}

void checkInstanceExtensions (tcu::ResultCollector& results, const vector<string>& extensions)
{
#include "vkInstanceExtensions.inl"

	checkKhrExtensions(results, extensions, DE_LENGTH_OF_ARRAY(s_allowedInstanceKhrExtensions), s_allowedInstanceKhrExtensions);
	checkDuplicateExtensions(results, extensions);
}

void checkDeviceExtensions (tcu::ResultCollector& results, const vector<string>& extensions)
{
#include "vkDeviceExtensions.inl"

	checkKhrExtensions(results, extensions, DE_LENGTH_OF_ARRAY(s_allowedDeviceKhrExtensions), s_allowedDeviceKhrExtensions);
	checkDuplicateExtensions(results, extensions);
}

void checkInstanceExtensionDependencies(tcu::ResultCollector&											results,
										int																dependencyLength,
										const std::tuple<deUint32, deUint32, const char*, const char*>*	dependencies,
										deUint32														versionMajor,
										deUint32														versionMinor,
										const vector<VkExtensionProperties>&							extensionProperties)
{
	for (int ndx = 0; ndx < dependencyLength; ndx++)
	{
		deUint32 currentVersionMajor, currentVersionMinor;
		const char* extensionFirst;
		const char* extensionSecond;
		std::tie(currentVersionMajor, currentVersionMinor, extensionFirst, extensionSecond) = dependencies[ndx];
		if (currentVersionMajor != versionMajor || currentVersionMinor != versionMinor)
			continue;
		if (isExtensionSupported(extensionProperties, RequiredExtension(extensionFirst)) &&
			!isExtensionSupported(extensionProperties, RequiredExtension(extensionSecond)))
		{
			results.fail("Extension " + string(extensionFirst) + " is missing dependency: " + string(extensionSecond));
		}
	}
}

void checkDeviceExtensionDependencies(tcu::ResultCollector&												results,
									  int																dependencyLength,
									  const std::tuple<deUint32, deUint32, const char*, const char*>*	dependencies,
									  deUint32															versionMajor,
									  deUint32															versionMinor,
									  const vector<VkExtensionProperties>&								instanceExtensionProperties,
									  const vector<VkExtensionProperties>&								deviceExtensionProperties)
{
	for (int ndx = 0; ndx < dependencyLength; ndx++)
	{
		deUint32 currentVersionMajor, currentVersionMinor;
		const char* extensionFirst;
		const char* extensionSecond;
		std::tie(currentVersionMajor, currentVersionMinor, extensionFirst, extensionSecond) = dependencies[ndx];
		if (currentVersionMajor != versionMajor || currentVersionMinor != versionMinor)
			continue;
		if (isExtensionSupported(deviceExtensionProperties, RequiredExtension(extensionFirst)) &&
			!isExtensionSupported(deviceExtensionProperties, RequiredExtension(extensionSecond)) &&
			!isExtensionSupported(instanceExtensionProperties, RequiredExtension(extensionSecond)))
		{
			results.fail("Extension " + string(extensionFirst) + " is missing dependency: " + string(extensionSecond));
		}
	}
}

tcu::TestStatus enumerateInstanceLayers (Context& context)
{
	TestLog&						log					= context.getTestContext().getLog();
	tcu::ResultCollector			results				(log);
	const vector<VkLayerProperties>	properties			= enumerateInstanceLayerProperties(context.getPlatformInterface());
	vector<string>					layerNames;

	for (size_t ndx = 0; ndx < properties.size(); ndx++)
	{
		log << TestLog::Message << ndx << ": " << properties[ndx] << TestLog::EndMessage;

		layerNames.push_back(properties[ndx].layerName);
	}

	checkDuplicateLayers(results, layerNames);
	CheckEnumerateInstanceLayerPropertiesIncompleteResult()(context, results, layerNames.size());

	return tcu::TestStatus(results.getResult(), results.getMessage());
}

tcu::TestStatus enumerateInstanceExtensions (Context& context)
{
	TestLog&				log		= context.getTestContext().getLog();
	tcu::ResultCollector	results	(log);

	{
		const ScopedLogSection				section		(log, "Global", "Global Extensions");
		const vector<VkExtensionProperties>	properties	= enumerateInstanceExtensionProperties(context.getPlatformInterface(), DE_NULL);
		vector<string>						extensionNames;

		for (size_t ndx = 0; ndx < properties.size(); ndx++)
		{
			log << TestLog::Message << ndx << ": " << properties[ndx] << TestLog::EndMessage;

			extensionNames.push_back(properties[ndx].extensionName);
		}

		checkInstanceExtensions(results, extensionNames);
		CheckEnumerateInstanceExtensionPropertiesIncompleteResult()(context, results, properties.size());

		for (const auto& version : releasedApiVersions)
		{
			deUint32 versionMajor, versionMinor;
			std::tie(std::ignore, versionMajor, versionMinor) = version;
			if (context.contextSupports(vk::ApiVersion(versionMajor, versionMinor, 0)))
			{
				checkInstanceExtensionDependencies(results,
					DE_LENGTH_OF_ARRAY(instanceExtensionDependencies),
					instanceExtensionDependencies,
					versionMajor,
					versionMinor,
					properties);
				break;
			}
		}
	}

	{
		const vector<VkLayerProperties>	layers	= enumerateInstanceLayerProperties(context.getPlatformInterface());

		for (vector<VkLayerProperties>::const_iterator layer = layers.begin(); layer != layers.end(); ++layer)
		{
			const ScopedLogSection				section				(log, layer->layerName, string("Layer: ") + layer->layerName);
			const vector<VkExtensionProperties>	properties			= enumerateInstanceExtensionProperties(context.getPlatformInterface(), layer->layerName);
			vector<string>						extensionNames;

			for (size_t extNdx = 0; extNdx < properties.size(); extNdx++)
			{
				log << TestLog::Message << extNdx << ": " << properties[extNdx] << TestLog::EndMessage;

				extensionNames.push_back(properties[extNdx].extensionName);
			}

			checkInstanceExtensions(results, extensionNames);
			CheckEnumerateInstanceExtensionPropertiesIncompleteResult(layer->layerName)(context, results, properties.size());
		}
	}

	return tcu::TestStatus(results.getResult(), results.getMessage());
}

tcu::TestStatus testNoKhxExtensions (Context& context)
{
	VkPhysicalDevice			physicalDevice	= context.getPhysicalDevice();
	const PlatformInterface&	vkp				= context.getPlatformInterface();
	const InstanceInterface&	vki				= context.getInstanceInterface();

	tcu::ResultCollector		results(context.getTestContext().getLog());
	bool						testSucceeded = true;
	deUint32					instanceExtensionsCount;
	deUint32					deviceExtensionsCount;

	// grab number of instance and device extensions
	vkp.enumerateInstanceExtensionProperties(DE_NULL, &instanceExtensionsCount, DE_NULL);
	vki.enumerateDeviceExtensionProperties(physicalDevice, DE_NULL, &deviceExtensionsCount, DE_NULL);
	vector<VkExtensionProperties> extensionsProperties(instanceExtensionsCount + deviceExtensionsCount);

	// grab instance and device extensions into single vector
	if (instanceExtensionsCount)
		vkp.enumerateInstanceExtensionProperties(DE_NULL, &instanceExtensionsCount, &extensionsProperties[0]);
	if (deviceExtensionsCount)
		vki.enumerateDeviceExtensionProperties(physicalDevice, DE_NULL, &deviceExtensionsCount, &extensionsProperties[instanceExtensionsCount]);

	// iterate over all extensions and verify their names
	vector<VkExtensionProperties>::const_iterator extension = extensionsProperties.begin();
	while (extension != extensionsProperties.end())
	{
		// KHX author ID is no longer used, all KHX extensions have been promoted to KHR status
		std::string extensionName(extension->extensionName);
		bool caseFailed = de::beginsWith(extensionName, "VK_KHX_");
		if (caseFailed)
		{
			results.fail("Invalid extension name " + extensionName);
			testSucceeded = false;
		}
		++extension;
	}

	if (testSucceeded)
		return tcu::TestStatus::pass("No extensions begining with \"VK_KHX\"");
	return tcu::TestStatus::fail("One or more extensions begins with \"VK_KHX\"");
}

tcu::TestStatus enumerateDeviceLayers (Context& context)
{
	TestLog&						log			= context.getTestContext().getLog();
	tcu::ResultCollector			results		(log);
	const vector<VkLayerProperties>	properties	= enumerateDeviceLayerProperties(context.getInstanceInterface(), context.getPhysicalDevice());
	vector<string>					layerNames;

	for (size_t ndx = 0; ndx < properties.size(); ndx++)
	{
		log << TestLog::Message << ndx << ": " << properties[ndx] << TestLog::EndMessage;

		layerNames.push_back(properties[ndx].layerName);
	}

	checkDuplicateLayers(results, layerNames);
	CheckEnumerateDeviceLayerPropertiesIncompleteResult()(context, results, layerNames.size());

	return tcu::TestStatus(results.getResult(), results.getMessage());
}

tcu::TestStatus enumerateDeviceExtensions (Context& context)
{
	TestLog&				log		= context.getTestContext().getLog();
	tcu::ResultCollector	results	(log);

	{
		const ScopedLogSection				section						(log, "Global", "Global Extensions");
		const vector<VkExtensionProperties>	instanceExtensionProperties	= enumerateInstanceExtensionProperties(context.getPlatformInterface(), DE_NULL);
		const vector<VkExtensionProperties>	deviceExtensionProperties	= enumerateDeviceExtensionProperties(context.getInstanceInterface(), context.getPhysicalDevice(), DE_NULL);
		vector<string>						deviceExtensionNames;

		for (size_t ndx = 0; ndx < deviceExtensionProperties.size(); ndx++)
		{
			log << TestLog::Message << ndx << ": " << deviceExtensionProperties[ndx] << TestLog::EndMessage;

			deviceExtensionNames.push_back(deviceExtensionProperties[ndx].extensionName);
		}

		checkDeviceExtensions(results, deviceExtensionNames);
		CheckEnumerateDeviceExtensionPropertiesIncompleteResult()(context, results, deviceExtensionProperties.size());

		for (const auto& version : releasedApiVersions)
		{
			deUint32 versionMajor, versionMinor;
			std::tie(std::ignore, versionMajor, versionMinor) = version;
			if (context.contextSupports(vk::ApiVersion(versionMajor, versionMinor, 0)))
			{
				checkDeviceExtensionDependencies(results,
					DE_LENGTH_OF_ARRAY(instanceExtensionDependencies),
					instanceExtensionDependencies,
					versionMajor,
					versionMinor,
					instanceExtensionProperties,
					deviceExtensionProperties);
				break;
			}
		}
	}

	{
		const vector<VkLayerProperties>	layers	= enumerateDeviceLayerProperties(context.getInstanceInterface(), context.getPhysicalDevice());

		for (vector<VkLayerProperties>::const_iterator layer = layers.begin(); layer != layers.end(); ++layer)
		{
			const ScopedLogSection				section		(log, layer->layerName, string("Layer: ") + layer->layerName);
			const vector<VkExtensionProperties>	properties	= enumerateDeviceExtensionProperties(context.getInstanceInterface(), context.getPhysicalDevice(), layer->layerName);
			vector<string>						extensionNames;

			for (size_t extNdx = 0; extNdx < properties.size(); extNdx++)
			{
				log << TestLog::Message << extNdx << ": " << properties[extNdx] << TestLog::EndMessage;


				extensionNames.push_back(properties[extNdx].extensionName);
			}

			checkDeviceExtensions(results, extensionNames);
			CheckEnumerateDeviceExtensionPropertiesIncompleteResult(layer->layerName)(context, results, properties.size());
		}
	}

	return tcu::TestStatus(results.getResult(), results.getMessage());
}

#define VK_SIZE_OF(STRUCT, MEMBER)					(sizeof(((STRUCT*)0)->MEMBER))
#define OFFSET_TABLE_ENTRY(STRUCT, MEMBER)			{ (size_t)DE_OFFSET_OF(STRUCT, MEMBER), VK_SIZE_OF(STRUCT, MEMBER) }

tcu::TestStatus deviceFeatures (Context& context)
{
	using namespace ValidateQueryBits;

	TestLog&						log			= context.getTestContext().getLog();
	VkPhysicalDeviceFeatures*		features;
	deUint8							buffer[sizeof(VkPhysicalDeviceFeatures) + GUARD_SIZE];

	const QueryMemberTableEntry featureOffsetTable[] =
	{
		OFFSET_TABLE_ENTRY(VkPhysicalDeviceFeatures, robustBufferAccess),
		OFFSET_TABLE_ENTRY(VkPhysicalDeviceFeatures, fullDrawIndexUint32),
		OFFSET_TABLE_ENTRY(VkPhysicalDeviceFeatures, imageCubeArray),
		OFFSET_TABLE_ENTRY(VkPhysicalDeviceFeatures, independentBlend),
		OFFSET_TABLE_ENTRY(VkPhysicalDeviceFeatures, geometryShader),
		OFFSET_TABLE_ENTRY(VkPhysicalDeviceFeatures, tessellationShader),
		OFFSET_TABLE_ENTRY(VkPhysicalDeviceFeatures, sampleRateShading),
		OFFSET_TABLE_ENTRY(VkPhysicalDeviceFeatures, dualSrcBlend),
		OFFSET_TABLE_ENTRY(VkPhysicalDeviceFeatures, logicOp),
		OFFSET_TABLE_ENTRY(VkPhysicalDeviceFeatures, multiDrawIndirect),
		OFFSET_TABLE_ENTRY(VkPhysicalDeviceFeatures, drawIndirectFirstInstance),
		OFFSET_TABLE_ENTRY(VkPhysicalDeviceFeatures, depthClamp),
		OFFSET_TABLE_ENTRY(VkPhysicalDeviceFeatures, depthBiasClamp),
		OFFSET_TABLE_ENTRY(VkPhysicalDeviceFeatures, fillModeNonSolid),
		OFFSET_TABLE_ENTRY(VkPhysicalDeviceFeatures, depthBounds),
		OFFSET_TABLE_ENTRY(VkPhysicalDeviceFeatures, wideLines),
		OFFSET_TABLE_ENTRY(VkPhysicalDeviceFeatures, largePoints),
		OFFSET_TABLE_ENTRY(VkPhysicalDeviceFeatures, alphaToOne),
		OFFSET_TABLE_ENTRY(VkPhysicalDeviceFeatures, multiViewport),
		OFFSET_TABLE_ENTRY(VkPhysicalDeviceFeatures, samplerAnisotropy),
		OFFSET_TABLE_ENTRY(VkPhysicalDeviceFeatures, textureCompressionETC2),
		OFFSET_TABLE_ENTRY(VkPhysicalDeviceFeatures, textureCompressionASTC_LDR),
		OFFSET_TABLE_ENTRY(VkPhysicalDeviceFeatures, textureCompressionBC),
		OFFSET_TABLE_ENTRY(VkPhysicalDeviceFeatures, occlusionQueryPrecise),
		OFFSET_TABLE_ENTRY(VkPhysicalDeviceFeatures, pipelineStatisticsQuery),
		OFFSET_TABLE_ENTRY(VkPhysicalDeviceFeatures, vertexPipelineStoresAndAtomics),
		OFFSET_TABLE_ENTRY(VkPhysicalDeviceFeatures, fragmentStoresAndAtomics),
		OFFSET_TABLE_ENTRY(VkPhysicalDeviceFeatures, shaderTessellationAndGeometryPointSize),
		OFFSET_TABLE_ENTRY(VkPhysicalDeviceFeatures, shaderImageGatherExtended),
		OFFSET_TABLE_ENTRY(VkPhysicalDeviceFeatures, shaderStorageImageExtendedFormats),
		OFFSET_TABLE_ENTRY(VkPhysicalDeviceFeatures, shaderStorageImageMultisample),
		OFFSET_TABLE_ENTRY(VkPhysicalDeviceFeatures, shaderStorageImageReadWithoutFormat),
		OFFSET_TABLE_ENTRY(VkPhysicalDeviceFeatures, shaderStorageImageWriteWithoutFormat),
		OFFSET_TABLE_ENTRY(VkPhysicalDeviceFeatures, shaderUniformBufferArrayDynamicIndexing),
		OFFSET_TABLE_ENTRY(VkPhysicalDeviceFeatures, shaderSampledImageArrayDynamicIndexing),
		OFFSET_TABLE_ENTRY(VkPhysicalDeviceFeatures, shaderStorageBufferArrayDynamicIndexing),
		OFFSET_TABLE_ENTRY(VkPhysicalDeviceFeatures, shaderStorageImageArrayDynamicIndexing),
		OFFSET_TABLE_ENTRY(VkPhysicalDeviceFeatures, shaderClipDistance),
		OFFSET_TABLE_ENTRY(VkPhysicalDeviceFeatures, shaderCullDistance),
		OFFSET_TABLE_ENTRY(VkPhysicalDeviceFeatures, shaderFloat64),
		OFFSET_TABLE_ENTRY(VkPhysicalDeviceFeatures, shaderInt64),
		OFFSET_TABLE_ENTRY(VkPhysicalDeviceFeatures, shaderInt16),
		OFFSET_TABLE_ENTRY(VkPhysicalDeviceFeatures, shaderResourceResidency),
		OFFSET_TABLE_ENTRY(VkPhysicalDeviceFeatures, shaderResourceMinLod),
		OFFSET_TABLE_ENTRY(VkPhysicalDeviceFeatures, sparseBinding),
		OFFSET_TABLE_ENTRY(VkPhysicalDeviceFeatures, sparseResidencyBuffer),
		OFFSET_TABLE_ENTRY(VkPhysicalDeviceFeatures, sparseResidencyImage2D),
		OFFSET_TABLE_ENTRY(VkPhysicalDeviceFeatures, sparseResidencyImage3D),
		OFFSET_TABLE_ENTRY(VkPhysicalDeviceFeatures, sparseResidency2Samples),
		OFFSET_TABLE_ENTRY(VkPhysicalDeviceFeatures, sparseResidency4Samples),
		OFFSET_TABLE_ENTRY(VkPhysicalDeviceFeatures, sparseResidency8Samples),
		OFFSET_TABLE_ENTRY(VkPhysicalDeviceFeatures, sparseResidency16Samples),
		OFFSET_TABLE_ENTRY(VkPhysicalDeviceFeatures, sparseResidencyAliased),
		OFFSET_TABLE_ENTRY(VkPhysicalDeviceFeatures, variableMultisampleRate),
		OFFSET_TABLE_ENTRY(VkPhysicalDeviceFeatures, inheritedQueries),
		{ 0, 0 }
	};

	deMemset(buffer, GUARD_VALUE, sizeof(buffer));
	features = reinterpret_cast<VkPhysicalDeviceFeatures*>(buffer);

	context.getInstanceInterface().getPhysicalDeviceFeatures(context.getPhysicalDevice(), features);

	log << TestLog::Message << "device = " << context.getPhysicalDevice() << TestLog::EndMessage
		<< TestLog::Message << *features << TestLog::EndMessage;

	// Requirements and dependencies
	{
		if (!features->robustBufferAccess)
			return tcu::TestStatus::fail("robustBufferAccess is not supported");

		// multiViewport requires MultiViewport (SPIR-V capability) support, which depends on Geometry
		if (features->multiViewport && !features->geometryShader)
			return tcu::TestStatus::fail("multiViewport is supported but geometryShader is not");
	}

	for (int ndx = 0; ndx < GUARD_SIZE; ndx++)
	{
		if (buffer[ndx + sizeof(VkPhysicalDeviceFeatures)] != GUARD_VALUE)
		{
			log << TestLog::Message << "deviceFeatures - Guard offset " << ndx << " not valid" << TestLog::EndMessage;
			return tcu::TestStatus::fail("deviceFeatures buffer overflow");
		}
	}

	if (!validateInitComplete(context.getPhysicalDevice(), &InstanceInterface::getPhysicalDeviceFeatures, context.getInstanceInterface(), featureOffsetTable))
	{
		log << TestLog::Message << "deviceFeatures - VkPhysicalDeviceFeatures not completely initialized" << TestLog::EndMessage;
		return tcu::TestStatus::fail("deviceFeatures incomplete initialization");
	}

	return tcu::TestStatus::pass("Query succeeded");
}

static const ValidateQueryBits::QueryMemberTableEntry s_physicalDevicePropertiesOffsetTable[] =
{
	OFFSET_TABLE_ENTRY(VkPhysicalDeviceProperties, apiVersion),
	OFFSET_TABLE_ENTRY(VkPhysicalDeviceProperties, driverVersion),
	OFFSET_TABLE_ENTRY(VkPhysicalDeviceProperties, vendorID),
	OFFSET_TABLE_ENTRY(VkPhysicalDeviceProperties, deviceID),
	OFFSET_TABLE_ENTRY(VkPhysicalDeviceProperties, deviceType),
	OFFSET_TABLE_ENTRY(VkPhysicalDeviceProperties, pipelineCacheUUID),
	OFFSET_TABLE_ENTRY(VkPhysicalDeviceProperties, limits.maxImageDimension1D),
	OFFSET_TABLE_ENTRY(VkPhysicalDeviceProperties, limits.maxImageDimension2D),
	OFFSET_TABLE_ENTRY(VkPhysicalDeviceProperties, limits.maxImageDimension3D),
	OFFSET_TABLE_ENTRY(VkPhysicalDeviceProperties, limits.maxImageDimensionCube),
	OFFSET_TABLE_ENTRY(VkPhysicalDeviceProperties, limits.maxImageArrayLayers),
	OFFSET_TABLE_ENTRY(VkPhysicalDeviceProperties, limits.maxTexelBufferElements),
	OFFSET_TABLE_ENTRY(VkPhysicalDeviceProperties, limits.maxUniformBufferRange),
	OFFSET_TABLE_ENTRY(VkPhysicalDeviceProperties, limits.maxStorageBufferRange),
	OFFSET_TABLE_ENTRY(VkPhysicalDeviceProperties, limits.maxPushConstantsSize),
	OFFSET_TABLE_ENTRY(VkPhysicalDeviceProperties, limits.maxMemoryAllocationCount),
	OFFSET_TABLE_ENTRY(VkPhysicalDeviceProperties, limits.maxSamplerAllocationCount),
	OFFSET_TABLE_ENTRY(VkPhysicalDeviceProperties, limits.bufferImageGranularity),
	OFFSET_TABLE_ENTRY(VkPhysicalDeviceProperties, limits.sparseAddressSpaceSize),
	OFFSET_TABLE_ENTRY(VkPhysicalDeviceProperties, limits.maxBoundDescriptorSets),
	OFFSET_TABLE_ENTRY(VkPhysicalDeviceProperties, limits.maxPerStageDescriptorSamplers),
	OFFSET_TABLE_ENTRY(VkPhysicalDeviceProperties, limits.maxPerStageDescriptorUniformBuffers),
	OFFSET_TABLE_ENTRY(VkPhysicalDeviceProperties, limits.maxPerStageDescriptorStorageBuffers),
	OFFSET_TABLE_ENTRY(VkPhysicalDeviceProperties, limits.maxPerStageDescriptorSampledImages),
	OFFSET_TABLE_ENTRY(VkPhysicalDeviceProperties, limits.maxPerStageDescriptorStorageImages),
	OFFSET_TABLE_ENTRY(VkPhysicalDeviceProperties, limits.maxPerStageDescriptorInputAttachments),
	OFFSET_TABLE_ENTRY(VkPhysicalDeviceProperties, limits.maxPerStageResources),
	OFFSET_TABLE_ENTRY(VkPhysicalDeviceProperties, limits.maxDescriptorSetSamplers),
	OFFSET_TABLE_ENTRY(VkPhysicalDeviceProperties, limits.maxDescriptorSetUniformBuffers),
	OFFSET_TABLE_ENTRY(VkPhysicalDeviceProperties, limits.maxDescriptorSetUniformBuffersDynamic),
	OFFSET_TABLE_ENTRY(VkPhysicalDeviceProperties, limits.maxDescriptorSetStorageBuffers),
	OFFSET_TABLE_ENTRY(VkPhysicalDeviceProperties, limits.maxDescriptorSetStorageBuffersDynamic),
	OFFSET_TABLE_ENTRY(VkPhysicalDeviceProperties, limits.maxDescriptorSetSampledImages),
	OFFSET_TABLE_ENTRY(VkPhysicalDeviceProperties, limits.maxDescriptorSetStorageImages),
	OFFSET_TABLE_ENTRY(VkPhysicalDeviceProperties, limits.maxDescriptorSetInputAttachments),
	OFFSET_TABLE_ENTRY(VkPhysicalDeviceProperties, limits.maxVertexInputAttributes),
	OFFSET_TABLE_ENTRY(VkPhysicalDeviceProperties, limits.maxVertexInputBindings),
	OFFSET_TABLE_ENTRY(VkPhysicalDeviceProperties, limits.maxVertexInputAttributeOffset),
	OFFSET_TABLE_ENTRY(VkPhysicalDeviceProperties, limits.maxVertexInputBindingStride),
	OFFSET_TABLE_ENTRY(VkPhysicalDeviceProperties, limits.maxVertexOutputComponents),
	OFFSET_TABLE_ENTRY(VkPhysicalDeviceProperties, limits.maxTessellationGenerationLevel),
	OFFSET_TABLE_ENTRY(VkPhysicalDeviceProperties, limits.maxTessellationPatchSize),
	OFFSET_TABLE_ENTRY(VkPhysicalDeviceProperties, limits.maxTessellationControlPerVertexInputComponents),
	OFFSET_TABLE_ENTRY(VkPhysicalDeviceProperties, limits.maxTessellationControlPerVertexOutputComponents),
	OFFSET_TABLE_ENTRY(VkPhysicalDeviceProperties, limits.maxTessellationControlPerPatchOutputComponents),
	OFFSET_TABLE_ENTRY(VkPhysicalDeviceProperties, limits.maxTessellationControlTotalOutputComponents),
	OFFSET_TABLE_ENTRY(VkPhysicalDeviceProperties, limits.maxTessellationEvaluationInputComponents),
	OFFSET_TABLE_ENTRY(VkPhysicalDeviceProperties, limits.maxTessellationEvaluationOutputComponents),
	OFFSET_TABLE_ENTRY(VkPhysicalDeviceProperties, limits.maxGeometryShaderInvocations),
	OFFSET_TABLE_ENTRY(VkPhysicalDeviceProperties, limits.maxGeometryInputComponents),
	OFFSET_TABLE_ENTRY(VkPhysicalDeviceProperties, limits.maxGeometryOutputComponents),
	OFFSET_TABLE_ENTRY(VkPhysicalDeviceProperties, limits.maxGeometryOutputVertices),
	OFFSET_TABLE_ENTRY(VkPhysicalDeviceProperties, limits.maxGeometryTotalOutputComponents),
	OFFSET_TABLE_ENTRY(VkPhysicalDeviceProperties, limits.maxFragmentInputComponents),
	OFFSET_TABLE_ENTRY(VkPhysicalDeviceProperties, limits.maxFragmentOutputAttachments),
	OFFSET_TABLE_ENTRY(VkPhysicalDeviceProperties, limits.maxFragmentDualSrcAttachments),
	OFFSET_TABLE_ENTRY(VkPhysicalDeviceProperties, limits.maxFragmentCombinedOutputResources),
	OFFSET_TABLE_ENTRY(VkPhysicalDeviceProperties, limits.maxComputeSharedMemorySize),
	OFFSET_TABLE_ENTRY(VkPhysicalDeviceProperties, limits.maxComputeWorkGroupCount[3]),
	OFFSET_TABLE_ENTRY(VkPhysicalDeviceProperties, limits.maxComputeWorkGroupInvocations),
	OFFSET_TABLE_ENTRY(VkPhysicalDeviceProperties, limits.maxComputeWorkGroupSize[3]),
	OFFSET_TABLE_ENTRY(VkPhysicalDeviceProperties, limits.subPixelPrecisionBits),
	OFFSET_TABLE_ENTRY(VkPhysicalDeviceProperties, limits.subTexelPrecisionBits),
	OFFSET_TABLE_ENTRY(VkPhysicalDeviceProperties, limits.mipmapPrecisionBits),
	OFFSET_TABLE_ENTRY(VkPhysicalDeviceProperties, limits.maxDrawIndexedIndexValue),
	OFFSET_TABLE_ENTRY(VkPhysicalDeviceProperties, limits.maxDrawIndirectCount),
	OFFSET_TABLE_ENTRY(VkPhysicalDeviceProperties, limits.maxSamplerLodBias),
	OFFSET_TABLE_ENTRY(VkPhysicalDeviceProperties, limits.maxSamplerAnisotropy),
	OFFSET_TABLE_ENTRY(VkPhysicalDeviceProperties, limits.maxViewports),
	OFFSET_TABLE_ENTRY(VkPhysicalDeviceProperties, limits.maxViewportDimensions[2]),
	OFFSET_TABLE_ENTRY(VkPhysicalDeviceProperties, limits.viewportBoundsRange[2]),
	OFFSET_TABLE_ENTRY(VkPhysicalDeviceProperties, limits.viewportSubPixelBits),
	OFFSET_TABLE_ENTRY(VkPhysicalDeviceProperties, limits.minMemoryMapAlignment),
	OFFSET_TABLE_ENTRY(VkPhysicalDeviceProperties, limits.minTexelBufferOffsetAlignment),
	OFFSET_TABLE_ENTRY(VkPhysicalDeviceProperties, limits.minUniformBufferOffsetAlignment),
	OFFSET_TABLE_ENTRY(VkPhysicalDeviceProperties, limits.minStorageBufferOffsetAlignment),
	OFFSET_TABLE_ENTRY(VkPhysicalDeviceProperties, limits.minTexelOffset),
	OFFSET_TABLE_ENTRY(VkPhysicalDeviceProperties, limits.maxTexelOffset),
	OFFSET_TABLE_ENTRY(VkPhysicalDeviceProperties, limits.minTexelGatherOffset),
	OFFSET_TABLE_ENTRY(VkPhysicalDeviceProperties, limits.maxTexelGatherOffset),
	OFFSET_TABLE_ENTRY(VkPhysicalDeviceProperties, limits.minInterpolationOffset),
	OFFSET_TABLE_ENTRY(VkPhysicalDeviceProperties, limits.maxInterpolationOffset),
	OFFSET_TABLE_ENTRY(VkPhysicalDeviceProperties, limits.subPixelInterpolationOffsetBits),
	OFFSET_TABLE_ENTRY(VkPhysicalDeviceProperties, limits.maxFramebufferWidth),
	OFFSET_TABLE_ENTRY(VkPhysicalDeviceProperties, limits.maxFramebufferHeight),
	OFFSET_TABLE_ENTRY(VkPhysicalDeviceProperties, limits.maxFramebufferLayers),
	OFFSET_TABLE_ENTRY(VkPhysicalDeviceProperties, limits.framebufferColorSampleCounts),
	OFFSET_TABLE_ENTRY(VkPhysicalDeviceProperties, limits.framebufferDepthSampleCounts),
	OFFSET_TABLE_ENTRY(VkPhysicalDeviceProperties, limits.framebufferStencilSampleCounts),
	OFFSET_TABLE_ENTRY(VkPhysicalDeviceProperties, limits.framebufferNoAttachmentsSampleCounts),
	OFFSET_TABLE_ENTRY(VkPhysicalDeviceProperties, limits.maxColorAttachments),
	OFFSET_TABLE_ENTRY(VkPhysicalDeviceProperties, limits.sampledImageColorSampleCounts),
	OFFSET_TABLE_ENTRY(VkPhysicalDeviceProperties, limits.sampledImageIntegerSampleCounts),
	OFFSET_TABLE_ENTRY(VkPhysicalDeviceProperties, limits.sampledImageDepthSampleCounts),
	OFFSET_TABLE_ENTRY(VkPhysicalDeviceProperties, limits.sampledImageStencilSampleCounts),
	OFFSET_TABLE_ENTRY(VkPhysicalDeviceProperties, limits.storageImageSampleCounts),
	OFFSET_TABLE_ENTRY(VkPhysicalDeviceProperties, limits.maxSampleMaskWords),
	OFFSET_TABLE_ENTRY(VkPhysicalDeviceProperties, limits.timestampComputeAndGraphics),
	OFFSET_TABLE_ENTRY(VkPhysicalDeviceProperties, limits.timestampPeriod),
	OFFSET_TABLE_ENTRY(VkPhysicalDeviceProperties, limits.maxClipDistances),
	OFFSET_TABLE_ENTRY(VkPhysicalDeviceProperties, limits.maxCullDistances),
	OFFSET_TABLE_ENTRY(VkPhysicalDeviceProperties, limits.maxCombinedClipAndCullDistances),
	OFFSET_TABLE_ENTRY(VkPhysicalDeviceProperties, limits.discreteQueuePriorities),
	OFFSET_TABLE_ENTRY(VkPhysicalDeviceProperties, limits.pointSizeRange[2]),
	OFFSET_TABLE_ENTRY(VkPhysicalDeviceProperties, limits.lineWidthRange[2]),
	OFFSET_TABLE_ENTRY(VkPhysicalDeviceProperties, limits.pointSizeGranularity),
	OFFSET_TABLE_ENTRY(VkPhysicalDeviceProperties, limits.lineWidthGranularity),
	OFFSET_TABLE_ENTRY(VkPhysicalDeviceProperties, limits.strictLines),
	OFFSET_TABLE_ENTRY(VkPhysicalDeviceProperties, limits.standardSampleLocations),
	OFFSET_TABLE_ENTRY(VkPhysicalDeviceProperties, limits.optimalBufferCopyOffsetAlignment),
	OFFSET_TABLE_ENTRY(VkPhysicalDeviceProperties, limits.optimalBufferCopyRowPitchAlignment),
	OFFSET_TABLE_ENTRY(VkPhysicalDeviceProperties, limits.nonCoherentAtomSize),
	OFFSET_TABLE_ENTRY(VkPhysicalDeviceProperties, sparseProperties.residencyStandard2DBlockShape),
	OFFSET_TABLE_ENTRY(VkPhysicalDeviceProperties, sparseProperties.residencyStandard2DMultisampleBlockShape),
	OFFSET_TABLE_ENTRY(VkPhysicalDeviceProperties, sparseProperties.residencyStandard3DBlockShape),
	OFFSET_TABLE_ENTRY(VkPhysicalDeviceProperties, sparseProperties.residencyAlignedMipSize),
	OFFSET_TABLE_ENTRY(VkPhysicalDeviceProperties, sparseProperties.residencyNonResidentStrict),
	{ 0, 0 }
};

tcu::TestStatus deviceProperties (Context& context)
{
	using namespace ValidateQueryBits;

	TestLog&						log			= context.getTestContext().getLog();
	VkPhysicalDeviceProperties*		props;
	VkPhysicalDeviceFeatures		features;
	deUint8							buffer[sizeof(VkPhysicalDeviceProperties) + GUARD_SIZE];

	props = reinterpret_cast<VkPhysicalDeviceProperties*>(buffer);
	deMemset(props, GUARD_VALUE, sizeof(buffer));

	context.getInstanceInterface().getPhysicalDeviceProperties(context.getPhysicalDevice(), props);
	context.getInstanceInterface().getPhysicalDeviceFeatures(context.getPhysicalDevice(), &features);

	log << TestLog::Message << "device = " << context.getPhysicalDevice() << TestLog::EndMessage
		<< TestLog::Message << *props << TestLog::EndMessage;

	if (!validateFeatureLimits(props, &features, log))
		return tcu::TestStatus::fail("deviceProperties - feature limits failed");

	for (int ndx = 0; ndx < GUARD_SIZE; ndx++)
	{
		if (buffer[ndx + sizeof(VkPhysicalDeviceProperties)] != GUARD_VALUE)
		{
			log << TestLog::Message << "deviceProperties - Guard offset " << ndx << " not valid" << TestLog::EndMessage;
			return tcu::TestStatus::fail("deviceProperties buffer overflow");
		}
	}

	if (!validateInitComplete(context.getPhysicalDevice(), &InstanceInterface::getPhysicalDeviceProperties, context.getInstanceInterface(), s_physicalDevicePropertiesOffsetTable))
	{
		log << TestLog::Message << "deviceProperties - VkPhysicalDeviceProperties not completely initialized" << TestLog::EndMessage;
		return tcu::TestStatus::fail("deviceProperties incomplete initialization");
	}

	// Check if deviceName string is properly terminated.
	if (deStrnlen(props->deviceName, VK_MAX_PHYSICAL_DEVICE_NAME_SIZE) == VK_MAX_PHYSICAL_DEVICE_NAME_SIZE)
	{
		log << TestLog::Message << "deviceProperties - VkPhysicalDeviceProperties deviceName not properly initialized" << TestLog::EndMessage;
		return tcu::TestStatus::fail("deviceProperties incomplete initialization");
	}

	{
		const ApiVersion deviceVersion = unpackVersion(props->apiVersion);
		const ApiVersion deqpVersion = unpackVersion(VK_API_VERSION_1_2);

		if (deviceVersion.majorNum != deqpVersion.majorNum)
		{
			log << TestLog::Message << "deviceProperties - API Major Version " << deviceVersion.majorNum << " is not valid" << TestLog::EndMessage;
			return tcu::TestStatus::fail("deviceProperties apiVersion not valid");
		}

		if (deviceVersion.minorNum > deqpVersion.minorNum)
		{
			log << TestLog::Message << "deviceProperties - API Minor Version " << deviceVersion.minorNum << " is not valid for this version of dEQP" << TestLog::EndMessage;
			return tcu::TestStatus::fail("deviceProperties apiVersion not valid");
		}
	}

	return tcu::TestStatus::pass("DeviceProperites query succeeded");
}

tcu::TestStatus deviceQueueFamilyProperties (Context& context)
{
	TestLog&								log					= context.getTestContext().getLog();
	const vector<VkQueueFamilyProperties>	queueProperties		= getPhysicalDeviceQueueFamilyProperties(context.getInstanceInterface(), context.getPhysicalDevice());

	log << TestLog::Message << "device = " << context.getPhysicalDevice() << TestLog::EndMessage;

	for (size_t queueNdx = 0; queueNdx < queueProperties.size(); queueNdx++)
		log << TestLog::Message << queueNdx << ": " << queueProperties[queueNdx] << TestLog::EndMessage;

	return tcu::TestStatus::pass("Querying queue properties succeeded");
}

tcu::TestStatus deviceMemoryProperties (Context& context)
{
	TestLog&							log			= context.getTestContext().getLog();
	VkPhysicalDeviceMemoryProperties*	memProps;
	deUint8								buffer[sizeof(VkPhysicalDeviceMemoryProperties) + GUARD_SIZE];

	memProps = reinterpret_cast<VkPhysicalDeviceMemoryProperties*>(buffer);
	deMemset(buffer, GUARD_VALUE, sizeof(buffer));

	context.getInstanceInterface().getPhysicalDeviceMemoryProperties(context.getPhysicalDevice(), memProps);

	log << TestLog::Message << "device = " << context.getPhysicalDevice() << TestLog::EndMessage
		<< TestLog::Message << *memProps << TestLog::EndMessage;

	for (deInt32 ndx = 0; ndx < GUARD_SIZE; ndx++)
	{
		if (buffer[ndx + sizeof(VkPhysicalDeviceMemoryProperties)] != GUARD_VALUE)
		{
			log << TestLog::Message << "deviceMemoryProperties - Guard offset " << ndx << " not valid" << TestLog::EndMessage;
			return tcu::TestStatus::fail("deviceMemoryProperties buffer overflow");
		}
	}

	if (memProps->memoryHeapCount >= VK_MAX_MEMORY_HEAPS)
	{
		log << TestLog::Message << "deviceMemoryProperties - HeapCount larger than " << (deUint32)VK_MAX_MEMORY_HEAPS << TestLog::EndMessage;
		return tcu::TestStatus::fail("deviceMemoryProperties HeapCount too large");
	}

	if (memProps->memoryHeapCount == 1)
	{
		if ((memProps->memoryHeaps[0].flags & VK_MEMORY_HEAP_DEVICE_LOCAL_BIT) == 0)
		{
			log << TestLog::Message << "deviceMemoryProperties - Single heap is not marked DEVICE_LOCAL" << TestLog::EndMessage;
			return tcu::TestStatus::fail("deviceMemoryProperties invalid HeapFlags");
		}
	}

	const VkMemoryPropertyFlags validPropertyFlags[] =
	{
		0,
		VK_MEMORY_PROPERTY_DEVICE_LOCAL_BIT,
		VK_MEMORY_PROPERTY_DEVICE_LOCAL_BIT|VK_MEMORY_PROPERTY_HOST_VISIBLE_BIT|VK_MEMORY_PROPERTY_HOST_COHERENT_BIT,
		VK_MEMORY_PROPERTY_DEVICE_LOCAL_BIT|VK_MEMORY_PROPERTY_HOST_VISIBLE_BIT|VK_MEMORY_PROPERTY_HOST_CACHED_BIT,
		VK_MEMORY_PROPERTY_DEVICE_LOCAL_BIT|VK_MEMORY_PROPERTY_HOST_VISIBLE_BIT|VK_MEMORY_PROPERTY_HOST_CACHED_BIT|VK_MEMORY_PROPERTY_HOST_COHERENT_BIT,
		VK_MEMORY_PROPERTY_HOST_VISIBLE_BIT|VK_MEMORY_PROPERTY_HOST_COHERENT_BIT,
		VK_MEMORY_PROPERTY_HOST_VISIBLE_BIT|VK_MEMORY_PROPERTY_HOST_CACHED_BIT,
		VK_MEMORY_PROPERTY_HOST_VISIBLE_BIT|VK_MEMORY_PROPERTY_HOST_CACHED_BIT|VK_MEMORY_PROPERTY_HOST_COHERENT_BIT,
		VK_MEMORY_PROPERTY_DEVICE_LOCAL_BIT|VK_MEMORY_PROPERTY_LAZILY_ALLOCATED_BIT
	};

	const VkMemoryPropertyFlags requiredPropertyFlags[] =
	{
		VK_MEMORY_PROPERTY_HOST_VISIBLE_BIT|VK_MEMORY_PROPERTY_HOST_COHERENT_BIT
	};

	bool requiredFlagsFound[DE_LENGTH_OF_ARRAY(requiredPropertyFlags)];
	std::fill(DE_ARRAY_BEGIN(requiredFlagsFound), DE_ARRAY_END(requiredFlagsFound), false);

	for (deUint32 memoryNdx = 0; memoryNdx < memProps->memoryTypeCount; memoryNdx++)
	{
		bool validPropTypeFound = false;

		if (memProps->memoryTypes[memoryNdx].heapIndex >= memProps->memoryHeapCount)
		{
			log << TestLog::Message << "deviceMemoryProperties - heapIndex " << memProps->memoryTypes[memoryNdx].heapIndex << " larger than heapCount" << TestLog::EndMessage;
			return tcu::TestStatus::fail("deviceMemoryProperties - invalid heapIndex");
		}

		const VkMemoryPropertyFlags bitsToCheck = VK_MEMORY_PROPERTY_DEVICE_LOCAL_BIT|VK_MEMORY_PROPERTY_HOST_VISIBLE_BIT|VK_MEMORY_PROPERTY_HOST_COHERENT_BIT|VK_MEMORY_PROPERTY_HOST_CACHED_BIT|VK_MEMORY_PROPERTY_LAZILY_ALLOCATED_BIT;

		for (const VkMemoryPropertyFlags* requiredFlagsIterator = DE_ARRAY_BEGIN(requiredPropertyFlags); requiredFlagsIterator != DE_ARRAY_END(requiredPropertyFlags); requiredFlagsIterator++)
			if ((memProps->memoryTypes[memoryNdx].propertyFlags & *requiredFlagsIterator) == *requiredFlagsIterator)
				requiredFlagsFound[requiredFlagsIterator - DE_ARRAY_BEGIN(requiredPropertyFlags)] = true;

		if (de::contains(DE_ARRAY_BEGIN(validPropertyFlags), DE_ARRAY_END(validPropertyFlags), memProps->memoryTypes[memoryNdx].propertyFlags & bitsToCheck))
			validPropTypeFound = true;

		if (!validPropTypeFound)
		{
			log << TestLog::Message << "deviceMemoryProperties - propertyFlags "
				<< memProps->memoryTypes[memoryNdx].propertyFlags << " not valid" << TestLog::EndMessage;
			return tcu::TestStatus::fail("deviceMemoryProperties propertyFlags not valid");
		}

		if (memProps->memoryTypes[memoryNdx].propertyFlags & VK_MEMORY_PROPERTY_DEVICE_LOCAL_BIT)
		{
			if ((memProps->memoryHeaps[memProps->memoryTypes[memoryNdx].heapIndex].flags & VK_MEMORY_HEAP_DEVICE_LOCAL_BIT) == 0)
			{
				log << TestLog::Message << "deviceMemoryProperties - DEVICE_LOCAL memory type references heap which is not DEVICE_LOCAL" << TestLog::EndMessage;
				return tcu::TestStatus::fail("deviceMemoryProperties inconsistent memoryType and HeapFlags");
			}
		}
		else
		{
			if (memProps->memoryHeaps[memProps->memoryTypes[memoryNdx].heapIndex].flags & VK_MEMORY_HEAP_DEVICE_LOCAL_BIT)
			{
				log << TestLog::Message << "deviceMemoryProperties - non-DEVICE_LOCAL memory type references heap with is DEVICE_LOCAL" << TestLog::EndMessage;
				return tcu::TestStatus::fail("deviceMemoryProperties inconsistent memoryType and HeapFlags");
			}
		}
	}

	bool* requiredFlagsFoundIterator = std::find(DE_ARRAY_BEGIN(requiredFlagsFound), DE_ARRAY_END(requiredFlagsFound), false);
	if (requiredFlagsFoundIterator != DE_ARRAY_END(requiredFlagsFound))
	{
		DE_ASSERT(requiredFlagsFoundIterator - DE_ARRAY_BEGIN(requiredFlagsFound) <= DE_LENGTH_OF_ARRAY(requiredPropertyFlags));
		log << TestLog::Message << "deviceMemoryProperties - required property flags "
			<< getMemoryPropertyFlagsStr(requiredPropertyFlags[requiredFlagsFoundIterator - DE_ARRAY_BEGIN(requiredFlagsFound)]) << " not found" << TestLog::EndMessage;

		return tcu::TestStatus::fail("deviceMemoryProperties propertyFlags not valid");
	}

	return tcu::TestStatus::pass("Querying memory properties succeeded");
}

tcu::TestStatus deviceGroupPeerMemoryFeatures (Context& context)
{
	TestLog&							log						= context.getTestContext().getLog();
	const PlatformInterface&			vkp						= context.getPlatformInterface();
	const CustomInstance				instance				(createCustomInstanceWithExtension(context, "VK_KHR_device_group_creation"));
	const InstanceDriver&				vki						(instance.getDriver());
	const tcu::CommandLine&				cmdLine					= context.getTestContext().getCommandLine();
	const deUint32						devGroupIdx				= cmdLine.getVKDeviceGroupId() - 1;
	const deUint32						deviceIdx				= vk::chooseDeviceIndex(context.getInstanceInterface(), instance, cmdLine);
	const float							queuePriority			= 1.0f;
	VkPhysicalDeviceMemoryProperties	memProps;
	VkPeerMemoryFeatureFlags*			peerMemFeatures;
	deUint8								buffer					[sizeof(VkPeerMemoryFeatureFlags) + GUARD_SIZE];
	deUint32							numPhysicalDevices		= 0;
	deUint32							queueFamilyIndex		= 0;

	const vector<VkPhysicalDeviceGroupProperties>		deviceGroupProps = enumeratePhysicalDeviceGroups(vki, instance);
	std::vector<const char*>							deviceExtensions;
	deviceExtensions.push_back("VK_KHR_device_group");

	if (!isCoreDeviceExtension(context.getUsedApiVersion(), "VK_KHR_device_group"))
		deviceExtensions.push_back("VK_KHR_device_group");

	const std::vector<VkQueueFamilyProperties>	queueProps		= getPhysicalDeviceQueueFamilyProperties(vki, deviceGroupProps[devGroupIdx].physicalDevices[deviceIdx]);
	for (size_t queueNdx = 0; queueNdx < queueProps.size(); queueNdx++)
	{
		if (queueProps[queueNdx].queueFlags & VK_QUEUE_GRAPHICS_BIT)
			queueFamilyIndex = (deUint32)queueNdx;
	}
	const VkDeviceQueueCreateInfo		deviceQueueCreateInfo	=
	{
		VK_STRUCTURE_TYPE_DEVICE_QUEUE_CREATE_INFO,			//type
		DE_NULL,											//pNext
		(VkDeviceQueueCreateFlags)0u,						//flags
		queueFamilyIndex,									//queueFamilyIndex;
		1u,													//queueCount;
		&queuePriority,										//pQueuePriorities;
	};

	// Need atleast 2 devices for peer memory features
	numPhysicalDevices = deviceGroupProps[devGroupIdx].physicalDeviceCount;
	if (numPhysicalDevices < 2)
		TCU_THROW(NotSupportedError, "Need a device Group with at least 2 physical devices.");

	// Create device groups
	const VkDeviceGroupDeviceCreateInfo						deviceGroupInfo =
	{
		VK_STRUCTURE_TYPE_DEVICE_GROUP_DEVICE_CREATE_INFO,	//stype
		DE_NULL,											//pNext
		deviceGroupProps[devGroupIdx].physicalDeviceCount,	//physicalDeviceCount
		deviceGroupProps[devGroupIdx].physicalDevices		//physicalDevices
	};

	const VkDeviceCreateInfo								deviceCreateInfo =
	{
		VK_STRUCTURE_TYPE_DEVICE_CREATE_INFO,							//sType;
		&deviceGroupInfo,												//pNext;
		(VkDeviceCreateFlags)0u,										//flags
		1,																//queueRecordCount;
		&deviceQueueCreateInfo,											//pRequestedQueues;
		0,																//layerCount;
		DE_NULL,														//ppEnabledLayerNames;
		deUint32(deviceExtensions.size()),								//extensionCount;
		(deviceExtensions.empty() ? DE_NULL : &deviceExtensions[0]),	//ppEnabledExtensionNames;
		DE_NULL,														//pEnabledFeatures;
	};

	Move<VkDevice>		deviceGroup = createCustomDevice(context.getTestContext().getCommandLine().isValidationEnabled(), vkp, instance, vki, deviceGroupProps[devGroupIdx].physicalDevices[deviceIdx], &deviceCreateInfo);
	const DeviceDriver	vk	(vkp, instance, *deviceGroup);
	context.getInstanceInterface().getPhysicalDeviceMemoryProperties(deviceGroupProps[devGroupIdx].physicalDevices[deviceIdx], &memProps);

	peerMemFeatures = reinterpret_cast<VkPeerMemoryFeatureFlags*>(buffer);
	deMemset(buffer, GUARD_VALUE, sizeof(buffer));

	for (deUint32 heapIndex = 0; heapIndex < memProps.memoryHeapCount; heapIndex++)
	{
		for (deUint32 localDeviceIndex = 0; localDeviceIndex < numPhysicalDevices; localDeviceIndex++)
		{
			for (deUint32 remoteDeviceIndex = 0; remoteDeviceIndex < numPhysicalDevices; remoteDeviceIndex++)
			{
				if (localDeviceIndex != remoteDeviceIndex)
				{
					vk.getDeviceGroupPeerMemoryFeatures(deviceGroup.get(), heapIndex, localDeviceIndex, remoteDeviceIndex, peerMemFeatures);

					// Check guard
					for (deInt32 ndx = 0; ndx < GUARD_SIZE; ndx++)
					{
						if (buffer[ndx + sizeof(VkPeerMemoryFeatureFlags)] != GUARD_VALUE)
						{
							log << TestLog::Message << "deviceGroupPeerMemoryFeatures - Guard offset " << ndx << " not valid" << TestLog::EndMessage;
							return tcu::TestStatus::fail("deviceGroupPeerMemoryFeatures buffer overflow");
						}
					}

					VkPeerMemoryFeatureFlags requiredFlag = VK_PEER_MEMORY_FEATURE_COPY_DST_BIT;
					VkPeerMemoryFeatureFlags maxValidFlag = VK_PEER_MEMORY_FEATURE_COPY_SRC_BIT|VK_PEER_MEMORY_FEATURE_COPY_DST_BIT|
																VK_PEER_MEMORY_FEATURE_GENERIC_SRC_BIT|VK_PEER_MEMORY_FEATURE_GENERIC_DST_BIT;
					if ((!(*peerMemFeatures & requiredFlag)) ||
						*peerMemFeatures > maxValidFlag)
						return tcu::TestStatus::fail("deviceGroupPeerMemoryFeatures invalid flag");

					log << TestLog::Message << "deviceGroup = " << deviceGroup.get() << TestLog::EndMessage
						<< TestLog::Message << "heapIndex = " << heapIndex << TestLog::EndMessage
						<< TestLog::Message << "localDeviceIndex = " << localDeviceIndex << TestLog::EndMessage
						<< TestLog::Message << "remoteDeviceIndex = " << remoteDeviceIndex << TestLog::EndMessage
						<< TestLog::Message << "PeerMemoryFeatureFlags = " << *peerMemFeatures << TestLog::EndMessage;
				}
			} // remote device
		} // local device
	} // heap Index

	return tcu::TestStatus::pass("Querying deviceGroup peer memory features succeeded");
}

tcu::TestStatus deviceMemoryBudgetProperties (Context& context)
{
	TestLog&							log			= context.getTestContext().getLog();
	deUint8								buffer[sizeof(VkPhysicalDeviceMemoryBudgetPropertiesEXT) + GUARD_SIZE];

	if (!vk::isDeviceExtensionSupported(context.getUsedApiVersion(), context.getDeviceExtensions(), "VK_EXT_memory_budget"))
		TCU_THROW(NotSupportedError, "VK_EXT_memory_budget is not supported");

	VkPhysicalDeviceMemoryBudgetPropertiesEXT *budgetProps = reinterpret_cast<VkPhysicalDeviceMemoryBudgetPropertiesEXT *>(buffer);
	deMemset(buffer, GUARD_VALUE, sizeof(buffer));

	budgetProps->sType = VK_STRUCTURE_TYPE_PHYSICAL_DEVICE_MEMORY_BUDGET_PROPERTIES_EXT;
	budgetProps->pNext = DE_NULL;

	VkPhysicalDeviceMemoryProperties2	memProps;
	deMemset(&memProps, 0, sizeof(memProps));
	memProps.sType = VK_STRUCTURE_TYPE_PHYSICAL_DEVICE_MEMORY_PROPERTIES_2;
	memProps.pNext = budgetProps;

	context.getInstanceInterface().getPhysicalDeviceMemoryProperties2(context.getPhysicalDevice(), &memProps);

	log << TestLog::Message << "device = " << context.getPhysicalDevice() << TestLog::EndMessage
		<< TestLog::Message << *budgetProps << TestLog::EndMessage;

	for (deInt32 ndx = 0; ndx < GUARD_SIZE; ndx++)
	{
		if (buffer[ndx + sizeof(VkPhysicalDeviceMemoryBudgetPropertiesEXT)] != GUARD_VALUE)
		{
			log << TestLog::Message << "deviceMemoryBudgetProperties - Guard offset " << ndx << " not valid" << TestLog::EndMessage;
			return tcu::TestStatus::fail("deviceMemoryBudgetProperties buffer overflow");
		}
	}

	for (deUint32 i = 0; i < memProps.memoryProperties.memoryHeapCount; ++i)
	{
		if (budgetProps->heapBudget[i] == 0)
		{
			log << TestLog::Message << "deviceMemoryBudgetProperties - Supported heaps must report nonzero budget" << TestLog::EndMessage;
			return tcu::TestStatus::fail("deviceMemoryBudgetProperties invalid heap budget (zero)");
		}
		if (budgetProps->heapBudget[i] > memProps.memoryProperties.memoryHeaps[i].size)
		{
			log << TestLog::Message << "deviceMemoryBudgetProperties - Heap budget must be less than or equal to heap size" << TestLog::EndMessage;
			return tcu::TestStatus::fail("deviceMemoryBudgetProperties invalid heap budget (too large)");
		}
	}

	for (deUint32 i = memProps.memoryProperties.memoryHeapCount; i < VK_MAX_MEMORY_HEAPS; ++i)
	{
		if (budgetProps->heapBudget[i] != 0 || budgetProps->heapUsage[i] != 0)
		{
			log << TestLog::Message << "deviceMemoryBudgetProperties - Unused heaps must report budget/usage of zero" << TestLog::EndMessage;
			return tcu::TestStatus::fail("deviceMemoryBudgetProperties invalid unused heaps");
		}
	}

	return tcu::TestStatus::pass("Querying memory budget properties succeeded");
}

namespace
{

#include "vkMandatoryFeatures.inl"

}

tcu::TestStatus deviceMandatoryFeatures(Context& context)
{
	if( checkMandatoryFeatures(context) )
		return tcu::TestStatus::pass("Passed");
	return tcu::TestStatus::fail("Not all mandatory features are supported ( see: chapter 35.1 )");
}

VkFormatFeatureFlags getRequiredOptimalTilingFeatures (VkFormat format)
{
	struct Formatpair
	{
		VkFormat				format;
		VkFormatFeatureFlags	flags;
	};

	enum
	{
		SAIM = VK_FORMAT_FEATURE_SAMPLED_IMAGE_BIT,
		BLSR = VK_FORMAT_FEATURE_BLIT_SRC_BIT,
		SIFL = VK_FORMAT_FEATURE_SAMPLED_IMAGE_FILTER_LINEAR_BIT,
		COAT = VK_FORMAT_FEATURE_COLOR_ATTACHMENT_BIT,
		BLDS = VK_FORMAT_FEATURE_BLIT_DST_BIT,
		CABL = VK_FORMAT_FEATURE_COLOR_ATTACHMENT_BLEND_BIT,
		STIM = VK_FORMAT_FEATURE_STORAGE_IMAGE_BIT,
		STIA = VK_FORMAT_FEATURE_STORAGE_IMAGE_ATOMIC_BIT,
		DSAT = VK_FORMAT_FEATURE_DEPTH_STENCIL_ATTACHMENT_BIT
	};

	static const Formatpair formatflags[] =
	{
		{ VK_FORMAT_B4G4R4A4_UNORM_PACK16,		SAIM | BLSR |               SIFL },
		{ VK_FORMAT_R5G6B5_UNORM_PACK16,		SAIM | BLSR | COAT | BLDS | SIFL |        CABL },
		{ VK_FORMAT_A1R5G5B5_UNORM_PACK16,		SAIM | BLSR | COAT | BLDS | SIFL |        CABL },
		{ VK_FORMAT_R8_UNORM,					SAIM | BLSR | COAT | BLDS | SIFL |        CABL },
		{ VK_FORMAT_R8_SNORM,					SAIM | BLSR |               SIFL },
		{ VK_FORMAT_R8_UINT,					SAIM | BLSR | COAT | BLDS },
		{ VK_FORMAT_R8_SINT,					SAIM | BLSR | COAT | BLDS },
		{ VK_FORMAT_R8G8_UNORM,					SAIM | BLSR | COAT | BLDS | SIFL |        CABL },
		{ VK_FORMAT_R8G8_SNORM,					SAIM | BLSR |               SIFL },
		{ VK_FORMAT_R8G8_UINT,					SAIM | BLSR | COAT | BLDS },
		{ VK_FORMAT_R8G8_SINT,					SAIM | BLSR | COAT | BLDS },
		{ VK_FORMAT_R8G8B8A8_UNORM,				SAIM | BLSR | COAT | BLDS | SIFL | STIM | CABL },
		{ VK_FORMAT_R8G8B8A8_SNORM,				SAIM | BLSR |               SIFL | STIM },
		{ VK_FORMAT_R8G8B8A8_UINT,				SAIM | BLSR | COAT | BLDS |        STIM },
		{ VK_FORMAT_R8G8B8A8_SINT,				SAIM | BLSR | COAT | BLDS |        STIM },
		{ VK_FORMAT_R8G8B8A8_SRGB,				SAIM | BLSR | COAT | BLDS | SIFL |        CABL },
		{ VK_FORMAT_B8G8R8A8_UNORM,				SAIM | BLSR | COAT | BLDS | SIFL |        CABL },
		{ VK_FORMAT_B8G8R8A8_SRGB,				SAIM | BLSR | COAT | BLDS | SIFL |        CABL },
		{ VK_FORMAT_A8B8G8R8_UNORM_PACK32,		SAIM | BLSR | COAT | BLDS | SIFL |        CABL },
		{ VK_FORMAT_A8B8G8R8_SNORM_PACK32,		SAIM | BLSR |               SIFL },
		{ VK_FORMAT_A8B8G8R8_UINT_PACK32,		SAIM | BLSR | COAT | BLDS },
		{ VK_FORMAT_A8B8G8R8_SINT_PACK32,		SAIM | BLSR | COAT | BLDS },
		{ VK_FORMAT_A8B8G8R8_SRGB_PACK32,		SAIM | BLSR | COAT | BLDS | SIFL |        CABL },
		{ VK_FORMAT_A2B10G10R10_UNORM_PACK32,	SAIM | BLSR | COAT | BLDS | SIFL |        CABL },
		{ VK_FORMAT_A2B10G10R10_UINT_PACK32,	SAIM | BLSR | COAT | BLDS },
		{ VK_FORMAT_R16_UINT,					SAIM | BLSR | COAT | BLDS },
		{ VK_FORMAT_R16_SINT,					SAIM | BLSR | COAT | BLDS },
		{ VK_FORMAT_R16_SFLOAT,					SAIM | BLSR | COAT | BLDS | SIFL |        CABL },
		{ VK_FORMAT_R16G16_UINT,				SAIM | BLSR | COAT | BLDS },
		{ VK_FORMAT_R16G16_SINT,				SAIM | BLSR | COAT | BLDS },
		{ VK_FORMAT_R16G16_SFLOAT,				SAIM | BLSR | COAT | BLDS | SIFL |        CABL },
		{ VK_FORMAT_R16G16B16A16_UINT,			SAIM | BLSR | COAT | BLDS |        STIM },
		{ VK_FORMAT_R16G16B16A16_SINT,			SAIM | BLSR | COAT | BLDS |        STIM },
		{ VK_FORMAT_R16G16B16A16_SFLOAT,		SAIM | BLSR | COAT | BLDS | SIFL | STIM | CABL },
		{ VK_FORMAT_R32_UINT,					SAIM | BLSR | COAT | BLDS |        STIM |        STIA },
		{ VK_FORMAT_R32_SINT,					SAIM | BLSR | COAT | BLDS |        STIM |        STIA },
		{ VK_FORMAT_R32_SFLOAT,					SAIM | BLSR | COAT | BLDS |        STIM },
		{ VK_FORMAT_R32G32_UINT,				SAIM | BLSR | COAT | BLDS |        STIM },
		{ VK_FORMAT_R32G32_SINT,				SAIM | BLSR | COAT | BLDS |        STIM },
		{ VK_FORMAT_R32G32_SFLOAT,				SAIM | BLSR | COAT | BLDS |        STIM },
		{ VK_FORMAT_R32G32B32A32_UINT,			SAIM | BLSR | COAT | BLDS |        STIM },
		{ VK_FORMAT_R32G32B32A32_SINT,			SAIM | BLSR | COAT | BLDS |        STIM },
		{ VK_FORMAT_R32G32B32A32_SFLOAT,		SAIM | BLSR | COAT | BLDS |        STIM },
		{ VK_FORMAT_B10G11R11_UFLOAT_PACK32,	SAIM | BLSR |               SIFL },
		{ VK_FORMAT_E5B9G9R9_UFLOAT_PACK32,		SAIM | BLSR |               SIFL },
		{ VK_FORMAT_D16_UNORM,					SAIM | BLSR |                                           DSAT },
		{ VK_FORMAT_D32_SFLOAT,					SAIM | BLSR }
	};

	size_t formatpairs = sizeof(formatflags) / sizeof(Formatpair);

	for (unsigned int i = 0; i < formatpairs; i++)
		if (formatflags[i].format == format)
			return formatflags[i].flags;
	return 0;
}

VkFormatFeatureFlags getRequiredOptimalExtendedTilingFeatures (Context& context, VkFormat format, VkFormatFeatureFlags queriedFlags)
{
	VkFormatFeatureFlags	flags	= (VkFormatFeatureFlags)0;

	// VK_EXT_sampler_filter_minmax:
	//	If filterMinmaxSingleComponentFormats is VK_TRUE, the following formats must
	//	support the VK_FORMAT_FEATURE_SAMPLED_IMAGE_FILTER_MINMAX_BIT_EXT feature with
	//	VK_IMAGE_TILING_OPTIMAL, if they support VK_FORMAT_FEATURE_SAMPLED_IMAGE_BIT.

	static const VkFormat s_requiredSampledImageFilterMinMaxFormats[] =
	{
		VK_FORMAT_R8_UNORM,
		VK_FORMAT_R8_SNORM,
		VK_FORMAT_R16_UNORM,
		VK_FORMAT_R16_SNORM,
		VK_FORMAT_R16_SFLOAT,
		VK_FORMAT_R32_SFLOAT,
		VK_FORMAT_D16_UNORM,
		VK_FORMAT_X8_D24_UNORM_PACK32,
		VK_FORMAT_D32_SFLOAT,
		VK_FORMAT_D16_UNORM_S8_UINT,
		VK_FORMAT_D24_UNORM_S8_UINT,
		VK_FORMAT_D32_SFLOAT_S8_UINT,
	};

	if ((queriedFlags & VK_FORMAT_FEATURE_SAMPLED_IMAGE_BIT) != 0)
	{
		if (de::contains(context.getDeviceExtensions().begin(), context.getDeviceExtensions().end(), "VK_EXT_sampler_filter_minmax"))
		{
			if (de::contains(DE_ARRAY_BEGIN(s_requiredSampledImageFilterMinMaxFormats), DE_ARRAY_END(s_requiredSampledImageFilterMinMaxFormats), format))
			{
				VkPhysicalDeviceSamplerFilterMinmaxProperties		physicalDeviceSamplerMinMaxProperties =
				{
					VK_STRUCTURE_TYPE_PHYSICAL_DEVICE_SAMPLER_FILTER_MINMAX_PROPERTIES_EXT,
					DE_NULL,
					DE_FALSE,
					DE_FALSE
				};

				{
					VkPhysicalDeviceProperties2		physicalDeviceProperties;
					physicalDeviceProperties.sType	= VK_STRUCTURE_TYPE_PHYSICAL_DEVICE_PROPERTIES_2;
					physicalDeviceProperties.pNext	= &physicalDeviceSamplerMinMaxProperties;

					const InstanceInterface&		vk = context.getInstanceInterface();
					vk.getPhysicalDeviceProperties2(context.getPhysicalDevice(), &physicalDeviceProperties);
				}

				if (physicalDeviceSamplerMinMaxProperties.filterMinmaxSingleComponentFormats)
				{
					flags |= VK_FORMAT_FEATURE_SAMPLED_IMAGE_FILTER_MINMAX_BIT_EXT;
				}
			}
		}
	}
	return flags;
}

VkFormatFeatureFlags getRequiredBufferFeatures (VkFormat format)
{
	static const VkFormat s_requiredVertexBufferFormats[] =
	{
		VK_FORMAT_R8_UNORM,
		VK_FORMAT_R8_SNORM,
		VK_FORMAT_R8_UINT,
		VK_FORMAT_R8_SINT,
		VK_FORMAT_R8G8_UNORM,
		VK_FORMAT_R8G8_SNORM,
		VK_FORMAT_R8G8_UINT,
		VK_FORMAT_R8G8_SINT,
		VK_FORMAT_R8G8B8A8_UNORM,
		VK_FORMAT_R8G8B8A8_SNORM,
		VK_FORMAT_R8G8B8A8_UINT,
		VK_FORMAT_R8G8B8A8_SINT,
		VK_FORMAT_B8G8R8A8_UNORM,
		VK_FORMAT_A8B8G8R8_UNORM_PACK32,
		VK_FORMAT_A8B8G8R8_SNORM_PACK32,
		VK_FORMAT_A8B8G8R8_UINT_PACK32,
		VK_FORMAT_A8B8G8R8_SINT_PACK32,
		VK_FORMAT_A2B10G10R10_UNORM_PACK32,
		VK_FORMAT_R16_UNORM,
		VK_FORMAT_R16_SNORM,
		VK_FORMAT_R16_UINT,
		VK_FORMAT_R16_SINT,
		VK_FORMAT_R16_SFLOAT,
		VK_FORMAT_R16G16_UNORM,
		VK_FORMAT_R16G16_SNORM,
		VK_FORMAT_R16G16_UINT,
		VK_FORMAT_R16G16_SINT,
		VK_FORMAT_R16G16_SFLOAT,
		VK_FORMAT_R16G16B16A16_UNORM,
		VK_FORMAT_R16G16B16A16_SNORM,
		VK_FORMAT_R16G16B16A16_UINT,
		VK_FORMAT_R16G16B16A16_SINT,
		VK_FORMAT_R16G16B16A16_SFLOAT,
		VK_FORMAT_R32_UINT,
		VK_FORMAT_R32_SINT,
		VK_FORMAT_R32_SFLOAT,
		VK_FORMAT_R32G32_UINT,
		VK_FORMAT_R32G32_SINT,
		VK_FORMAT_R32G32_SFLOAT,
		VK_FORMAT_R32G32B32_UINT,
		VK_FORMAT_R32G32B32_SINT,
		VK_FORMAT_R32G32B32_SFLOAT,
		VK_FORMAT_R32G32B32A32_UINT,
		VK_FORMAT_R32G32B32A32_SINT,
		VK_FORMAT_R32G32B32A32_SFLOAT
	};
	static const VkFormat s_requiredUniformTexelBufferFormats[] =
	{
		VK_FORMAT_R8_UNORM,
		VK_FORMAT_R8_SNORM,
		VK_FORMAT_R8_UINT,
		VK_FORMAT_R8_SINT,
		VK_FORMAT_R8G8_UNORM,
		VK_FORMAT_R8G8_SNORM,
		VK_FORMAT_R8G8_UINT,
		VK_FORMAT_R8G8_SINT,
		VK_FORMAT_R8G8B8A8_UNORM,
		VK_FORMAT_R8G8B8A8_SNORM,
		VK_FORMAT_R8G8B8A8_UINT,
		VK_FORMAT_R8G8B8A8_SINT,
		VK_FORMAT_B8G8R8A8_UNORM,
		VK_FORMAT_A8B8G8R8_UNORM_PACK32,
		VK_FORMAT_A8B8G8R8_SNORM_PACK32,
		VK_FORMAT_A8B8G8R8_UINT_PACK32,
		VK_FORMAT_A8B8G8R8_SINT_PACK32,
		VK_FORMAT_A2B10G10R10_UNORM_PACK32,
		VK_FORMAT_A2B10G10R10_UINT_PACK32,
		VK_FORMAT_R16_UINT,
		VK_FORMAT_R16_SINT,
		VK_FORMAT_R16_SFLOAT,
		VK_FORMAT_R16G16_UINT,
		VK_FORMAT_R16G16_SINT,
		VK_FORMAT_R16G16_SFLOAT,
		VK_FORMAT_R16G16B16A16_UINT,
		VK_FORMAT_R16G16B16A16_SINT,
		VK_FORMAT_R16G16B16A16_SFLOAT,
		VK_FORMAT_R32_UINT,
		VK_FORMAT_R32_SINT,
		VK_FORMAT_R32_SFLOAT,
		VK_FORMAT_R32G32_UINT,
		VK_FORMAT_R32G32_SINT,
		VK_FORMAT_R32G32_SFLOAT,
		VK_FORMAT_R32G32B32A32_UINT,
		VK_FORMAT_R32G32B32A32_SINT,
		VK_FORMAT_R32G32B32A32_SFLOAT,
		VK_FORMAT_B10G11R11_UFLOAT_PACK32
	};
	static const VkFormat s_requiredStorageTexelBufferFormats[] =
	{
		VK_FORMAT_R8G8B8A8_UNORM,
		VK_FORMAT_R8G8B8A8_SNORM,
		VK_FORMAT_R8G8B8A8_UINT,
		VK_FORMAT_R8G8B8A8_SINT,
		VK_FORMAT_A8B8G8R8_UNORM_PACK32,
		VK_FORMAT_A8B8G8R8_SNORM_PACK32,
		VK_FORMAT_A8B8G8R8_UINT_PACK32,
		VK_FORMAT_A8B8G8R8_SINT_PACK32,
		VK_FORMAT_R16G16B16A16_UINT,
		VK_FORMAT_R16G16B16A16_SINT,
		VK_FORMAT_R16G16B16A16_SFLOAT,
		VK_FORMAT_R32_UINT,
		VK_FORMAT_R32_SINT,
		VK_FORMAT_R32_SFLOAT,
		VK_FORMAT_R32G32_UINT,
		VK_FORMAT_R32G32_SINT,
		VK_FORMAT_R32G32_SFLOAT,
		VK_FORMAT_R32G32B32A32_UINT,
		VK_FORMAT_R32G32B32A32_SINT,
		VK_FORMAT_R32G32B32A32_SFLOAT
	};
	static const VkFormat s_requiredStorageTexelBufferAtomicFormats[] =
	{
		VK_FORMAT_R32_UINT,
		VK_FORMAT_R32_SINT
	};

	VkFormatFeatureFlags	flags	= (VkFormatFeatureFlags)0;

	if (de::contains(DE_ARRAY_BEGIN(s_requiredVertexBufferFormats), DE_ARRAY_END(s_requiredVertexBufferFormats), format))
		flags |= VK_FORMAT_FEATURE_VERTEX_BUFFER_BIT;

	if (de::contains(DE_ARRAY_BEGIN(s_requiredUniformTexelBufferFormats), DE_ARRAY_END(s_requiredUniformTexelBufferFormats), format))
		flags |= VK_FORMAT_FEATURE_UNIFORM_TEXEL_BUFFER_BIT;

	if (de::contains(DE_ARRAY_BEGIN(s_requiredStorageTexelBufferFormats), DE_ARRAY_END(s_requiredStorageTexelBufferFormats), format))
		flags |= VK_FORMAT_FEATURE_STORAGE_TEXEL_BUFFER_BIT;

	if (de::contains(DE_ARRAY_BEGIN(s_requiredStorageTexelBufferAtomicFormats), DE_ARRAY_END(s_requiredStorageTexelBufferAtomicFormats), format))
		flags |= VK_FORMAT_FEATURE_STORAGE_TEXEL_BUFFER_ATOMIC_BIT;

	return flags;
}

tcu::TestStatus formatProperties (Context& context, VkFormat format)
{
	TestLog&					log					= context.getTestContext().getLog();
	const VkFormatProperties	properties			= getPhysicalDeviceFormatProperties(context.getInstanceInterface(), context.getPhysicalDevice(), format);
	bool						allOk				= true;

	// \todo [2017-05-16 pyry] This should be extended to cover for example COLOR_ATTACHMENT for depth formats etc.
	// \todo [2017-05-18 pyry] Any other color conversion related features that can't be supported by regular formats?
	const VkFormatFeatureFlags	extOptimalFeatures	= getRequiredOptimalExtendedTilingFeatures(context, format, properties.optimalTilingFeatures);

	const VkFormatFeatureFlags	notAllowedFeatures	= VK_FORMAT_FEATURE_DISJOINT_BIT;

	const struct
	{
		VkFormatFeatureFlags VkFormatProperties::*	field;
		const char*									fieldName;
		VkFormatFeatureFlags						requiredFeatures;
	} fields[] =
	{
		{ &VkFormatProperties::linearTilingFeatures,	"linearTilingFeatures",		(VkFormatFeatureFlags)0											},
		{ &VkFormatProperties::optimalTilingFeatures,	"optimalTilingFeatures",	getRequiredOptimalTilingFeatures(format) | extOptimalFeatures	},
		{ &VkFormatProperties::bufferFeatures,			"bufferFeatures",			getRequiredBufferFeatures(format)								}
	};

	log << TestLog::Message << properties << TestLog::EndMessage;

	for (int fieldNdx = 0; fieldNdx < DE_LENGTH_OF_ARRAY(fields); fieldNdx++)
	{
		const char* const				fieldName	= fields[fieldNdx].fieldName;
		const VkFormatFeatureFlags		supported	= properties.*fields[fieldNdx].field;
		const VkFormatFeatureFlags		required	= fields[fieldNdx].requiredFeatures;

		if ((supported & required) != required)
		{
			log << TestLog::Message << "ERROR in " << fieldName << ":\n"
									<< "  required: " << getFormatFeatureFlagsStr(required) << "\n  "
									<< "  missing: " << getFormatFeatureFlagsStr(~supported & required)
				<< TestLog::EndMessage;
			allOk = false;
		}

		if ((supported & notAllowedFeatures) != 0)
		{
			log << TestLog::Message << "ERROR in " << fieldName << ":\n"
									<< "  has: " << getFormatFeatureFlagsStr(supported & notAllowedFeatures)
				<< TestLog::EndMessage;
			allOk = false;
		}
	}

	if (allOk)
		return tcu::TestStatus::pass("Query and validation passed");
	else
		return tcu::TestStatus::fail("Required features not supported");
}

VkPhysicalDeviceSamplerYcbcrConversionFeatures getPhysicalDeviceSamplerYcbcrConversionFeatures (const InstanceInterface& vk, VkPhysicalDevice physicalDevice)
{
	VkPhysicalDeviceFeatures2						coreFeatures;
	VkPhysicalDeviceSamplerYcbcrConversionFeatures	ycbcrFeatures;

	deMemset(&coreFeatures, 0, sizeof(coreFeatures));
	deMemset(&ycbcrFeatures, 0, sizeof(ycbcrFeatures));

	coreFeatures.sType		= VK_STRUCTURE_TYPE_PHYSICAL_DEVICE_FEATURES_2;
	coreFeatures.pNext		= &ycbcrFeatures;
	ycbcrFeatures.sType		= VK_STRUCTURE_TYPE_PHYSICAL_DEVICE_SAMPLER_YCBCR_CONVERSION_FEATURES;

	vk.getPhysicalDeviceFeatures2(physicalDevice, &coreFeatures);

	return ycbcrFeatures;
}

void checkYcbcrApiSupport (Context& context)
{
	// check if YCbcr API and are supported by implementation

	// the support for formats and YCbCr may still be optional - see isYcbcrConversionSupported below

	if (!vk::isCoreDeviceExtension(context.getUsedApiVersion(), "VK_KHR_sampler_ycbcr_conversion"))
	{
		if (!vk::isDeviceExtensionSupported(context.getUsedApiVersion(), context.getDeviceExtensions(), "VK_KHR_sampler_ycbcr_conversion"))
			TCU_THROW(NotSupportedError, "VK_KHR_sampler_ycbcr_conversion is not supported");

		// Hard dependency for ycbcr
		TCU_CHECK(de::contains(context.getInstanceExtensions().begin(), context.getInstanceExtensions().end(), "VK_KHR_get_physical_device_properties2"));
	}
}

bool isYcbcrConversionSupported (Context& context)
{
	checkYcbcrApiSupport(context);

	const VkPhysicalDeviceSamplerYcbcrConversionFeatures	ycbcrFeatures	= getPhysicalDeviceSamplerYcbcrConversionFeatures(context.getInstanceInterface(), context.getPhysicalDevice());

	return (ycbcrFeatures.samplerYcbcrConversion == VK_TRUE);
}

VkFormatFeatureFlags getAllowedYcbcrFormatFeatures (VkFormat format)
{
	DE_ASSERT(isYCbCrFormat(format));

	VkFormatFeatureFlags	flags	= (VkFormatFeatureFlags)0;

	// all formats *may* support these
	flags |= VK_FORMAT_FEATURE_SAMPLED_IMAGE_BIT;
	flags |= VK_FORMAT_FEATURE_SAMPLED_IMAGE_FILTER_LINEAR_BIT;
	flags |= VK_FORMAT_FEATURE_SAMPLED_IMAGE_FILTER_CUBIC_BIT_IMG;
	flags |= VK_FORMAT_FEATURE_TRANSFER_SRC_BIT;
	flags |= VK_FORMAT_FEATURE_TRANSFER_DST_BIT;
	flags |= VK_FORMAT_FEATURE_MIDPOINT_CHROMA_SAMPLES_BIT;
	flags |= VK_FORMAT_FEATURE_COSITED_CHROMA_SAMPLES_BIT;
	flags |= VK_FORMAT_FEATURE_SAMPLED_IMAGE_YCBCR_CONVERSION_LINEAR_FILTER_BIT;
	flags |= VK_FORMAT_FEATURE_SAMPLED_IMAGE_YCBCR_CONVERSION_SEPARATE_RECONSTRUCTION_FILTER_BIT;
	flags |= VK_FORMAT_FEATURE_SAMPLED_IMAGE_YCBCR_CONVERSION_CHROMA_RECONSTRUCTION_EXPLICIT_BIT;
	flags |= VK_FORMAT_FEATURE_SAMPLED_IMAGE_YCBCR_CONVERSION_CHROMA_RECONSTRUCTION_EXPLICIT_FORCEABLE_BIT;
	flags |= VK_FORMAT_FEATURE_SAMPLED_IMAGE_FILTER_MINMAX_BIT_EXT;

	// multi-plane formats *may* support DISJOINT_BIT
	if (getPlaneCount(format) >= 2)
		flags |= VK_FORMAT_FEATURE_DISJOINT_BIT;

	if (isChromaSubsampled(format))
		flags |= VK_FORMAT_FEATURE_COSITED_CHROMA_SAMPLES_BIT;

	return flags;
}

tcu::TestStatus ycbcrFormatProperties (Context& context, VkFormat format)
{
	DE_ASSERT(isYCbCrFormat(format));
	// check if Ycbcr format enums are valid given the version and extensions
	checkYcbcrApiSupport(context);

	TestLog&					log						= context.getTestContext().getLog();
	const VkFormatProperties	properties				= getPhysicalDeviceFormatProperties(context.getInstanceInterface(), context.getPhysicalDevice(), format);
	bool						allOk					= true;
	const VkFormatFeatureFlags	allowedImageFeatures	= getAllowedYcbcrFormatFeatures(format);

	const struct
	{
		VkFormatFeatureFlags VkFormatProperties::*	field;
		const char*									fieldName;
		bool										requiredFeatures;
		VkFormatFeatureFlags						allowedFeatures;
	} fields[] =
	{
		{ &VkFormatProperties::linearTilingFeatures,	"linearTilingFeatures",		false,	allowedImageFeatures	},
		{ &VkFormatProperties::optimalTilingFeatures,	"optimalTilingFeatures",	true,	allowedImageFeatures	},
		{ &VkFormatProperties::bufferFeatures,			"bufferFeatures",			false,	(VkFormatFeatureFlags)0	}
	};
	static const VkFormat		s_requiredBaseFormats[]	=
	{
		VK_FORMAT_G8_B8R8_2PLANE_420_UNORM,
		VK_FORMAT_G8_B8_R8_3PLANE_420_UNORM
	};
	const bool					isRequiredBaseFormat	= isYcbcrConversionSupported(context) &&
														  de::contains(DE_ARRAY_BEGIN(s_requiredBaseFormats), DE_ARRAY_END(s_requiredBaseFormats), format);

	log << TestLog::Message << properties << TestLog::EndMessage;

	for (int fieldNdx = 0; fieldNdx < DE_LENGTH_OF_ARRAY(fields); fieldNdx++)
	{
		const char* const				fieldName	= fields[fieldNdx].fieldName;
		const VkFormatFeatureFlags		supported	= properties.*fields[fieldNdx].field;
		const VkFormatFeatureFlags		allowed		= fields[fieldNdx].allowedFeatures;

		if (isRequiredBaseFormat && fields[fieldNdx].requiredFeatures)
		{
			const VkFormatFeatureFlags	required	= VK_FORMAT_FEATURE_SAMPLED_IMAGE_BIT
													| VK_FORMAT_FEATURE_TRANSFER_SRC_BIT
													| VK_FORMAT_FEATURE_TRANSFER_DST_BIT;

			if ((supported & required) != required)
			{
				log << TestLog::Message << "ERROR in " << fieldName << ":\n"
										<< "  required: " << getFormatFeatureFlagsStr(required) << "\n  "
										<< "  missing: " << getFormatFeatureFlagsStr(~supported & required)
					<< TestLog::EndMessage;
				allOk = false;
			}

			if ((supported & (VK_FORMAT_FEATURE_MIDPOINT_CHROMA_SAMPLES_BIT | VK_FORMAT_FEATURE_COSITED_CHROMA_SAMPLES_BIT)) == 0)
			{
				log << TestLog::Message << "ERROR in " << fieldName << ":\n"
										<< "  Either VK_FORMAT_FEATURE_MIDPOINT_CHROMA_SAMPLES_BIT or VK_FORMAT_FEATURE_COSITED_CHROMA_SAMPLES_BIT required"
					<< TestLog::EndMessage;
				allOk = false;
			}
		}

		if ((supported & ~allowed) != 0)
		{
			log << TestLog::Message << "ERROR in " << fieldName << ":\n"
									<< "  has: " << getFormatFeatureFlagsStr(supported & ~allowed)
				<< TestLog::EndMessage;
			allOk = false;
		}
	}

	if (allOk)
		return tcu::TestStatus::pass("Query and validation passed");
	else
		return tcu::TestStatus::fail("Required features not supported");
}

bool optimalTilingFeaturesSupported (Context& context, VkFormat format, VkFormatFeatureFlags features)
{
	const VkFormatProperties	properties	= getPhysicalDeviceFormatProperties(context.getInstanceInterface(), context.getPhysicalDevice(), format);

	return (properties.optimalTilingFeatures & features) == features;
}

bool optimalTilingFeaturesSupportedForAll (Context& context, const VkFormat* begin, const VkFormat* end, VkFormatFeatureFlags features)
{
	for (const VkFormat* cur = begin; cur != end; ++cur)
	{
		if (!optimalTilingFeaturesSupported(context, *cur, features))
			return false;
	}

	return true;
}

tcu::TestStatus testDepthStencilSupported (Context& context)
{
	if (!optimalTilingFeaturesSupported(context, VK_FORMAT_X8_D24_UNORM_PACK32, VK_FORMAT_FEATURE_DEPTH_STENCIL_ATTACHMENT_BIT) &&
		!optimalTilingFeaturesSupported(context, VK_FORMAT_D32_SFLOAT, VK_FORMAT_FEATURE_DEPTH_STENCIL_ATTACHMENT_BIT))
		return tcu::TestStatus::fail("Doesn't support one of VK_FORMAT_X8_D24_UNORM_PACK32 or VK_FORMAT_D32_SFLOAT");

	if (!optimalTilingFeaturesSupported(context, VK_FORMAT_D24_UNORM_S8_UINT, VK_FORMAT_FEATURE_DEPTH_STENCIL_ATTACHMENT_BIT) &&
		!optimalTilingFeaturesSupported(context, VK_FORMAT_D32_SFLOAT_S8_UINT, VK_FORMAT_FEATURE_DEPTH_STENCIL_ATTACHMENT_BIT))
		return tcu::TestStatus::fail("Doesn't support one of VK_FORMAT_D24_UNORM_S8_UINT or VK_FORMAT_D32_SFLOAT_S8_UINT");

	return tcu::TestStatus::pass("Required depth/stencil formats supported");
}

tcu::TestStatus testCompressedFormatsSupported (Context& context)
{
	static const VkFormat s_allBcFormats[] =
	{
		VK_FORMAT_BC1_RGB_UNORM_BLOCK,
		VK_FORMAT_BC1_RGB_SRGB_BLOCK,
		VK_FORMAT_BC1_RGBA_UNORM_BLOCK,
		VK_FORMAT_BC1_RGBA_SRGB_BLOCK,
		VK_FORMAT_BC2_UNORM_BLOCK,
		VK_FORMAT_BC2_SRGB_BLOCK,
		VK_FORMAT_BC3_UNORM_BLOCK,
		VK_FORMAT_BC3_SRGB_BLOCK,
		VK_FORMAT_BC4_UNORM_BLOCK,
		VK_FORMAT_BC4_SNORM_BLOCK,
		VK_FORMAT_BC5_UNORM_BLOCK,
		VK_FORMAT_BC5_SNORM_BLOCK,
		VK_FORMAT_BC6H_UFLOAT_BLOCK,
		VK_FORMAT_BC6H_SFLOAT_BLOCK,
		VK_FORMAT_BC7_UNORM_BLOCK,
		VK_FORMAT_BC7_SRGB_BLOCK,
	};
	static const VkFormat s_allEtc2Formats[] =
	{
		VK_FORMAT_ETC2_R8G8B8_UNORM_BLOCK,
		VK_FORMAT_ETC2_R8G8B8_SRGB_BLOCK,
		VK_FORMAT_ETC2_R8G8B8A1_UNORM_BLOCK,
		VK_FORMAT_ETC2_R8G8B8A1_SRGB_BLOCK,
		VK_FORMAT_ETC2_R8G8B8A8_UNORM_BLOCK,
		VK_FORMAT_ETC2_R8G8B8A8_SRGB_BLOCK,
		VK_FORMAT_EAC_R11_UNORM_BLOCK,
		VK_FORMAT_EAC_R11_SNORM_BLOCK,
		VK_FORMAT_EAC_R11G11_UNORM_BLOCK,
		VK_FORMAT_EAC_R11G11_SNORM_BLOCK,
	};
	static const VkFormat s_allAstcLdrFormats[] =
	{
		VK_FORMAT_ASTC_4x4_UNORM_BLOCK,
		VK_FORMAT_ASTC_4x4_SRGB_BLOCK,
		VK_FORMAT_ASTC_5x4_UNORM_BLOCK,
		VK_FORMAT_ASTC_5x4_SRGB_BLOCK,
		VK_FORMAT_ASTC_5x5_UNORM_BLOCK,
		VK_FORMAT_ASTC_5x5_SRGB_BLOCK,
		VK_FORMAT_ASTC_6x5_UNORM_BLOCK,
		VK_FORMAT_ASTC_6x5_SRGB_BLOCK,
		VK_FORMAT_ASTC_6x6_UNORM_BLOCK,
		VK_FORMAT_ASTC_6x6_SRGB_BLOCK,
		VK_FORMAT_ASTC_8x5_UNORM_BLOCK,
		VK_FORMAT_ASTC_8x5_SRGB_BLOCK,
		VK_FORMAT_ASTC_8x6_UNORM_BLOCK,
		VK_FORMAT_ASTC_8x6_SRGB_BLOCK,
		VK_FORMAT_ASTC_8x8_UNORM_BLOCK,
		VK_FORMAT_ASTC_8x8_SRGB_BLOCK,
		VK_FORMAT_ASTC_10x5_UNORM_BLOCK,
		VK_FORMAT_ASTC_10x5_SRGB_BLOCK,
		VK_FORMAT_ASTC_10x6_UNORM_BLOCK,
		VK_FORMAT_ASTC_10x6_SRGB_BLOCK,
		VK_FORMAT_ASTC_10x8_UNORM_BLOCK,
		VK_FORMAT_ASTC_10x8_SRGB_BLOCK,
		VK_FORMAT_ASTC_10x10_UNORM_BLOCK,
		VK_FORMAT_ASTC_10x10_SRGB_BLOCK,
		VK_FORMAT_ASTC_12x10_UNORM_BLOCK,
		VK_FORMAT_ASTC_12x10_SRGB_BLOCK,
		VK_FORMAT_ASTC_12x12_UNORM_BLOCK,
		VK_FORMAT_ASTC_12x12_SRGB_BLOCK,
	};

	static const struct
	{
		const char*									setName;
		const char*									featureName;
		const VkBool32 VkPhysicalDeviceFeatures::*	feature;
		const VkFormat*								formatsBegin;
		const VkFormat*								formatsEnd;
	} s_compressedFormatSets[] =
	{
		{ "BC",			"textureCompressionBC",			&VkPhysicalDeviceFeatures::textureCompressionBC,		DE_ARRAY_BEGIN(s_allBcFormats),			DE_ARRAY_END(s_allBcFormats)		},
		{ "ETC2",		"textureCompressionETC2",		&VkPhysicalDeviceFeatures::textureCompressionETC2,		DE_ARRAY_BEGIN(s_allEtc2Formats),		DE_ARRAY_END(s_allEtc2Formats)		},
		{ "ASTC LDR",	"textureCompressionASTC_LDR",	&VkPhysicalDeviceFeatures::textureCompressionASTC_LDR,	DE_ARRAY_BEGIN(s_allAstcLdrFormats),	DE_ARRAY_END(s_allAstcLdrFormats)	},
	};

	TestLog&						log					= context.getTestContext().getLog();
	const VkPhysicalDeviceFeatures&	features			= context.getDeviceFeatures();
	int								numSupportedSets	= 0;
	int								numErrors			= 0;
	int								numWarnings			= 0;

	for (int setNdx = 0; setNdx < DE_LENGTH_OF_ARRAY(s_compressedFormatSets); ++setNdx)
	{
		const char* const	setName			= s_compressedFormatSets[setNdx].setName;
		const char* const	featureName		= s_compressedFormatSets[setNdx].featureName;
		const bool			featureBitSet	= features.*s_compressedFormatSets[setNdx].feature == VK_TRUE;
		const bool			allSupported	= optimalTilingFeaturesSupportedForAll(context,
																				   s_compressedFormatSets[setNdx].formatsBegin,
																				   s_compressedFormatSets[setNdx].formatsEnd,
																				   VK_FORMAT_FEATURE_SAMPLED_IMAGE_BIT);

		if (featureBitSet && !allSupported)
		{
			log << TestLog::Message << "ERROR: " << featureName << " = VK_TRUE but " << setName << " formats not supported" << TestLog::EndMessage;
			numErrors += 1;
		}
		else if (allSupported && !featureBitSet)
		{
			log << TestLog::Message << "WARNING: " << setName << " formats supported but " << featureName << " = VK_FALSE" << TestLog::EndMessage;
			numWarnings += 1;
		}

		if (featureBitSet)
		{
			log << TestLog::Message << "All " << setName << " formats are supported" << TestLog::EndMessage;
			numSupportedSets += 1;
		}
		else
			log << TestLog::Message << setName << " formats are not supported" << TestLog::EndMessage;
	}

	if (numSupportedSets == 0)
	{
		log << TestLog::Message << "No compressed format sets supported" << TestLog::EndMessage;
		numErrors += 1;
	}

	if (numErrors > 0)
		return tcu::TestStatus::fail("Compressed format support not valid");
	else if (numWarnings > 0)
		return tcu::TestStatus(QP_TEST_RESULT_QUALITY_WARNING, "Found inconsistencies in compressed format support");
	else
		return tcu::TestStatus::pass("Compressed texture format support is valid");
}

void createFormatTests (tcu::TestCaseGroup* testGroup)
{
	DE_STATIC_ASSERT(VK_FORMAT_UNDEFINED == 0);

	static const struct
	{
		VkFormat								begin;
		VkFormat								end;
		FunctionInstance1<VkFormat>::Function	testFunction;
	} s_formatRanges[] =
	{
		// core formats
		{ (VkFormat)(VK_FORMAT_UNDEFINED+1),	VK_CORE_FORMAT_LAST,										formatProperties },

		// YCbCr formats
		{ VK_FORMAT_G8B8G8R8_422_UNORM,			(VkFormat)(VK_FORMAT_G16_B16_R16_3PLANE_444_UNORM+1),	ycbcrFormatProperties },
	};

	for (int rangeNdx = 0; rangeNdx < DE_LENGTH_OF_ARRAY(s_formatRanges); ++rangeNdx)
	{
		const VkFormat								rangeBegin		= s_formatRanges[rangeNdx].begin;
		const VkFormat								rangeEnd		= s_formatRanges[rangeNdx].end;
		const FunctionInstance1<VkFormat>::Function	testFunction	= s_formatRanges[rangeNdx].testFunction;

		for (VkFormat format = rangeBegin; format != rangeEnd; format = (VkFormat)(format+1))
		{
			const char* const	enumName	= getFormatName(format);
			const string		caseName	= de::toLower(string(enumName).substr(10));

			addFunctionCase(testGroup, caseName, enumName, testFunction, format);
		}
	}

	addFunctionCase(testGroup, "depth_stencil",			"",	testDepthStencilSupported);
	addFunctionCase(testGroup, "compressed_formats",	"",	testCompressedFormatsSupported);
}

VkImageUsageFlags getValidImageUsageFlags (const VkFormatFeatureFlags supportedFeatures, const bool useKhrMaintenance1Semantics)
{
	VkImageUsageFlags	flags	= (VkImageUsageFlags)0;

	if (useKhrMaintenance1Semantics)
	{
		if ((supportedFeatures & VK_FORMAT_FEATURE_TRANSFER_SRC_BIT) != 0)
			flags |= VK_IMAGE_USAGE_TRANSFER_SRC_BIT;

		if ((supportedFeatures & VK_FORMAT_FEATURE_TRANSFER_DST_BIT) != 0)
			flags |= VK_IMAGE_USAGE_TRANSFER_DST_BIT;
	}
	else
	{
		// If format is supported at all, it must be valid transfer src+dst
		if (supportedFeatures != 0)
			flags |= VK_IMAGE_USAGE_TRANSFER_SRC_BIT|VK_IMAGE_USAGE_TRANSFER_DST_BIT;
	}

	if ((supportedFeatures & VK_FORMAT_FEATURE_SAMPLED_IMAGE_BIT) != 0)
		flags |= VK_IMAGE_USAGE_SAMPLED_BIT;

	if ((supportedFeatures & VK_FORMAT_FEATURE_COLOR_ATTACHMENT_BIT) != 0)
		flags |= VK_IMAGE_USAGE_COLOR_ATTACHMENT_BIT|VK_IMAGE_USAGE_TRANSIENT_ATTACHMENT_BIT|VK_IMAGE_USAGE_INPUT_ATTACHMENT_BIT;

	if ((supportedFeatures & VK_FORMAT_FEATURE_DEPTH_STENCIL_ATTACHMENT_BIT) != 0)
		flags |= VK_IMAGE_USAGE_DEPTH_STENCIL_ATTACHMENT_BIT;

	if ((supportedFeatures & VK_FORMAT_FEATURE_STORAGE_IMAGE_BIT) != 0)
		flags |= VK_IMAGE_USAGE_STORAGE_BIT;

	return flags;
}

bool isValidImageUsageFlagCombination (VkImageUsageFlags usage)
{
	if ((usage & VK_IMAGE_USAGE_TRANSIENT_ATTACHMENT_BIT) != 0)
	{
		const VkImageUsageFlags		allowedFlags	= VK_IMAGE_USAGE_TRANSIENT_ATTACHMENT_BIT
													| VK_IMAGE_USAGE_COLOR_ATTACHMENT_BIT
													| VK_IMAGE_USAGE_DEPTH_STENCIL_ATTACHMENT_BIT
													| VK_IMAGE_USAGE_INPUT_ATTACHMENT_BIT;

		// Only *_ATTACHMENT_BIT flags can be combined with TRANSIENT_ATTACHMENT_BIT
		if ((usage & ~allowedFlags) != 0)
			return false;

		// TRANSIENT_ATTACHMENT_BIT is not valid without COLOR_ or DEPTH_STENCIL_ATTACHMENT_BIT
		if ((usage & (VK_IMAGE_USAGE_COLOR_ATTACHMENT_BIT|VK_IMAGE_USAGE_DEPTH_STENCIL_ATTACHMENT_BIT)) == 0)
			return false;
	}

	return usage != 0;
}

VkImageCreateFlags getValidImageCreateFlags (const VkPhysicalDeviceFeatures& deviceFeatures, VkFormat format, VkFormatFeatureFlags formatFeatures, VkImageType type, VkImageUsageFlags usage)
{
	VkImageCreateFlags	flags	= (VkImageCreateFlags)0;

	if ((usage & VK_IMAGE_USAGE_SAMPLED_BIT) != 0)
	{
		flags |= VK_IMAGE_CREATE_MUTABLE_FORMAT_BIT;

		if (type == VK_IMAGE_TYPE_2D && !isYCbCrFormat(format))
		{
			flags |= VK_IMAGE_CREATE_CUBE_COMPATIBLE_BIT;
		}
	}

	if (isYCbCrFormat(format) && getPlaneCount(format) > 1)
	{
		if (formatFeatures & VK_FORMAT_FEATURE_DISJOINT_BIT_KHR)
			flags |= VK_IMAGE_CREATE_DISJOINT_BIT_KHR;
	}

	if ((usage & (VK_IMAGE_USAGE_SAMPLED_BIT|VK_IMAGE_USAGE_STORAGE_BIT)) != 0 &&
		(usage & VK_IMAGE_USAGE_TRANSIENT_ATTACHMENT_BIT) == 0)
	{
		if (deviceFeatures.sparseBinding)
			flags |= VK_IMAGE_CREATE_SPARSE_BINDING_BIT|VK_IMAGE_CREATE_SPARSE_RESIDENCY_BIT;

		if (deviceFeatures.sparseResidencyAliased)
			flags |= VK_IMAGE_CREATE_SPARSE_ALIASED_BIT;
	}

	return flags;
}

bool isValidImageCreateFlagCombination (VkImageCreateFlags)
{
	return true;
}

bool isRequiredImageParameterCombination (const VkPhysicalDeviceFeatures&	deviceFeatures,
										  const VkFormat					format,
										  const VkFormatProperties&			formatProperties,
										  const VkImageType					imageType,
										  const VkImageTiling				imageTiling,
										  const VkImageUsageFlags			usageFlags,
										  const VkImageCreateFlags			createFlags)
{
	DE_UNREF(deviceFeatures);
	DE_UNREF(formatProperties);
	DE_UNREF(createFlags);

	// Linear images can have arbitrary limitations
	if (imageTiling == VK_IMAGE_TILING_LINEAR)
		return false;

	// Support for other usages for compressed formats is optional
	if (isCompressedFormat(format) &&
		(usageFlags & ~(VK_IMAGE_USAGE_SAMPLED_BIT|VK_IMAGE_USAGE_TRANSFER_SRC_BIT|VK_IMAGE_USAGE_TRANSFER_DST_BIT)) != 0)
		return false;

	// Support for 1D, and sliced 3D compressed formats is optional
	if (isCompressedFormat(format) && (imageType == VK_IMAGE_TYPE_1D || imageType == VK_IMAGE_TYPE_3D))
		return false;

	// Support for 1D and 3D depth/stencil textures is optional
	if (isDepthStencilFormat(format) && (imageType == VK_IMAGE_TYPE_1D || imageType == VK_IMAGE_TYPE_3D))
		return false;

	DE_ASSERT(deviceFeatures.sparseBinding || (createFlags & (VK_IMAGE_CREATE_SPARSE_BINDING_BIT|VK_IMAGE_CREATE_SPARSE_RESIDENCY_BIT)) == 0);
	DE_ASSERT(deviceFeatures.sparseResidencyAliased || (createFlags & VK_IMAGE_CREATE_SPARSE_ALIASED_BIT) == 0);

	if (isYCbCrFormat(format) && (createFlags & (VK_IMAGE_CREATE_SPARSE_BINDING_BIT | VK_IMAGE_CREATE_SPARSE_ALIASED_BIT | VK_IMAGE_CREATE_SPARSE_RESIDENCY_BIT)))
		return false;

	if (createFlags & VK_IMAGE_CREATE_SPARSE_RESIDENCY_BIT)
	{
		if (isCompressedFormat(format))
			return false;

		if (isDepthStencilFormat(format))
			return false;

		if (!deIsPowerOfTwo32(mapVkFormat(format).getPixelSize()))
			return false;

		switch (imageType)
		{
			case VK_IMAGE_TYPE_2D:
				return (deviceFeatures.sparseResidencyImage2D == VK_TRUE);
			case VK_IMAGE_TYPE_3D:
				return (deviceFeatures.sparseResidencyImage3D == VK_TRUE);
			default:
				return false;
		}
	}

	return true;
}

VkSampleCountFlags getRequiredOptimalTilingSampleCounts (const VkPhysicalDeviceLimits&	deviceLimits,
														 const VkFormat					format,
														 const VkImageUsageFlags		usageFlags)
{
	if (isCompressedFormat(format))
		return VK_SAMPLE_COUNT_1_BIT;

	bool		hasDepthComp	= false;
	bool		hasStencilComp	= false;
	const bool	isYCbCr			= isYCbCrFormat(format);
	if (!isYCbCr)
	{
		const tcu::TextureFormat	tcuFormat		= mapVkFormat(format);
		hasDepthComp	= (tcuFormat.order == tcu::TextureFormat::D || tcuFormat.order == tcu::TextureFormat::DS);
		hasStencilComp	= (tcuFormat.order == tcu::TextureFormat::S || tcuFormat.order == tcu::TextureFormat::DS);
	}

	const bool						isColorFormat	= !hasDepthComp && !hasStencilComp;
	VkSampleCountFlags				sampleCounts	= ~(VkSampleCountFlags)0;

	DE_ASSERT((hasDepthComp || hasStencilComp) != isColorFormat);

	if ((usageFlags & VK_IMAGE_USAGE_STORAGE_BIT) != 0)
		sampleCounts &= deviceLimits.storageImageSampleCounts;

	if ((usageFlags & VK_IMAGE_USAGE_SAMPLED_BIT) != 0)
	{
		if (hasDepthComp)
			sampleCounts &= deviceLimits.sampledImageDepthSampleCounts;

		if (hasStencilComp)
			sampleCounts &= deviceLimits.sampledImageStencilSampleCounts;

		if (isColorFormat)
		{
			if (isYCbCr)
				sampleCounts &= deviceLimits.sampledImageColorSampleCounts;
			else
			{
				const tcu::TextureFormat		tcuFormat	= mapVkFormat(format);
				const tcu::TextureChannelClass	chnClass	= tcu::getTextureChannelClass(tcuFormat.type);

				if (chnClass == tcu::TEXTURECHANNELCLASS_UNSIGNED_INTEGER ||
					chnClass == tcu::TEXTURECHANNELCLASS_SIGNED_INTEGER)
					sampleCounts &= deviceLimits.sampledImageIntegerSampleCounts;
				else
					sampleCounts &= deviceLimits.sampledImageColorSampleCounts;
			}
		}
	}

	if ((usageFlags & VK_IMAGE_USAGE_COLOR_ATTACHMENT_BIT) != 0)
		sampleCounts &= deviceLimits.framebufferColorSampleCounts;

	if ((usageFlags & VK_IMAGE_USAGE_DEPTH_STENCIL_ATTACHMENT_BIT) != 0)
	{
		if (hasDepthComp)
			sampleCounts &= deviceLimits.framebufferDepthSampleCounts;

		if (hasStencilComp)
			sampleCounts &= deviceLimits.framebufferStencilSampleCounts;
	}

	// If there is no usage flag set that would have corresponding device limit,
	// only VK_SAMPLE_COUNT_1_BIT is required.
	if (sampleCounts == ~(VkSampleCountFlags)0)
		sampleCounts &= VK_SAMPLE_COUNT_1_BIT;

	return sampleCounts;
}

struct ImageFormatPropertyCase
{
	typedef tcu::TestStatus (*Function) (Context& context, const VkFormat format, const VkImageType imageType, const VkImageTiling tiling);

	Function		testFunction;
	VkFormat		format;
	VkImageType		imageType;
	VkImageTiling	tiling;

	ImageFormatPropertyCase (Function testFunction_, VkFormat format_, VkImageType imageType_, VkImageTiling tiling_)
		: testFunction	(testFunction_)
		, format		(format_)
		, imageType		(imageType_)
		, tiling		(tiling_)
	{}

	ImageFormatPropertyCase (void)
		: testFunction	((Function)DE_NULL)
		, format		(VK_FORMAT_UNDEFINED)
		, imageType		(VK_IMAGE_TYPE_LAST)
		, tiling		(VK_IMAGE_TILING_MAX_ENUM)
	{}
};

tcu::TestStatus imageFormatProperties (Context& context, const VkFormat format, const VkImageType imageType, const VkImageTiling tiling)
{
	if (isYCbCrFormat(format))
		// check if Ycbcr format enums are valid given the version and extensions
		checkYcbcrApiSupport(context);

	TestLog&						log					= context.getTestContext().getLog();
	const VkPhysicalDeviceFeatures&	deviceFeatures		= context.getDeviceFeatures();
	const VkPhysicalDeviceLimits&	deviceLimits		= context.getDeviceProperties().limits;
	const VkFormatProperties		formatProperties	= getPhysicalDeviceFormatProperties(context.getInstanceInterface(), context.getPhysicalDevice(), format);
	const bool						hasKhrMaintenance1	= isDeviceExtensionSupported(context.getUsedApiVersion(), context.getDeviceExtensions(), "VK_KHR_maintenance1");

	const VkFormatFeatureFlags		supportedFeatures	= tiling == VK_IMAGE_TILING_LINEAR ? formatProperties.linearTilingFeatures : formatProperties.optimalTilingFeatures;
	const VkImageUsageFlags			usageFlagSet		= getValidImageUsageFlags(supportedFeatures, hasKhrMaintenance1);

	tcu::ResultCollector			results				(log, "ERROR: ");

	if (hasKhrMaintenance1 && (supportedFeatures & VK_FORMAT_FEATURE_SAMPLED_IMAGE_BIT) != 0)
	{
		results.check((supportedFeatures & (VK_FORMAT_FEATURE_TRANSFER_SRC_BIT|VK_FORMAT_FEATURE_TRANSFER_DST_BIT)) != 0,
					  "A sampled image format must have VK_FORMAT_FEATURE_TRANSFER_SRC_BIT and VK_FORMAT_FEATURE_TRANSFER_DST_BIT format feature flags set");
	}

	if (isYcbcrConversionSupported(context) && (format == VK_FORMAT_G8_B8_R8_3PLANE_420_UNORM_KHR || format == VK_FORMAT_G8_B8R8_2PLANE_420_UNORM_KHR))
	{
		VkFormatFeatureFlags requiredFeatures = VK_FORMAT_FEATURE_TRANSFER_SRC_BIT_KHR | VK_FORMAT_FEATURE_TRANSFER_DST_BIT_KHR;
		if (tiling == VK_IMAGE_TILING_OPTIMAL)
			requiredFeatures |= VK_FORMAT_FEATURE_SAMPLED_IMAGE_BIT | VK_FORMAT_FEATURE_COSITED_CHROMA_SAMPLES_BIT_KHR;

		results.check((supportedFeatures & requiredFeatures) == requiredFeatures,
					  getFormatName(format) + string(" must support ") + de::toString(getFormatFeatureFlagsStr(requiredFeatures)));
	}

	for (VkImageUsageFlags curUsageFlags = 0; curUsageFlags <= usageFlagSet; curUsageFlags++)
	{
		if ((curUsageFlags & ~usageFlagSet) != 0 ||
			!isValidImageUsageFlagCombination(curUsageFlags))
			continue;

		const VkImageCreateFlags	createFlagSet		= getValidImageCreateFlags(deviceFeatures, format, supportedFeatures, imageType, curUsageFlags);

		for (VkImageCreateFlags curCreateFlags = 0; curCreateFlags <= createFlagSet; curCreateFlags++)
		{
			if ((curCreateFlags & ~createFlagSet) != 0 ||
				!isValidImageCreateFlagCombination(curCreateFlags))
				continue;

			const bool				isRequiredCombination	= isRequiredImageParameterCombination(deviceFeatures,
																								  format,
																								  formatProperties,
																								  imageType,
																								  tiling,
																								  curUsageFlags,
																								  curCreateFlags);
			VkImageFormatProperties	properties;
			VkResult				queryResult;

			log << TestLog::Message << "Testing " << getImageTypeStr(imageType) << ", "
									<< getImageTilingStr(tiling) << ", "
									<< getImageUsageFlagsStr(curUsageFlags) << ", "
									<< getImageCreateFlagsStr(curCreateFlags)
				<< TestLog::EndMessage;

			// Set return value to known garbage
			deMemset(&properties, 0xcd, sizeof(properties));

			queryResult = context.getInstanceInterface().getPhysicalDeviceImageFormatProperties(context.getPhysicalDevice(),
																								format,
																								imageType,
																								tiling,
																								curUsageFlags,
																								curCreateFlags,
																								&properties);

			if (queryResult == VK_SUCCESS)
			{
				const deUint32	fullMipPyramidSize	= de::max(de::max(deLog2Ceil32(properties.maxExtent.width),
																	  deLog2Ceil32(properties.maxExtent.height)),
															  deLog2Ceil32(properties.maxExtent.depth)) + 1;

				log << TestLog::Message << properties << "\n" << TestLog::EndMessage;

				results.check(imageType != VK_IMAGE_TYPE_1D || (properties.maxExtent.width >= 1 && properties.maxExtent.height == 1 && properties.maxExtent.depth == 1), "Invalid dimensions for 1D image");
				results.check(imageType != VK_IMAGE_TYPE_2D || (properties.maxExtent.width >= 1 && properties.maxExtent.height >= 1 && properties.maxExtent.depth == 1), "Invalid dimensions for 2D image");
				results.check(imageType != VK_IMAGE_TYPE_3D || (properties.maxExtent.width >= 1 && properties.maxExtent.height >= 1 && properties.maxExtent.depth >= 1), "Invalid dimensions for 3D image");
				results.check(imageType != VK_IMAGE_TYPE_3D || properties.maxArrayLayers == 1, "Invalid maxArrayLayers for 3D image");

				if (tiling == VK_IMAGE_TILING_OPTIMAL && imageType == VK_IMAGE_TYPE_2D && !(curCreateFlags & VK_IMAGE_CREATE_CUBE_COMPATIBLE_BIT) &&
					 (supportedFeatures & (VK_FORMAT_FEATURE_DEPTH_STENCIL_ATTACHMENT_BIT | VK_FORMAT_FEATURE_COLOR_ATTACHMENT_BIT)))
				{
					const VkSampleCountFlags	requiredSampleCounts	= getRequiredOptimalTilingSampleCounts(deviceLimits, format, curUsageFlags);
					results.check((properties.sampleCounts & requiredSampleCounts) == requiredSampleCounts, "Required sample counts not supported");
				}
				else
					results.check(properties.sampleCounts == VK_SAMPLE_COUNT_1_BIT, "sampleCounts != VK_SAMPLE_COUNT_1_BIT");

				if (isRequiredCombination)
				{
					results.check(imageType != VK_IMAGE_TYPE_1D || (properties.maxExtent.width	>= deviceLimits.maxImageDimension1D),
								  "Reported dimensions smaller than device limits");
					results.check(imageType != VK_IMAGE_TYPE_2D || (properties.maxExtent.width	>= deviceLimits.maxImageDimension2D &&
																	properties.maxExtent.height	>= deviceLimits.maxImageDimension2D),
								  "Reported dimensions smaller than device limits");
					results.check(imageType != VK_IMAGE_TYPE_3D || (properties.maxExtent.width	>= deviceLimits.maxImageDimension3D &&
																	properties.maxExtent.height	>= deviceLimits.maxImageDimension3D &&
																	properties.maxExtent.depth	>= deviceLimits.maxImageDimension3D),
								  "Reported dimensions smaller than device limits");
					results.check((isYCbCrFormat(format) && (properties.maxMipLevels == 1)) || properties.maxMipLevels == fullMipPyramidSize,
					              "Invalid mip pyramid size");
					results.check((isYCbCrFormat(format) && (properties.maxArrayLayers == 1)) || imageType == VK_IMAGE_TYPE_3D ||
					              properties.maxArrayLayers >= deviceLimits.maxImageArrayLayers, "Invalid maxArrayLayers");
				}
				else
				{
					results.check(properties.maxMipLevels == 1 || properties.maxMipLevels == fullMipPyramidSize, "Invalid mip pyramid size");
					results.check(properties.maxArrayLayers >= 1, "Invalid maxArrayLayers");
				}

				results.check(properties.maxResourceSize >= (VkDeviceSize)MINIMUM_REQUIRED_IMAGE_RESOURCE_SIZE,
							  "maxResourceSize smaller than minimum required size");
			}
			else if (queryResult == VK_ERROR_FORMAT_NOT_SUPPORTED)
			{
				log << TestLog::Message << "Got VK_ERROR_FORMAT_NOT_SUPPORTED" << TestLog::EndMessage;

				if (isRequiredCombination)
					results.fail("VK_ERROR_FORMAT_NOT_SUPPORTED returned for required image parameter combination");

				// Specification requires that all fields are set to 0
				results.check(properties.maxExtent.width	== 0, "maxExtent.width != 0");
				results.check(properties.maxExtent.height	== 0, "maxExtent.height != 0");
				results.check(properties.maxExtent.depth	== 0, "maxExtent.depth != 0");
				results.check(properties.maxMipLevels		== 0, "maxMipLevels != 0");
				results.check(properties.maxArrayLayers		== 0, "maxArrayLayers != 0");
				results.check(properties.sampleCounts		== 0, "sampleCounts != 0");
				results.check(properties.maxResourceSize	== 0, "maxResourceSize != 0");
			}
			else
			{
				results.fail("Got unexpected error" + de::toString(queryResult));
			}
		}
	}

	return tcu::TestStatus(results.getResult(), results.getMessage());
}

// VK_KHR_get_physical_device_properties2

string toString(const VkPhysicalDevicePCIBusInfoPropertiesEXT& value)
{
	std::ostringstream  s;
	s << "VkPhysicalDevicePCIBusInfoPropertiesEXT = {\n";
	s << "\tsType = " << value.sType << '\n';
	s << "\tpciDomain = " << value.pciDomain << '\n';
	s << "\tpciBus = " << value.pciBus << '\n';
	s << "\tpciDevice = " << value.pciDevice << '\n';
	s << "\tpciFunction = " << value.pciFunction << '\n';
	s << '}';
	return s.str();
}

bool checkExtension (vector<VkExtensionProperties>& properties, const char* extension)
{
	for (size_t ndx = 0; ndx < properties.size(); ++ndx)
	{
		if (strncmp(properties[ndx].extensionName, extension, VK_MAX_EXTENSION_NAME_SIZE) == 0)
			return true;
	}
	return false;
}

tcu::TestStatus deviceFeatures2 (Context& context)
{
	const VkPhysicalDevice		physicalDevice	= context.getPhysicalDevice();
	const CustomInstance		instance		(createCustomInstanceWithExtension(context, "VK_KHR_get_physical_device_properties2"));
	const InstanceDriver&		vki				(instance.getDriver());
	TestLog&					log				= context.getTestContext().getLog();
	VkPhysicalDeviceFeatures	coreFeatures;
	VkPhysicalDeviceFeatures2	extFeatures;

	deMemset(&coreFeatures, 0xcd, sizeof(coreFeatures));
	deMemset(&extFeatures.features, 0xcd, sizeof(extFeatures.features));
	std::vector<std::string> instExtensions = context.getInstanceExtensions();

	extFeatures.sType = VK_STRUCTURE_TYPE_PHYSICAL_DEVICE_FEATURES_2;
	extFeatures.pNext = DE_NULL;

	vki.getPhysicalDeviceFeatures(physicalDevice, &coreFeatures);
	vki.getPhysicalDeviceFeatures2(physicalDevice, &extFeatures);

	TCU_CHECK(extFeatures.sType == VK_STRUCTURE_TYPE_PHYSICAL_DEVICE_FEATURES_2);
	TCU_CHECK(extFeatures.pNext == DE_NULL);

	if (deMemCmp(&coreFeatures, &extFeatures.features, sizeof(VkPhysicalDeviceFeatures)) != 0)
		TCU_FAIL("Mismatch between features reported by vkGetPhysicalDeviceFeatures and vkGetPhysicalDeviceFeatures2");

	log << TestLog::Message << extFeatures << TestLog::EndMessage;

	vector<VkExtensionProperties> properties	= enumerateDeviceExtensionProperties(vki, physicalDevice, DE_NULL);
	const bool ext_conditional_rendering		= checkExtension(properties, "VK_EXT_conditional_rendering");
	const bool ext_scalar_block_layout			= checkExtension(properties, "VK_EXT_scalar_block_layout");
	const bool khr_performance_counter			= checkExtension(properties, "VK_KHR_performance_query");
	const bool khr_16bit_storage				= checkExtension(properties, "VK_KHR_16bit_storage")			||	context.contextSupports(vk::ApiVersion(1, 1, 0));
	const bool khr_multiview					= checkExtension(properties, "VK_KHR_multiview")				||	context.contextSupports(vk::ApiVersion(1, 1, 0));
	const bool khr_device_protected_memory		=																	context.contextSupports(vk::ApiVersion(1, 1, 0));
	const bool khr_sampler_ycbcr_conversion		= checkExtension(properties, "VK_KHR_sampler_ycbcr_conversion")	||	context.contextSupports(vk::ApiVersion(1, 1, 0));
	const bool khr_variable_pointers			= checkExtension(properties, "VK_KHR_variable_pointers")		||	context.contextSupports(vk::ApiVersion(1, 1, 0));
	const bool khr_8bit_storage					= checkExtension(properties, "VK_KHR_8bit_storage")				||	context.contextSupports(vk::ApiVersion(1, 2, 0));
	const bool khr_shader_atomic_int64			= checkExtension(properties, "VK_KHR_shader_atomic_int64")		||	context.contextSupports(vk::ApiVersion(1, 2, 0));
	const bool khr_shader_float16_int8			= checkExtension(properties, "VK_KHR_shader_float16_int8")		||	context.contextSupports(vk::ApiVersion(1, 2, 0));
	const bool khr_buffer_device_address		= checkExtension(properties, "VK_KHR_buffer_device_address")	||	context.contextSupports(vk::ApiVersion(1, 2, 0));
	const bool ext_descriptor_indexing			= checkExtension(properties, "VK_EXT_descriptor_indexing")		||	context.contextSupports(vk::ApiVersion(1, 2, 0));
	const bool ext_buffer_device_address		= checkExtension(properties, "VK_EXT_buffer_device_address");

	const int count = 2u;
	VkPhysicalDeviceConditionalRenderingFeaturesEXT	deviceConditionalRenderingFeatures[count];
	VkPhysicalDeviceScalarBlockLayoutFeatures		scalarBlockLayoutFeatures[count];
	VkPhysicalDevicePerformanceQueryFeaturesKHR		performanceQueryFeatures[count];
	VkPhysicalDevice16BitStorageFeatures			device16BitStorageFeatures[count];
	VkPhysicalDeviceMultiviewFeatures				deviceMultiviewFeatures[count];
	VkPhysicalDeviceProtectedMemoryFeatures			protectedMemoryFeatures[count];
	VkPhysicalDeviceSamplerYcbcrConversionFeatures	samplerYcbcrConversionFeatures[count];
	VkPhysicalDeviceVariablePointersFeatures		variablePointerFeatures[count];
	VkPhysicalDevice8BitStorageFeatures				device8BitStorageFeatures[count];
	VkPhysicalDeviceShaderAtomicInt64Features		deviceShaderAtomicInt64Features[count];
	VkPhysicalDeviceShaderFloat16Int8Features		deviceShaderFloat16Int8Features[count];
	VkPhysicalDeviceBufferDeviceAddressFeaturesEXT	deviceBufferDeviceAddressFeaturesEXT[count];
	VkPhysicalDeviceBufferDeviceAddressFeatures		deviceBufferDeviceAddressFeatures[count];
	VkPhysicalDeviceDescriptorIndexingFeatures		deviceDescriptorIndexingFeatures[count];
	VkPhysicalDeviceTimelineSemaphoreFeatures		timelineSemaphoreFeatures[count];

	for (int ndx = 0; ndx < count; ++ndx)
	{
		deMemset(&deviceConditionalRenderingFeatures[ndx],	0xFF * ndx, sizeof(VkPhysicalDeviceConditionalRenderingFeaturesEXT));
		deMemset(&scalarBlockLayoutFeatures[ndx],			0xFF * ndx, sizeof(VkPhysicalDeviceScalarBlockLayoutFeatures));
		deMemset(&performanceQueryFeatures[ndx],			0xFF * ndx, sizeof(VkPhysicalDevicePerformanceQueryFeaturesKHR));
		deMemset(&device16BitStorageFeatures[ndx],			0xFF * ndx, sizeof(VkPhysicalDevice16BitStorageFeatures));
		deMemset(&deviceMultiviewFeatures[ndx],				0xFF * ndx, sizeof(VkPhysicalDeviceMultiviewFeatures));
		deMemset(&protectedMemoryFeatures[ndx],				0xFF * ndx, sizeof(VkPhysicalDeviceProtectedMemoryFeatures));
		deMemset(&samplerYcbcrConversionFeatures[ndx],		0xFF * ndx, sizeof(VkPhysicalDeviceSamplerYcbcrConversionFeatures));
		deMemset(&variablePointerFeatures[ndx],				0xFF * ndx, sizeof(VkPhysicalDeviceVariablePointersFeatures));
		deMemset(&device8BitStorageFeatures[ndx],			0xFF * ndx, sizeof(VkPhysicalDevice8BitStorageFeaturesKHR));
		deMemset(&deviceShaderAtomicInt64Features[ndx],		0xFF * ndx, sizeof(VkPhysicalDeviceShaderAtomicInt64Features));
		deMemset(&deviceShaderFloat16Int8Features[ndx],		0xFF * ndx, sizeof(VkPhysicalDeviceShaderFloat16Int8Features));
		deMemset(&deviceBufferDeviceAddressFeatures[ndx],	0xFF * ndx, sizeof(VkPhysicalDeviceBufferDeviceAddressFeatures));
		deMemset(&deviceBufferDeviceAddressFeaturesEXT[ndx],0xFF * ndx, sizeof(VkPhysicalDeviceBufferDeviceAddressFeaturesEXT));
		deMemset(&deviceDescriptorIndexingFeatures[ndx],	0xFF * ndx, sizeof(VkPhysicalDeviceDescriptorIndexingFeatures));

		deviceConditionalRenderingFeatures[ndx].sType	= VK_STRUCTURE_TYPE_PHYSICAL_DEVICE_CONDITIONAL_RENDERING_FEATURES_EXT;
		deviceConditionalRenderingFeatures[ndx].pNext	= &scalarBlockLayoutFeatures[ndx];

		scalarBlockLayoutFeatures[ndx].sType			= VK_STRUCTURE_TYPE_PHYSICAL_DEVICE_SCALAR_BLOCK_LAYOUT_FEATURES_EXT;
		scalarBlockLayoutFeatures[ndx].pNext			= &performanceQueryFeatures[ndx];

		performanceQueryFeatures[ndx].sType				= VK_STRUCTURE_TYPE_PHYSICAL_DEVICE_PERFORMANCE_QUERY_FEATURES_KHR;
		performanceQueryFeatures[ndx].pNext				= &device16BitStorageFeatures[ndx];

		device16BitStorageFeatures[ndx].sType			= VK_STRUCTURE_TYPE_PHYSICAL_DEVICE_16BIT_STORAGE_FEATURES;
		device16BitStorageFeatures[ndx].pNext			= &deviceMultiviewFeatures[ndx];

		deviceMultiviewFeatures[ndx].sType				= VK_STRUCTURE_TYPE_PHYSICAL_DEVICE_MULTIVIEW_FEATURES;
		deviceMultiviewFeatures[ndx].pNext				= &protectedMemoryFeatures[ndx];

		protectedMemoryFeatures[ndx].sType				= VK_STRUCTURE_TYPE_PHYSICAL_DEVICE_PROTECTED_MEMORY_FEATURES;
		protectedMemoryFeatures[ndx].pNext				= &samplerYcbcrConversionFeatures[ndx];

		samplerYcbcrConversionFeatures[ndx].sType		= VK_STRUCTURE_TYPE_PHYSICAL_DEVICE_SAMPLER_YCBCR_CONVERSION_FEATURES;
		samplerYcbcrConversionFeatures[ndx].pNext		= &variablePointerFeatures[ndx];

		variablePointerFeatures[ndx].sType				= VK_STRUCTURE_TYPE_PHYSICAL_DEVICE_VARIABLE_POINTER_FEATURES;
		variablePointerFeatures[ndx].pNext				= &device8BitStorageFeatures[ndx];

		device8BitStorageFeatures[ndx].sType			= VK_STRUCTURE_TYPE_PHYSICAL_DEVICE_8BIT_STORAGE_FEATURES_KHR;
		device8BitStorageFeatures[ndx].pNext			= &deviceShaderAtomicInt64Features[ndx];

		deviceShaderAtomicInt64Features[ndx].sType		= VK_STRUCTURE_TYPE_PHYSICAL_DEVICE_SHADER_ATOMIC_INT64_FEATURES;
		deviceShaderAtomicInt64Features[ndx].pNext		= &deviceShaderFloat16Int8Features[ndx];

		deviceShaderFloat16Int8Features[ndx].sType		= VK_STRUCTURE_TYPE_PHYSICAL_DEVICE_SHADER_FLOAT16_INT8_FEATURES;
		deviceShaderFloat16Int8Features[ndx].pNext		= &deviceBufferDeviceAddressFeatures[ndx];

		deviceBufferDeviceAddressFeatures[ndx].sType	= VK_STRUCTURE_TYPE_PHYSICAL_DEVICE_BUFFER_DEVICE_ADDRESS_FEATURES;
		deviceBufferDeviceAddressFeatures[ndx].pNext	= &deviceBufferDeviceAddressFeaturesEXT[ndx];

		deviceBufferDeviceAddressFeaturesEXT[ndx].sType	= VK_STRUCTURE_TYPE_PHYSICAL_DEVICE_BUFFER_DEVICE_ADDRESS_FEATURES_EXT;
		deviceBufferDeviceAddressFeaturesEXT[ndx].pNext	= &deviceDescriptorIndexingFeatures[ndx];

		deviceDescriptorIndexingFeatures[ndx].sType		= VK_STRUCTURE_TYPE_PHYSICAL_DEVICE_DESCRIPTOR_INDEXING_FEATURES;
		deviceDescriptorIndexingFeatures[ndx].pNext		= &timelineSemaphoreFeatures[ndx];

		timelineSemaphoreFeatures[ndx].sType			= VK_STRUCTURE_TYPE_PHYSICAL_DEVICE_TIMELINE_SEMAPHORE_FEATURES;
		timelineSemaphoreFeatures[ndx].pNext			= DE_NULL;

		deMemset(&extFeatures.features, 0xcd, sizeof(extFeatures.features));
		extFeatures.sType = VK_STRUCTURE_TYPE_PHYSICAL_DEVICE_FEATURES_2;
		extFeatures.pNext = &deviceConditionalRenderingFeatures[ndx];

		vki.getPhysicalDeviceFeatures2(physicalDevice, &extFeatures);
	}

	if (ext_conditional_rendering)
		log << TestLog::Message << deviceConditionalRenderingFeatures[0] << TestLog::EndMessage;
	if (ext_scalar_block_layout)
		log << TestLog::Message << scalarBlockLayoutFeatures[0] << TestLog::EndMessage;
	if (khr_performance_counter)
		log << TestLog::Message << performanceQueryFeatures[0] << TestLog::EndMessage;
	if (khr_16bit_storage)
		log << TestLog::Message << device16BitStorageFeatures[0] << TestLog::EndMessage;
	if (khr_multiview)
		log << TestLog::Message << deviceMultiviewFeatures[0] << TestLog::EndMessage;
	if (khr_device_protected_memory)
		log << TestLog::Message << protectedMemoryFeatures[0] << TestLog::EndMessage;
	if (khr_sampler_ycbcr_conversion)
		log << TestLog::Message << samplerYcbcrConversionFeatures[0] << TestLog::EndMessage;
	if (khr_variable_pointers)
		log << TestLog::Message << variablePointerFeatures[0] << TestLog::EndMessage;
	if (khr_8bit_storage)
		log << TestLog::Message << device8BitStorageFeatures[0] << TestLog::EndMessage;
	if (khr_shader_atomic_int64)
		log << TestLog::Message << deviceShaderAtomicInt64Features[0] << TestLog::EndMessage;
	if (khr_shader_float16_int8)
		log << TestLog::Message << deviceShaderFloat16Int8Features[0] << TestLog::EndMessage;
	if (khr_buffer_device_address)
		log << TestLog::Message << deviceBufferDeviceAddressFeatures[0] << TestLog::EndMessage;
	if (ext_buffer_device_address)
		log << TestLog::Message << deviceBufferDeviceAddressFeaturesEXT[0] << TestLog::EndMessage;
	if (ext_descriptor_indexing)
		log << TestLog::Message << deviceDescriptorIndexingFeatures[0] << TestLog::EndMessage;

	if ( ext_conditional_rendering &&
		(	deviceConditionalRenderingFeatures[0].conditionalRendering				!= deviceConditionalRenderingFeatures[1].conditionalRendering ||
			deviceConditionalRenderingFeatures[0].inheritedConditionalRendering		!= deviceConditionalRenderingFeatures[1].inheritedConditionalRendering ))
	{
		TCU_FAIL("Mismatch between VkPhysicalDeviceConditionalRenderingFeaturesEXT");
	}

	if ( ext_scalar_block_layout &&
		(	scalarBlockLayoutFeatures[0].scalarBlockLayout != scalarBlockLayoutFeatures[1].scalarBlockLayout ))
	{
		TCU_FAIL("Mismatch between VkPhysicalDeviceScalarBlockLayoutFeatures");
	}

	if ( khr_performance_counter &&
		(	performanceQueryFeatures[0].performanceCounterQueryPools			!= performanceQueryFeatures[1].performanceCounterQueryPools ||
			performanceQueryFeatures[0].performanceCounterMultipleQueryPools	!= performanceQueryFeatures[1].performanceCounterMultipleQueryPools ))
	{
		TCU_FAIL("Mismatch between VkPhysicalDevicePerformancQueryFeaturesKHR");
	}

	if ( khr_16bit_storage &&
		(	device16BitStorageFeatures[0].storageBuffer16BitAccess				!= device16BitStorageFeatures[1].storageBuffer16BitAccess ||
			device16BitStorageFeatures[0].uniformAndStorageBuffer16BitAccess	!= device16BitStorageFeatures[1].uniformAndStorageBuffer16BitAccess ||
			device16BitStorageFeatures[0].storagePushConstant16					!= device16BitStorageFeatures[1].storagePushConstant16 ||
			device16BitStorageFeatures[0].storageInputOutput16					!= device16BitStorageFeatures[1].storageInputOutput16 ))
	{
		TCU_FAIL("Mismatch between VkPhysicalDevice16BitStorageFeatures");
	}

	if ( khr_multiview &&
		(	deviceMultiviewFeatures[0].multiview					!= deviceMultiviewFeatures[1].multiview ||
			deviceMultiviewFeatures[0].multiviewGeometryShader		!= deviceMultiviewFeatures[1].multiviewGeometryShader ||
			deviceMultiviewFeatures[0].multiviewTessellationShader	!= deviceMultiviewFeatures[1].multiviewTessellationShader ))
	{
		TCU_FAIL("Mismatch between VkPhysicalDeviceMultiviewFeatures");
	}

	if ( khr_device_protected_memory && protectedMemoryFeatures[0].protectedMemory != protectedMemoryFeatures[1].protectedMemory )
	{
		TCU_FAIL("Mismatch between VkPhysicalDeviceProtectedMemoryFeatures");
	}

	if ( khr_sampler_ycbcr_conversion && samplerYcbcrConversionFeatures[0].samplerYcbcrConversion != samplerYcbcrConversionFeatures[1].samplerYcbcrConversion )
	{
		TCU_FAIL("Mismatch between VkPhysicalDeviceSamplerYcbcrConversionFeatures");
	}

	if ( khr_variable_pointers &&
		(	variablePointerFeatures[0].variablePointersStorageBuffer	!= variablePointerFeatures[1].variablePointersStorageBuffer ||
			variablePointerFeatures[0].variablePointers					!= variablePointerFeatures[1].variablePointers))
	{
		TCU_FAIL("Mismatch between VkPhysicalDeviceVariablePointersFeatures");
	}

	if ( khr_8bit_storage &&
		(	device8BitStorageFeatures[0].storageBuffer8BitAccess			!= device8BitStorageFeatures[1].storageBuffer8BitAccess ||
			device8BitStorageFeatures[0].uniformAndStorageBuffer8BitAccess	!= device8BitStorageFeatures[1].uniformAndStorageBuffer8BitAccess ||
			device8BitStorageFeatures[0].storagePushConstant8				!= device8BitStorageFeatures[1].storagePushConstant8 ))
	{
		TCU_FAIL("Mismatch between VkPhysicalDevice8BitStorageFeatures");
	}

	if ( khr_shader_atomic_int64 &&
		(	deviceShaderAtomicInt64Features[0].shaderBufferInt64Atomics != deviceShaderAtomicInt64Features[1].shaderBufferInt64Atomics ||
			deviceShaderAtomicInt64Features[0].shaderSharedInt64Atomics != deviceShaderAtomicInt64Features[1].shaderSharedInt64Atomics ))
	{
		TCU_FAIL("Mismatch between VkPhysicalDeviceShaderAtomicInt64Features");
	}

	if ( khr_shader_float16_int8 &&
		(	deviceShaderFloat16Int8Features[0].shaderFloat16	!= deviceShaderFloat16Int8Features[1].shaderFloat16 ||
			deviceShaderFloat16Int8Features[0].shaderInt8		!= deviceShaderFloat16Int8Features[1].shaderInt8 ))
	{
		TCU_FAIL("Mismatch between VkPhysicalDeviceShaderFloat16Int8Features");
	}

	if ( khr_buffer_device_address &&
		(	deviceBufferDeviceAddressFeatures[0].bufferDeviceAddress				!= deviceBufferDeviceAddressFeatures[1].bufferDeviceAddress ||
			deviceBufferDeviceAddressFeatures[0].bufferDeviceAddressCaptureReplay	!= deviceBufferDeviceAddressFeatures[1].bufferDeviceAddressCaptureReplay ||
			deviceBufferDeviceAddressFeatures[0].bufferDeviceAddressMultiDevice		!= deviceBufferDeviceAddressFeatures[1].bufferDeviceAddressMultiDevice ))
	{
		TCU_FAIL("Mismatch between VkPhysicalDeviceBufferDeviceAddressFeatures");
	}

	if ( ext_buffer_device_address &&
		(	deviceBufferDeviceAddressFeaturesEXT[0].bufferDeviceAddress					!= deviceBufferDeviceAddressFeaturesEXT[1].bufferDeviceAddress ||
			deviceBufferDeviceAddressFeaturesEXT[0].bufferDeviceAddressCaptureReplay	!= deviceBufferDeviceAddressFeaturesEXT[1].bufferDeviceAddressCaptureReplay ||
			deviceBufferDeviceAddressFeaturesEXT[0].bufferDeviceAddressMultiDevice		!= deviceBufferDeviceAddressFeaturesEXT[1].bufferDeviceAddressMultiDevice ))
	{
		TCU_FAIL("Mismatch between VkPhysicalDeviceBufferDeviceAddressFeaturesEXT");
	}

	if ( ext_descriptor_indexing &&
		(	deviceDescriptorIndexingFeatures[0].shaderInputAttachmentArrayDynamicIndexing			!= deviceDescriptorIndexingFeatures[1].shaderInputAttachmentArrayDynamicIndexing ||
			deviceDescriptorIndexingFeatures[0].shaderUniformTexelBufferArrayDynamicIndexing		!= deviceDescriptorIndexingFeatures[1].shaderUniformTexelBufferArrayDynamicIndexing ||
			deviceDescriptorIndexingFeatures[0].shaderStorageTexelBufferArrayDynamicIndexing		!= deviceDescriptorIndexingFeatures[1].shaderStorageTexelBufferArrayDynamicIndexing ||
			deviceDescriptorIndexingFeatures[0].shaderUniformBufferArrayNonUniformIndexing			!= deviceDescriptorIndexingFeatures[1].shaderUniformBufferArrayNonUniformIndexing ||
			deviceDescriptorIndexingFeatures[0].shaderSampledImageArrayNonUniformIndexing			!= deviceDescriptorIndexingFeatures[1].shaderSampledImageArrayNonUniformIndexing ||
			deviceDescriptorIndexingFeatures[0].shaderStorageBufferArrayNonUniformIndexing			!= deviceDescriptorIndexingFeatures[1].shaderStorageBufferArrayNonUniformIndexing ||
			deviceDescriptorIndexingFeatures[0].shaderStorageImageArrayNonUniformIndexing			!= deviceDescriptorIndexingFeatures[1].shaderStorageImageArrayNonUniformIndexing ||
			deviceDescriptorIndexingFeatures[0].shaderInputAttachmentArrayNonUniformIndexing		!= deviceDescriptorIndexingFeatures[1].shaderInputAttachmentArrayNonUniformIndexing ||
			deviceDescriptorIndexingFeatures[0].shaderUniformTexelBufferArrayNonUniformIndexing		!= deviceDescriptorIndexingFeatures[1].shaderUniformTexelBufferArrayNonUniformIndexing ||
			deviceDescriptorIndexingFeatures[0].shaderStorageTexelBufferArrayNonUniformIndexing		!= deviceDescriptorIndexingFeatures[1].shaderStorageTexelBufferArrayNonUniformIndexing ||
			deviceDescriptorIndexingFeatures[0].descriptorBindingUniformBufferUpdateAfterBind		!= deviceDescriptorIndexingFeatures[1].descriptorBindingUniformBufferUpdateAfterBind ||
			deviceDescriptorIndexingFeatures[0].descriptorBindingSampledImageUpdateAfterBind		!= deviceDescriptorIndexingFeatures[1].descriptorBindingSampledImageUpdateAfterBind ||
			deviceDescriptorIndexingFeatures[0].descriptorBindingStorageImageUpdateAfterBind		!= deviceDescriptorIndexingFeatures[1].descriptorBindingStorageImageUpdateAfterBind ||
			deviceDescriptorIndexingFeatures[0].descriptorBindingStorageBufferUpdateAfterBind		!= deviceDescriptorIndexingFeatures[1].descriptorBindingStorageBufferUpdateAfterBind ||
			deviceDescriptorIndexingFeatures[0].descriptorBindingUniformTexelBufferUpdateAfterBind	!= deviceDescriptorIndexingFeatures[1].descriptorBindingUniformTexelBufferUpdateAfterBind ||
			deviceDescriptorIndexingFeatures[0].descriptorBindingStorageTexelBufferUpdateAfterBind	!= deviceDescriptorIndexingFeatures[1].descriptorBindingStorageTexelBufferUpdateAfterBind ||
			deviceDescriptorIndexingFeatures[0].descriptorBindingUpdateUnusedWhilePending			!= deviceDescriptorIndexingFeatures[1].descriptorBindingUpdateUnusedWhilePending ||
			deviceDescriptorIndexingFeatures[0].descriptorBindingPartiallyBound						!= deviceDescriptorIndexingFeatures[1].descriptorBindingPartiallyBound ||
			deviceDescriptorIndexingFeatures[0].descriptorBindingVariableDescriptorCount			!= deviceDescriptorIndexingFeatures[1].descriptorBindingVariableDescriptorCount ||
			deviceDescriptorIndexingFeatures[0].runtimeDescriptorArray								!= deviceDescriptorIndexingFeatures[1].runtimeDescriptorArray ))
	{
		TCU_FAIL("Mismatch between VkPhysicalDeviceDescriptorIndexingFeatures");
	}

	return tcu::TestStatus::pass("Querying device features succeeded");
}

tcu::TestStatus deviceProperties2 (Context& context)
{
	const VkPhysicalDevice			physicalDevice	= context.getPhysicalDevice();
	const CustomInstance			instance		(createCustomInstanceWithExtension(context, "VK_KHR_get_physical_device_properties2"));
	const InstanceDriver&			vki				(instance.getDriver());
	TestLog&						log				= context.getTestContext().getLog();
	VkPhysicalDeviceProperties		coreProperties;
	VkPhysicalDeviceProperties2		extProperties;

	extProperties.sType = VK_STRUCTURE_TYPE_PHYSICAL_DEVICE_PROPERTIES_2;
	extProperties.pNext = DE_NULL;

	vki.getPhysicalDeviceProperties(physicalDevice, &coreProperties);
	vki.getPhysicalDeviceProperties2(physicalDevice, &extProperties);

	TCU_CHECK(extProperties.sType == VK_STRUCTURE_TYPE_PHYSICAL_DEVICE_PROPERTIES_2);
	TCU_CHECK(extProperties.pNext == DE_NULL);

	// We can't use memcmp() here because the structs may contain padding bytes that drivers may or may not
	// have written while writing the data and memcmp will compare them anyway, so we iterate through the
	// valid bytes for each field in the struct and compare only the valid bytes for each one.
	for (int propNdx = 0; propNdx < DE_LENGTH_OF_ARRAY(s_physicalDevicePropertiesOffsetTable); propNdx++)
	{
		const size_t offset					= s_physicalDevicePropertiesOffsetTable[propNdx].offset;
		const size_t size					= s_physicalDevicePropertiesOffsetTable[propNdx].size;

		const deUint8* corePropertyBytes	= reinterpret_cast<deUint8*>(&coreProperties) + offset;
		const deUint8* extPropertyBytes		= reinterpret_cast<deUint8*>(&extProperties.properties) + offset;

		if (deMemCmp(corePropertyBytes, extPropertyBytes, size) != 0)
			TCU_FAIL("Mismatch between properties reported by vkGetPhysicalDeviceProperties and vkGetPhysicalDeviceProperties2");
	}

	log << TestLog::Message << extProperties.properties << TestLog::EndMessage;

	const int count = 2u;

	vector<VkExtensionProperties> properties		= enumerateDeviceExtensionProperties(vki, physicalDevice, DE_NULL);
	const bool khr_external_fence_capabilities		= checkExtension(properties, "VK_KHR_external_fence_capabilities")		||	context.contextSupports(vk::ApiVersion(1, 1, 0));
	const bool khr_external_memory_capabilities		= checkExtension(properties, "VK_KHR_external_memory_capabilities")		||	context.contextSupports(vk::ApiVersion(1, 1, 0));
	const bool khr_external_semaphore_capabilities	= checkExtension(properties, "VK_KHR_external_semaphore_capabilities")	||	context.contextSupports(vk::ApiVersion(1, 1, 0));
	const bool khr_multiview						= checkExtension(properties, "VK_KHR_multiview")						||	context.contextSupports(vk::ApiVersion(1, 1, 0));
	const bool khr_device_protected_memory			=																			context.contextSupports(vk::ApiVersion(1, 1, 0));
	const bool khr_device_subgroup					=																			context.contextSupports(vk::ApiVersion(1, 1, 0));
	const bool khr_maintenance2						= checkExtension(properties, "VK_KHR_maintenance2")						||	context.contextSupports(vk::ApiVersion(1, 1, 0));
	const bool khr_maintenance3						= checkExtension(properties, "VK_KHR_maintenance3")						||	context.contextSupports(vk::ApiVersion(1, 1, 0));
	const bool khr_depth_stencil_resolve			= checkExtension(properties, "VK_KHR_depth_stencil_resolve")			||	context.contextSupports(vk::ApiVersion(1, 2, 0));
	const bool khr_driver_properties				= checkExtension(properties, "VK_KHR_driver_properties")				||	context.contextSupports(vk::ApiVersion(1, 2, 0));
	const bool khr_shader_float_controls			= checkExtension(properties, "VK_KHR_shader_float_controls")			||	context.contextSupports(vk::ApiVersion(1, 2, 0));
	const bool khr_descriptor_indexing				= checkExtension(properties, "VK_EXT_descriptor_indexing")				||	context.contextSupports(vk::ApiVersion(1, 2, 0));
	const bool khr_sampler_filter_minmax			= checkExtension(properties, "VK_EXT_sampler_filter_minmax")			||	context.contextSupports(vk::ApiVersion(1, 2, 0));

	VkPhysicalDeviceIDProperties					idProperties[count];
	VkPhysicalDeviceMultiviewProperties				multiviewProperties[count];
	VkPhysicalDeviceProtectedMemoryProperties		protectedMemoryPropertiesKHR[count];
	VkPhysicalDeviceSubgroupProperties				subgroupProperties[count];
	VkPhysicalDevicePointClippingProperties			pointClippingProperties[count];
	VkPhysicalDeviceMaintenance3Properties			maintenance3Properties[count];
	VkPhysicalDeviceDepthStencilResolveProperties	depthStencilResolveProperties[count];
	VkPhysicalDeviceDriverProperties				driverProperties[count];
	VkPhysicalDeviceFloatControlsProperties			floatControlsProperties[count];
	VkPhysicalDeviceDescriptorIndexingProperties	descriptorIndexingProperties[count];
	VkPhysicalDeviceSamplerFilterMinmaxProperties	samplerFilterMinmaxProperties[count];

	for (int ndx = 0; ndx < count; ++ndx)
	{
		deMemset(&idProperties[ndx],					0xFF*ndx, sizeof(VkPhysicalDeviceIDProperties					));
		deMemset(&multiviewProperties[ndx],				0xFF*ndx, sizeof(VkPhysicalDeviceMultiviewProperties			));
		deMemset(&protectedMemoryPropertiesKHR[ndx],	0xFF*ndx, sizeof(VkPhysicalDeviceProtectedMemoryProperties		));
		deMemset(&subgroupProperties[ndx],				0xFF*ndx, sizeof(VkPhysicalDeviceSubgroupProperties				));
		deMemset(&pointClippingProperties[ndx],			0xFF*ndx, sizeof(VkPhysicalDevicePointClippingProperties		));
		deMemset(&maintenance3Properties[ndx],			0xFF*ndx, sizeof(VkPhysicalDeviceMaintenance3Properties			));
		deMemset(&depthStencilResolveProperties[ndx],	0xFF*ndx, sizeof(VkPhysicalDeviceDepthStencilResolveProperties	));
		deMemset(&driverProperties[ndx],				0xFF*ndx, sizeof(VkPhysicalDeviceDriverProperties				));
		deMemset(&floatControlsProperties[ndx],			0xFF*ndx, sizeof(VkPhysicalDeviceFloatControlsProperties		));
		deMemset(&descriptorIndexingProperties[ndx],	0xFF*ndx, sizeof(VkPhysicalDeviceDescriptorIndexingProperties	));
		deMemset(&samplerFilterMinmaxProperties[ndx],	0xFF*ndx, sizeof(VkPhysicalDeviceSamplerFilterMinmaxProperties	));

		idProperties[ndx].sType						= VK_STRUCTURE_TYPE_PHYSICAL_DEVICE_ID_PROPERTIES;
		idProperties[ndx].pNext						= &multiviewProperties[ndx];

		multiviewProperties[ndx].sType				= VK_STRUCTURE_TYPE_PHYSICAL_DEVICE_MULTIVIEW_PROPERTIES;
		multiviewProperties[ndx].pNext				= &protectedMemoryPropertiesKHR[ndx];

		protectedMemoryPropertiesKHR[ndx].sType		= VK_STRUCTURE_TYPE_PHYSICAL_DEVICE_PROTECTED_MEMORY_PROPERTIES;
		protectedMemoryPropertiesKHR[ndx].pNext		= &subgroupProperties[ndx];

		subgroupProperties[ndx].sType				= VK_STRUCTURE_TYPE_PHYSICAL_DEVICE_SUBGROUP_PROPERTIES;
		subgroupProperties[ndx].pNext				= &pointClippingProperties[ndx];

		pointClippingProperties[ndx].sType			= VK_STRUCTURE_TYPE_PHYSICAL_DEVICE_POINT_CLIPPING_PROPERTIES;
		pointClippingProperties[ndx].pNext			= &maintenance3Properties[ndx];

		maintenance3Properties[ndx].sType			= VK_STRUCTURE_TYPE_PHYSICAL_DEVICE_MAINTENANCE_3_PROPERTIES;
		maintenance3Properties[ndx].pNext			= &depthStencilResolveProperties[ndx];

		depthStencilResolveProperties[ndx].sType	= VK_STRUCTURE_TYPE_PHYSICAL_DEVICE_DEPTH_STENCIL_RESOLVE_PROPERTIES;
		depthStencilResolveProperties[ndx].pNext	= &driverProperties[ndx];

		driverProperties[ndx].sType					= VK_STRUCTURE_TYPE_PHYSICAL_DEVICE_DRIVER_PROPERTIES;
		driverProperties[ndx].pNext					= &floatControlsProperties[ndx];

		floatControlsProperties[ndx].sType			= VK_STRUCTURE_TYPE_PHYSICAL_DEVICE_FLOAT_CONTROLS_PROPERTIES_KHR;
		floatControlsProperties[ndx].pNext			= &descriptorIndexingProperties[ndx];

		descriptorIndexingProperties[ndx].sType		= VK_STRUCTURE_TYPE_PHYSICAL_DEVICE_DESCRIPTOR_INDEXING_PROPERTIES;
		descriptorIndexingProperties[ndx].pNext		= &samplerFilterMinmaxProperties[ndx];

		samplerFilterMinmaxProperties[ndx].sType	= VK_STRUCTURE_TYPE_PHYSICAL_DEVICE_SAMPLER_FILTER_MINMAX_PROPERTIES;
		samplerFilterMinmaxProperties[ndx].pNext	= DE_NULL;

		extProperties.pNext							= &idProperties[ndx];

		vki.getPhysicalDeviceProperties2(physicalDevice, &extProperties);
	}

	if ( khr_external_fence_capabilities || khr_external_memory_capabilities || khr_external_semaphore_capabilities )
		log << TestLog::Message << idProperties[0]					<< TestLog::EndMessage;
	if (khr_multiview)
		log << TestLog::Message << multiviewProperties[0]			<< TestLog::EndMessage;
	if (khr_device_protected_memory)
		log << TestLog::Message << protectedMemoryPropertiesKHR[0]	<< TestLog::EndMessage;
	if (khr_device_subgroup)
		log << TestLog::Message << subgroupProperties[0]			<< TestLog::EndMessage;
	if (khr_maintenance2)
		log << TestLog::Message << pointClippingProperties[0]		<< TestLog::EndMessage;
	if (khr_maintenance3)
		log << TestLog::Message << maintenance3Properties[0]		<< TestLog::EndMessage;
	if (khr_depth_stencil_resolve)
		log << TestLog::Message << depthStencilResolveProperties[0] << TestLog::EndMessage;
	if (khr_driver_properties)
		log << TestLog::Message << driverProperties[0]				<< TestLog::EndMessage;
	if (khr_shader_float_controls)
		log << TestLog::Message << floatControlsProperties[0]		<< TestLog::EndMessage;
	if (khr_descriptor_indexing)
		log << TestLog::Message << descriptorIndexingProperties[0] << TestLog::EndMessage;
	if (khr_sampler_filter_minmax)
		log << TestLog::Message << samplerFilterMinmaxProperties[0] << TestLog::EndMessage;

	if ( khr_external_fence_capabilities || khr_external_memory_capabilities || khr_external_semaphore_capabilities )
	{
		if ((deMemCmp(idProperties[0].deviceUUID, idProperties[1].deviceUUID, VK_UUID_SIZE) != 0) ||
			(deMemCmp(idProperties[0].driverUUID, idProperties[1].driverUUID, VK_UUID_SIZE) != 0) ||
			(idProperties[0].deviceLUIDValid	!= idProperties[1].deviceLUIDValid))
		{
			TCU_FAIL("Mismatch between VkPhysicalDeviceIDProperties");
		}
		else if (idProperties[0].deviceLUIDValid)
		{
			// If deviceLUIDValid is VK_FALSE, the contents of deviceLUID and deviceNodeMask are undefined
			// so thay can only be compared when deviceLUIDValid is VK_TRUE.
			if ((deMemCmp(idProperties[0].deviceLUID, idProperties[1].deviceLUID, VK_UUID_SIZE) != 0) ||
				(idProperties[0].deviceNodeMask		!= idProperties[1].deviceNodeMask))
			{
				TCU_FAIL("Mismatch between VkPhysicalDeviceIDProperties");
			}
		}
	}
	if (khr_multiview &&
		(multiviewProperties[0].maxMultiviewViewCount		!= multiviewProperties[1].maxMultiviewViewCount ||
		 multiviewProperties[0].maxMultiviewInstanceIndex	!= multiviewProperties[1].maxMultiviewInstanceIndex))
	{
		TCU_FAIL("Mismatch between VkPhysicalDeviceMultiviewProperties");
	}
	if (khr_device_protected_memory &&
		(protectedMemoryPropertiesKHR[0].protectedNoFault	!= protectedMemoryPropertiesKHR[1].protectedNoFault))
	{
		TCU_FAIL("Mismatch between VkPhysicalDeviceProtectedMemoryProperties");
	}
	if (khr_device_subgroup &&
		(subgroupProperties[0].subgroupSize					!= subgroupProperties[1].subgroupSize ||
		 subgroupProperties[0].supportedStages				!= subgroupProperties[1].supportedStages ||
		 subgroupProperties[0].supportedOperations			!= subgroupProperties[1].supportedOperations ||
		 subgroupProperties[0].quadOperationsInAllStages	!= subgroupProperties[1].quadOperationsInAllStages ))
	{
		TCU_FAIL("Mismatch between VkPhysicalDeviceSubgroupProperties");
	}
	if (khr_maintenance2 &&
		(pointClippingProperties[0].pointClippingBehavior	!= pointClippingProperties[1].pointClippingBehavior))
	{
		TCU_FAIL("Mismatch between VkPhysicalDevicePointClippingProperties");
	}
	if (khr_maintenance3 &&
		(maintenance3Properties[0].maxPerSetDescriptors		!= maintenance3Properties[1].maxPerSetDescriptors ||
		 maintenance3Properties[0].maxMemoryAllocationSize	!= maintenance3Properties[1].maxMemoryAllocationSize))
	{
		TCU_FAIL("Mismatch between VkPhysicalDeviceMaintenance3Properties");
	}
	if (khr_depth_stencil_resolve &&
		(depthStencilResolveProperties[0].supportedDepthResolveModes	!= depthStencilResolveProperties[1].supportedDepthResolveModes ||
		 depthStencilResolveProperties[0].supportedStencilResolveModes	!= depthStencilResolveProperties[1].supportedStencilResolveModes ||
		 depthStencilResolveProperties[0].independentResolveNone		!= depthStencilResolveProperties[1].independentResolveNone ||
		 depthStencilResolveProperties[0].independentResolve			!= depthStencilResolveProperties[1].independentResolve))
	{
		TCU_FAIL("Mismatch between VkPhysicalDeviceDepthStencilResolveProperties");
	}
	if (khr_driver_properties &&
		(driverProperties[0].driverID												!= driverProperties[1].driverID ||
		 strncmp(driverProperties[0].driverName, driverProperties[1].driverName, VK_MAX_DRIVER_NAME_SIZE)	!= 0 ||
		 strncmp(driverProperties[0].driverInfo, driverProperties[1].driverInfo, VK_MAX_DRIVER_INFO_SIZE)		!= 0 ||
		 driverProperties[0].conformanceVersion.major								!= driverProperties[1].conformanceVersion.major ||
		 driverProperties[0].conformanceVersion.minor								!= driverProperties[1].conformanceVersion.minor ||
		 driverProperties[0].conformanceVersion.subminor							!= driverProperties[1].conformanceVersion.subminor ||
		 driverProperties[0].conformanceVersion.patch								!= driverProperties[1].conformanceVersion.patch))
	{
		TCU_FAIL("Mismatch between VkPhysicalDeviceDriverProperties");
	}
	if (khr_shader_float_controls &&
		(floatControlsProperties[0].denormBehaviorIndependence				!= floatControlsProperties[1].denormBehaviorIndependence ||
		 floatControlsProperties[0].roundingModeIndependence				!= floatControlsProperties[1].roundingModeIndependence ||
		 floatControlsProperties[0].shaderSignedZeroInfNanPreserveFloat16	!= floatControlsProperties[1].shaderSignedZeroInfNanPreserveFloat16 ||
		 floatControlsProperties[0].shaderSignedZeroInfNanPreserveFloat32	!= floatControlsProperties[1].shaderSignedZeroInfNanPreserveFloat32 ||
		 floatControlsProperties[0].shaderSignedZeroInfNanPreserveFloat64	!= floatControlsProperties[1].shaderSignedZeroInfNanPreserveFloat64 ||
		 floatControlsProperties[0].shaderDenormPreserveFloat16				!= floatControlsProperties[1].shaderDenormPreserveFloat16 ||
		 floatControlsProperties[0].shaderDenormPreserveFloat32				!= floatControlsProperties[1].shaderDenormPreserveFloat32 ||
		 floatControlsProperties[0].shaderDenormPreserveFloat64				!= floatControlsProperties[1].shaderDenormPreserveFloat64 ||
		 floatControlsProperties[0].shaderDenormFlushToZeroFloat16			!= floatControlsProperties[1].shaderDenormFlushToZeroFloat16 ||
		 floatControlsProperties[0].shaderDenormFlushToZeroFloat32			!= floatControlsProperties[1].shaderDenormFlushToZeroFloat32 ||
		 floatControlsProperties[0].shaderDenormFlushToZeroFloat64			!= floatControlsProperties[1].shaderDenormFlushToZeroFloat64 ||
		 floatControlsProperties[0].shaderRoundingModeRTEFloat16			!= floatControlsProperties[1].shaderRoundingModeRTEFloat16 ||
		 floatControlsProperties[0].shaderRoundingModeRTEFloat32			!= floatControlsProperties[1].shaderRoundingModeRTEFloat32 ||
		 floatControlsProperties[0].shaderRoundingModeRTEFloat64			!= floatControlsProperties[1].shaderRoundingModeRTEFloat64 ||
		 floatControlsProperties[0].shaderRoundingModeRTZFloat16			!= floatControlsProperties[1].shaderRoundingModeRTZFloat16 ||
		 floatControlsProperties[0].shaderRoundingModeRTZFloat32			!= floatControlsProperties[1].shaderRoundingModeRTZFloat32 ||
		 floatControlsProperties[0].shaderRoundingModeRTZFloat64			!= floatControlsProperties[1].shaderRoundingModeRTZFloat64 ))
	{
		TCU_FAIL("Mismatch between VkPhysicalDeviceFloatControlsProperties");
	}
	if (khr_descriptor_indexing &&
		(descriptorIndexingProperties[0].maxUpdateAfterBindDescriptorsInAllPools				!= descriptorIndexingProperties[1].maxUpdateAfterBindDescriptorsInAllPools ||
		 descriptorIndexingProperties[0].shaderUniformBufferArrayNonUniformIndexingNative		!= descriptorIndexingProperties[1].shaderUniformBufferArrayNonUniformIndexingNative ||
		 descriptorIndexingProperties[0].shaderSampledImageArrayNonUniformIndexingNative		!= descriptorIndexingProperties[1].shaderSampledImageArrayNonUniformIndexingNative ||
		 descriptorIndexingProperties[0].shaderStorageBufferArrayNonUniformIndexingNative		!= descriptorIndexingProperties[1].shaderStorageBufferArrayNonUniformIndexingNative ||
		 descriptorIndexingProperties[0].shaderStorageImageArrayNonUniformIndexingNative		!= descriptorIndexingProperties[1].shaderStorageImageArrayNonUniformIndexingNative ||
		 descriptorIndexingProperties[0].shaderInputAttachmentArrayNonUniformIndexingNative		!= descriptorIndexingProperties[1].shaderInputAttachmentArrayNonUniformIndexingNative ||
		 descriptorIndexingProperties[0].robustBufferAccessUpdateAfterBind						!= descriptorIndexingProperties[1].robustBufferAccessUpdateAfterBind ||
		 descriptorIndexingProperties[0].quadDivergentImplicitLod								!= descriptorIndexingProperties[1].quadDivergentImplicitLod ||
		 descriptorIndexingProperties[0].maxPerStageDescriptorUpdateAfterBindSamplers			!= descriptorIndexingProperties[1].maxPerStageDescriptorUpdateAfterBindSamplers ||
		 descriptorIndexingProperties[0].maxPerStageDescriptorUpdateAfterBindUniformBuffers		!= descriptorIndexingProperties[1].maxPerStageDescriptorUpdateAfterBindUniformBuffers ||
		 descriptorIndexingProperties[0].maxPerStageDescriptorUpdateAfterBindStorageBuffers		!= descriptorIndexingProperties[1].maxPerStageDescriptorUpdateAfterBindStorageBuffers ||
		 descriptorIndexingProperties[0].maxPerStageDescriptorUpdateAfterBindSampledImages		!= descriptorIndexingProperties[1].maxPerStageDescriptorUpdateAfterBindSampledImages ||
		 descriptorIndexingProperties[0].maxPerStageDescriptorUpdateAfterBindStorageImages		!= descriptorIndexingProperties[1].maxPerStageDescriptorUpdateAfterBindStorageImages ||
		 descriptorIndexingProperties[0].maxPerStageDescriptorUpdateAfterBindInputAttachments	!= descriptorIndexingProperties[1].maxPerStageDescriptorUpdateAfterBindInputAttachments ||
		 descriptorIndexingProperties[0].maxPerStageUpdateAfterBindResources					!= descriptorIndexingProperties[1].maxPerStageUpdateAfterBindResources ||
		 descriptorIndexingProperties[0].maxDescriptorSetUpdateAfterBindSamplers				!= descriptorIndexingProperties[1].maxDescriptorSetUpdateAfterBindSamplers ||
		 descriptorIndexingProperties[0].maxDescriptorSetUpdateAfterBindUniformBuffers			!= descriptorIndexingProperties[1].maxDescriptorSetUpdateAfterBindUniformBuffers ||
		 descriptorIndexingProperties[0].maxDescriptorSetUpdateAfterBindUniformBuffersDynamic	!= descriptorIndexingProperties[1].maxDescriptorSetUpdateAfterBindUniformBuffersDynamic ||
		 descriptorIndexingProperties[0].maxDescriptorSetUpdateAfterBindStorageBuffers			!= descriptorIndexingProperties[1].maxDescriptorSetUpdateAfterBindStorageBuffers ||
		 descriptorIndexingProperties[0].maxDescriptorSetUpdateAfterBindStorageBuffersDynamic	!= descriptorIndexingProperties[1].maxDescriptorSetUpdateAfterBindStorageBuffersDynamic ||
		 descriptorIndexingProperties[0].maxDescriptorSetUpdateAfterBindSampledImages			!= descriptorIndexingProperties[1].maxDescriptorSetUpdateAfterBindSampledImages ||
		 descriptorIndexingProperties[0].maxDescriptorSetUpdateAfterBindStorageImages			!= descriptorIndexingProperties[1].maxDescriptorSetUpdateAfterBindStorageImages ||
		 descriptorIndexingProperties[0].maxDescriptorSetUpdateAfterBindInputAttachments		!= descriptorIndexingProperties[1].maxDescriptorSetUpdateAfterBindInputAttachments ))
	{
		TCU_FAIL("Mismatch between VkPhysicalDeviceDescriptorIndexingProperties");
	}
	if (khr_sampler_filter_minmax &&
		(samplerFilterMinmaxProperties[0].filterMinmaxSingleComponentFormats	!= samplerFilterMinmaxProperties[1].filterMinmaxSingleComponentFormats ||
		 samplerFilterMinmaxProperties[0].filterMinmaxImageComponentMapping		!= samplerFilterMinmaxProperties[1].filterMinmaxImageComponentMapping))
	{
		TCU_FAIL("Mismatch between VkPhysicalDeviceSamplerFilterMinmaxProperties");
	}

	if (isExtensionSupported(properties, RequiredExtension("VK_KHR_push_descriptor")))
	{
		VkPhysicalDevicePushDescriptorPropertiesKHR		pushDescriptorProperties[count];

		for (int ndx = 0; ndx < count; ++ndx)
		{
			deMemset(&pushDescriptorProperties[ndx], 0xFF * ndx, sizeof(VkPhysicalDevicePushDescriptorPropertiesKHR));

			pushDescriptorProperties[ndx].sType = VK_STRUCTURE_TYPE_PHYSICAL_DEVICE_PUSH_DESCRIPTOR_PROPERTIES_KHR;
			pushDescriptorProperties[ndx].pNext	= DE_NULL;

			extProperties.pNext = &pushDescriptorProperties[ndx];

			vki.getPhysicalDeviceProperties2(physicalDevice, &extProperties);

			pushDescriptorProperties[ndx].pNext = DE_NULL;
		}

		log << TestLog::Message << pushDescriptorProperties[0] << TestLog::EndMessage;

		if ( pushDescriptorProperties[0].maxPushDescriptors != pushDescriptorProperties[1].maxPushDescriptors )
		{
			TCU_FAIL("Mismatch between VkPhysicalDevicePushDescriptorPropertiesKHR ");
		}
		if (pushDescriptorProperties[0].maxPushDescriptors < 32)
		{
			TCU_FAIL("VkPhysicalDevicePushDescriptorPropertiesKHR.maxPushDescriptors must be at least 32");
		}
	}

	if (isExtensionSupported(properties, RequiredExtension("VK_KHR_performance_query")))
	{
		VkPhysicalDevicePerformanceQueryPropertiesKHR performanceQueryProperties[count];

		for (int ndx = 0; ndx < count; ++ndx)
		{
			deMemset(&performanceQueryProperties[ndx], 0xFF * ndx, sizeof(VkPhysicalDevicePerformanceQueryPropertiesKHR));
			performanceQueryProperties[ndx].sType = VK_STRUCTURE_TYPE_PHYSICAL_DEVICE_PERFORMANCE_QUERY_PROPERTIES_KHR;
			performanceQueryProperties[ndx].pNext = DE_NULL;

			extProperties.pNext = &performanceQueryProperties[ndx];

			vki.getPhysicalDeviceProperties2(physicalDevice, &extProperties);
		}

		log << TestLog::Message << performanceQueryProperties[0] << TestLog::EndMessage;

		if (performanceQueryProperties[0].allowCommandBufferQueryCopies != performanceQueryProperties[0].allowCommandBufferQueryCopies)
		{
			TCU_FAIL("Mismatch between VkPhysicalDevicePerformanceQueryPropertiesKHR");
		}
	}

	if (isExtensionSupported(properties, RequiredExtension("VK_EXT_pci_bus_info", 2, 2)))
	{
		VkPhysicalDevicePCIBusInfoPropertiesEXT pciBusInfoProperties[count];

		for (int ndx = 0; ndx < count; ++ndx)
		{
			// Each PCI device is identified by an 8-bit domain number, 5-bit
			// device number and 3-bit function number[1][2].
			//
			// In addition, because PCI systems can be interconnected and
			// divided in segments, Linux assigns a 16-bit number to the device
			// as the "domain". In Windows, the segment or domain is stored in
			// the higher 24-bit section of the bus number.
			//
			// This means the maximum unsigned 32-bit integer for these members
			// are invalid values and should change after querying properties.
			//
			// [1] https://en.wikipedia.org/wiki/PCI_configuration_space
			// [2] PCI Express Base Specification Revision 3.0, section 2.2.4.2.
			deMemset(pciBusInfoProperties + ndx, 0xFF * ndx, sizeof(pciBusInfoProperties[ndx]));
			pciBusInfoProperties[ndx].pciDomain   = DEUINT32_MAX;
			pciBusInfoProperties[ndx].pciBus      = DEUINT32_MAX;
			pciBusInfoProperties[ndx].pciDevice   = DEUINT32_MAX;
			pciBusInfoProperties[ndx].pciFunction = DEUINT32_MAX;

			pciBusInfoProperties[ndx].sType = VK_STRUCTURE_TYPE_PHYSICAL_DEVICE_PCI_BUS_INFO_PROPERTIES_EXT;
			pciBusInfoProperties[ndx].pNext = DE_NULL;

			extProperties.pNext = pciBusInfoProperties + ndx;
			vki.getPhysicalDeviceProperties2(physicalDevice, &extProperties);
		}

		log << TestLog::Message << toString(pciBusInfoProperties[0]) << TestLog::EndMessage;

		if (pciBusInfoProperties[0].pciDomain	!= pciBusInfoProperties[1].pciDomain ||
			pciBusInfoProperties[0].pciBus		!= pciBusInfoProperties[1].pciBus ||
			pciBusInfoProperties[0].pciDevice	!= pciBusInfoProperties[1].pciDevice ||
			pciBusInfoProperties[0].pciFunction	!= pciBusInfoProperties[1].pciFunction)
		{
			TCU_FAIL("Mismatch between VkPhysicalDevicePCIBusInfoPropertiesEXT");
		}
		if (pciBusInfoProperties[0].pciDomain   == DEUINT32_MAX ||
		    pciBusInfoProperties[0].pciBus      == DEUINT32_MAX ||
		    pciBusInfoProperties[0].pciDevice   == DEUINT32_MAX ||
		    pciBusInfoProperties[0].pciFunction == DEUINT32_MAX)
		{
		    TCU_FAIL("Invalid information in VkPhysicalDevicePCIBusInfoPropertiesEXT");
		}
	}

	return tcu::TestStatus::pass("Querying device properties succeeded");
}

string toString (const VkFormatProperties2& value)
{
	std::ostringstream	s;
	s << "VkFormatProperties2 = {\n";
	s << "\tsType = " << value.sType << '\n';
	s << "\tformatProperties = {\n";
	s << "\tlinearTilingFeatures = " << getFormatFeatureFlagsStr(value.formatProperties.linearTilingFeatures) << '\n';
	s << "\toptimalTilingFeatures = " << getFormatFeatureFlagsStr(value.formatProperties.optimalTilingFeatures) << '\n';
	s << "\tbufferFeatures = " << getFormatFeatureFlagsStr(value.formatProperties.bufferFeatures) << '\n';
	s << "\t}";
	s << "}";
	return s.str();
}

tcu::TestStatus deviceFormatProperties2 (Context& context)
{
	const VkPhysicalDevice			physicalDevice	= context.getPhysicalDevice();
	const CustomInstance			instance		(createCustomInstanceWithExtension(context, "VK_KHR_get_physical_device_properties2"));
	const InstanceDriver&			vki				(instance.getDriver());
	TestLog&						log				= context.getTestContext().getLog();

	for (int formatNdx = 0; formatNdx < VK_CORE_FORMAT_LAST; ++formatNdx)
	{
		const VkFormat			format			= (VkFormat)formatNdx;
		VkFormatProperties		coreProperties;
		VkFormatProperties2		extProperties;

		deMemset(&coreProperties, 0xcd, sizeof(VkFormatProperties));
		deMemset(&extProperties, 0xcd, sizeof(VkFormatProperties2));

		extProperties.sType	= VK_STRUCTURE_TYPE_FORMAT_PROPERTIES_2;
		extProperties.pNext = DE_NULL;

		vki.getPhysicalDeviceFormatProperties(physicalDevice, format, &coreProperties);
		vki.getPhysicalDeviceFormatProperties2(physicalDevice, format, &extProperties);

		TCU_CHECK(extProperties.sType == VK_STRUCTURE_TYPE_FORMAT_PROPERTIES_2);
		TCU_CHECK(extProperties.pNext == DE_NULL);

	if (deMemCmp(&coreProperties, &extProperties.formatProperties, sizeof(VkFormatProperties)) != 0)
		TCU_FAIL("Mismatch between format properties reported by vkGetPhysicalDeviceFormatProperties and vkGetPhysicalDeviceFormatProperties2");

	log << TestLog::Message << toString (extProperties) << TestLog::EndMessage;
	}

	return tcu::TestStatus::pass("Querying device format properties succeeded");
}

tcu::TestStatus deviceQueueFamilyProperties2 (Context& context)
{
	const VkPhysicalDevice			physicalDevice			= context.getPhysicalDevice();
	const CustomInstance			instance				(createCustomInstanceWithExtension(context, "VK_KHR_get_physical_device_properties2"));
	const InstanceDriver&			vki						(instance.getDriver());
	TestLog&						log						= context.getTestContext().getLog();
	deUint32						numCoreQueueFamilies	= ~0u;
	deUint32						numExtQueueFamilies		= ~0u;

	vki.getPhysicalDeviceQueueFamilyProperties(physicalDevice, &numCoreQueueFamilies, DE_NULL);
	vki.getPhysicalDeviceQueueFamilyProperties2(physicalDevice, &numExtQueueFamilies, DE_NULL);

	TCU_CHECK_MSG(numCoreQueueFamilies == numExtQueueFamilies, "Different number of queue family properties reported");
	TCU_CHECK(numCoreQueueFamilies > 0);

	{
		std::vector<VkQueueFamilyProperties>		coreProperties	(numCoreQueueFamilies);
		std::vector<VkQueueFamilyProperties2>		extProperties	(numExtQueueFamilies);

		deMemset(&coreProperties[0], 0xcd, sizeof(VkQueueFamilyProperties)*numCoreQueueFamilies);
		deMemset(&extProperties[0], 0xcd, sizeof(VkQueueFamilyProperties2)*numExtQueueFamilies);

		for (size_t ndx = 0; ndx < extProperties.size(); ++ndx)
		{
			extProperties[ndx].sType = VK_STRUCTURE_TYPE_QUEUE_FAMILY_PROPERTIES_2;
			extProperties[ndx].pNext = DE_NULL;
		}

		vki.getPhysicalDeviceQueueFamilyProperties(physicalDevice, &numCoreQueueFamilies, &coreProperties[0]);
		vki.getPhysicalDeviceQueueFamilyProperties2(physicalDevice, &numExtQueueFamilies, &extProperties[0]);

		TCU_CHECK((size_t)numCoreQueueFamilies == coreProperties.size());
		TCU_CHECK((size_t)numExtQueueFamilies == extProperties.size());
		DE_ASSERT(numCoreQueueFamilies == numExtQueueFamilies);

		for (size_t ndx = 0; ndx < extProperties.size(); ++ndx)
		{
			TCU_CHECK(extProperties[ndx].sType == VK_STRUCTURE_TYPE_QUEUE_FAMILY_PROPERTIES_2);
			TCU_CHECK(extProperties[ndx].pNext == DE_NULL);

			if (deMemCmp(&coreProperties[ndx], &extProperties[ndx].queueFamilyProperties, sizeof(VkQueueFamilyProperties)) != 0)
				TCU_FAIL("Mismatch between format properties reported by vkGetPhysicalDeviceQueueFamilyProperties and vkGetPhysicalDeviceQueueFamilyProperties2");

			log << TestLog::Message << " queueFamilyNdx = " << ndx <<TestLog::EndMessage
			<< TestLog::Message << extProperties[ndx] << TestLog::EndMessage;
		}
	}

	return tcu::TestStatus::pass("Querying device queue family properties succeeded");
}

tcu::TestStatus deviceMemoryProperties2 (Context& context)
{
	const VkPhysicalDevice				physicalDevice	= context.getPhysicalDevice();
	const CustomInstance				instance		(createCustomInstanceWithExtension(context, "VK_KHR_get_physical_device_properties2"));
	const InstanceDriver&				vki				(instance.getDriver());
	TestLog&							log				= context.getTestContext().getLog();
	VkPhysicalDeviceMemoryProperties	coreProperties;
	VkPhysicalDeviceMemoryProperties2	extProperties;

	deMemset(&coreProperties, 0xcd, sizeof(VkPhysicalDeviceMemoryProperties));
	deMemset(&extProperties, 0xcd, sizeof(VkPhysicalDeviceMemoryProperties2));

	extProperties.sType = VK_STRUCTURE_TYPE_PHYSICAL_DEVICE_MEMORY_PROPERTIES_2;
	extProperties.pNext = DE_NULL;

	vki.getPhysicalDeviceMemoryProperties(physicalDevice, &coreProperties);
	vki.getPhysicalDeviceMemoryProperties2(physicalDevice, &extProperties);

	TCU_CHECK(extProperties.sType == VK_STRUCTURE_TYPE_PHYSICAL_DEVICE_MEMORY_PROPERTIES_2);
	TCU_CHECK(extProperties.pNext == DE_NULL);

	if (deMemCmp(&coreProperties, &extProperties.memoryProperties, sizeof(VkPhysicalDeviceMemoryProperties)) != 0)
		TCU_FAIL("Mismatch between properties reported by vkGetPhysicalDeviceMemoryProperties and vkGetPhysicalDeviceMemoryProperties2");

	log << TestLog::Message << extProperties << TestLog::EndMessage;

	return tcu::TestStatus::pass("Querying device memory properties succeeded");
}

tcu::TestStatus deviceFeaturesVulkan12 (Context& context)
{
	using namespace ValidateQueryBits;

	const QueryMemberTableEntry			feature11OffsetTable[] =
	{
		// VkPhysicalDevice16BitStorageFeatures
		OFFSET_TABLE_ENTRY(VkPhysicalDeviceVulkan11Features, storageBuffer16BitAccess),
		OFFSET_TABLE_ENTRY(VkPhysicalDeviceVulkan11Features, uniformAndStorageBuffer16BitAccess),
		OFFSET_TABLE_ENTRY(VkPhysicalDeviceVulkan11Features, storagePushConstant16),
		OFFSET_TABLE_ENTRY(VkPhysicalDeviceVulkan11Features, storageInputOutput16),

		// VkPhysicalDeviceMultiviewFeatures
		OFFSET_TABLE_ENTRY(VkPhysicalDeviceVulkan11Features, multiview),
		OFFSET_TABLE_ENTRY(VkPhysicalDeviceVulkan11Features, multiviewGeometryShader),
		OFFSET_TABLE_ENTRY(VkPhysicalDeviceVulkan11Features, multiviewTessellationShader),

		// VkPhysicalDeviceVariablePointersFeatures
		OFFSET_TABLE_ENTRY(VkPhysicalDeviceVulkan11Features, variablePointersStorageBuffer),
		OFFSET_TABLE_ENTRY(VkPhysicalDeviceVulkan11Features, variablePointers),

		// VkPhysicalDeviceProtectedMemoryFeatures
		OFFSET_TABLE_ENTRY(VkPhysicalDeviceVulkan11Features, protectedMemory),

		// VkPhysicalDeviceSamplerYcbcrConversionFeatures
		OFFSET_TABLE_ENTRY(VkPhysicalDeviceVulkan11Features, samplerYcbcrConversion),

		// VkPhysicalDeviceShaderDrawParametersFeatures
		OFFSET_TABLE_ENTRY(VkPhysicalDeviceVulkan11Features, shaderDrawParameters),
		{ 0, 0 }
	};
	const QueryMemberTableEntry			feature12OffsetTable[] =
	{
		// None
		OFFSET_TABLE_ENTRY(VkPhysicalDeviceVulkan12Features, samplerMirrorClampToEdge),
		OFFSET_TABLE_ENTRY(VkPhysicalDeviceVulkan12Features, drawIndirectCount),

		// VkPhysicalDevice8BitStorageFeatures
		OFFSET_TABLE_ENTRY(VkPhysicalDeviceVulkan12Features, storageBuffer8BitAccess),
		OFFSET_TABLE_ENTRY(VkPhysicalDeviceVulkan12Features, uniformAndStorageBuffer8BitAccess),
		OFFSET_TABLE_ENTRY(VkPhysicalDeviceVulkan12Features, storagePushConstant8),

		// VkPhysicalDeviceShaderAtomicInt64Features
		OFFSET_TABLE_ENTRY(VkPhysicalDeviceVulkan12Features, shaderBufferInt64Atomics),
		OFFSET_TABLE_ENTRY(VkPhysicalDeviceVulkan12Features, shaderSharedInt64Atomics),

		// VkPhysicalDeviceShaderFloat16Int8Features
		OFFSET_TABLE_ENTRY(VkPhysicalDeviceVulkan12Features, shaderFloat16),
		OFFSET_TABLE_ENTRY(VkPhysicalDeviceVulkan12Features, shaderInt8),

		// VkPhysicalDeviceDescriptorIndexingFeatures
		OFFSET_TABLE_ENTRY(VkPhysicalDeviceVulkan12Features, descriptorIndexing),
		OFFSET_TABLE_ENTRY(VkPhysicalDeviceVulkan12Features, shaderInputAttachmentArrayDynamicIndexing),
		OFFSET_TABLE_ENTRY(VkPhysicalDeviceVulkan12Features, shaderUniformTexelBufferArrayDynamicIndexing),
		OFFSET_TABLE_ENTRY(VkPhysicalDeviceVulkan12Features, shaderStorageTexelBufferArrayDynamicIndexing),
		OFFSET_TABLE_ENTRY(VkPhysicalDeviceVulkan12Features, shaderUniformBufferArrayNonUniformIndexing),
		OFFSET_TABLE_ENTRY(VkPhysicalDeviceVulkan12Features, shaderSampledImageArrayNonUniformIndexing),
		OFFSET_TABLE_ENTRY(VkPhysicalDeviceVulkan12Features, shaderStorageBufferArrayNonUniformIndexing),
		OFFSET_TABLE_ENTRY(VkPhysicalDeviceVulkan12Features, shaderStorageImageArrayNonUniformIndexing),
		OFFSET_TABLE_ENTRY(VkPhysicalDeviceVulkan12Features, shaderInputAttachmentArrayNonUniformIndexing),
		OFFSET_TABLE_ENTRY(VkPhysicalDeviceVulkan12Features, shaderUniformTexelBufferArrayNonUniformIndexing),
		OFFSET_TABLE_ENTRY(VkPhysicalDeviceVulkan12Features, shaderStorageTexelBufferArrayNonUniformIndexing),
		OFFSET_TABLE_ENTRY(VkPhysicalDeviceVulkan12Features, descriptorBindingUniformBufferUpdateAfterBind),
		OFFSET_TABLE_ENTRY(VkPhysicalDeviceVulkan12Features, descriptorBindingSampledImageUpdateAfterBind),
		OFFSET_TABLE_ENTRY(VkPhysicalDeviceVulkan12Features, descriptorBindingStorageImageUpdateAfterBind),
		OFFSET_TABLE_ENTRY(VkPhysicalDeviceVulkan12Features, descriptorBindingStorageBufferUpdateAfterBind),
		OFFSET_TABLE_ENTRY(VkPhysicalDeviceVulkan12Features, descriptorBindingUniformTexelBufferUpdateAfterBind),
		OFFSET_TABLE_ENTRY(VkPhysicalDeviceVulkan12Features, descriptorBindingStorageTexelBufferUpdateAfterBind),
		OFFSET_TABLE_ENTRY(VkPhysicalDeviceVulkan12Features, descriptorBindingUpdateUnusedWhilePending),
		OFFSET_TABLE_ENTRY(VkPhysicalDeviceVulkan12Features, descriptorBindingPartiallyBound),
		OFFSET_TABLE_ENTRY(VkPhysicalDeviceVulkan12Features, descriptorBindingVariableDescriptorCount),
		OFFSET_TABLE_ENTRY(VkPhysicalDeviceVulkan12Features, runtimeDescriptorArray),

		// None
		OFFSET_TABLE_ENTRY(VkPhysicalDeviceVulkan12Features, samplerFilterMinmax),

		// VkPhysicalDeviceScalarBlockLayoutFeatures
		OFFSET_TABLE_ENTRY(VkPhysicalDeviceVulkan12Features, scalarBlockLayout),

		// VkPhysicalDeviceImagelessFramebufferFeatures
		OFFSET_TABLE_ENTRY(VkPhysicalDeviceVulkan12Features, imagelessFramebuffer),

		// VkPhysicalDeviceUniformBufferStandardLayoutFeatures
		OFFSET_TABLE_ENTRY(VkPhysicalDeviceVulkan12Features, uniformBufferStandardLayout),

		// VkPhysicalDeviceShaderSubgroupExtendedTypesFeatures
		OFFSET_TABLE_ENTRY(VkPhysicalDeviceVulkan12Features, shaderSubgroupExtendedTypes),

		// VkPhysicalDeviceSeparateDepthStencilLayoutsFeatures
		OFFSET_TABLE_ENTRY(VkPhysicalDeviceVulkan12Features, separateDepthStencilLayouts),

		// VkPhysicalDeviceHostQueryResetFeatures
		OFFSET_TABLE_ENTRY(VkPhysicalDeviceVulkan12Features, hostQueryReset),

		// VkPhysicalDeviceTimelineSemaphoreFeatures
		OFFSET_TABLE_ENTRY(VkPhysicalDeviceVulkan12Features, timelineSemaphore),

		// VkPhysicalDeviceBufferDeviceAddressFeatures
		OFFSET_TABLE_ENTRY(VkPhysicalDeviceVulkan12Features, bufferDeviceAddress),
		OFFSET_TABLE_ENTRY(VkPhysicalDeviceVulkan12Features, bufferDeviceAddressCaptureReplay),
		OFFSET_TABLE_ENTRY(VkPhysicalDeviceVulkan12Features, bufferDeviceAddressMultiDevice),

		// VkPhysicalDeviceVulkanMemoryModelFeatures
		OFFSET_TABLE_ENTRY(VkPhysicalDeviceVulkan12Features, vulkanMemoryModel),
		OFFSET_TABLE_ENTRY(VkPhysicalDeviceVulkan12Features, vulkanMemoryModelDeviceScope),
		OFFSET_TABLE_ENTRY(VkPhysicalDeviceVulkan12Features, vulkanMemoryModelAvailabilityVisibilityChains),

		// None
		OFFSET_TABLE_ENTRY(VkPhysicalDeviceVulkan12Features, shaderOutputViewportIndex),
		OFFSET_TABLE_ENTRY(VkPhysicalDeviceVulkan12Features, shaderOutputLayer),
		OFFSET_TABLE_ENTRY(VkPhysicalDeviceVulkan12Features, subgroupBroadcastDynamicId),
		{ 0, 0 }
	};
	TestLog&											log										= context.getTestContext().getLog();
	const VkPhysicalDevice								physicalDevice							= context.getPhysicalDevice();
	const CustomInstance								instance								(createCustomInstanceWithExtension(context, "VK_KHR_get_physical_device_properties2"));
<<<<<<< HEAD
	const InstanceDriver&								vki										(instance.getDriver());
=======
	const InstanceDriver&								vki										= instance.getDriver();
>>>>>>> 553e7585
	const deUint32										vulkan11FeaturesBufferSize				= sizeof(VkPhysicalDeviceVulkan11Features) + GUARD_SIZE;
	const deUint32										vulkan12FeaturesBufferSize				= sizeof(VkPhysicalDeviceVulkan12Features) + GUARD_SIZE;
	VkPhysicalDeviceFeatures2							extFeatures;
	deUint8												buffer11a[vulkan11FeaturesBufferSize];
	deUint8												buffer11b[vulkan11FeaturesBufferSize];
	deUint8												buffer12a[vulkan12FeaturesBufferSize];
	deUint8												buffer12b[vulkan12FeaturesBufferSize];
	const int											count									= 2u;
	VkPhysicalDeviceVulkan11Features*					vulkan11Features[count]					= { (VkPhysicalDeviceVulkan11Features*)(buffer11a), (VkPhysicalDeviceVulkan11Features*)(buffer11b)};
	VkPhysicalDeviceVulkan12Features*					vulkan12Features[count]					= { (VkPhysicalDeviceVulkan12Features*)(buffer12a), (VkPhysicalDeviceVulkan12Features*)(buffer12b)};

	if (!context.contextSupports(vk::ApiVersion(1, 2, 0)))
		TCU_THROW(NotSupportedError, "At least Vulkan 1.2 required to run test");

	deMemset(buffer11b, GUARD_VALUE, sizeof(buffer11b));
	deMemset(buffer12a, GUARD_VALUE, sizeof(buffer12a));
	deMemset(buffer12b, GUARD_VALUE, sizeof(buffer12b));
	deMemset(buffer11a, GUARD_VALUE, sizeof(buffer11a));

	// Validate all fields initialized
	for (int ndx = 0; ndx < count; ++ndx)
	{
		deMemset(&extFeatures.features, 0x00, sizeof(extFeatures.features));
		extFeatures.sType = VK_STRUCTURE_TYPE_PHYSICAL_DEVICE_FEATURES_2;
		extFeatures.pNext = vulkan11Features[ndx];

		deMemset(vulkan11Features[ndx], 0xFF * ndx, sizeof(VkPhysicalDeviceVulkan11Features));
		vulkan11Features[ndx]->sType = VK_STRUCTURE_TYPE_PHYSICAL_DEVICE_VULKAN_1_1_FEATURES;
		vulkan11Features[ndx]->pNext = vulkan12Features[ndx];

		deMemset(vulkan12Features[ndx], 0xFF * ndx, sizeof(VkPhysicalDeviceVulkan12Features));
		vulkan12Features[ndx]->sType = VK_STRUCTURE_TYPE_PHYSICAL_DEVICE_VULKAN_1_2_FEATURES;
		vulkan12Features[ndx]->pNext = DE_NULL;

		vki.getPhysicalDeviceFeatures2(physicalDevice, &extFeatures);
	}

	log << TestLog::Message << *vulkan11Features[0] << TestLog::EndMessage;
	log << TestLog::Message << *vulkan12Features[0] << TestLog::EndMessage;

	if (!validateStructsWithGuard(feature11OffsetTable, vulkan11Features, GUARD_VALUE, GUARD_SIZE))
	{
		log << TestLog::Message << "deviceFeatures - VkPhysicalDeviceVulkan11Features initialization failure" << TestLog::EndMessage;

		return tcu::TestStatus::fail("VkPhysicalDeviceVulkan11Features initialization failure");
	}

	if (!validateStructsWithGuard(feature12OffsetTable, vulkan12Features, GUARD_VALUE, GUARD_SIZE))
	{
		log << TestLog::Message << "deviceFeatures - VkPhysicalDeviceVulkan12Features initialization failure" << TestLog::EndMessage;

		return tcu::TestStatus::fail("VkPhysicalDeviceVulkan12Features initialization failure");
	}

	return tcu::TestStatus::pass("Querying Vulkan 1.2 device features succeeded");
}

tcu::TestStatus devicePropertiesVulkan12 (Context& context)
{
	using namespace ValidateQueryBits;

	const QueryMemberTableEntry			properties11OffsetTable[] =
	{
		// VkPhysicalDeviceIDProperties
		OFFSET_TABLE_ENTRY(VkPhysicalDeviceVulkan11Properties, deviceUUID),
		OFFSET_TABLE_ENTRY(VkPhysicalDeviceVulkan11Properties, driverUUID),
		OFFSET_TABLE_ENTRY(VkPhysicalDeviceVulkan11Properties, deviceLUID),
		OFFSET_TABLE_ENTRY(VkPhysicalDeviceVulkan11Properties, deviceNodeMask),
		OFFSET_TABLE_ENTRY(VkPhysicalDeviceVulkan11Properties, deviceLUIDValid),

		// VkPhysicalDeviceSubgroupProperties
		OFFSET_TABLE_ENTRY(VkPhysicalDeviceVulkan11Properties, subgroupSize),
		OFFSET_TABLE_ENTRY(VkPhysicalDeviceVulkan11Properties, subgroupSupportedStages),
		OFFSET_TABLE_ENTRY(VkPhysicalDeviceVulkan11Properties, subgroupSupportedOperations),
		OFFSET_TABLE_ENTRY(VkPhysicalDeviceVulkan11Properties, subgroupQuadOperationsInAllStages),

		// VkPhysicalDevicePointClippingProperties
		OFFSET_TABLE_ENTRY(VkPhysicalDeviceVulkan11Properties, pointClippingBehavior),

		// VkPhysicalDeviceMultiviewProperties
		OFFSET_TABLE_ENTRY(VkPhysicalDeviceVulkan11Properties, maxMultiviewViewCount),
		OFFSET_TABLE_ENTRY(VkPhysicalDeviceVulkan11Properties, maxMultiviewInstanceIndex),

		// VkPhysicalDeviceProtectedMemoryProperties
		OFFSET_TABLE_ENTRY(VkPhysicalDeviceVulkan11Properties, protectedNoFault),

		// VkPhysicalDeviceMaintenance3Properties
		OFFSET_TABLE_ENTRY(VkPhysicalDeviceVulkan11Properties, maxPerSetDescriptors),
		OFFSET_TABLE_ENTRY(VkPhysicalDeviceVulkan11Properties, maxMemoryAllocationSize),
		{ 0, 0 }
	};
	const QueryMemberTableEntry			properties12OffsetTable[] =
	{
		// VkPhysicalDeviceDriverProperties
		OFFSET_TABLE_ENTRY(VkPhysicalDeviceVulkan12Properties, driverID),
		OFFSET_TABLE_ENTRY(VkPhysicalDeviceVulkan12Properties, conformanceVersion),

		// VkPhysicalDeviceFloatControlsProperties
		OFFSET_TABLE_ENTRY(VkPhysicalDeviceVulkan12Properties, denormBehaviorIndependence),
		OFFSET_TABLE_ENTRY(VkPhysicalDeviceVulkan12Properties, roundingModeIndependence),
		OFFSET_TABLE_ENTRY(VkPhysicalDeviceVulkan12Properties, shaderSignedZeroInfNanPreserveFloat16),
		OFFSET_TABLE_ENTRY(VkPhysicalDeviceVulkan12Properties, shaderSignedZeroInfNanPreserveFloat32),
		OFFSET_TABLE_ENTRY(VkPhysicalDeviceVulkan12Properties, shaderSignedZeroInfNanPreserveFloat64),
		OFFSET_TABLE_ENTRY(VkPhysicalDeviceVulkan12Properties, shaderDenormPreserveFloat16),
		OFFSET_TABLE_ENTRY(VkPhysicalDeviceVulkan12Properties, shaderDenormPreserveFloat32),
		OFFSET_TABLE_ENTRY(VkPhysicalDeviceVulkan12Properties, shaderDenormPreserveFloat64),
		OFFSET_TABLE_ENTRY(VkPhysicalDeviceVulkan12Properties, shaderDenormFlushToZeroFloat16),
		OFFSET_TABLE_ENTRY(VkPhysicalDeviceVulkan12Properties, shaderDenormFlushToZeroFloat32),
		OFFSET_TABLE_ENTRY(VkPhysicalDeviceVulkan12Properties, shaderDenormFlushToZeroFloat64),
		OFFSET_TABLE_ENTRY(VkPhysicalDeviceVulkan12Properties, shaderRoundingModeRTEFloat16),
		OFFSET_TABLE_ENTRY(VkPhysicalDeviceVulkan12Properties, shaderRoundingModeRTEFloat32),
		OFFSET_TABLE_ENTRY(VkPhysicalDeviceVulkan12Properties, shaderRoundingModeRTEFloat64),
		OFFSET_TABLE_ENTRY(VkPhysicalDeviceVulkan12Properties, shaderRoundingModeRTZFloat16),
		OFFSET_TABLE_ENTRY(VkPhysicalDeviceVulkan12Properties, shaderRoundingModeRTZFloat32),
		OFFSET_TABLE_ENTRY(VkPhysicalDeviceVulkan12Properties, shaderRoundingModeRTZFloat64),

		// VkPhysicalDeviceDescriptorIndexingProperties
		OFFSET_TABLE_ENTRY(VkPhysicalDeviceVulkan12Properties, maxUpdateAfterBindDescriptorsInAllPools),
		OFFSET_TABLE_ENTRY(VkPhysicalDeviceVulkan12Properties, shaderUniformBufferArrayNonUniformIndexingNative),
		OFFSET_TABLE_ENTRY(VkPhysicalDeviceVulkan12Properties, shaderSampledImageArrayNonUniformIndexingNative),
		OFFSET_TABLE_ENTRY(VkPhysicalDeviceVulkan12Properties, shaderStorageBufferArrayNonUniformIndexingNative),
		OFFSET_TABLE_ENTRY(VkPhysicalDeviceVulkan12Properties, shaderStorageImageArrayNonUniformIndexingNative),
		OFFSET_TABLE_ENTRY(VkPhysicalDeviceVulkan12Properties, shaderInputAttachmentArrayNonUniformIndexingNative),
		OFFSET_TABLE_ENTRY(VkPhysicalDeviceVulkan12Properties, robustBufferAccessUpdateAfterBind),
		OFFSET_TABLE_ENTRY(VkPhysicalDeviceVulkan12Properties, quadDivergentImplicitLod),
		OFFSET_TABLE_ENTRY(VkPhysicalDeviceVulkan12Properties, maxPerStageDescriptorUpdateAfterBindSamplers),
		OFFSET_TABLE_ENTRY(VkPhysicalDeviceVulkan12Properties, maxPerStageDescriptorUpdateAfterBindUniformBuffers),
		OFFSET_TABLE_ENTRY(VkPhysicalDeviceVulkan12Properties, maxPerStageDescriptorUpdateAfterBindStorageBuffers),
		OFFSET_TABLE_ENTRY(VkPhysicalDeviceVulkan12Properties, maxPerStageDescriptorUpdateAfterBindSampledImages),
		OFFSET_TABLE_ENTRY(VkPhysicalDeviceVulkan12Properties, maxPerStageDescriptorUpdateAfterBindStorageImages),
		OFFSET_TABLE_ENTRY(VkPhysicalDeviceVulkan12Properties, maxPerStageDescriptorUpdateAfterBindInputAttachments),
		OFFSET_TABLE_ENTRY(VkPhysicalDeviceVulkan12Properties, maxPerStageUpdateAfterBindResources),
		OFFSET_TABLE_ENTRY(VkPhysicalDeviceVulkan12Properties, maxDescriptorSetUpdateAfterBindSamplers),
		OFFSET_TABLE_ENTRY(VkPhysicalDeviceVulkan12Properties, maxDescriptorSetUpdateAfterBindUniformBuffers),
		OFFSET_TABLE_ENTRY(VkPhysicalDeviceVulkan12Properties, maxDescriptorSetUpdateAfterBindUniformBuffersDynamic),
		OFFSET_TABLE_ENTRY(VkPhysicalDeviceVulkan12Properties, maxDescriptorSetUpdateAfterBindStorageBuffers),
		OFFSET_TABLE_ENTRY(VkPhysicalDeviceVulkan12Properties, maxDescriptorSetUpdateAfterBindStorageBuffersDynamic),
		OFFSET_TABLE_ENTRY(VkPhysicalDeviceVulkan12Properties, maxDescriptorSetUpdateAfterBindSampledImages),
		OFFSET_TABLE_ENTRY(VkPhysicalDeviceVulkan12Properties, maxDescriptorSetUpdateAfterBindStorageImages),
		OFFSET_TABLE_ENTRY(VkPhysicalDeviceVulkan12Properties, maxDescriptorSetUpdateAfterBindInputAttachments),

		// VkPhysicalDeviceDepthStencilResolveProperties
		OFFSET_TABLE_ENTRY(VkPhysicalDeviceVulkan12Properties, supportedDepthResolveModes),
		OFFSET_TABLE_ENTRY(VkPhysicalDeviceVulkan12Properties, supportedStencilResolveModes),
		OFFSET_TABLE_ENTRY(VkPhysicalDeviceVulkan12Properties, independentResolveNone),
		OFFSET_TABLE_ENTRY(VkPhysicalDeviceVulkan12Properties, independentResolve),

		// VkPhysicalDeviceSamplerFilterMinmaxProperties
		OFFSET_TABLE_ENTRY(VkPhysicalDeviceVulkan12Properties, filterMinmaxSingleComponentFormats),
		OFFSET_TABLE_ENTRY(VkPhysicalDeviceVulkan12Properties, filterMinmaxImageComponentMapping),

		// VkPhysicalDeviceTimelineSemaphoreProperties
		OFFSET_TABLE_ENTRY(VkPhysicalDeviceVulkan12Properties, maxTimelineSemaphoreValueDifference),

		// None
		OFFSET_TABLE_ENTRY(VkPhysicalDeviceVulkan12Properties, framebufferIntegerColorSampleCounts),
		{ 0, 0 }
	};
	TestLog&										log											= context.getTestContext().getLog();
	const VkPhysicalDevice							physicalDevice								= context.getPhysicalDevice();
	const CustomInstance							instance									(createCustomInstanceWithExtension(context, "VK_KHR_get_physical_device_properties2"));
<<<<<<< HEAD
	const InstanceDriver&							vki											(instance.getDriver());
=======
	const InstanceDriver&							vki											= instance.getDriver();
>>>>>>> 553e7585
	const deUint32									vulkan11PropertiesBufferSize				= sizeof(VkPhysicalDeviceVulkan11Properties) + GUARD_SIZE;
	const deUint32									vulkan12PropertiesBufferSize				= sizeof(VkPhysicalDeviceVulkan12Properties) + GUARD_SIZE;
	VkPhysicalDeviceProperties2						extProperties;
	deUint8											buffer11a[vulkan11PropertiesBufferSize];
	deUint8											buffer11b[vulkan11PropertiesBufferSize];
	deUint8											buffer12a[vulkan12PropertiesBufferSize];
	deUint8											buffer12b[vulkan12PropertiesBufferSize];
	const int										count										= 2u;
	VkPhysicalDeviceVulkan11Properties*				vulkan11Properties[count]					= { (VkPhysicalDeviceVulkan11Properties*)(buffer11a), (VkPhysicalDeviceVulkan11Properties*)(buffer11b)};
	VkPhysicalDeviceVulkan12Properties*				vulkan12Properties[count]					= { (VkPhysicalDeviceVulkan12Properties*)(buffer12a), (VkPhysicalDeviceVulkan12Properties*)(buffer12b)};

	if (!context.contextSupports(vk::ApiVersion(1, 2, 0)))
		TCU_THROW(NotSupportedError, "At least Vulkan 1.2 required to run test");

	deMemset(buffer11a, GUARD_VALUE, sizeof(buffer11a));
	deMemset(buffer11b, GUARD_VALUE, sizeof(buffer11b));
	deMemset(buffer12a, GUARD_VALUE, sizeof(buffer12a));
	deMemset(buffer12b, GUARD_VALUE, sizeof(buffer12b));

	for (int ndx = 0; ndx < count; ++ndx)
	{
		deMemset(&extProperties.properties, 0x00, sizeof(extProperties.properties));
		extProperties.sType = VK_STRUCTURE_TYPE_PHYSICAL_DEVICE_PROPERTIES_2;
		extProperties.pNext = vulkan11Properties[ndx];

		deMemset(vulkan11Properties[ndx], 0xFF * ndx, sizeof(VkPhysicalDeviceVulkan11Properties));
		vulkan11Properties[ndx]->sType = VK_STRUCTURE_TYPE_PHYSICAL_DEVICE_VULKAN_1_1_PROPERTIES;
		vulkan11Properties[ndx]->pNext = vulkan12Properties[ndx];

		deMemset(vulkan12Properties[ndx], 0xFF * ndx, sizeof(VkPhysicalDeviceVulkan12Properties));
		vulkan12Properties[ndx]->sType = VK_STRUCTURE_TYPE_PHYSICAL_DEVICE_VULKAN_1_2_PROPERTIES;
		vulkan12Properties[ndx]->pNext = DE_NULL;

		vki.getPhysicalDeviceProperties2(physicalDevice, &extProperties);
	}

	log << TestLog::Message << *vulkan11Properties[0] << TestLog::EndMessage;
	log << TestLog::Message << *vulkan12Properties[0] << TestLog::EndMessage;

	if (!validateStructsWithGuard(properties11OffsetTable, vulkan11Properties, GUARD_VALUE, GUARD_SIZE))
	{
		log << TestLog::Message << "deviceProperties - VkPhysicalDeviceVulkan11Properties initialization failure" << TestLog::EndMessage;

		return tcu::TestStatus::fail("VkPhysicalDeviceVulkan11Properties initialization failure");
	}

	if (!validateStructsWithGuard(properties12OffsetTable, vulkan12Properties, GUARD_VALUE, GUARD_SIZE) ||
		strncmp(vulkan12Properties[0]->driverName, vulkan12Properties[1]->driverName, VK_MAX_DRIVER_NAME_SIZE) != 0 ||
		strncmp(vulkan12Properties[0]->driverInfo, vulkan12Properties[1]->driverInfo, VK_MAX_DRIVER_INFO_SIZE) != 0 )
	{
		log << TestLog::Message << "deviceProperties - VkPhysicalDeviceVulkan12Properties initialization failure" << TestLog::EndMessage;

		return tcu::TestStatus::fail("VkPhysicalDeviceVulkan12Properties initialization failure");
	}

	return tcu::TestStatus::pass("Querying Vulkan 1.2 device properties succeeded");
}

tcu::TestStatus deviceFeatureExtensionsConsistencyVulkan12(Context& context)
{
	TestLog&											log										= context.getTestContext().getLog();
	const VkPhysicalDevice								physicalDevice							= context.getPhysicalDevice();
	const CustomInstance								instance								(createCustomInstanceWithExtension(context, "VK_KHR_get_physical_device_properties2"));
<<<<<<< HEAD
	const InstanceDriver&								vki										(instance.getDriver());
=======
	const InstanceDriver&								vki										= instance.getDriver();
>>>>>>> 553e7585

	if (!context.contextSupports(vk::ApiVersion(1, 2, 0)))
		TCU_THROW(NotSupportedError, "At least Vulkan 1.2 required to run test");

	VkPhysicalDeviceVulkan12Features					vulkan12Features						= initVulkanStructure();
	VkPhysicalDeviceVulkan11Features					vulkan11Features						= initVulkanStructure(&vulkan12Features);
	VkPhysicalDeviceFeatures2							extFeatures								= initVulkanStructure(&vulkan11Features);

	vki.getPhysicalDeviceFeatures2(physicalDevice, &extFeatures);

	log << TestLog::Message << vulkan11Features << TestLog::EndMessage;
	log << TestLog::Message << vulkan12Features << TestLog::EndMessage;

	// Validate if proper VkPhysicalDeviceVulkanXXFeatures fields are set when corresponding extensions are present
	std::pair<std::pair<const char*,const char*>, VkBool32> extensions2validate[] =
	{
		{ { "VK_KHR_sampler_mirror_clamp_to_edge",	"VkPhysicalDeviceVulkan12Features.samplerMirrorClampToEdge" },	vulkan12Features.samplerMirrorClampToEdge },
		{ { "VK_KHR_draw_indirect_count",			"VkPhysicalDeviceVulkan12Features.drawIndirectCount" },			vulkan12Features.drawIndirectCount },
		{ { "VK_EXT_descriptor_indexing",			"VkPhysicalDeviceVulkan12Features.descriptorIndexing" },		vulkan12Features.descriptorIndexing },
		{ { "VK_EXT_sampler_filter_minmax",			"VkPhysicalDeviceVulkan12Features.samplerFilterMinmax" },		vulkan12Features.samplerFilterMinmax },
		{ { "VK_EXT_shader_viewport_index_layer",	"VkPhysicalDeviceVulkan12Features.shaderOutputViewportIndex" },	vulkan12Features.shaderOutputViewportIndex },
		{ { "VK_EXT_shader_viewport_index_layer",	"VkPhysicalDeviceVulkan12Features.shaderOutputLayer" },			vulkan12Features.shaderOutputLayer }
	};
	vector<VkExtensionProperties> extensionProperties = enumerateDeviceExtensionProperties(vki, physicalDevice, DE_NULL);
	for (const auto& ext : extensions2validate)
		if (checkExtension(extensionProperties, ext.first.first) && !ext.second)
			TCU_FAIL(string("Mismatch between extension ") + ext.first.first + " and " + ext.first.second);

	// collect all extension features
	{
		VkPhysicalDevice16BitStorageFeatures				device16BitStorageFeatures				= initVulkanStructure();
		VkPhysicalDeviceMultiviewFeatures					deviceMultiviewFeatures					= initVulkanStructure(&device16BitStorageFeatures);
		VkPhysicalDeviceProtectedMemoryFeatures				protectedMemoryFeatures					= initVulkanStructure(&deviceMultiviewFeatures);
		VkPhysicalDeviceSamplerYcbcrConversionFeatures		samplerYcbcrConversionFeatures			= initVulkanStructure(&protectedMemoryFeatures);
		VkPhysicalDeviceShaderDrawParametersFeatures		shaderDrawParametersFeatures			= initVulkanStructure(&samplerYcbcrConversionFeatures);
		VkPhysicalDeviceVariablePointersFeatures			variablePointerFeatures					= initVulkanStructure(&shaderDrawParametersFeatures);
		VkPhysicalDevice8BitStorageFeatures					device8BitStorageFeatures				= initVulkanStructure(&variablePointerFeatures);
		VkPhysicalDeviceShaderAtomicInt64Features			shaderAtomicInt64Features				= initVulkanStructure(&device8BitStorageFeatures);
		VkPhysicalDeviceShaderFloat16Int8Features			shaderFloat16Int8Features				= initVulkanStructure(&shaderAtomicInt64Features);
		VkPhysicalDeviceDescriptorIndexingFeatures			descriptorIndexingFeatures				= initVulkanStructure(&shaderFloat16Int8Features);
		VkPhysicalDeviceScalarBlockLayoutFeatures			scalarBlockLayoutFeatures				= initVulkanStructure(&descriptorIndexingFeatures);
		VkPhysicalDeviceImagelessFramebufferFeatures		imagelessFramebufferFeatures			= initVulkanStructure(&scalarBlockLayoutFeatures);
		VkPhysicalDeviceUniformBufferStandardLayoutFeatures	uniformBufferStandardLayoutFeatures		= initVulkanStructure(&imagelessFramebufferFeatures);
		VkPhysicalDeviceShaderSubgroupExtendedTypesFeatures	shaderSubgroupExtendedTypesFeatures		= initVulkanStructure(&uniformBufferStandardLayoutFeatures);
		VkPhysicalDeviceSeparateDepthStencilLayoutsFeatures	separateDepthStencilLayoutsFeatures		= initVulkanStructure(&shaderSubgroupExtendedTypesFeatures);
		VkPhysicalDeviceHostQueryResetFeatures				hostQueryResetFeatures					= initVulkanStructure(&separateDepthStencilLayoutsFeatures);
		VkPhysicalDeviceTimelineSemaphoreFeatures			timelineSemaphoreFeatures				= initVulkanStructure(&hostQueryResetFeatures);
		VkPhysicalDeviceBufferDeviceAddressFeatures			bufferDeviceAddressFeatures				= initVulkanStructure(&timelineSemaphoreFeatures);
		VkPhysicalDeviceVulkanMemoryModelFeatures			vulkanMemoryModelFeatures				= initVulkanStructure(&bufferDeviceAddressFeatures);
		extFeatures = initVulkanStructure(&vulkanMemoryModelFeatures);

		vki.getPhysicalDeviceFeatures2(physicalDevice, &extFeatures);

		log << TestLog::Message << extFeatures << TestLog::EndMessage;
		log << TestLog::Message << device16BitStorageFeatures << TestLog::EndMessage;
		log << TestLog::Message << deviceMultiviewFeatures << TestLog::EndMessage;
		log << TestLog::Message << protectedMemoryFeatures << TestLog::EndMessage;
		log << TestLog::Message << samplerYcbcrConversionFeatures << TestLog::EndMessage;
		log << TestLog::Message << shaderDrawParametersFeatures << TestLog::EndMessage;
		log << TestLog::Message << variablePointerFeatures << TestLog::EndMessage;
		log << TestLog::Message << device8BitStorageFeatures << TestLog::EndMessage;
		log << TestLog::Message << shaderAtomicInt64Features << TestLog::EndMessage;
		log << TestLog::Message << shaderFloat16Int8Features << TestLog::EndMessage;
		log << TestLog::Message << descriptorIndexingFeatures << TestLog::EndMessage;
		log << TestLog::Message << scalarBlockLayoutFeatures << TestLog::EndMessage;
		log << TestLog::Message << imagelessFramebufferFeatures << TestLog::EndMessage;
		log << TestLog::Message << uniformBufferStandardLayoutFeatures << TestLog::EndMessage;
		log << TestLog::Message << shaderSubgroupExtendedTypesFeatures << TestLog::EndMessage;
		log << TestLog::Message << separateDepthStencilLayoutsFeatures << TestLog::EndMessage;
		log << TestLog::Message << hostQueryResetFeatures << TestLog::EndMessage;
		log << TestLog::Message << timelineSemaphoreFeatures << TestLog::EndMessage;
		log << TestLog::Message << bufferDeviceAddressFeatures << TestLog::EndMessage;
		log << TestLog::Message << vulkanMemoryModelFeatures << TestLog::EndMessage;

		if ((	device16BitStorageFeatures.storageBuffer16BitAccess				!= vulkan11Features.storageBuffer16BitAccess ||
				device16BitStorageFeatures.uniformAndStorageBuffer16BitAccess	!= vulkan11Features.uniformAndStorageBuffer16BitAccess ||
				device16BitStorageFeatures.storagePushConstant16				!= vulkan11Features.storagePushConstant16 ||
				device16BitStorageFeatures.storageInputOutput16					!= vulkan11Features.storageInputOutput16 ))
		{
			TCU_FAIL("Mismatch between VkPhysicalDevice16BitStorageFeatures and VkPhysicalDeviceVulkan11Features");
		}

		if ((	deviceMultiviewFeatures.multiview					!= vulkan11Features.multiview ||
				deviceMultiviewFeatures.multiviewGeometryShader		!= vulkan11Features.multiviewGeometryShader ||
				deviceMultiviewFeatures.multiviewTessellationShader	!= vulkan11Features.multiviewTessellationShader ))
		{
			TCU_FAIL("Mismatch between VkPhysicalDeviceMultiviewFeatures and VkPhysicalDeviceVulkan11Features");
		}

		if (	(protectedMemoryFeatures.protectedMemory	!= vulkan11Features.protectedMemory ))
		{
			TCU_FAIL("Mismatch between VkPhysicalDeviceProtectedMemoryFeatures and VkPhysicalDeviceVulkan11Features");
		}

		if (	(samplerYcbcrConversionFeatures.samplerYcbcrConversion	!= vulkan11Features.samplerYcbcrConversion ))
		{
			TCU_FAIL("Mismatch between VkPhysicalDeviceSamplerYcbcrConversionFeatures and VkPhysicalDeviceVulkan11Features");
		}

		if (	(shaderDrawParametersFeatures.shaderDrawParameters	!= vulkan11Features.shaderDrawParameters ))
		{
			TCU_FAIL("Mismatch between VkPhysicalDeviceShaderDrawParametersFeatures and VkPhysicalDeviceVulkan11Features");
		}

		if ((	variablePointerFeatures.variablePointersStorageBuffer	!= vulkan11Features.variablePointersStorageBuffer ||
				variablePointerFeatures.variablePointers				!= vulkan11Features.variablePointers))
		{
			TCU_FAIL("Mismatch between VkPhysicalDeviceVariablePointersFeatures and VkPhysicalDeviceVulkan11Features");
		}

		if ((	device8BitStorageFeatures.storageBuffer8BitAccess			!= vulkan12Features.storageBuffer8BitAccess ||
				device8BitStorageFeatures.uniformAndStorageBuffer8BitAccess	!= vulkan12Features.uniformAndStorageBuffer8BitAccess ||
				device8BitStorageFeatures.storagePushConstant8				!= vulkan12Features.storagePushConstant8 ))
		{
			TCU_FAIL("Mismatch between VkPhysicalDevice8BitStorageFeatures and VkPhysicalDeviceVulkan12Features");
		}

		if ((	shaderAtomicInt64Features.shaderBufferInt64Atomics != vulkan12Features.shaderBufferInt64Atomics ||
				shaderAtomicInt64Features.shaderSharedInt64Atomics != vulkan12Features.shaderSharedInt64Atomics ))
		{
			TCU_FAIL("Mismatch between VkPhysicalDeviceShaderAtomicInt64Features and VkPhysicalDeviceVulkan12Features");
		}

		if ((	shaderFloat16Int8Features.shaderFloat16	!= vulkan12Features.shaderFloat16 ||
				shaderFloat16Int8Features.shaderInt8		!= vulkan12Features.shaderInt8 ))
		{
			TCU_FAIL("Mismatch between VkPhysicalDeviceShaderFloat16Int8Features and VkPhysicalDeviceVulkan12Features");
		}

		if ((vulkan12Features.descriptorIndexing) &&
			(	descriptorIndexingFeatures.shaderInputAttachmentArrayDynamicIndexing			!= vulkan12Features.shaderInputAttachmentArrayDynamicIndexing ||
				descriptorIndexingFeatures.shaderUniformTexelBufferArrayDynamicIndexing			!= vulkan12Features.shaderUniformTexelBufferArrayDynamicIndexing ||
				descriptorIndexingFeatures.shaderStorageTexelBufferArrayDynamicIndexing			!= vulkan12Features.shaderStorageTexelBufferArrayDynamicIndexing ||
				descriptorIndexingFeatures.shaderUniformBufferArrayNonUniformIndexing			!= vulkan12Features.shaderUniformBufferArrayNonUniformIndexing ||
				descriptorIndexingFeatures.shaderSampledImageArrayNonUniformIndexing			!= vulkan12Features.shaderSampledImageArrayNonUniformIndexing ||
				descriptorIndexingFeatures.shaderStorageBufferArrayNonUniformIndexing			!= vulkan12Features.shaderStorageBufferArrayNonUniformIndexing ||
				descriptorIndexingFeatures.shaderStorageImageArrayNonUniformIndexing			!= vulkan12Features.shaderStorageImageArrayNonUniformIndexing ||
				descriptorIndexingFeatures.shaderInputAttachmentArrayNonUniformIndexing			!= vulkan12Features.shaderInputAttachmentArrayNonUniformIndexing ||
				descriptorIndexingFeatures.shaderUniformTexelBufferArrayNonUniformIndexing		!= vulkan12Features.shaderUniformTexelBufferArrayNonUniformIndexing ||
				descriptorIndexingFeatures.shaderStorageTexelBufferArrayNonUniformIndexing		!= vulkan12Features.shaderStorageTexelBufferArrayNonUniformIndexing ||
				descriptorIndexingFeatures.descriptorBindingUniformBufferUpdateAfterBind		!= vulkan12Features.descriptorBindingUniformBufferUpdateAfterBind ||
				descriptorIndexingFeatures.descriptorBindingSampledImageUpdateAfterBind			!= vulkan12Features.descriptorBindingSampledImageUpdateAfterBind ||
				descriptorIndexingFeatures.descriptorBindingStorageImageUpdateAfterBind			!= vulkan12Features.descriptorBindingStorageImageUpdateAfterBind ||
				descriptorIndexingFeatures.descriptorBindingStorageBufferUpdateAfterBind		!= vulkan12Features.descriptorBindingStorageBufferUpdateAfterBind ||
				descriptorIndexingFeatures.descriptorBindingUniformTexelBufferUpdateAfterBind	!= vulkan12Features.descriptorBindingUniformTexelBufferUpdateAfterBind ||
				descriptorIndexingFeatures.descriptorBindingStorageTexelBufferUpdateAfterBind	!= vulkan12Features.descriptorBindingStorageTexelBufferUpdateAfterBind ||
				descriptorIndexingFeatures.descriptorBindingUpdateUnusedWhilePending			!= vulkan12Features.descriptorBindingUpdateUnusedWhilePending ||
				descriptorIndexingFeatures.descriptorBindingPartiallyBound						!= vulkan12Features.descriptorBindingPartiallyBound ||
				descriptorIndexingFeatures.descriptorBindingVariableDescriptorCount				!= vulkan12Features.descriptorBindingVariableDescriptorCount ||
				descriptorIndexingFeatures.runtimeDescriptorArray								!= vulkan12Features.runtimeDescriptorArray ))
		{
			TCU_FAIL("Mismatch between VkPhysicalDeviceDescriptorIndexingFeatures and VkPhysicalDeviceVulkan12Features");
		}

		if ((	scalarBlockLayoutFeatures.scalarBlockLayout != vulkan12Features.scalarBlockLayout ))
		{
			TCU_FAIL("Mismatch between VkPhysicalDeviceScalarBlockLayoutFeatures and VkPhysicalDeviceVulkan12Features");
		}

		if ((	imagelessFramebufferFeatures.imagelessFramebuffer != vulkan12Features.imagelessFramebuffer ))
		{
			TCU_FAIL("Mismatch between VkPhysicalDeviceImagelessFramebufferFeatures and VkPhysicalDeviceVulkan12Features");
		}

		if ((	uniformBufferStandardLayoutFeatures.uniformBufferStandardLayout != vulkan12Features.uniformBufferStandardLayout ))
		{
			TCU_FAIL("Mismatch between VkPhysicalDeviceUniformBufferStandardLayoutFeatures and VkPhysicalDeviceVulkan12Features");
		}

		if ((	shaderSubgroupExtendedTypesFeatures.shaderSubgroupExtendedTypes != vulkan12Features.shaderSubgroupExtendedTypes ))
		{
			TCU_FAIL("Mismatch between VkPhysicalDeviceShaderSubgroupExtendedTypesFeatures and VkPhysicalDeviceVulkan12Features");
		}

		if ((	separateDepthStencilLayoutsFeatures.separateDepthStencilLayouts != vulkan12Features.separateDepthStencilLayouts ))
		{
			TCU_FAIL("Mismatch between VkPhysicalDeviceSeparateDepthStencilLayoutsFeatures and VkPhysicalDeviceVulkan12Features");
		}

		if ((	hostQueryResetFeatures.hostQueryReset != vulkan12Features.hostQueryReset ))
		{
			TCU_FAIL("Mismatch between VkPhysicalDeviceHostQueryResetFeatures and VkPhysicalDeviceVulkan12Features");
		}

		if ((	timelineSemaphoreFeatures.timelineSemaphore != vulkan12Features.timelineSemaphore ))
		{
			TCU_FAIL("Mismatch between VkPhysicalDeviceTimelineSemaphoreFeatures and VkPhysicalDeviceVulkan12Features");
		}

		if ((	bufferDeviceAddressFeatures.bufferDeviceAddress					!= vulkan12Features.bufferDeviceAddress ||
				bufferDeviceAddressFeatures.bufferDeviceAddressCaptureReplay	!= vulkan12Features.bufferDeviceAddressCaptureReplay ||
				bufferDeviceAddressFeatures.bufferDeviceAddressMultiDevice		!= vulkan12Features.bufferDeviceAddressMultiDevice ))
		{
			TCU_FAIL("Mismatch between VkPhysicalDeviceBufferDeviceAddressFeatures and VkPhysicalDeviceVulkan12Features");
		}

		if ((	vulkanMemoryModelFeatures.vulkanMemoryModel								!= vulkan12Features.vulkanMemoryModel ||
				vulkanMemoryModelFeatures.vulkanMemoryModelDeviceScope					!= vulkan12Features.vulkanMemoryModelDeviceScope ||
				vulkanMemoryModelFeatures.vulkanMemoryModelAvailabilityVisibilityChains	!= vulkan12Features.vulkanMemoryModelAvailabilityVisibilityChains ))
		{
			TCU_FAIL("Mismatch between VkPhysicalDeviceVulkanMemoryModelFeatures and VkPhysicalDeviceVulkan12Features");
		}
	}

	return tcu::TestStatus::pass("Vulkan 1.2 device features are consistent with extensions");
}

tcu::TestStatus devicePropertyExtensionsConsistencyVulkan12(Context& context)
{
	TestLog&										log											= context.getTestContext().getLog();
	const VkPhysicalDevice							physicalDevice								= context.getPhysicalDevice();
	const CustomInstance							instance									(createCustomInstanceWithExtension(context, "VK_KHR_get_physical_device_properties2"));
<<<<<<< HEAD
	const InstanceDriver&							vki											(instance.getDriver());
=======
	const InstanceDriver&							vki											= instance.getDriver();
>>>>>>> 553e7585

	if (!context.contextSupports(vk::ApiVersion(1, 2, 0)))
		TCU_THROW(NotSupportedError, "At least Vulkan 1.2 required to run test");

	VkPhysicalDeviceVulkan12Properties				vulkan12Properties							= initVulkanStructure();
	VkPhysicalDeviceVulkan11Properties				vulkan11Properties							= initVulkanStructure(&vulkan12Properties);
	VkPhysicalDeviceProperties2						extProperties								= initVulkanStructure(&vulkan11Properties);

	vki.getPhysicalDeviceProperties2(physicalDevice, &extProperties);

	log << TestLog::Message << vulkan11Properties << TestLog::EndMessage;
	log << TestLog::Message << vulkan12Properties << TestLog::EndMessage;

	// Validate all fields initialized matching to extension structures
	{
		VkPhysicalDeviceIDProperties					idProperties								= initVulkanStructure();
		VkPhysicalDeviceSubgroupProperties				subgroupProperties							= initVulkanStructure(&idProperties);
		VkPhysicalDevicePointClippingProperties			pointClippingProperties						= initVulkanStructure(&subgroupProperties);
		VkPhysicalDeviceMultiviewProperties				multiviewProperties							= initVulkanStructure(&pointClippingProperties);
		VkPhysicalDeviceProtectedMemoryProperties		protectedMemoryPropertiesKHR				= initVulkanStructure(&multiviewProperties);
		VkPhysicalDeviceMaintenance3Properties			maintenance3Properties						= initVulkanStructure(&protectedMemoryPropertiesKHR);
		VkPhysicalDeviceDriverProperties				driverProperties							= initVulkanStructure(&maintenance3Properties);
		VkPhysicalDeviceFloatControlsProperties			floatControlsProperties						= initVulkanStructure(&driverProperties);
		VkPhysicalDeviceDescriptorIndexingProperties	descriptorIndexingProperties				= initVulkanStructure(&floatControlsProperties);
		VkPhysicalDeviceDepthStencilResolveProperties	depthStencilResolveProperties				= initVulkanStructure(&descriptorIndexingProperties);
		VkPhysicalDeviceSamplerFilterMinmaxProperties	samplerFilterMinmaxProperties				= initVulkanStructure(&depthStencilResolveProperties);
		VkPhysicalDeviceTimelineSemaphoreProperties		timelineSemaphoreProperties					= initVulkanStructure(&samplerFilterMinmaxProperties);
		extProperties = initVulkanStructure(&timelineSemaphoreProperties);

		vki.getPhysicalDeviceProperties2(physicalDevice, &extProperties);

		if ((deMemCmp(idProperties.deviceUUID, vulkan11Properties.deviceUUID, VK_UUID_SIZE) != 0) ||
			(deMemCmp(idProperties.driverUUID, vulkan11Properties.driverUUID, VK_UUID_SIZE) != 0) ||
			(idProperties.deviceLUIDValid != vulkan11Properties.deviceLUIDValid))
		{
			TCU_FAIL("Mismatch between VkPhysicalDeviceIDProperties and VkPhysicalDeviceVulkan11Properties");
		}
		else if (idProperties.deviceLUIDValid)
		{
			// If deviceLUIDValid is VK_FALSE, the contents of deviceLUID and deviceNodeMask are undefined
			// so thay can only be compared when deviceLUIDValid is VK_TRUE.
			if ((deMemCmp(idProperties.deviceLUID, vulkan11Properties.deviceLUID, VK_UUID_SIZE) != 0) ||
				(idProperties.deviceNodeMask != vulkan11Properties.deviceNodeMask))
			{
				TCU_FAIL("Mismatch between VkPhysicalDeviceIDProperties and VkPhysicalDeviceVulkan11Properties");
			}
		}

		if ((subgroupProperties.subgroupSize				!= vulkan11Properties.subgroupSize ||
			 subgroupProperties.supportedStages				!= vulkan11Properties.subgroupSupportedStages ||
			 subgroupProperties.supportedOperations			!= vulkan11Properties.subgroupSupportedOperations ||
			 subgroupProperties.quadOperationsInAllStages	!= vulkan11Properties.subgroupQuadOperationsInAllStages))
		{
			TCU_FAIL("Mismatch between VkPhysicalDeviceSubgroupProperties and VkPhysicalDeviceVulkan11Properties");
		}

		if ((pointClippingProperties.pointClippingBehavior	!= vulkan11Properties.pointClippingBehavior))
		{
			TCU_FAIL("Mismatch between VkPhysicalDevicePointClippingProperties and VkPhysicalDeviceVulkan11Properties");
		}

		if ((multiviewProperties.maxMultiviewViewCount		!= vulkan11Properties.maxMultiviewViewCount ||
			 multiviewProperties.maxMultiviewInstanceIndex	!= vulkan11Properties.maxMultiviewInstanceIndex))
		{
			TCU_FAIL("Mismatch between VkPhysicalDeviceMultiviewProperties and VkPhysicalDeviceVulkan11Properties");
		}

		if ((protectedMemoryPropertiesKHR.protectedNoFault	!= vulkan11Properties.protectedNoFault))
		{
			TCU_FAIL("Mismatch between VkPhysicalDeviceProtectedMemoryProperties and VkPhysicalDeviceVulkan11Properties");
		}

		if ((maintenance3Properties.maxPerSetDescriptors	!= vulkan11Properties.maxPerSetDescriptors ||
			 maintenance3Properties.maxMemoryAllocationSize	!= vulkan11Properties.maxMemoryAllocationSize))
		{
			TCU_FAIL("Mismatch between VkPhysicalDeviceMaintenance3Properties and VkPhysicalDeviceVulkan11Properties");
		}

		if ((driverProperties.driverID												!= vulkan12Properties.driverID ||
			 strncmp(driverProperties.driverName, vulkan12Properties.driverName, VK_MAX_DRIVER_NAME_SIZE)	!= 0 ||
			 strncmp(driverProperties.driverInfo, vulkan12Properties.driverInfo, VK_MAX_DRIVER_INFO_SIZE)	!= 0 ||
			 driverProperties.conformanceVersion.major								!= vulkan12Properties.conformanceVersion.major ||
			 driverProperties.conformanceVersion.minor								!= vulkan12Properties.conformanceVersion.minor ||
			 driverProperties.conformanceVersion.subminor							!= vulkan12Properties.conformanceVersion.subminor ||
			 driverProperties.conformanceVersion.patch								!= vulkan12Properties.conformanceVersion.patch))
		{
			TCU_FAIL("Mismatch between VkPhysicalDeviceDriverProperties and VkPhysicalDeviceVulkan12Properties");
		}

		if ((floatControlsProperties.denormBehaviorIndependence				!= vulkan12Properties.denormBehaviorIndependence ||
			 floatControlsProperties.roundingModeIndependence				!= vulkan12Properties.roundingModeIndependence ||
			 floatControlsProperties.shaderSignedZeroInfNanPreserveFloat16	!= vulkan12Properties.shaderSignedZeroInfNanPreserveFloat16 ||
			 floatControlsProperties.shaderSignedZeroInfNanPreserveFloat32	!= vulkan12Properties.shaderSignedZeroInfNanPreserveFloat32 ||
			 floatControlsProperties.shaderSignedZeroInfNanPreserveFloat64	!= vulkan12Properties.shaderSignedZeroInfNanPreserveFloat64 ||
			 floatControlsProperties.shaderDenormPreserveFloat16			!= vulkan12Properties.shaderDenormPreserveFloat16 ||
			 floatControlsProperties.shaderDenormPreserveFloat32			!= vulkan12Properties.shaderDenormPreserveFloat32 ||
			 floatControlsProperties.shaderDenormPreserveFloat64			!= vulkan12Properties.shaderDenormPreserveFloat64 ||
			 floatControlsProperties.shaderDenormFlushToZeroFloat16			!= vulkan12Properties.shaderDenormFlushToZeroFloat16 ||
			 floatControlsProperties.shaderDenormFlushToZeroFloat32			!= vulkan12Properties.shaderDenormFlushToZeroFloat32 ||
			 floatControlsProperties.shaderDenormFlushToZeroFloat64			!= vulkan12Properties.shaderDenormFlushToZeroFloat64 ||
			 floatControlsProperties.shaderRoundingModeRTEFloat16			!= vulkan12Properties.shaderRoundingModeRTEFloat16 ||
			 floatControlsProperties.shaderRoundingModeRTEFloat32			!= vulkan12Properties.shaderRoundingModeRTEFloat32 ||
			 floatControlsProperties.shaderRoundingModeRTEFloat64			!= vulkan12Properties.shaderRoundingModeRTEFloat64 ||
			 floatControlsProperties.shaderRoundingModeRTZFloat16			!= vulkan12Properties.shaderRoundingModeRTZFloat16 ||
			 floatControlsProperties.shaderRoundingModeRTZFloat32			!= vulkan12Properties.shaderRoundingModeRTZFloat32 ||
			 floatControlsProperties.shaderRoundingModeRTZFloat64			!= vulkan12Properties.shaderRoundingModeRTZFloat64 ))
		{
			TCU_FAIL("Mismatch between VkPhysicalDeviceFloatControlsProperties and VkPhysicalDeviceVulkan12Properties");
		}

		if ((descriptorIndexingProperties.maxUpdateAfterBindDescriptorsInAllPools				!= vulkan12Properties.maxUpdateAfterBindDescriptorsInAllPools ||
			 descriptorIndexingProperties.shaderUniformBufferArrayNonUniformIndexingNative		!= vulkan12Properties.shaderUniformBufferArrayNonUniformIndexingNative ||
			 descriptorIndexingProperties.shaderSampledImageArrayNonUniformIndexingNative		!= vulkan12Properties.shaderSampledImageArrayNonUniformIndexingNative ||
			 descriptorIndexingProperties.shaderStorageBufferArrayNonUniformIndexingNative		!= vulkan12Properties.shaderStorageBufferArrayNonUniformIndexingNative ||
			 descriptorIndexingProperties.shaderStorageImageArrayNonUniformIndexingNative		!= vulkan12Properties.shaderStorageImageArrayNonUniformIndexingNative ||
			 descriptorIndexingProperties.shaderInputAttachmentArrayNonUniformIndexingNative	!= vulkan12Properties.shaderInputAttachmentArrayNonUniformIndexingNative ||
			 descriptorIndexingProperties.robustBufferAccessUpdateAfterBind						!= vulkan12Properties.robustBufferAccessUpdateAfterBind ||
			 descriptorIndexingProperties.quadDivergentImplicitLod								!= vulkan12Properties.quadDivergentImplicitLod ||
			 descriptorIndexingProperties.maxPerStageDescriptorUpdateAfterBindSamplers			!= vulkan12Properties.maxPerStageDescriptorUpdateAfterBindSamplers ||
			 descriptorIndexingProperties.maxPerStageDescriptorUpdateAfterBindUniformBuffers	!= vulkan12Properties.maxPerStageDescriptorUpdateAfterBindUniformBuffers ||
			 descriptorIndexingProperties.maxPerStageDescriptorUpdateAfterBindStorageBuffers	!= vulkan12Properties.maxPerStageDescriptorUpdateAfterBindStorageBuffers ||
			 descriptorIndexingProperties.maxPerStageDescriptorUpdateAfterBindSampledImages		!= vulkan12Properties.maxPerStageDescriptorUpdateAfterBindSampledImages ||
			 descriptorIndexingProperties.maxPerStageDescriptorUpdateAfterBindStorageImages		!= vulkan12Properties.maxPerStageDescriptorUpdateAfterBindStorageImages ||
			 descriptorIndexingProperties.maxPerStageDescriptorUpdateAfterBindInputAttachments	!= vulkan12Properties.maxPerStageDescriptorUpdateAfterBindInputAttachments ||
			 descriptorIndexingProperties.maxPerStageUpdateAfterBindResources					!= vulkan12Properties.maxPerStageUpdateAfterBindResources ||
			 descriptorIndexingProperties.maxDescriptorSetUpdateAfterBindSamplers				!= vulkan12Properties.maxDescriptorSetUpdateAfterBindSamplers ||
			 descriptorIndexingProperties.maxDescriptorSetUpdateAfterBindUniformBuffers			!= vulkan12Properties.maxDescriptorSetUpdateAfterBindUniformBuffers ||
			 descriptorIndexingProperties.maxDescriptorSetUpdateAfterBindUniformBuffersDynamic	!= vulkan12Properties.maxDescriptorSetUpdateAfterBindUniformBuffersDynamic ||
			 descriptorIndexingProperties.maxDescriptorSetUpdateAfterBindStorageBuffers			!= vulkan12Properties.maxDescriptorSetUpdateAfterBindStorageBuffers ||
			 descriptorIndexingProperties.maxDescriptorSetUpdateAfterBindStorageBuffersDynamic	!= vulkan12Properties.maxDescriptorSetUpdateAfterBindStorageBuffersDynamic ||
			 descriptorIndexingProperties.maxDescriptorSetUpdateAfterBindSampledImages			!= vulkan12Properties.maxDescriptorSetUpdateAfterBindSampledImages ||
			 descriptorIndexingProperties.maxDescriptorSetUpdateAfterBindStorageImages			!= vulkan12Properties.maxDescriptorSetUpdateAfterBindStorageImages ||
			 descriptorIndexingProperties.maxDescriptorSetUpdateAfterBindInputAttachments		!= vulkan12Properties.maxDescriptorSetUpdateAfterBindInputAttachments ))
		{
			TCU_FAIL("Mismatch between VkPhysicalDeviceDescriptorIndexingProperties and VkPhysicalDeviceVulkan12Properties");
		}

		if ((depthStencilResolveProperties.supportedDepthResolveModes	!= vulkan12Properties.supportedDepthResolveModes ||
			 depthStencilResolveProperties.supportedStencilResolveModes	!= vulkan12Properties.supportedStencilResolveModes ||
			 depthStencilResolveProperties.independentResolveNone		!= vulkan12Properties.independentResolveNone ||
			 depthStencilResolveProperties.independentResolve			!= vulkan12Properties.independentResolve))
		{
			TCU_FAIL("Mismatch between VkPhysicalDeviceDepthStencilResolveProperties and VkPhysicalDeviceVulkan12Properties");
		}

		if ((samplerFilterMinmaxProperties.filterMinmaxSingleComponentFormats	!= vulkan12Properties.filterMinmaxSingleComponentFormats ||
			 samplerFilterMinmaxProperties.filterMinmaxImageComponentMapping	!= vulkan12Properties.filterMinmaxImageComponentMapping))
		{
			TCU_FAIL("Mismatch between VkPhysicalDeviceSamplerFilterMinmaxProperties and VkPhysicalDeviceVulkan12Properties");
		}

		if ((timelineSemaphoreProperties.maxTimelineSemaphoreValueDifference	!= vulkan12Properties.maxTimelineSemaphoreValueDifference))
		{
			TCU_FAIL("Mismatch between VkPhysicalDeviceTimelineSemaphoreProperties and VkPhysicalDeviceVulkan12Properties");
		}
	}

	return tcu::TestStatus::pass("Vulkan 1.2 device properties are consistent with extension properties");
}

tcu::TestStatus imageFormatProperties2 (Context& context, const VkFormat format, const VkImageType imageType, const VkImageTiling tiling)
{
	if (isYCbCrFormat(format))
		// check if Ycbcr format enums are valid given the version and extensions
		checkYcbcrApiSupport(context);

	TestLog&						log				= context.getTestContext().getLog();

	const VkPhysicalDevice			physicalDevice	= context.getPhysicalDevice();
	const CustomInstance			instance		(createCustomInstanceWithExtension(context, "VK_KHR_get_physical_device_properties2"));
	const InstanceDriver&			vki				(instance.getDriver());

	const VkImageCreateFlags		ycbcrFlags		= isYCbCrFormat(format) ? (VkImageCreateFlags)VK_IMAGE_CREATE_DISJOINT_BIT_KHR : (VkImageCreateFlags)0u;
	const VkImageUsageFlags			allUsageFlags	= VK_IMAGE_USAGE_TRANSFER_SRC_BIT
													| VK_IMAGE_USAGE_TRANSFER_DST_BIT
													| VK_IMAGE_USAGE_SAMPLED_BIT
													| VK_IMAGE_USAGE_STORAGE_BIT
													| VK_IMAGE_USAGE_COLOR_ATTACHMENT_BIT
													| VK_IMAGE_USAGE_DEPTH_STENCIL_ATTACHMENT_BIT
													| VK_IMAGE_USAGE_TRANSIENT_ATTACHMENT_BIT
													| VK_IMAGE_USAGE_INPUT_ATTACHMENT_BIT;
	const VkImageCreateFlags		allCreateFlags	= VK_IMAGE_CREATE_SPARSE_BINDING_BIT
													| VK_IMAGE_CREATE_SPARSE_RESIDENCY_BIT
													| VK_IMAGE_CREATE_SPARSE_ALIASED_BIT
													| VK_IMAGE_CREATE_MUTABLE_FORMAT_BIT
													| VK_IMAGE_CREATE_CUBE_COMPATIBLE_BIT
													| ycbcrFlags;

	for (VkImageUsageFlags curUsageFlags = (VkImageUsageFlags)1; curUsageFlags <= allUsageFlags; curUsageFlags++)
	{
		if (!isValidImageUsageFlagCombination(curUsageFlags))
			continue;

		for (VkImageCreateFlags curCreateFlags = 0; curCreateFlags <= allCreateFlags; curCreateFlags++)
		{
			const VkPhysicalDeviceImageFormatInfo2	imageFormatInfo	=
			{
				VK_STRUCTURE_TYPE_PHYSICAL_DEVICE_IMAGE_FORMAT_INFO_2,
				DE_NULL,
				format,
				imageType,
				tiling,
				curUsageFlags,
				curCreateFlags
			};

			VkImageFormatProperties						coreProperties;
			VkImageFormatProperties2					extProperties;
			VkResult									coreResult;
			VkResult									extResult;

			deMemset(&coreProperties, 0xcd, sizeof(VkImageFormatProperties));
			deMemset(&extProperties, 0xcd, sizeof(VkImageFormatProperties2));

			extProperties.sType = VK_STRUCTURE_TYPE_IMAGE_FORMAT_PROPERTIES_2;
			extProperties.pNext = DE_NULL;

			coreResult	= vki.getPhysicalDeviceImageFormatProperties(physicalDevice, imageFormatInfo.format, imageFormatInfo.type, imageFormatInfo.tiling, imageFormatInfo.usage, imageFormatInfo.flags, &coreProperties);
			extResult	= vki.getPhysicalDeviceImageFormatProperties2(physicalDevice, &imageFormatInfo, &extProperties);

			TCU_CHECK(extProperties.sType == VK_STRUCTURE_TYPE_IMAGE_FORMAT_PROPERTIES_2);
			TCU_CHECK(extProperties.pNext == DE_NULL);

			if ((coreResult != extResult) ||
				(deMemCmp(&coreProperties, &extProperties.imageFormatProperties, sizeof(VkImageFormatProperties)) != 0))
			{
				log << TestLog::Message << "ERROR: device mismatch with query " << imageFormatInfo << TestLog::EndMessage
					<< TestLog::Message << "vkGetPhysicalDeviceImageFormatProperties() returned " << coreResult << ", " << coreProperties << TestLog::EndMessage
					<< TestLog::Message << "vkGetPhysicalDeviceImageFormatProperties2() returned " << extResult << ", " << extProperties << TestLog::EndMessage;
				TCU_FAIL("Mismatch between image format properties reported by vkGetPhysicalDeviceImageFormatProperties and vkGetPhysicalDeviceImageFormatProperties2");
			}
		}
	}

	return tcu::TestStatus::pass("Querying image format properties succeeded");
}

tcu::TestStatus sparseImageFormatProperties2 (Context& context, const VkFormat format, const VkImageType imageType, const VkImageTiling tiling)
{
	TestLog&						log				= context.getTestContext().getLog();

	const VkPhysicalDevice			physicalDevice	= context.getPhysicalDevice();
	const CustomInstance			instance		(createCustomInstanceWithExtension(context, "VK_KHR_get_physical_device_properties2"));
	const InstanceDriver&			vki				(instance.getDriver());

	const VkImageUsageFlags			allUsageFlags	= VK_IMAGE_USAGE_TRANSFER_SRC_BIT
													| VK_IMAGE_USAGE_TRANSFER_DST_BIT
													| VK_IMAGE_USAGE_SAMPLED_BIT
													| VK_IMAGE_USAGE_STORAGE_BIT
													| VK_IMAGE_USAGE_COLOR_ATTACHMENT_BIT
													| VK_IMAGE_USAGE_DEPTH_STENCIL_ATTACHMENT_BIT
													| VK_IMAGE_USAGE_TRANSIENT_ATTACHMENT_BIT
													| VK_IMAGE_USAGE_INPUT_ATTACHMENT_BIT;

	for (deUint32 sampleCountBit = VK_SAMPLE_COUNT_1_BIT; sampleCountBit <= VK_SAMPLE_COUNT_64_BIT; sampleCountBit = (sampleCountBit << 1u))
	{
		for (VkImageUsageFlags curUsageFlags = (VkImageUsageFlags)1; curUsageFlags <= allUsageFlags; curUsageFlags++)
		{
			if (!isValidImageUsageFlagCombination(curUsageFlags))
				continue;

			const VkPhysicalDeviceSparseImageFormatInfo2	imageFormatInfo	=
			{
				VK_STRUCTURE_TYPE_PHYSICAL_DEVICE_SPARSE_IMAGE_FORMAT_INFO_2,
				DE_NULL,
				format,
				imageType,
				(VkSampleCountFlagBits)sampleCountBit,
				curUsageFlags,
				tiling,
			};

			deUint32										numCoreProperties	= ~0u;
			deUint32										numExtProperties	= ~0u;

			// Query count
			vki.getPhysicalDeviceSparseImageFormatProperties(physicalDevice, imageFormatInfo.format, imageFormatInfo.type, imageFormatInfo.samples, imageFormatInfo.usage, imageFormatInfo.tiling, &numCoreProperties, DE_NULL);
			vki.getPhysicalDeviceSparseImageFormatProperties2(physicalDevice, &imageFormatInfo, &numExtProperties, DE_NULL);

			if (numCoreProperties != numExtProperties)
			{
				log << TestLog::Message << "ERROR: different number of properties reported for " << imageFormatInfo << TestLog::EndMessage;
				TCU_FAIL("Mismatch in reported property count");
			}

			if (!context.getDeviceFeatures().sparseBinding)
			{
				// There is no support for sparse binding, getPhysicalDeviceSparseImageFormatProperties* MUST report no properties
				// Only have to check one of the entrypoints as a mismatch in count is already caught.
				if (numCoreProperties > 0)
				{
					log << TestLog::Message << "ERROR: device does not support sparse binding but claims support for " << numCoreProperties << " properties in vkGetPhysicalDeviceSparseImageFormatProperties with parameters " << imageFormatInfo << TestLog::EndMessage;
					TCU_FAIL("Claimed format properties inconsistent with overall sparseBinding feature");
				}
			}

			if (numCoreProperties > 0)
			{
				std::vector<VkSparseImageFormatProperties>		coreProperties	(numCoreProperties);
				std::vector<VkSparseImageFormatProperties2>		extProperties	(numExtProperties);

				deMemset(&coreProperties[0], 0xcd, sizeof(VkSparseImageFormatProperties)*numCoreProperties);
				deMemset(&extProperties[0], 0xcd, sizeof(VkSparseImageFormatProperties2)*numExtProperties);

				for (deUint32 ndx = 0; ndx < numExtProperties; ++ndx)
				{
					extProperties[ndx].sType = VK_STRUCTURE_TYPE_SPARSE_IMAGE_FORMAT_PROPERTIES_2;
					extProperties[ndx].pNext = DE_NULL;
				}

				vki.getPhysicalDeviceSparseImageFormatProperties(physicalDevice, imageFormatInfo.format, imageFormatInfo.type, imageFormatInfo.samples, imageFormatInfo.usage, imageFormatInfo.tiling, &numCoreProperties, &coreProperties[0]);
				vki.getPhysicalDeviceSparseImageFormatProperties2(physicalDevice, &imageFormatInfo, &numExtProperties, &extProperties[0]);

				TCU_CHECK((size_t)numCoreProperties == coreProperties.size());
				TCU_CHECK((size_t)numExtProperties == extProperties.size());

				for (deUint32 ndx = 0; ndx < numCoreProperties; ++ndx)
				{
					TCU_CHECK(extProperties[ndx].sType == VK_STRUCTURE_TYPE_SPARSE_IMAGE_FORMAT_PROPERTIES_2);
					TCU_CHECK(extProperties[ndx].pNext == DE_NULL);

					if ((deMemCmp(&coreProperties[ndx], &extProperties[ndx].properties, sizeof(VkSparseImageFormatProperties)) != 0))
					{
						log << TestLog::Message << "ERROR: device mismatch with query " << imageFormatInfo << " property " << ndx << TestLog::EndMessage
							<< TestLog::Message << "vkGetPhysicalDeviceSparseImageFormatProperties() returned " << coreProperties[ndx] << TestLog::EndMessage
							<< TestLog::Message << "vkGetPhysicalDeviceSparseImageFormatProperties2() returned " << extProperties[ndx] << TestLog::EndMessage;
						TCU_FAIL("Mismatch between image format properties reported by vkGetPhysicalDeviceSparseImageFormatProperties and vkGetPhysicalDeviceSparseImageFormatProperties2");
					}
				}
			}
		}
	}

	return tcu::TestStatus::pass("Querying sparse image format properties succeeded");
}

tcu::TestStatus execImageFormatTest (Context& context, ImageFormatPropertyCase testCase)
{
	return testCase.testFunction(context, testCase.format, testCase.imageType, testCase.tiling);
}

void createImageFormatTypeTilingTests (tcu::TestCaseGroup* testGroup, ImageFormatPropertyCase params)
{
	DE_ASSERT(params.format == VK_FORMAT_UNDEFINED);

	static const struct
	{
		VkFormat								begin;
		VkFormat								end;
		ImageFormatPropertyCase					params;
	} s_formatRanges[] =
	{
		// core formats
		{ (VkFormat)(VK_FORMAT_UNDEFINED + 1),	VK_CORE_FORMAT_LAST,										params },

		// YCbCr formats
		{ VK_FORMAT_G8B8G8R8_422_UNORM_KHR,		(VkFormat)(VK_FORMAT_G16_B16_R16_3PLANE_444_UNORM_KHR + 1),	params }
	};

	for (int rangeNdx = 0; rangeNdx < DE_LENGTH_OF_ARRAY(s_formatRanges); ++rangeNdx)
	{
		const VkFormat								rangeBegin		= s_formatRanges[rangeNdx].begin;
		const VkFormat								rangeEnd		= s_formatRanges[rangeNdx].end;

		for (VkFormat format = rangeBegin; format != rangeEnd; format = (VkFormat)(format+1))
		{
			const bool			isYCbCr		= isYCbCrFormat(format);
			const bool			isSparse	= (params.testFunction == sparseImageFormatProperties2);

			if (isYCbCr && isSparse)
				continue;

			if (isYCbCr && params.imageType != VK_IMAGE_TYPE_2D)
				continue;

			const char* const	enumName	= getFormatName(format);
			const string		caseName	= de::toLower(string(enumName).substr(10));

			params.format = format;

			addFunctionCase(testGroup, caseName, enumName, execImageFormatTest, params);
		}
	}
}

void createImageFormatTypeTests (tcu::TestCaseGroup* testGroup, ImageFormatPropertyCase params)
{
	DE_ASSERT(params.tiling == VK_IMAGE_TILING_MAX_ENUM);

	testGroup->addChild(createTestGroup(testGroup->getTestContext(), "optimal",	"",	createImageFormatTypeTilingTests, ImageFormatPropertyCase(params.testFunction, VK_FORMAT_UNDEFINED, params.imageType, VK_IMAGE_TILING_OPTIMAL)));
	testGroup->addChild(createTestGroup(testGroup->getTestContext(), "linear",	"",	createImageFormatTypeTilingTests, ImageFormatPropertyCase(params.testFunction, VK_FORMAT_UNDEFINED, params.imageType, VK_IMAGE_TILING_LINEAR)));
}

void createImageFormatTests (tcu::TestCaseGroup* testGroup, ImageFormatPropertyCase::Function testFunction)
{
	testGroup->addChild(createTestGroup(testGroup->getTestContext(), "1d", "", createImageFormatTypeTests, ImageFormatPropertyCase(testFunction, VK_FORMAT_UNDEFINED, VK_IMAGE_TYPE_1D, VK_IMAGE_TILING_MAX_ENUM)));
	testGroup->addChild(createTestGroup(testGroup->getTestContext(), "2d", "", createImageFormatTypeTests, ImageFormatPropertyCase(testFunction, VK_FORMAT_UNDEFINED, VK_IMAGE_TYPE_2D, VK_IMAGE_TILING_MAX_ENUM)));
	testGroup->addChild(createTestGroup(testGroup->getTestContext(), "3d", "", createImageFormatTypeTests, ImageFormatPropertyCase(testFunction, VK_FORMAT_UNDEFINED, VK_IMAGE_TYPE_3D, VK_IMAGE_TILING_MAX_ENUM)));
}


// Android CTS -specific tests

namespace android
{

void checkExtensions (tcu::ResultCollector& results, const set<string>& allowedExtensions, const vector<VkExtensionProperties>& reportedExtensions)
{
	for (vector<VkExtensionProperties>::const_iterator extension = reportedExtensions.begin(); extension != reportedExtensions.end(); ++extension)
	{
		const string	extensionName	(extension->extensionName);
		const bool		mustBeKnown		= de::beginsWith(extensionName, "VK_GOOGLE_")	||
										  de::beginsWith(extensionName, "VK_ANDROID_");

		if (mustBeKnown && !de::contains(allowedExtensions, extensionName))
			results.fail("Unknown extension: " + extensionName);
	}
}

tcu::TestStatus testNoUnknownExtensions (Context& context)
{
	TestLog&				log					= context.getTestContext().getLog();
	tcu::ResultCollector	results				(log);
	set<string>				allowedInstanceExtensions;
	set<string>				allowedDeviceExtensions;

	// All known extensions should be added to allowedExtensions:
	// allowedExtensions.insert("VK_GOOGLE_extension1");
	allowedDeviceExtensions.insert("VK_ANDROID_external_memory_android_hardware_buffer");
	allowedDeviceExtensions.insert("VK_GOOGLE_display_timing");

	// Instance extensions
	checkExtensions(results,
					allowedInstanceExtensions,
					enumerateInstanceExtensionProperties(context.getPlatformInterface(), DE_NULL));

	// Extensions exposed by instance layers
	{
		const vector<VkLayerProperties>	layers	= enumerateInstanceLayerProperties(context.getPlatformInterface());

		for (vector<VkLayerProperties>::const_iterator layer = layers.begin(); layer != layers.end(); ++layer)
		{
			checkExtensions(results,
							allowedInstanceExtensions,
							enumerateInstanceExtensionProperties(context.getPlatformInterface(), layer->layerName));
		}
	}

	// Device extensions
	checkExtensions(results,
					allowedDeviceExtensions,
					enumerateDeviceExtensionProperties(context.getInstanceInterface(), context.getPhysicalDevice(), DE_NULL));

	// Extensions exposed by device layers
	{
		const vector<VkLayerProperties>	layers	= enumerateDeviceLayerProperties(context.getInstanceInterface(), context.getPhysicalDevice());

		for (vector<VkLayerProperties>::const_iterator layer = layers.begin(); layer != layers.end(); ++layer)
		{
			checkExtensions(results,
							allowedDeviceExtensions,
							enumerateDeviceExtensionProperties(context.getInstanceInterface(), context.getPhysicalDevice(), layer->layerName));
		}
	}

	return tcu::TestStatus(results.getResult(), results.getMessage());
}

tcu::TestStatus testNoLayers (Context& context)
{
	TestLog&				log		= context.getTestContext().getLog();
	tcu::ResultCollector	results	(log);

	{
		const vector<VkLayerProperties>	layers	= enumerateInstanceLayerProperties(context.getPlatformInterface());

		for (vector<VkLayerProperties>::const_iterator layer = layers.begin(); layer != layers.end(); ++layer)
			results.fail(string("Instance layer enumerated: ") + layer->layerName);
	}

	{
		const vector<VkLayerProperties>	layers	= enumerateDeviceLayerProperties(context.getInstanceInterface(), context.getPhysicalDevice());

		for (vector<VkLayerProperties>::const_iterator layer = layers.begin(); layer != layers.end(); ++layer)
			results.fail(string("Device layer enumerated: ") + layer->layerName);
	}

	return tcu::TestStatus(results.getResult(), results.getMessage());
}

tcu::TestStatus testMandatoryExtensions (Context& context)
{
	TestLog&				log		= context.getTestContext().getLog();
	tcu::ResultCollector	results	(log);

	// Instance extensions
	{
		static const char*					mandatoryExtensions[]	=
		{
			"VK_KHR_get_physical_device_properties2",
		};
		const vector<VkExtensionProperties>	extensions				= enumerateInstanceExtensionProperties(context.getPlatformInterface(), DE_NULL);

		for (int ndx = 0; ndx < DE_LENGTH_OF_ARRAY(mandatoryExtensions); ++ndx)
		{
			if (!isInstanceExtensionSupported(context.getUsedApiVersion(), extensions, RequiredExtension(mandatoryExtensions[ndx])))
				results.fail(string(mandatoryExtensions[ndx]) + " is not supported");
		}
	}

	// Device extensions
	{
		static const char*					mandatoryExtensions[]	=
		{
			"VK_KHR_maintenance1",
		};
		const vector<VkExtensionProperties>	extensions				= enumerateDeviceExtensionProperties(context.getInstanceInterface(), context.getPhysicalDevice(), DE_NULL);

		for (int ndx = 0; ndx < DE_LENGTH_OF_ARRAY(mandatoryExtensions); ++ndx)
		{
			if (!isDeviceExtensionSupported(context.getUsedApiVersion(), extensions, RequiredExtension(mandatoryExtensions[ndx])))
				results.fail(string(mandatoryExtensions[ndx]) + " is not supported");
		}
	}

	return tcu::TestStatus(results.getResult(), results.getMessage());
}

} // android

} // anonymous

tcu::TestCaseGroup* createFeatureInfoTests (tcu::TestContext& testCtx)
{
	de::MovePtr<tcu::TestCaseGroup>	infoTests	(new tcu::TestCaseGroup(testCtx, "info", "Platform Information Tests"));

	infoTests->addChild(createTestGroup(testCtx, "format_properties",		"VkGetPhysicalDeviceFormatProperties() Tests",		createFormatTests));
	infoTests->addChild(createTestGroup(testCtx, "image_format_properties",	"VkGetPhysicalDeviceImageFormatProperties() Tests",	createImageFormatTests,	imageFormatProperties));

	{
		de::MovePtr<tcu::TestCaseGroup> extendedPropertiesTests (new tcu::TestCaseGroup(testCtx, "get_physical_device_properties2", "VK_KHR_get_physical_device_properties2"));

		addFunctionCase(extendedPropertiesTests.get(), "features",					"Extended Device Features",					deviceFeatures2);
		addFunctionCase(extendedPropertiesTests.get(), "properties",				"Extended Device Properties",				deviceProperties2);
		addFunctionCase(extendedPropertiesTests.get(), "format_properties",			"Extended Device Format Properties",		deviceFormatProperties2);
		addFunctionCase(extendedPropertiesTests.get(), "queue_family_properties",	"Extended Device Queue Family Properties",	deviceQueueFamilyProperties2);
		addFunctionCase(extendedPropertiesTests.get(), "memory_properties",			"Extended Device Memory Properties",		deviceMemoryProperties2);

		infoTests->addChild(extendedPropertiesTests.release());
	}

	{
		de::MovePtr<tcu::TestCaseGroup> extendedPropertiesTests (new tcu::TestCaseGroup(testCtx, "vulkan1p2", "Vulkan 1.2 related tests"));

		addFunctionCase(extendedPropertiesTests.get(), "features",							"Extended Vulkan 1.2 Device Features",						deviceFeaturesVulkan12);
		addFunctionCase(extendedPropertiesTests.get(), "properties",						"Extended Vulkan 1.2 Device Properties",					devicePropertiesVulkan12);
		addFunctionCase(extendedPropertiesTests.get(), "feature_extensions_consistency",	"Vulkan 1.2 consistency between Features and Extensions",	deviceFeatureExtensionsConsistencyVulkan12);
		addFunctionCase(extendedPropertiesTests.get(), "property_extensions_consistency",	"Vulkan 1.2 consistency between Properties and Extensions", devicePropertyExtensionsConsistencyVulkan12);
		addFunctionCase(extendedPropertiesTests.get(), "feature_bits_influence",			"Validate feature bits influence on feature activation",	checkSupportFeatureBitInfluence, featureBitInfluenceOnDeviceCreate);

		infoTests->addChild(extendedPropertiesTests.release());
	}

	{
		de::MovePtr<tcu::TestCaseGroup> limitsValidationTests (new tcu::TestCaseGroup(testCtx, "vulkan1p2_limits_validation", "Vulkan 1.2 and core extensions limits validation"));

		addFunctionCase(limitsValidationTests.get(), "general",							"Vulkan 1.2 Limit validation",							validateLimitsCheckSupport,					validateLimits12);
		addFunctionCase(limitsValidationTests.get(), "khr_push_descriptor",				"VK_KHR_push_descriptor limit validation",				checkSupportKhrPushDescriptor,				validateLimitsKhrPushDescriptor);
		addFunctionCase(limitsValidationTests.get(), "khr_multiview",					"VK_KHR_multiview limit validation",					checkSupportKhrMultiview,					validateLimitsKhrMultiview);
		addFunctionCase(limitsValidationTests.get(), "ext_discard_rectangles",			"VK_EXT_discard_rectangles limit validation",			checkSupportExtDiscardRectangles,			validateLimitsExtDiscardRectangles);
		addFunctionCase(limitsValidationTests.get(), "ext_sample_locations",			"VK_EXT_sample_locations limit validation",				checkSupportExtSampleLocations,				validateLimitsExtSampleLocations);
		addFunctionCase(limitsValidationTests.get(), "ext_external_memory_host",		"VK_EXT_external_memory_host limit validation",			checkSupportExtExternalMemoryHost,			validateLimitsExtExternalMemoryHost);
		addFunctionCase(limitsValidationTests.get(), "ext_blend_operation_advanced",	"VK_EXT_blend_operation_advanced limit validation",		checkSupportExtBlendOperationAdvanced,		validateLimitsExtBlendOperationAdvanced);
		addFunctionCase(limitsValidationTests.get(), "khr_maintenance_3",				"VK_KHR_maintenance3 limit validation",					checkSupportKhrMaintenance3,				validateLimitsKhrMaintenance3);
		addFunctionCase(limitsValidationTests.get(), "ext_conservative_rasterization",	"VK_EXT_conservative_rasterization limit validation",	checkSupportExtConservativeRasterization,	validateLimitsExtConservativeRasterization);
		addFunctionCase(limitsValidationTests.get(), "ext_descriptor_indexing",			"VK_EXT_descriptor_indexing limit validation",			checkSupportExtDescriptorIndexing,			validateLimitsExtDescriptorIndexing);
		addFunctionCase(limitsValidationTests.get(), "ext_inline_uniform_block",		"VK_EXT_inline_uniform_block limit validation",			checkSupportExtInlineUniformBlock,			validateLimitsExtInlineUniformBlock);
		addFunctionCase(limitsValidationTests.get(), "ext_vertex_attribute_divisor",	"VK_EXT_vertex_attribute_divisor limit validation",		checkSupportExtVertexAttributeDivisor,		validateLimitsExtVertexAttributeDivisor);
		addFunctionCase(limitsValidationTests.get(), "nv_mesh_shader",					"VK_NV_mesh_shader limit validation",					checkSupportNvMeshShader,					validateLimitsNvMeshShader);
		addFunctionCase(limitsValidationTests.get(), "ext_transform_feedback",			"VK_EXT_transform_feedback limit validation",			checkSupportExtTransformFeedback,			validateLimitsExtTransformFeedback);
		addFunctionCase(limitsValidationTests.get(), "fragment_density_map",			"VK_EXT_fragment_density_map limit validation",			checkSupportExtFragmentDensityMap,			validateLimitsExtFragmentDensityMap);
		addFunctionCase(limitsValidationTests.get(), "nv_ray_tracing",					"VK_NV_ray_tracing limit validation",					checkSupportNvRayTracing,					validateLimitsNvRayTracing);
		addFunctionCase(limitsValidationTests.get(), "timeline_semaphore",				"VK_KHR_timeline_semaphore limit validation",			checkSupportKhrTimelineSemaphore,			validateLimitsKhrTimelineSemaphore);
		addFunctionCase(limitsValidationTests.get(), "ext_line_rasterization",			"VK_EXT_line_rasterization limit validation",			checkSupportExtLineRasterization,			validateLimitsExtLineRasterization);

		infoTests->addChild(limitsValidationTests.release());
	}

	infoTests->addChild(createTestGroup(testCtx, "image_format_properties2",		"VkGetPhysicalDeviceImageFormatProperties2() Tests",		createImageFormatTests, imageFormatProperties2));
	infoTests->addChild(createTestGroup(testCtx, "sparse_image_format_properties2",	"VkGetPhysicalDeviceSparseImageFormatProperties2() Tests",	createImageFormatTests, sparseImageFormatProperties2));

	{
		de::MovePtr<tcu::TestCaseGroup>	androidTests	(new tcu::TestCaseGroup(testCtx, "android", "Android CTS Tests"));

		addFunctionCase(androidTests.get(),	"mandatory_extensions",		"Test that all mandatory extensions are supported",	android::testMandatoryExtensions);
		addFunctionCase(androidTests.get(), "no_unknown_extensions",	"Test for unknown device or instance extensions",	android::testNoUnknownExtensions);
		addFunctionCase(androidTests.get(), "no_layers",				"Test that no layers are enumerated",				android::testNoLayers);

		infoTests->addChild(androidTests.release());
	}

	return infoTests.release();
}

void createFeatureInfoInstanceTests(tcu::TestCaseGroup* testGroup)
{
	addFunctionCase(testGroup, "physical_devices",					"Physical devices",						enumeratePhysicalDevices);
	addFunctionCase(testGroup, "physical_device_groups",			"Physical devices Groups",				enumeratePhysicalDeviceGroups);
	addFunctionCase(testGroup, "instance_layers",					"Layers",								enumerateInstanceLayers);
	addFunctionCase(testGroup, "instance_extensions",				"Extensions",							enumerateInstanceExtensions);
}

void createFeatureInfoDeviceTests(tcu::TestCaseGroup* testGroup)
{
	addFunctionCase(testGroup, "device_features",					"Device Features",						deviceFeatures);
	addFunctionCase(testGroup, "device_properties",					"Device Properties",					deviceProperties);
	addFunctionCase(testGroup, "device_queue_family_properties",	"Queue family properties",				deviceQueueFamilyProperties);
	addFunctionCase(testGroup, "device_memory_properties",			"Memory properties",					deviceMemoryProperties);
	addFunctionCase(testGroup, "device_layers",						"Layers",								enumerateDeviceLayers);
	addFunctionCase(testGroup, "device_extensions",					"Extensions",							enumerateDeviceExtensions);
	addFunctionCase(testGroup, "device_no_khx_extensions",			"KHX extensions",						testNoKhxExtensions);
	addFunctionCase(testGroup, "device_memory_budget",				"Memory budget",						deviceMemoryBudgetProperties);
	addFunctionCase(testGroup, "device_mandatory_features",			"Mandatory features",					deviceMandatoryFeatures);
}

void createFeatureInfoDeviceGroupTests(tcu::TestCaseGroup* testGroup)
{
	addFunctionCase(testGroup, "device_group_peer_memory_features",	"Device Group peer memory features",	deviceGroupPeerMemoryFeatures);
}

} // api
} // vkt<|MERGE_RESOLUTION|>--- conflicted
+++ resolved
@@ -4839,11 +4839,7 @@
 	TestLog&											log										= context.getTestContext().getLog();
 	const VkPhysicalDevice								physicalDevice							= context.getPhysicalDevice();
 	const CustomInstance								instance								(createCustomInstanceWithExtension(context, "VK_KHR_get_physical_device_properties2"));
-<<<<<<< HEAD
-	const InstanceDriver&								vki										(instance.getDriver());
-=======
 	const InstanceDriver&								vki										= instance.getDriver();
->>>>>>> 553e7585
 	const deUint32										vulkan11FeaturesBufferSize				= sizeof(VkPhysicalDeviceVulkan11Features) + GUARD_SIZE;
 	const deUint32										vulkan12FeaturesBufferSize				= sizeof(VkPhysicalDeviceVulkan12Features) + GUARD_SIZE;
 	VkPhysicalDeviceFeatures2							extFeatures;
@@ -5005,11 +5001,7 @@
 	TestLog&										log											= context.getTestContext().getLog();
 	const VkPhysicalDevice							physicalDevice								= context.getPhysicalDevice();
 	const CustomInstance							instance									(createCustomInstanceWithExtension(context, "VK_KHR_get_physical_device_properties2"));
-<<<<<<< HEAD
-	const InstanceDriver&							vki											(instance.getDriver());
-=======
 	const InstanceDriver&							vki											= instance.getDriver();
->>>>>>> 553e7585
 	const deUint32									vulkan11PropertiesBufferSize				= sizeof(VkPhysicalDeviceVulkan11Properties) + GUARD_SIZE;
 	const deUint32									vulkan12PropertiesBufferSize				= sizeof(VkPhysicalDeviceVulkan12Properties) + GUARD_SIZE;
 	VkPhysicalDeviceProperties2						extProperties;
@@ -5073,11 +5065,7 @@
 	TestLog&											log										= context.getTestContext().getLog();
 	const VkPhysicalDevice								physicalDevice							= context.getPhysicalDevice();
 	const CustomInstance								instance								(createCustomInstanceWithExtension(context, "VK_KHR_get_physical_device_properties2"));
-<<<<<<< HEAD
-	const InstanceDriver&								vki										(instance.getDriver());
-=======
 	const InstanceDriver&								vki										= instance.getDriver();
->>>>>>> 553e7585
 
 	if (!context.contextSupports(vk::ApiVersion(1, 2, 0)))
 		TCU_THROW(NotSupportedError, "At least Vulkan 1.2 required to run test");
@@ -5290,11 +5278,7 @@
 	TestLog&										log											= context.getTestContext().getLog();
 	const VkPhysicalDevice							physicalDevice								= context.getPhysicalDevice();
 	const CustomInstance							instance									(createCustomInstanceWithExtension(context, "VK_KHR_get_physical_device_properties2"));
-<<<<<<< HEAD
-	const InstanceDriver&							vki											(instance.getDriver());
-=======
 	const InstanceDriver&							vki											= instance.getDriver();
->>>>>>> 553e7585
 
 	if (!context.contextSupports(vk::ApiVersion(1, 2, 0)))
 		TCU_THROW(NotSupportedError, "At least Vulkan 1.2 required to run test");
