--- conflicted
+++ resolved
@@ -61,53 +61,7 @@
 	context.requireDeviceFunctionality("VK_EXT_tooling_info");
 }
 
-<<<<<<< HEAD
-CustomInstance createCustomInstance (Context& context, bool allowLayers)
-{
-	return createCustomInstanceFromContext(context, nullptr, allowLayers);
-}
-
-bool checkToolsProperties (Context& context, const std::vector<VkPhysicalDeviceToolPropertiesEXT>& deviceToolPropertiesEXTArray)
-{
-	tcu::TestLog&	testLog = context.getTestContext().getLog();
-	bool			result  = true;
-
-	for (size_t i = 0; i < deviceToolPropertiesEXTArray.size(); ++i)
-	{
-		size_t nameSize		= strnlen(deviceToolPropertiesEXTArray[i].name, VK_MAX_EXTENSION_NAME_SIZE);
-		size_t versionSize	= strnlen(deviceToolPropertiesEXTArray[i].version, VK_MAX_EXTENSION_NAME_SIZE);
-		size_t descSize		= strnlen(deviceToolPropertiesEXTArray[i].description, VK_MAX_DESCRIPTION_SIZE);
-		size_t layerSize	= strnlen(deviceToolPropertiesEXTArray[i].layer, VK_MAX_EXTENSION_NAME_SIZE);
-
-		result = result && (deviceToolPropertiesEXTArray[i].sType == VK_STRUCTURE_TYPE_PHYSICAL_DEVICE_TOOL_PROPERTIES_EXT);
-		result = result && validateToolPurposeFlagBits(deviceToolPropertiesEXTArray[i].purposes);
-		result = result && ((nameSize > 0)		&& (nameSize < VK_MAX_EXTENSION_NAME_SIZE));
-		result = result && ((versionSize > 0)	&& (versionSize < VK_MAX_EXTENSION_NAME_SIZE));
-		result = result && ((descSize > 0)		&& (descSize < VK_MAX_DESCRIPTION_SIZE));
-		result = result && ((layerSize == 0)	|| (layerSize < VK_MAX_EXTENSION_NAME_SIZE));
-
-		if (result == false)
-		{
-			testLog << tcu::TestLog::Message << "Tool validation failed" << tcu::TestLog::EndMessage;
-			testLog << tcu::TestLog::Message << "Tool name: " << deviceToolPropertiesEXTArray[i].name << tcu::TestLog::EndMessage;
-			testLog << tcu::TestLog::Message << "Version: " << deviceToolPropertiesEXTArray[i].version << tcu::TestLog::EndMessage;
-			testLog << tcu::TestLog::Message << "Description: " << deviceToolPropertiesEXTArray[i].description << tcu::TestLog::EndMessage;
-			testLog << tcu::TestLog::Message << "Purposes: " << getToolPurposeFlagsEXTStr(deviceToolPropertiesEXTArray[i].purposes) << tcu::TestLog::EndMessage;
-			if (layerSize > 0)
-			{
-				testLog << tcu::TestLog::Message << "Corresponding Layer: " << deviceToolPropertiesEXTArray[i].layer << tcu::TestLog::EndMessage;
-			}
-
-			break;
-		}
-	}
-	return result;
-}
-
-tcu::TestStatus validateGetter (Context& context)
-=======
 tcu::TestStatus validateGetter(Context& context)
->>>>>>> b34acd3e
 {
 	tcu::TestLog& testLog = context.getTestContext().getLog();
 
