--- conflicted
+++ resolved
@@ -5029,213 +5029,6 @@
 }
 
 void addImageToImageDimensionsTests (tcu::TestCaseGroup* group, AllocationKind allocationKind)
-<<<<<<< HEAD
-{
-	tcu::TestContext&		testCtx				= group->getTestContext();
-
-	const VkFormat			testFormats[][2]	=
-	{
-		// From compatibleFormats8Bit
-		{
-			VK_FORMAT_R4G4_UNORM_PACK8,
-			VK_FORMAT_R8_SRGB
-		},
-		// From compatibleFormats16Bit
-		{
-			VK_FORMAT_R4G4B4A4_UNORM_PACK16,
-			VK_FORMAT_R16_SFLOAT,
-		},
-		// From compatibleFormats24Bit
-		{
-			VK_FORMAT_R8G8B8_UNORM,
-			VK_FORMAT_B8G8R8_SRGB
-		},
-		// From compatibleFormats32Bit
-		{
-			VK_FORMAT_R8G8B8A8_UNORM,
-			VK_FORMAT_R32_SFLOAT
-		},
-		// From compatibleFormats48Bit
-		{
-			VK_FORMAT_R16G16B16_UNORM,
-			VK_FORMAT_R16G16B16_SFLOAT
-		},
-		// From compatibleFormats64Bit
-		{
-			VK_FORMAT_R16G16B16A16_UNORM,
-			VK_FORMAT_R64_SFLOAT
-		},
-		// From compatibleFormats96Bit
-		{
-			VK_FORMAT_R32G32B32_UINT,
-			VK_FORMAT_R32G32B32_SFLOAT
-		},
-		// From compatibleFormats128Bit
-		{
-			VK_FORMAT_R32G32B32A32_UINT,
-			VK_FORMAT_R64G64_SFLOAT
-		},
-		// From compatibleFormats192Bit
-		{
-			VK_FORMAT_R64G64B64_UINT,
-			VK_FORMAT_R64G64B64_SFLOAT,
-		},
-		// From compatibleFormats256Bit
-		{
-			VK_FORMAT_R64G64B64A64_UINT,
-			VK_FORMAT_R64G64B64A64_SFLOAT
-		}
-	};
-
-	const tcu::UVec2		imageDimensions[]	=
-	{
-		// large pot x small pot
-		tcu::UVec2(4096,	4u),
-		tcu::UVec2(8192,	4u),
-		tcu::UVec2(16384,	4u),
-		tcu::UVec2(32768,	4u),
-
-		// large pot x small npot
-		tcu::UVec2(4096,	6u),
-		tcu::UVec2(8192,	6u),
-		tcu::UVec2(16384,	6u),
-		tcu::UVec2(32768,	6u),
-
-		// small pot x large pot
-		tcu::UVec2(4u, 4096),
-		tcu::UVec2(4u, 8192),
-		tcu::UVec2(4u, 16384),
-		tcu::UVec2(4u, 32768),
-
-		// small npot x large pot
-		tcu::UVec2(6u, 4096),
-		tcu::UVec2(6u, 8192),
-		tcu::UVec2(6u, 16384),
-		tcu::UVec2(6u, 32768)
-	};
-
-	const VkImageLayout		copySrcLayouts[]	=
-	{
-		VK_IMAGE_LAYOUT_TRANSFER_SRC_OPTIMAL,
-		VK_IMAGE_LAYOUT_GENERAL
-	};
-
-	const VkImageLayout		copyDstLayouts[]	=
-	{
-		VK_IMAGE_LAYOUT_TRANSFER_DST_OPTIMAL,
-		VK_IMAGE_LAYOUT_GENERAL
-	};
-
-	if (allocationKind == ALLOCATION_KIND_DEDICATED)
-	{
-		for (int compatibleFormatsIndex = 0; compatibleFormatsIndex < DE_LENGTH_OF_ARRAY(testFormats); compatibleFormatsIndex++)
-			dedicatedAllocationImageToImageFormatsToTestSet.insert(dedicatedAllocationImageToImageFormatsToTest[compatibleFormatsIndex]);
-	}
-
-	// Image dimensions
-	for (size_t dimensionNdx = 0; dimensionNdx < DE_LENGTH_OF_ARRAY(imageDimensions); dimensionNdx++)
-	{
-		CopyRegion				copyRegion;
-		CopyColorTestParams		testParams;
-
-		const VkExtent3D		extent			= { imageDimensions[dimensionNdx].x(), imageDimensions[dimensionNdx].y(), 1 };
-
-		const VkImageCopy		testCopy		=
-		{
-			defaultSourceLayer,	// VkImageSubresourceLayers	srcSubresource;
-			{0, 0, 0},			// VkOffset3D				srcOffset;
-			defaultSourceLayer,	// VkImageSubresourceLayers	dstSubresource;
-			{0, 0, 0},			// VkOffset3D				dstOffset;
-			extent,				// VkExtent3D				extent;
-		};
-
-		testParams.params.src.image.tiling		= VK_IMAGE_TILING_OPTIMAL;
-		testParams.params.src.image.imageType	= VK_IMAGE_TYPE_2D;
-		testParams.params.src.image.extent		= extent;
-
-		testParams.params.dst.image.tiling		= VK_IMAGE_TILING_OPTIMAL;
-		testParams.params.dst.image.imageType	= VK_IMAGE_TYPE_2D;
-		testParams.params.dst.image.extent		= extent;
-
-		copyRegion.imageCopy					= testCopy;
-		testParams.params.allocationKind		= allocationKind;
-
-		testParams.params.regions.push_back(copyRegion);
-
-		const std::string	dimensionStr		= "src" + de::toString(testParams.params.src.image.extent.width) + "x" + de::toString(testParams.params.src.image.extent.height)
-												  + "_dst" + de::toString(testParams.params.dst.image.extent.width) + "x" + de::toString(testParams.params.dst.image.extent.height);
-		tcu::TestCaseGroup*	imageSizeGroup		= new tcu::TestCaseGroup(testCtx, dimensionStr.c_str(), ("Image sizes " + dimensionStr).c_str());
-
-		// Compatible formats for copying
-		for (int compatibleFormatsIndex = 0; compatibleFormatsIndex < DE_LENGTH_OF_ARRAY(testFormats); compatibleFormatsIndex++)
-		{
-			const VkFormat* compatibleFormats = testFormats[compatibleFormatsIndex];
-
-			testParams.compatibleFormats = compatibleFormats;
-
-			// Source image format
-			for (int srcFormatIndex = 0; srcFormatIndex < DE_LENGTH_OF_ARRAY(testFormats[compatibleFormatsIndex]); srcFormatIndex++)
-			{
-				testParams.params.src.image.format = testParams.compatibleFormats[srcFormatIndex];
-
-				if (!isSupportedByFramework(testParams.params.src.image.format) && !isCompressedFormat(testParams.params.src.image.format))
-					continue;
-
-				const std::string	srcDescription	= "Copy from source format " + getFormatCaseName(testParams.params.src.image.format);
-				tcu::TestCaseGroup*	srcFormatGroup	= new tcu::TestCaseGroup(testCtx, getFormatCaseName(testParams.params.src.image.format).c_str(), srcDescription.c_str());
-
-				// Destination image format
-				for (int dstFormatIndex = 0; dstFormatIndex < DE_LENGTH_OF_ARRAY(testFormats[compatibleFormatsIndex]); dstFormatIndex++)
-				{
-					testParams.params.dst.image.format = testParams.compatibleFormats[dstFormatIndex];
-
-					if (!isSupportedByFramework(testParams.params.dst.image.format) && !isCompressedFormat(testParams.params.dst.image.format))
-						continue;
-
-					if (!isAllowedImageToImageAllFormatsColorSrcFormatTests(testParams))
-						continue;
-
-					if (isCompressedFormat(testParams.params.src.image.format) && isCompressedFormat(testParams.params.dst.image.format))
-					{
-						if ((getBlockWidth(testParams.params.src.image.format) != getBlockWidth(testParams.params.dst.image.format))
-							|| (getBlockHeight(testParams.params.src.image.format) != getBlockHeight(testParams.params.dst.image.format)))
-							continue;
-					}
-
-					const std::string	dstDescription	= "Copy to destination format " + getFormatCaseName(testParams.params.dst.image.format);
-					tcu::TestCaseGroup*	dstFormatGroup	= new tcu::TestCaseGroup(testCtx, getFormatCaseName(testParams.params.dst.image.format).c_str(), dstDescription.c_str());
-
-					// Source/destionation image layouts
-					for (int srcLayoutNdx = 0u; srcLayoutNdx < DE_LENGTH_OF_ARRAY(copySrcLayouts); srcLayoutNdx++)
-					{
-						testParams.params.src.image.operationLayout = copySrcLayouts[srcLayoutNdx];
-
-						for (int dstLayoutNdx = 0u; dstLayoutNdx < DE_LENGTH_OF_ARRAY(copyDstLayouts); dstLayoutNdx++)
-						{
-							testParams.params.dst.image.operationLayout = copyDstLayouts[dstLayoutNdx];
-
-							const std::string	testName	= getImageLayoutCaseName(testParams.params.src.image.operationLayout) + "_" + getImageLayoutCaseName(testParams.params.dst.image.operationLayout);
-							const std::string	description	= "From layout " + getImageLayoutCaseName(testParams.params.src.image.operationLayout) + " to " + getImageLayoutCaseName(testParams.params.dst.image.operationLayout);
-							const TestParams	params		= testParams.params;
-
-							dstFormatGroup->addChild(new CopyImageToImageTestCase(testCtx, testName, description, params));
-						}
-					}
-
-					srcFormatGroup->addChild(dstFormatGroup);
-				}
-
-				imageSizeGroup->addChild(srcFormatGroup);
-			}
-		}
-
-		group->addChild(imageSizeGroup);
-	}
-}
-
-void addImageToImageAllFormatsDepthStencilFormatsTests (tcu::TestCaseGroup* group, TestParams params)
-=======
->>>>>>> b3507875
 {
 	tcu::TestContext&		testCtx				= group->getTestContext();
 
@@ -5601,131 +5394,8 @@
 			}
 		}
 
-<<<<<<< HEAD
 		const std::string testName		= "1d_"+ getFormatCaseName(params.src.image.format) + "_" + getFormatCaseName(params.dst.image.format);
 		const std::string description	= "1D copy from " + getFormatCaseName(params.src.image.format) + " to " + getFormatCaseName(params.dst.image.format);
-=======
-		const std::string testName		= "2d_"+ getFormatCaseName(params.src.image.format) + "_" + getFormatCaseName(params.dst.image.format);
-		const std::string description	= "2D copy from " + getFormatCaseName(params.src.image.format) + " to " + getFormatCaseName(params.dst.image.format);
-		addTestGroup(group, testName, description, addImageToImageAllFormatsDepthStencilFormatsTests, params);
-	}
-
-	// 1D tests.
-	for (int compatibleFormatsIndex = 0; compatibleFormatsIndex < DE_LENGTH_OF_ARRAY(depthAndStencilFormats); ++compatibleFormatsIndex)
-	{
-		TestParams	params;
-		params.src.image.imageType			= VK_IMAGE_TYPE_1D;
-		params.dst.image.imageType			= VK_IMAGE_TYPE_1D;
-		params.src.image.extent				= default1dExtent;
-		params.dst.image.extent				= default1dExtent;
-		params.src.image.format				= depthAndStencilFormats[compatibleFormatsIndex];
-		params.dst.image.format				= params.src.image.format;
-		params.src.image.tiling				= VK_IMAGE_TILING_OPTIMAL;
-		params.dst.image.tiling				= VK_IMAGE_TILING_OPTIMAL;
-		params.allocationKind				= allocationKind;
-
-		const VkImageSubresourceLayers		defaultDepthSourceLayer		= { VK_IMAGE_ASPECT_DEPTH_BIT, 0u, 0u, 1u };
-		const VkImageSubresourceLayers		defaultStencilSourceLayer	= { VK_IMAGE_ASPECT_STENCIL_BIT, 0u, 0u, 1u };
-
-		for (deInt32 i = defaultFourthSize; i < defaultSize; i += defaultSize / 2)
-		{
-			CopyRegion			copyRegion;
-			const VkOffset3D	srcOffset	= {0, 0, 0};
-			const VkOffset3D	dstOffset	= {i, 0, 0};
-			const VkExtent3D	extent		= {defaultFourthSize, 1, 1};
-
-			if (tcu::hasDepthComponent(mapVkFormat(params.src.image.format).order))
-			{
-				const VkImageCopy				testCopy	=
-				{
-					defaultDepthSourceLayer,	// VkImageSubresourceLayers	srcSubresource;
-					srcOffset,					// VkOffset3D				srcOffset;
-					defaultDepthSourceLayer,	// VkImageSubresourceLayers	dstSubresource;
-					dstOffset,					// VkOffset3D				dstOffset;
-					extent,						// VkExtent3D				extent;
-				};
-
-				copyRegion.imageCopy	= testCopy;
-				params.regions.push_back(copyRegion);
-			}
-			if (tcu::hasStencilComponent(mapVkFormat(params.src.image.format).order))
-			{
-				const VkImageCopy				testCopy	=
-				{
-					defaultStencilSourceLayer,	// VkImageSubresourceLayers	srcSubresource;
-					srcOffset,					// VkOffset3D				srcOffset;
-					defaultStencilSourceLayer,	// VkImageSubresourceLayers	dstSubresource;
-					dstOffset,					// VkOffset3D				dstOffset;
-					extent,						// VkExtent3D				extent;
-				};
-
-				copyRegion.imageCopy	= testCopy;
-				params.regions.push_back(copyRegion);
-			}
-		}
-
-		const std::string testName		= "1d_"+ getFormatCaseName(params.src.image.format) + "_" + getFormatCaseName(params.dst.image.format);
-		const std::string description	= "1D copy from " + getFormatCaseName(params.src.image.format) + " to " + getFormatCaseName(params.dst.image.format);
-		addTestGroup(group, testName, description, addImageToImageAllFormatsDepthStencilFormatsTests, params);
-	}
-
-	// 3D tests. Note we use smaller dimensions here for performance reasons.
-	for (int compatibleFormatsIndex = 0; compatibleFormatsIndex < DE_LENGTH_OF_ARRAY(depthAndStencilFormats); ++compatibleFormatsIndex)
-	{
-		TestParams	params;
-		params.src.image.imageType			= VK_IMAGE_TYPE_3D;
-		params.dst.image.imageType			= VK_IMAGE_TYPE_3D;
-		params.src.image.extent				= default3dExtent;
-		params.dst.image.extent				= default3dExtent;
-		params.src.image.format				= depthAndStencilFormats[compatibleFormatsIndex];
-		params.dst.image.format				= params.src.image.format;
-		params.src.image.tiling				= VK_IMAGE_TILING_OPTIMAL;
-		params.dst.image.tiling				= VK_IMAGE_TILING_OPTIMAL;
-		params.allocationKind				= allocationKind;
-
-		const VkImageSubresourceLayers		defaultDepthSourceLayer		= { VK_IMAGE_ASPECT_DEPTH_BIT, 0u, 0u, 1u };
-		const VkImageSubresourceLayers		defaultStencilSourceLayer	= { VK_IMAGE_ASPECT_STENCIL_BIT, 0u, 0u, 1u };
-
-		for (deInt32 i = 0; i < defaultFourthSize; i += defaultSixteenthSize)
-		{
-			CopyRegion			copyRegion;
-			const VkOffset3D	srcOffset	= {0, 0, 0};
-			const VkOffset3D	dstOffset	= {i, defaultFourthSize - i - defaultSixteenthSize, i};
-			const VkExtent3D	extent		= {defaultSixteenthSize, defaultSixteenthSize, defaultSixteenthSize};
-
-			if (tcu::hasDepthComponent(mapVkFormat(params.src.image.format).order))
-			{
-				const VkImageCopy				testCopy	=
-				{
-					defaultDepthSourceLayer,	// VkImageSubresourceLayers	srcSubresource;
-					srcOffset,					// VkOffset3D				srcOffset;
-					defaultDepthSourceLayer,	// VkImageSubresourceLayers	dstSubresource;
-					dstOffset,					// VkOffset3D				dstOffset;
-					extent,						// VkExtent3D				extent;
-				};
-
-				copyRegion.imageCopy	= testCopy;
-				params.regions.push_back(copyRegion);
-			}
-			if (tcu::hasStencilComponent(mapVkFormat(params.src.image.format).order))
-			{
-				const VkImageCopy				testCopy	=
-				{
-					defaultStencilSourceLayer,	// VkImageSubresourceLayers	srcSubresource;
-					srcOffset,					// VkOffset3D				srcOffset;
-					defaultStencilSourceLayer,	// VkImageSubresourceLayers	dstSubresource;
-					dstOffset,					// VkOffset3D				dstOffset;
-					extent,						// VkExtent3D				extent;
-				};
-
-				copyRegion.imageCopy	= testCopy;
-				params.regions.push_back(copyRegion);
-			}
-		}
-
-		const std::string testName		= "3d_"+ getFormatCaseName(params.src.image.format) + "_" + getFormatCaseName(params.dst.image.format);
-		const std::string description	= "3D copy from " + getFormatCaseName(params.src.image.format) + " to " + getFormatCaseName(params.dst.image.format);
->>>>>>> b3507875
 		addTestGroup(group, testName, description, addImageToImageAllFormatsDepthStencilFormatsTests, params);
 	}
 
