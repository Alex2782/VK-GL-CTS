/*------------------------------------------------------------------------
 * Vulkan Conformance Tests
 * ------------------------
 *
 * Copyright (c) 2015-2016 The Khronos Group Inc.
 * Copyright (c) 2015-2016 Samsung Electronics Co., Ltd.
 *
 * Licensed under the Apache License, Version 2.0 (the "License");
 * you may not use this file except in compliance with the License.
 * You may obtain a copy of the License at
 *
 *      http://www.apache.org/licenses/LICENSE-2.0
 *
 * Unless required by applicable law or agreed to in writing, software
 * distributed under the License is distributed on an "AS IS" BASIS,
 * WITHOUT WARRANTIES OR CONDITIONS OF ANY KIND, either express or implied.
 * See the License for the specific language governing permissions and
 * limitations under the License.
 *
 *//*!
 * \file
 * \brief Vulkan Copies And Blitting Tests
 *//*--------------------------------------------------------------------*/

#include "vktApiCopiesAndBlittingTests.hpp"

#include "deStringUtil.hpp"
#include "deUniquePtr.hpp"

#include "tcuImageCompare.hpp"
#include "tcuTexture.hpp"
#include "tcuTextureUtil.hpp"
#include "tcuVectorType.hpp"
#include "tcuVectorUtil.hpp"
#include "tcuTestLog.hpp"
#include "tcuTexLookupVerifier.hpp"

#include "vkImageUtil.hpp"
#include "vkMemUtil.hpp"
#include "vkPrograms.hpp"
#include "vkQueryUtil.hpp"
#include "vkRefUtil.hpp"
#include "vktTestCase.hpp"
#include "vktTestCaseUtil.hpp"
#include "vktTestGroupUtil.hpp"
#include "vkTypeUtil.hpp"
#include "vkCmdUtil.hpp"
#include "vkObjUtil.hpp"

#include <set>

namespace vkt
{

namespace api
{

namespace
{
enum MirrorMode
{
	MIRROR_MODE_NONE = 0,
	MIRROR_MODE_X = (1<<0),
	MIRROR_MODE_Y = (1<<1),
	MIRROR_MODE_XY = MIRROR_MODE_X | MIRROR_MODE_Y,

	MIRROR_MODE_LAST
};

enum AllocationKind
{
	ALLOCATION_KIND_SUBALLOCATED,
	ALLOCATION_KIND_DEDICATED,
};

template <typename Type>
class BinaryCompare
{
public:
	bool operator() (const Type& a, const Type& b) const
	{
		return deMemCmp(&a, &b, sizeof(Type)) < 0;
	}
};

typedef std::set<vk::VkFormat, BinaryCompare<vk::VkFormat> >	FormatSet;

FormatSet dedicatedAllocationImageToImageFormatsToTestSet;
FormatSet dedicatedAllocationBlittingFormatsToTestSet;

using namespace vk;

VkImageAspectFlags getAspectFlags (tcu::TextureFormat format)
{
	VkImageAspectFlags	aspectFlag	= 0;
	aspectFlag |= (tcu::hasDepthComponent(format.order)? VK_IMAGE_ASPECT_DEPTH_BIT : 0);
	aspectFlag |= (tcu::hasStencilComponent(format.order)? VK_IMAGE_ASPECT_STENCIL_BIT : 0);

	if (!aspectFlag)
		aspectFlag = VK_IMAGE_ASPECT_COLOR_BIT;

	return aspectFlag;
}

VkImageAspectFlags getAspectFlags (VkFormat format)
{
	if (isCompressedFormat(format))
		return VK_IMAGE_ASPECT_COLOR_BIT;
	else
		return getAspectFlags(mapVkFormat(format));
}

tcu::TextureFormat getSizeCompatibleTcuTextureFormat (VkFormat format)
{
	if (isCompressedFormat(format))
		return (getBlockSizeInBytes(format) == 8) ? mapVkFormat(VK_FORMAT_R16G16B16A16_UINT) : mapVkFormat(VK_FORMAT_R32G32B32A32_UINT);
	else
		return mapVkFormat(format);
}

// This is effectively same as vk::isFloatFormat(mapTextureFormat(format))
// except that it supports some formats that are not mappable to VkFormat.
// When we are checking combined depth and stencil formats, each aspect is
// checked separately, and in some cases we construct PBA with a format that
// is not mappable to VkFormat.
bool isFloatFormat (tcu::TextureFormat format)
{
	return tcu::getTextureChannelClass(format.type) == tcu::TEXTURECHANNELCLASS_FLOATING_POINT;
}

union CopyRegion
{
	VkBufferCopy		bufferCopy;
	VkImageCopy			imageCopy;
	VkBufferImageCopy	bufferImageCopy;
	VkImageBlit			imageBlit;
	VkImageResolve		imageResolve;
};

struct ImageParms
{
	VkImageType		imageType;
	VkFormat		format;
	VkExtent3D		extent;
	VkImageLayout	operationLayout;
};

struct TestParams
{
	union Data
	{
		struct Buffer
		{
			VkDeviceSize	size;
		} buffer;

		ImageParms	image;
	} src, dst;

	std::vector<CopyRegion>	regions;

	union
	{
		VkFilter				filter;
		VkSampleCountFlagBits	samples;
	};

	AllocationKind	allocationKind;
	deUint32		mipLevels;
	deBool			singleCommand;
	deUint32		barrierCount;

	TestParams (void)
	{
		mipLevels		= 1u;
		singleCommand	= DE_TRUE;
		barrierCount	= 1u;
	}
};

de::MovePtr<Allocation> allocateBuffer (const InstanceInterface&	vki,
										const DeviceInterface&		vkd,
										const VkPhysicalDevice&		physDevice,
										const VkDevice				device,
										const VkBuffer&				buffer,
										const MemoryRequirement		requirement,
										Allocator&					allocator,
										AllocationKind				allocationKind)
{
	switch (allocationKind)
	{
		case ALLOCATION_KIND_SUBALLOCATED:
		{
			const VkMemoryRequirements memoryRequirements = getBufferMemoryRequirements(vkd, device, buffer);

			return allocator.allocate(memoryRequirements, requirement);
		}

		case ALLOCATION_KIND_DEDICATED:
		{
			return allocateDedicated(vki, vkd, physDevice, device, buffer, requirement);
		}

		default:
		{
			TCU_THROW(InternalError, "Invalid allocation kind");
		}
	}
}

de::MovePtr<Allocation> allocateImage (const InstanceInterface&		vki,
									   const DeviceInterface&		vkd,
									   const VkPhysicalDevice&		physDevice,
									   const VkDevice				device,
									   const VkImage&				image,
									   const MemoryRequirement		requirement,
									   Allocator&					allocator,
									   AllocationKind				allocationKind)
{
	switch (allocationKind)
	{
		case ALLOCATION_KIND_SUBALLOCATED:
		{
			const VkMemoryRequirements memoryRequirements = getImageMemoryRequirements(vkd, device, image);

			return allocator.allocate(memoryRequirements, requirement);
		}

		case ALLOCATION_KIND_DEDICATED:
		{
			return allocateDedicated(vki, vkd, physDevice, device, image, requirement);
		}

		default:
		{
			TCU_THROW(InternalError, "Invalid allocation kind");
		}
	}
}


inline deUint32 getArraySize(const ImageParms& parms)
{
	return (parms.imageType == VK_IMAGE_TYPE_2D) ? parms.extent.depth : 1u;
}

<<<<<<< HEAD
inline VkExtent3D getExtent3D(const ImageParms& parms, deUint32 mipLevel = 0u)
=======
inline VkImageCreateFlags getCreateFlags(const ImageParms& parms)
{
	return parms.imageType == VK_IMAGE_TYPE_2D && parms.extent.depth % 6 == 0 ?
		VK_IMAGE_CREATE_CUBE_COMPATIBLE_BIT : 0;
}

inline VkExtent3D getExtent3D(const ImageParms& parms)
>>>>>>> d158d51e
{
	const bool			isCompressed	= isCompressedFormat(parms.format);
	const deUint32		blockWidth		= (isCompressed) ? getBlockWidth(parms.format) : 1u;
	const deUint32		blockHeight		= (isCompressed) ? getBlockHeight(parms.format) : 1u;

	if (isCompressed && mipLevel != 0u)
		DE_FATAL("Not implemented");

	const VkExtent3D	extent			=
	{
		(parms.extent.width >> mipLevel) * blockWidth,
		(parms.extent.height >> mipLevel) * blockHeight,
		(parms.imageType == VK_IMAGE_TYPE_2D) ? 1u : parms.extent.depth
	};
	return extent;
}

const tcu::TextureFormat mapCombinedToDepthTransferFormat (const tcu::TextureFormat& combinedFormat)
{
	tcu::TextureFormat format;
	switch (combinedFormat.type)
	{
		case tcu::TextureFormat::UNSIGNED_INT_16_8_8:
			format = tcu::TextureFormat(tcu::TextureFormat::D, tcu::TextureFormat::UNORM_INT16);
			break;
		case tcu::TextureFormat::UNSIGNED_INT_24_8_REV:
			format = tcu::TextureFormat(tcu::TextureFormat::D, tcu::TextureFormat::UNSIGNED_INT_24_8_REV);
			break;
		case tcu::TextureFormat::FLOAT_UNSIGNED_INT_24_8_REV:
			format = tcu::TextureFormat(tcu::TextureFormat::D, tcu::TextureFormat::FLOAT);
			break;
		default:
			DE_ASSERT(false);
			break;
	}
	return format;
}

class CopiesAndBlittingTestInstance : public vkt::TestInstance
{
public:
										CopiesAndBlittingTestInstance		(Context&	context,
																			 TestParams	testParams);
	virtual tcu::TestStatus				iterate								(void) = 0;

	enum FillMode
	{
		FILL_MODE_GRADIENT = 0,
		FILL_MODE_WHITE,
		FILL_MODE_RED,
		FILL_MODE_MULTISAMPLE,

		FILL_MODE_LAST
	};

protected:
	const TestParams					m_params;

	Move<VkCommandPool>					m_cmdPool;
	Move<VkCommandBuffer>				m_cmdBuffer;
	Move<VkFence>						m_fence;
	de::MovePtr<tcu::TextureLevel>		m_sourceTextureLevel;
	de::MovePtr<tcu::TextureLevel>		m_destinationTextureLevel;
	de::MovePtr<tcu::TextureLevel>		m_expectedTextureLevel[16];

	VkCommandBufferBeginInfo			m_cmdBufferBeginInfo;

	void								generateBuffer						(tcu::PixelBufferAccess buffer, int width, int height, int depth = 1, FillMode = FILL_MODE_GRADIENT);
	virtual void						generateExpectedResult				(void);
	void								uploadBuffer						(tcu::ConstPixelBufferAccess bufferAccess, const Allocation& bufferAlloc);
	void								uploadImage							(const tcu::ConstPixelBufferAccess& src, VkImage dst, const ImageParms& parms, const deUint32 mipLevels = 1u);
	virtual tcu::TestStatus				checkTestResult						(tcu::ConstPixelBufferAccess result);
	virtual void						copyRegionToTextureLevel			(tcu::ConstPixelBufferAccess src, tcu::PixelBufferAccess dst, CopyRegion region, deUint32 mipLevel = 0u) = 0;
	deUint32							calculateSize						(tcu::ConstPixelBufferAccess src) const
										{
											return src.getWidth() * src.getHeight() * src.getDepth() * tcu::getPixelSize(src.getFormat());
										}

	de::MovePtr<tcu::TextureLevel>		readImage							(vk::VkImage				image,
																			 const ImageParms&			imageParms,
																			 const deUint32				mipLevel = 0u);

private:
	void								uploadImageAspect					(const tcu::ConstPixelBufferAccess&	src,
																			 const VkImage&						dst,
																			 const ImageParms&					parms,
																			 const deUint32						mipLevels = 1u);
	void								readImageAspect						(vk::VkImage						src,
																			 const tcu::PixelBufferAccess&		dst,
																			 const ImageParms&					parms,
																			 const deUint32						mipLevel = 0u);
};

CopiesAndBlittingTestInstance::CopiesAndBlittingTestInstance (Context& context, TestParams testParams)
	: vkt::TestInstance	(context)
	, m_params			(testParams)
{
	const DeviceInterface&		vk					= context.getDeviceInterface();
	const VkDevice				vkDevice			= context.getDevice();
	const deUint32				queueFamilyIndex	= context.getUniversalQueueFamilyIndex();

	// Create command pool
	m_cmdPool = createCommandPool(vk, vkDevice, VK_COMMAND_POOL_CREATE_RESET_COMMAND_BUFFER_BIT, queueFamilyIndex);

	// Create command buffer
	m_cmdBuffer = allocateCommandBuffer(vk, vkDevice, *m_cmdPool, VK_COMMAND_BUFFER_LEVEL_PRIMARY);

	// Create fence
	m_fence = createFence(vk, vkDevice);
}

void CopiesAndBlittingTestInstance::generateBuffer (tcu::PixelBufferAccess buffer, int width, int height, int depth, FillMode mode)
{
	const tcu::TextureChannelClass	channelClass	= tcu::getTextureChannelClass(buffer.getFormat().type);
	tcu::Vec4						maxValue		(1.0f);

	if (buffer.getFormat().order == tcu::TextureFormat::S)
	{
		// Stencil-only is stored in the first component. Stencil is always 8 bits.
		maxValue.x() = 1 << 8;
	}
	else if (buffer.getFormat().order == tcu::TextureFormat::DS)
	{
		// In a combined format, fillWithComponentGradients expects stencil in the fourth component.
		maxValue.w() = 1 << 8;
	}
	else if (channelClass == tcu::TEXTURECHANNELCLASS_SIGNED_INTEGER || channelClass == tcu::TEXTURECHANNELCLASS_UNSIGNED_INTEGER)
	{
		// The tcu::Vectors we use as pixels are 32-bit, so clamp to that.
		const tcu::IVec4	bits	= tcu::min(tcu::getTextureFormatBitDepth(buffer.getFormat()), tcu::IVec4(32));
		const int			signBit	= (channelClass == tcu::TEXTURECHANNELCLASS_SIGNED_INTEGER ? 1 : 0);

		for (int i = 0; i < 4; ++i)
		{
			if (bits[i] != 0)
				maxValue[i] = static_cast<float>((deUint64(1) << (bits[i] - signBit)) - 1);
		}
	}

	if (mode == FILL_MODE_GRADIENT)
	{
		tcu::fillWithComponentGradients(buffer, tcu::Vec4(0.0f, 0.0f, 0.0f, 0.0f), maxValue);
		return;
	}

	const tcu::Vec4		redColor	(maxValue.x(),	0.0,			0.0,			maxValue.w());
	const tcu::Vec4		greenColor	(0.0,			maxValue.y(),	0.0,			maxValue.w());
	const tcu::Vec4		blueColor	(0.0,			0.0,			maxValue.z(),	maxValue.w());
	const tcu::Vec4		whiteColor	(maxValue.x(),	maxValue.y(),	maxValue.z(),	maxValue.w());

	for (int z = 0; z < depth;  ++z)
	for (int y = 0; y < height; ++y)
	for (int x = 0; x < width;  ++x)
	{
		switch (mode)
		{
			case FILL_MODE_WHITE:
				if (tcu::isCombinedDepthStencilType(buffer.getFormat().type))
				{
					buffer.setPixDepth(1.0f, x, y, z);
					if (tcu::hasStencilComponent(buffer.getFormat().order))
						buffer.setPixStencil(255, x, y, z);
				}
				else
					buffer.setPixel(whiteColor, x, y, z);
				break;

			case FILL_MODE_RED:
				if (tcu::isCombinedDepthStencilType(buffer.getFormat().type))
				{
					buffer.setPixDepth(redColor[0], x, y, z);
					if (tcu::hasStencilComponent(buffer.getFormat().order))
						buffer.setPixStencil((int)redColor[3], x, y, z);
				}
				else
					buffer.setPixel(redColor, x, y, z);
				break;

			case FILL_MODE_MULTISAMPLE:
			{
				float xScaled = static_cast<float>(x) / static_cast<float>(width);
				float yScaled = static_cast<float>(y) / static_cast<float>(height);
				buffer.setPixel((xScaled == yScaled) ? tcu::Vec4(0.0, 0.5, 0.5, 1.0) : ((xScaled > yScaled) ? greenColor : blueColor), x, y, z);
				break;
			}

			default:
				break;
		}
	}
}

void CopiesAndBlittingTestInstance::uploadBuffer (tcu::ConstPixelBufferAccess bufferAccess, const Allocation& bufferAlloc)
{
	const DeviceInterface&		vk			= m_context.getDeviceInterface();
	const VkDevice				vkDevice	= m_context.getDevice();
	const deUint32				bufferSize	= calculateSize(bufferAccess);

	// Write buffer data
	deMemcpy(bufferAlloc.getHostPtr(), bufferAccess.getDataPtr(), bufferSize);
	flushMappedMemoryRange(vk, vkDevice, bufferAlloc.getMemory(), bufferAlloc.getOffset(), bufferSize);
}

void CopiesAndBlittingTestInstance::uploadImageAspect (const tcu::ConstPixelBufferAccess& imageAccess, const VkImage& image, const ImageParms& parms, const deUint32 mipLevels)
{
	const InstanceInterface&		vki					= m_context.getInstanceInterface();
	const DeviceInterface&			vk					= m_context.getDeviceInterface();
	const VkPhysicalDevice			vkPhysDevice		= m_context.getPhysicalDevice();
	const VkDevice					vkDevice			= m_context.getDevice();
	const VkQueue					queue				= m_context.getUniversalQueue();
	const deUint32					queueFamilyIndex	= m_context.getUniversalQueueFamilyIndex();
	Allocator&						memAlloc			= m_context.getDefaultAllocator();
	Move<VkBuffer>					buffer;
	const deUint32					bufferSize			= calculateSize(imageAccess);
	de::MovePtr<Allocation>			bufferAlloc;
	const deUint32					arraySize			= getArraySize(parms);
	const VkExtent3D				imageExtent			= getExtent3D(parms);
	std::vector <VkBufferImageCopy>	copyRegions;

	// Create source buffer
	{
		const VkBufferCreateInfo	bufferParams		=
		{
			VK_STRUCTURE_TYPE_BUFFER_CREATE_INFO,		// VkStructureType		sType;
			DE_NULL,									// const void*			pNext;
			0u,											// VkBufferCreateFlags	flags;
			bufferSize,									// VkDeviceSize			size;
			VK_BUFFER_USAGE_TRANSFER_SRC_BIT,			// VkBufferUsageFlags	usage;
			VK_SHARING_MODE_EXCLUSIVE,					// VkSharingMode		sharingMode;
			1u,											// deUint32				queueFamilyIndexCount;
			&queueFamilyIndex,							// const deUint32*		pQueueFamilyIndices;
		};

		buffer		= createBuffer(vk, vkDevice, &bufferParams);
		bufferAlloc = allocateBuffer(vki, vk, vkPhysDevice, vkDevice, *buffer, MemoryRequirement::HostVisible, memAlloc, m_params.allocationKind);
		VK_CHECK(vk.bindBufferMemory(vkDevice, *buffer, bufferAlloc->getMemory(), bufferAlloc->getOffset()));
	}

	// Barriers for copying buffer to image
	const VkBufferMemoryBarrier		preBufferBarrier	=
	{
		VK_STRUCTURE_TYPE_BUFFER_MEMORY_BARRIER,		// VkStructureType	sType;
		DE_NULL,										// const void*		pNext;
		VK_ACCESS_HOST_WRITE_BIT,						// VkAccessFlags	srcAccessMask;
		VK_ACCESS_TRANSFER_READ_BIT,					// VkAccessFlags	dstAccessMask;
		VK_QUEUE_FAMILY_IGNORED,						// deUint32			srcQueueFamilyIndex;
		VK_QUEUE_FAMILY_IGNORED,						// deUint32			dstQueueFamilyIndex;
		*buffer,										// VkBuffer			buffer;
		0u,												// VkDeviceSize		offset;
		bufferSize										// VkDeviceSize		size;
	};

	const VkImageAspectFlags		formatAspect		= getAspectFlags(parms.format);
	const bool						skipPreImageBarrier	= formatAspect == (VK_IMAGE_ASPECT_DEPTH_BIT | VK_IMAGE_ASPECT_STENCIL_BIT) &&
														  getAspectFlags(imageAccess.getFormat()) == VK_IMAGE_ASPECT_STENCIL_BIT;
	const VkImageMemoryBarrier		preImageBarrier		=
	{
		VK_STRUCTURE_TYPE_IMAGE_MEMORY_BARRIER,			// VkStructureType			sType;
		DE_NULL,										// const void*				pNext;
		0u,												// VkAccessFlags			srcAccessMask;
		VK_ACCESS_TRANSFER_WRITE_BIT,					// VkAccessFlags			dstAccessMask;
		VK_IMAGE_LAYOUT_UNDEFINED,						// VkImageLayout			oldLayout;
		VK_IMAGE_LAYOUT_TRANSFER_DST_OPTIMAL,			// VkImageLayout			newLayout;
		VK_QUEUE_FAMILY_IGNORED,						// deUint32					srcQueueFamilyIndex;
		VK_QUEUE_FAMILY_IGNORED,						// deUint32					dstQueueFamilyIndex;
		image,											// VkImage					image;
		{												// VkImageSubresourceRange	subresourceRange;
			formatAspect,	// VkImageAspectFlags	aspect;
			0u,				// deUint32				baseMipLevel;
			mipLevels,		// deUint32				mipLevels;
			0u,				// deUint32				baseArraySlice;
			arraySize,		// deUint32				arraySize;
		}
	};

	const VkImageMemoryBarrier		postImageBarrier	=
	{
		VK_STRUCTURE_TYPE_IMAGE_MEMORY_BARRIER,			// VkStructureType			sType;
		DE_NULL,										// const void*				pNext;
		VK_ACCESS_TRANSFER_WRITE_BIT,					// VkAccessFlags			srcAccessMask;
		VK_ACCESS_TRANSFER_WRITE_BIT,					// VkAccessFlags			dstAccessMask;
		VK_IMAGE_LAYOUT_TRANSFER_DST_OPTIMAL,			// VkImageLayout			oldLayout;
		VK_IMAGE_LAYOUT_TRANSFER_DST_OPTIMAL,			// VkImageLayout			newLayout;
		VK_QUEUE_FAMILY_IGNORED,						// deUint32					srcQueueFamilyIndex;
		VK_QUEUE_FAMILY_IGNORED,						// deUint32					dstQueueFamilyIndex;
		image,											// VkImage					image;
		{												// VkImageSubresourceRange	subresourceRange;
			formatAspect,				// VkImageAspectFlags	aspect;
			0u,							// deUint32				baseMipLevel;
			mipLevels,					// deUint32				mipLevels;
			0u,							// deUint32				baseArraySlice;
			arraySize,					// deUint32				arraySize;
		}
	};

	for (deUint32 mipLevelNdx = 0; mipLevelNdx < mipLevels; mipLevelNdx++)
	{
		const VkExtent3D		copyExtent	=
		{
			imageExtent.width	>> mipLevelNdx,
			imageExtent.height	>> mipLevelNdx,
			imageExtent.depth
		};

		const VkBufferImageCopy	copyRegion	=
		{
			0u,												// VkDeviceSize				bufferOffset;
			copyExtent.width,								// deUint32					bufferRowLength;
			copyExtent.height,								// deUint32					bufferImageHeight;
			{
				getAspectFlags(imageAccess.getFormat()),		// VkImageAspectFlags	aspect;
				mipLevelNdx,									// deUint32				mipLevel;
				0u,												// deUint32				baseArrayLayer;
				arraySize,										// deUint32				layerCount;
			},												// VkImageSubresourceLayers	imageSubresource;
			{ 0, 0, 0 },									// VkOffset3D				imageOffset;
			copyExtent										// VkExtent3D				imageExtent;
		};

		copyRegions.push_back(copyRegion);
	}

	// Write buffer data
	deMemcpy(bufferAlloc->getHostPtr(), imageAccess.getDataPtr(), bufferSize);
	flushMappedMemoryRange(vk, vkDevice, bufferAlloc->getMemory(), bufferAlloc->getOffset(), bufferSize);

	// Copy buffer to image
	beginCommandBuffer(vk, *m_cmdBuffer);
	vk.cmdPipelineBarrier(*m_cmdBuffer, VK_PIPELINE_STAGE_HOST_BIT, VK_PIPELINE_STAGE_TRANSFER_BIT, (VkDependencyFlags)0, 0, (const VkMemoryBarrier*)DE_NULL,
						  1, &preBufferBarrier, (skipPreImageBarrier ? 0 : 1), (skipPreImageBarrier ? DE_NULL : &preImageBarrier));
	vk.cmdCopyBufferToImage(*m_cmdBuffer, *buffer, image, VK_IMAGE_LAYOUT_TRANSFER_DST_OPTIMAL, (deUint32)copyRegions.size(), &copyRegions[0]);
	vk.cmdPipelineBarrier(*m_cmdBuffer, VK_PIPELINE_STAGE_TRANSFER_BIT, VK_PIPELINE_STAGE_TRANSFER_BIT, (VkDependencyFlags)0, 0, (const VkMemoryBarrier*)DE_NULL, 0, (const VkBufferMemoryBarrier*)DE_NULL, 1, &postImageBarrier);
	endCommandBuffer(vk, *m_cmdBuffer);

	submitCommandsAndWait(vk, vkDevice, queue, *m_cmdBuffer);
}

void CopiesAndBlittingTestInstance::uploadImage (const tcu::ConstPixelBufferAccess& src, VkImage dst, const ImageParms& parms, const deUint32 mipLevels)
{
	if (tcu::isCombinedDepthStencilType(src.getFormat().type))
	{
		if (tcu::hasDepthComponent(src.getFormat().order))
		{
			tcu::TextureLevel	depthTexture	(mapCombinedToDepthTransferFormat(src.getFormat()), src.getWidth(), src.getHeight(), src.getDepth());
			tcu::copy(depthTexture.getAccess(), tcu::getEffectiveDepthStencilAccess(src, tcu::Sampler::MODE_DEPTH));
			uploadImageAspect(depthTexture.getAccess(), dst, parms);
		}

		if (tcu::hasStencilComponent(src.getFormat().order))
		{
			tcu::TextureLevel	stencilTexture	(tcu::getEffectiveDepthStencilTextureFormat(src.getFormat(), tcu::Sampler::MODE_STENCIL), src.getWidth(), src.getHeight(), src.getDepth());
			tcu::copy(stencilTexture.getAccess(), tcu::getEffectiveDepthStencilAccess(src, tcu::Sampler::MODE_STENCIL));
			uploadImageAspect(stencilTexture.getAccess(), dst, parms);
		}
	}
	else
		uploadImageAspect(src, dst, parms, mipLevels);
}

tcu::TestStatus CopiesAndBlittingTestInstance::checkTestResult (tcu::ConstPixelBufferAccess result)
{
	const tcu::ConstPixelBufferAccess	expected	= m_expectedTextureLevel[0]->getAccess();

	if (isFloatFormat(result.getFormat()))
	{
		const tcu::Vec4	threshold (0.0f);
		if (!tcu::floatThresholdCompare(m_context.getTestContext().getLog(), "Compare", "Result comparison", expected, result, threshold, tcu::COMPARE_LOG_RESULT))
			return tcu::TestStatus::fail("CopiesAndBlitting test");
	}
	else
	{
		const tcu::UVec4 threshold (0u);
		if (!tcu::intThresholdCompare(m_context.getTestContext().getLog(), "Compare", "Result comparison", expected, result, threshold, tcu::COMPARE_LOG_RESULT))
			return tcu::TestStatus::fail("CopiesAndBlitting test");
	}

	return tcu::TestStatus::pass("CopiesAndBlitting test");
}

void CopiesAndBlittingTestInstance::generateExpectedResult (void)
{
	const tcu::ConstPixelBufferAccess	src	= m_sourceTextureLevel->getAccess();
	const tcu::ConstPixelBufferAccess	dst	= m_destinationTextureLevel->getAccess();

	m_expectedTextureLevel[0]	= de::MovePtr<tcu::TextureLevel>(new tcu::TextureLevel(dst.getFormat(), dst.getWidth(), dst.getHeight(), dst.getDepth()));
	tcu::copy(m_expectedTextureLevel[0]->getAccess(), dst);

	for (deUint32 i = 0; i < m_params.regions.size(); i++)
		copyRegionToTextureLevel(src, m_expectedTextureLevel[0]->getAccess(), m_params.regions[i]);
}

class CopiesAndBlittingTestCase : public vkt::TestCase
{
public:
							CopiesAndBlittingTestCase	(tcu::TestContext&			testCtx,
														 const std::string&			name,
														 const std::string&			description)
								: vkt::TestCase	(testCtx, name, description)
							{}

	virtual TestInstance*	createInstance				(Context&					context) const = 0;
};

void CopiesAndBlittingTestInstance::readImageAspect (vk::VkImage					image,
													 const tcu::PixelBufferAccess&	dst,
													 const ImageParms&				imageParms,
													 const deUint32					mipLevel)
{
	const InstanceInterface&	vki					= m_context.getInstanceInterface();
	const DeviceInterface&		vk					= m_context.getDeviceInterface();
	const VkPhysicalDevice		physDevice			= m_context.getPhysicalDevice();
	const VkDevice				device				= m_context.getDevice();
	const VkQueue				queue				= m_context.getUniversalQueue();
	Allocator&					allocator			= m_context.getDefaultAllocator();

	Move<VkBuffer>				buffer;
	de::MovePtr<Allocation>		bufferAlloc;
	const deUint32				queueFamilyIndex	= m_context.getUniversalQueueFamilyIndex();
	const VkDeviceSize			pixelDataSize		= calculateSize(dst);
	const VkExtent3D			imageExtent			= getExtent3D(imageParms, mipLevel);

	// Create destination buffer
	{
		const VkBufferCreateInfo			bufferParams			=
		{
			VK_STRUCTURE_TYPE_BUFFER_CREATE_INFO,		// VkStructureType		sType;
			DE_NULL,									// const void*			pNext;
			0u,											// VkBufferCreateFlags	flags;
			pixelDataSize,								// VkDeviceSize			size;
			VK_BUFFER_USAGE_TRANSFER_DST_BIT,			// VkBufferUsageFlags	usage;
			VK_SHARING_MODE_EXCLUSIVE,					// VkSharingMode		sharingMode;
			1u,											// deUint32				queueFamilyIndexCount;
			&queueFamilyIndex,							// const deUint32*		pQueueFamilyIndices;
		};

		buffer		= createBuffer(vk, device, &bufferParams);
		bufferAlloc = allocateBuffer(vki, vk, physDevice, device, *buffer, MemoryRequirement::HostVisible, allocator, m_params.allocationKind);
		VK_CHECK(vk.bindBufferMemory(device, *buffer, bufferAlloc->getMemory(), bufferAlloc->getOffset()));

		deMemset(bufferAlloc->getHostPtr(), 0, static_cast<size_t>(pixelDataSize));
		flushMappedMemoryRange(vk, device, bufferAlloc->getMemory(), bufferAlloc->getOffset(), pixelDataSize);
	}

	// Barriers for copying image to buffer
	const VkImageAspectFlags				formatAspect			= getAspectFlags(imageParms.format);
	const VkImageMemoryBarrier				imageBarrier			=
	{
		VK_STRUCTURE_TYPE_IMAGE_MEMORY_BARRIER,		// VkStructureType			sType;
		DE_NULL,									// const void*				pNext;
		VK_ACCESS_TRANSFER_WRITE_BIT,				// VkAccessFlags			srcAccessMask;
		VK_ACCESS_TRANSFER_READ_BIT,				// VkAccessFlags			dstAccessMask;
		imageParms.operationLayout,					// VkImageLayout			oldLayout;
		VK_IMAGE_LAYOUT_TRANSFER_SRC_OPTIMAL,		// VkImageLayout			newLayout;
		VK_QUEUE_FAMILY_IGNORED,					// deUint32					srcQueueFamilyIndex;
		VK_QUEUE_FAMILY_IGNORED,					// deUint32					dstQueueFamilyIndex;
		image,										// VkImage					image;
		{											// VkImageSubresourceRange	subresourceRange;
			formatAspect,			// VkImageAspectFlags	aspectMask;
			mipLevel,				// deUint32				baseMipLevel;
			1u,						// deUint32				mipLevels;
			0u,						// deUint32				baseArraySlice;
			getArraySize(imageParms)// deUint32				arraySize;
		}
	};

	const VkBufferMemoryBarrier				bufferBarrier			=
	{
		VK_STRUCTURE_TYPE_BUFFER_MEMORY_BARRIER,	// VkStructureType	sType;
		DE_NULL,									// const void*		pNext;
		VK_ACCESS_TRANSFER_WRITE_BIT,				// VkAccessFlags	srcAccessMask;
		VK_ACCESS_HOST_READ_BIT,					// VkAccessFlags	dstAccessMask;
		VK_QUEUE_FAMILY_IGNORED,					// deUint32			srcQueueFamilyIndex;
		VK_QUEUE_FAMILY_IGNORED,					// deUint32			dstQueueFamilyIndex;
		*buffer,									// VkBuffer			buffer;
		0u,											// VkDeviceSize		offset;
		pixelDataSize								// VkDeviceSize		size;
	};

	const VkImageMemoryBarrier				postImageBarrier		=
	{
		VK_STRUCTURE_TYPE_IMAGE_MEMORY_BARRIER,		// VkStructureType			sType;
		DE_NULL,									// const void*				pNext;
		VK_ACCESS_TRANSFER_READ_BIT,				// VkAccessFlags			srcAccessMask;
		VK_ACCESS_TRANSFER_WRITE_BIT,				// VkAccessFlags			dstAccessMask;
		VK_IMAGE_LAYOUT_TRANSFER_SRC_OPTIMAL,		// VkImageLayout			oldLayout;
		imageParms.operationLayout,					// VkImageLayout			newLayout;
		VK_QUEUE_FAMILY_IGNORED,					// deUint32					srcQueueFamilyIndex;
		VK_QUEUE_FAMILY_IGNORED,					// deUint32					dstQueueFamilyIndex;
		image,										// VkImage					image;
		{
			formatAspect,								// VkImageAspectFlags	aspectMask;
			mipLevel,									// deUint32				baseMipLevel;
			1u,											// deUint32				mipLevels;
			0u,											// deUint32				baseArraySlice;
			getArraySize(imageParms)					// deUint32				arraySize;
		}											// VkImageSubresourceRange	subresourceRange;
	};

	// Copy image to buffer
	const VkImageAspectFlags	aspect			= getAspectFlags(dst.getFormat());
	const VkBufferImageCopy		copyRegion		=
	{
		0u,								// VkDeviceSize				bufferOffset;
		imageExtent.width,				// deUint32					bufferRowLength;
		imageExtent.height,				// deUint32					bufferImageHeight;
		{
			aspect,							// VkImageAspectFlags		aspect;
			mipLevel,						// deUint32					mipLevel;
			0u,								// deUint32					baseArrayLayer;
			getArraySize(imageParms),		// deUint32					layerCount;
		},								// VkImageSubresourceLayers	imageSubresource;
		{ 0, 0, 0 },					// VkOffset3D				imageOffset;
		imageExtent						// VkExtent3D				imageExtent;
	};

	beginCommandBuffer(vk, *m_cmdBuffer);
	vk.cmdPipelineBarrier(*m_cmdBuffer, VK_PIPELINE_STAGE_TRANSFER_BIT, VK_PIPELINE_STAGE_TRANSFER_BIT, (VkDependencyFlags)0, 0, (const VkMemoryBarrier*)DE_NULL, 0, (const VkBufferMemoryBarrier*)DE_NULL, 1, &imageBarrier);
	vk.cmdCopyImageToBuffer(*m_cmdBuffer, image, VK_IMAGE_LAYOUT_TRANSFER_SRC_OPTIMAL, *buffer, 1u, &copyRegion);
	vk.cmdPipelineBarrier(*m_cmdBuffer, VK_PIPELINE_STAGE_TRANSFER_BIT, VK_PIPELINE_STAGE_HOST_BIT|VK_PIPELINE_STAGE_TRANSFER_BIT, (VkDependencyFlags)0, 0, (const VkMemoryBarrier*)DE_NULL, 1, &bufferBarrier, 1, &postImageBarrier);
	endCommandBuffer(vk, *m_cmdBuffer);

	submitCommandsAndWait(vk, device, queue, *m_cmdBuffer);

	// Read buffer data
	invalidateMappedMemoryRange(vk, device, bufferAlloc->getMemory(), bufferAlloc->getOffset(), pixelDataSize);
	tcu::copy(dst, tcu::ConstPixelBufferAccess(dst.getFormat(), dst.getSize(), bufferAlloc->getHostPtr()));
}

de::MovePtr<tcu::TextureLevel> CopiesAndBlittingTestInstance::readImage	(vk::VkImage		image,
																		 const ImageParms&	parms,
																		 const deUint32		mipLevel)
{
	const tcu::TextureFormat		imageFormat	= getSizeCompatibleTcuTextureFormat(parms.format);
	de::MovePtr<tcu::TextureLevel>	resultLevel	(new tcu::TextureLevel(imageFormat, parms.extent.width >> mipLevel, parms.extent.height >> mipLevel, parms.extent.depth));

	if (tcu::isCombinedDepthStencilType(imageFormat.type))
	{
		if (tcu::hasDepthComponent(imageFormat.order))
		{
			tcu::TextureLevel	depthTexture	(mapCombinedToDepthTransferFormat(imageFormat), parms.extent.width, parms.extent.height, parms.extent.depth);
			readImageAspect(image, depthTexture.getAccess(), parms);
			tcu::copy(tcu::getEffectiveDepthStencilAccess(resultLevel->getAccess(), tcu::Sampler::MODE_DEPTH), depthTexture.getAccess());
		}

		if (tcu::hasStencilComponent(imageFormat.order))
		{
			tcu::TextureLevel	stencilTexture	(tcu::getEffectiveDepthStencilTextureFormat(imageFormat, tcu::Sampler::MODE_STENCIL), parms.extent.width, parms.extent.height, parms.extent.depth);
			readImageAspect(image, stencilTexture.getAccess(), parms);
			tcu::copy(tcu::getEffectiveDepthStencilAccess(resultLevel->getAccess(), tcu::Sampler::MODE_STENCIL), stencilTexture.getAccess());
		}
	}
	else
		readImageAspect(image, resultLevel->getAccess(), parms, mipLevel);

	return resultLevel;
}

// Copy from image to image.

class CopyImageToImage : public CopiesAndBlittingTestInstance
{
public:
										CopyImageToImage			(Context&	context,
																	 TestParams params);
	virtual tcu::TestStatus				iterate						(void);

protected:
	virtual tcu::TestStatus				checkTestResult				(tcu::ConstPixelBufferAccess result = tcu::ConstPixelBufferAccess());

private:
	Move<VkImage>						m_source;
	de::MovePtr<Allocation>				m_sourceImageAlloc;
	Move<VkImage>						m_destination;
	de::MovePtr<Allocation>				m_destinationImageAlloc;

	virtual void						copyRegionToTextureLevel	(tcu::ConstPixelBufferAccess src, tcu::PixelBufferAccess dst, CopyRegion region, deUint32 mipLevel = 0u);
};

CopyImageToImage::CopyImageToImage (Context& context, TestParams params)
	: CopiesAndBlittingTestInstance(context, params)
{
	const InstanceInterface&	vki					= context.getInstanceInterface();
	const DeviceInterface&		vk					= context.getDeviceInterface();
	const VkPhysicalDevice		vkPhysDevice		= context.getPhysicalDevice();
	const VkDevice				vkDevice			= context.getDevice();
	const deUint32				queueFamilyIndex	= context.getUniversalQueueFamilyIndex();
	Allocator&					memAlloc			= context.getDefaultAllocator();

	// Create source image
	{
		const VkImageCreateInfo	sourceImageParams		=
		{
			VK_STRUCTURE_TYPE_IMAGE_CREATE_INFO,	// VkStructureType		sType;
			DE_NULL,								// const void*			pNext;
			getCreateFlags(m_params.src.image),		// VkImageCreateFlags	flags;
			m_params.src.image.imageType,			// VkImageType			imageType;
			m_params.src.image.format,				// VkFormat				format;
			getExtent3D(m_params.src.image),		// VkExtent3D			extent;
			1u,										// deUint32				mipLevels;
			getArraySize(m_params.src.image),		// deUint32				arraySize;
			VK_SAMPLE_COUNT_1_BIT,					// deUint32				samples;
			VK_IMAGE_TILING_OPTIMAL,				// VkImageTiling		tiling;
			VK_IMAGE_USAGE_TRANSFER_SRC_BIT |
				VK_IMAGE_USAGE_TRANSFER_DST_BIT,	// VkImageUsageFlags	usage;
			VK_SHARING_MODE_EXCLUSIVE,				// VkSharingMode		sharingMode;
			1u,										// deUint32				queueFamilyCount;
			&queueFamilyIndex,						// const deUint32*		pQueueFamilyIndices;
			VK_IMAGE_LAYOUT_UNDEFINED,				// VkImageLayout		initialLayout;
		};

		m_source				= createImage(vk, vkDevice, &sourceImageParams);
		m_sourceImageAlloc		= allocateImage(vki, vk, vkPhysDevice, vkDevice, *m_source, MemoryRequirement::Any, memAlloc, m_params.allocationKind);
		VK_CHECK(vk.bindImageMemory(vkDevice, *m_source, m_sourceImageAlloc->getMemory(), m_sourceImageAlloc->getOffset()));
	}

	// Create destination image
	{
		const VkImageCreateInfo	destinationImageParams	=
		{
			VK_STRUCTURE_TYPE_IMAGE_CREATE_INFO,	// VkStructureType		sType;
			DE_NULL,								// const void*			pNext;
			getCreateFlags(m_params.dst.image),		// VkImageCreateFlags	flags;
			m_params.dst.image.imageType,			// VkImageType			imageType;
			m_params.dst.image.format,				// VkFormat				format;
			getExtent3D(m_params.dst.image),		// VkExtent3D			extent;
			1u,										// deUint32				mipLevels;
			getArraySize(m_params.dst.image),		// deUint32				arraySize;
			VK_SAMPLE_COUNT_1_BIT,					// deUint32				samples;
			VK_IMAGE_TILING_OPTIMAL,				// VkImageTiling		tiling;
			VK_IMAGE_USAGE_TRANSFER_SRC_BIT |
				VK_IMAGE_USAGE_TRANSFER_DST_BIT,	// VkImageUsageFlags	usage;
			VK_SHARING_MODE_EXCLUSIVE,				// VkSharingMode		sharingMode;
			1u,										// deUint32				queueFamilyCount;
			&queueFamilyIndex,						// const deUint32*		pQueueFamilyIndices;
			VK_IMAGE_LAYOUT_UNDEFINED,				// VkImageLayout		initialLayout;
		};

		m_destination			= createImage(vk, vkDevice, &destinationImageParams);
		m_destinationImageAlloc	= allocateImage(vki, vk, vkPhysDevice, vkDevice, *m_destination, MemoryRequirement::Any, memAlloc, m_params.allocationKind);
		VK_CHECK(vk.bindImageMemory(vkDevice, *m_destination, m_destinationImageAlloc->getMemory(), m_destinationImageAlloc->getOffset()));
	}
}

tcu::TestStatus CopyImageToImage::iterate (void)
{
	const bool					srcCompressed		= isCompressedFormat(m_params.src.image.format);
	const bool					dstCompressed		= isCompressedFormat(m_params.dst.image.format);

	const tcu::TextureFormat	srcTcuFormat		= getSizeCompatibleTcuTextureFormat(m_params.src.image.format);
	const tcu::TextureFormat	dstTcuFormat		= getSizeCompatibleTcuTextureFormat(m_params.dst.image.format);

	m_sourceTextureLevel = de::MovePtr<tcu::TextureLevel>(new tcu::TextureLevel(srcTcuFormat,
																				(int)m_params.src.image.extent.width,
																				(int)m_params.src.image.extent.height,
																				(int)m_params.src.image.extent.depth));
	generateBuffer(m_sourceTextureLevel->getAccess(), m_params.src.image.extent.width, m_params.src.image.extent.height, m_params.src.image.extent.depth, FILL_MODE_RED);
	m_destinationTextureLevel = de::MovePtr<tcu::TextureLevel>(new tcu::TextureLevel(dstTcuFormat,
																				(int)m_params.dst.image.extent.width,
																				(int)m_params.dst.image.extent.height,
																				(int)m_params.dst.image.extent.depth));
	generateBuffer(m_destinationTextureLevel->getAccess(), m_params.dst.image.extent.width, m_params.dst.image.extent.height, m_params.dst.image.extent.depth, FILL_MODE_GRADIENT);
	generateExpectedResult();

	uploadImage(m_sourceTextureLevel->getAccess(), m_source.get(), m_params.src.image);
	uploadImage(m_destinationTextureLevel->getAccess(), m_destination.get(), m_params.dst.image);

	const DeviceInterface&		vk					= m_context.getDeviceInterface();
	const VkDevice				vkDevice			= m_context.getDevice();
	const VkQueue				queue				= m_context.getUniversalQueue();

	std::vector<VkImageCopy>	imageCopies;
	for (deUint32 i = 0; i < m_params.regions.size(); i++)
	{
		VkImageCopy imageCopy = m_params.regions[i].imageCopy;

		// When copying between compressed and uncompressed formats the extent
		// members represent the texel dimensions of the source image.
		if (srcCompressed)
		{
			const deUint32	blockWidth	= getBlockWidth(m_params.src.image.format);
			const deUint32	blockHeight	= getBlockHeight(m_params.src.image.format);

			imageCopy.srcOffset.x *= blockWidth;
			imageCopy.srcOffset.y *= blockHeight;
			imageCopy.extent.width *= blockWidth;
			imageCopy.extent.height *= blockHeight;
		}

		if (dstCompressed)
		{
			const deUint32	blockWidth	= getBlockWidth(m_params.dst.image.format);
			const deUint32	blockHeight	= getBlockHeight(m_params.dst.image.format);

			imageCopy.dstOffset.x *= blockWidth;
			imageCopy.dstOffset.y *= blockHeight;
		}

		imageCopies.push_back(imageCopy);
	}

	const VkImageMemoryBarrier	imageBarriers[]		=
	{
		// source image
		{
			VK_STRUCTURE_TYPE_IMAGE_MEMORY_BARRIER,		// VkStructureType			sType;
			DE_NULL,									// const void*				pNext;
			VK_ACCESS_TRANSFER_WRITE_BIT,				// VkAccessFlags			srcAccessMask;
			VK_ACCESS_TRANSFER_READ_BIT,				// VkAccessFlags			dstAccessMask;
			VK_IMAGE_LAYOUT_TRANSFER_DST_OPTIMAL,		// VkImageLayout			oldLayout;
			m_params.src.image.operationLayout,			// VkImageLayout			newLayout;
			VK_QUEUE_FAMILY_IGNORED,					// deUint32					srcQueueFamilyIndex;
			VK_QUEUE_FAMILY_IGNORED,					// deUint32					dstQueueFamilyIndex;
			m_source.get(),								// VkImage					image;
			{											// VkImageSubresourceRange	subresourceRange;
				getAspectFlags(srcTcuFormat),	// VkImageAspectFlags	aspectMask;
				0u,								// deUint32				baseMipLevel;
				1u,								// deUint32				mipLevels;
				0u,								// deUint32				baseArraySlice;
				getArraySize(m_params.src.image)// deUint32				arraySize;
			}
		},
		// destination image
		{
			VK_STRUCTURE_TYPE_IMAGE_MEMORY_BARRIER,		// VkStructureType			sType;
			DE_NULL,									// const void*				pNext;
			VK_ACCESS_TRANSFER_WRITE_BIT,				// VkAccessFlags			srcAccessMask;
			VK_ACCESS_TRANSFER_WRITE_BIT,				// VkAccessFlags			dstAccessMask;
			VK_IMAGE_LAYOUT_TRANSFER_DST_OPTIMAL,		// VkImageLayout			oldLayout;
			m_params.dst.image.operationLayout,			// VkImageLayout			newLayout;
			VK_QUEUE_FAMILY_IGNORED,					// deUint32					srcQueueFamilyIndex;
			VK_QUEUE_FAMILY_IGNORED,					// deUint32					dstQueueFamilyIndex;
			m_destination.get(),						// VkImage					image;
			{											// VkImageSubresourceRange	subresourceRange;
				getAspectFlags(dstTcuFormat),	// VkImageAspectFlags	aspectMask;
				0u,								// deUint32				baseMipLevel;
				1u,								// deUint32				mipLevels;
				0u,								// deUint32				baseArraySlice;
				getArraySize(m_params.dst.image)// deUint32				arraySize;
			}
		},
	};

	beginCommandBuffer(vk, *m_cmdBuffer);
	vk.cmdPipelineBarrier(*m_cmdBuffer, VK_PIPELINE_STAGE_TRANSFER_BIT, VK_PIPELINE_STAGE_TRANSFER_BIT, (VkDependencyFlags)0, 0, (const VkMemoryBarrier*)DE_NULL, 0, (const VkBufferMemoryBarrier*)DE_NULL, DE_LENGTH_OF_ARRAY(imageBarriers), imageBarriers);
	vk.cmdCopyImage(*m_cmdBuffer, m_source.get(), m_params.src.image.operationLayout, m_destination.get(), m_params.dst.image.operationLayout, (deUint32)imageCopies.size(), imageCopies.data());
	endCommandBuffer(vk, *m_cmdBuffer);

	submitCommandsAndWait (vk, vkDevice, queue, *m_cmdBuffer);

	de::MovePtr<tcu::TextureLevel>	resultTextureLevel	= readImage(*m_destination, m_params.dst.image);

	return checkTestResult(resultTextureLevel->getAccess());
}

tcu::TestStatus CopyImageToImage::checkTestResult (tcu::ConstPixelBufferAccess result)
{
	const tcu::Vec4	fThreshold (0.0f);
	const tcu::UVec4 uThreshold (0u);

	if (tcu::isCombinedDepthStencilType(result.getFormat().type))
	{
		if (tcu::hasDepthComponent(result.getFormat().order))
		{
			const tcu::Sampler::DepthStencilMode	mode				= tcu::Sampler::MODE_DEPTH;
			const tcu::ConstPixelBufferAccess		depthResult			= tcu::getEffectiveDepthStencilAccess(result, mode);
			const tcu::ConstPixelBufferAccess		expectedResult		= tcu::getEffectiveDepthStencilAccess(m_expectedTextureLevel[0]->getAccess(), mode);

			if (isFloatFormat(result.getFormat()))
			{
				if (!tcu::floatThresholdCompare(m_context.getTestContext().getLog(), "Compare", "Result comparison", expectedResult, depthResult, fThreshold, tcu::COMPARE_LOG_RESULT))
					return tcu::TestStatus::fail("CopiesAndBlitting test");
			}
			else
			{
				if (!tcu::intThresholdCompare(m_context.getTestContext().getLog(), "Compare", "Result comparison", expectedResult, depthResult, uThreshold, tcu::COMPARE_LOG_RESULT))
					return tcu::TestStatus::fail("CopiesAndBlitting test");
			}
		}

		if (tcu::hasStencilComponent(result.getFormat().order))
		{
			const tcu::Sampler::DepthStencilMode	mode				= tcu::Sampler::MODE_STENCIL;
			const tcu::ConstPixelBufferAccess		stencilResult		= tcu::getEffectiveDepthStencilAccess(result, mode);
			const tcu::ConstPixelBufferAccess		expectedResult		= tcu::getEffectiveDepthStencilAccess(m_expectedTextureLevel[0]->getAccess(), mode);

			if (isFloatFormat(result.getFormat()))
			{
				if (!tcu::floatThresholdCompare(m_context.getTestContext().getLog(), "Compare", "Result comparison", expectedResult, stencilResult, fThreshold, tcu::COMPARE_LOG_RESULT))
					return tcu::TestStatus::fail("CopiesAndBlitting test");
			}
			else
			{
				if (!tcu::intThresholdCompare(m_context.getTestContext().getLog(), "Compare", "Result comparison", expectedResult, stencilResult, uThreshold, tcu::COMPARE_LOG_RESULT))
					return tcu::TestStatus::fail("CopiesAndBlitting test");
			}
		}
	}
	else
	{
		if (isFloatFormat(result.getFormat()))
		{
			if (!tcu::floatThresholdCompare(m_context.getTestContext().getLog(), "Compare", "Result comparison", m_expectedTextureLevel[0]->getAccess(), result, fThreshold, tcu::COMPARE_LOG_RESULT))
				return tcu::TestStatus::fail("CopiesAndBlitting test");
		}
		else if (isSnormFormat(mapTextureFormat(result.getFormat())))
		{
			// There may be an ambiguity between two possible binary representations of 1.0.
			// Get rid of that by expanding the data to floats and re-normalizing again.

			tcu::TextureLevel resultSnorm	(result.getFormat(), result.getWidth(), result.getHeight(), result.getDepth());
			{
				tcu::TextureLevel resultFloat	(tcu::TextureFormat(resultSnorm.getFormat().order, tcu::TextureFormat::FLOAT), resultSnorm.getWidth(), resultSnorm.getHeight(), resultSnorm.getDepth());

				tcu::copy(resultFloat.getAccess(), result);
				tcu::copy(resultSnorm, resultFloat.getAccess());
			}

			tcu::TextureLevel expectedSnorm	(m_expectedTextureLevel[0]->getFormat(), m_expectedTextureLevel[0]->getWidth(), m_expectedTextureLevel[0]->getHeight(), m_expectedTextureLevel[0]->getDepth());

			{
				tcu::TextureLevel expectedFloat	(tcu::TextureFormat(expectedSnorm.getFormat().order, tcu::TextureFormat::FLOAT), expectedSnorm.getWidth(), expectedSnorm.getHeight(), expectedSnorm.getDepth());

				tcu::copy(expectedFloat.getAccess(), m_expectedTextureLevel[0]->getAccess());
				tcu::copy(expectedSnorm, expectedFloat.getAccess());
			}

			if (!tcu::intThresholdCompare(m_context.getTestContext().getLog(), "Compare", "Result comparison", expectedSnorm.getAccess(), resultSnorm.getAccess(), uThreshold, tcu::COMPARE_LOG_RESULT))
				return tcu::TestStatus::fail("CopiesAndBlitting test");
		}
		else
		{
			if (!tcu::intThresholdCompare(m_context.getTestContext().getLog(), "Compare", "Result comparison", m_expectedTextureLevel[0]->getAccess(), result, uThreshold, tcu::COMPARE_LOG_RESULT))
				return tcu::TestStatus::fail("CopiesAndBlitting test");
		}
	}

	return tcu::TestStatus::pass("CopiesAndBlitting test");
}

void CopyImageToImage::copyRegionToTextureLevel (tcu::ConstPixelBufferAccess src, tcu::PixelBufferAccess dst, CopyRegion region, deUint32 mipLevel)
{
	DE_UNREF(mipLevel);

	VkOffset3D	srcOffset	= region.imageCopy.srcOffset;
	VkOffset3D	dstOffset	= region.imageCopy.dstOffset;
	VkExtent3D	extent		= region.imageCopy.extent;

	if (m_params.src.image.imageType == VK_IMAGE_TYPE_3D && m_params.dst.image.imageType == VK_IMAGE_TYPE_2D)
	{
		dstOffset.z = srcOffset.z;
		extent.depth = std::max(region.imageCopy.extent.depth, region.imageCopy.dstSubresource.layerCount);
	}
	if (m_params.src.image.imageType == VK_IMAGE_TYPE_2D && m_params.dst.image.imageType == VK_IMAGE_TYPE_3D)
	{
		srcOffset.z = dstOffset.z;
		extent.depth = std::max(region.imageCopy.extent.depth, region.imageCopy.srcSubresource.layerCount);
	}


	if (tcu::isCombinedDepthStencilType(src.getFormat().type))
	{
		DE_ASSERT(src.getFormat() == dst.getFormat());

		// Copy depth.
		if (tcu::hasDepthComponent(src.getFormat().order))
		{
			const tcu::ConstPixelBufferAccess	srcSubRegion	= getEffectiveDepthStencilAccess(tcu::getSubregion(src, srcOffset.x, srcOffset.y, srcOffset.z, extent.width, extent.height, extent.depth), tcu::Sampler::MODE_DEPTH);
			const tcu::PixelBufferAccess		dstSubRegion	= getEffectiveDepthStencilAccess(tcu::getSubregion(dst, dstOffset.x, dstOffset.y, dstOffset.z, extent.width, extent.height, extent.depth), tcu::Sampler::MODE_DEPTH);
			tcu::copy(dstSubRegion, srcSubRegion);
		}

		// Copy stencil.
		if (tcu::hasStencilComponent(src.getFormat().order))
		{
			const tcu::ConstPixelBufferAccess	srcSubRegion	= getEffectiveDepthStencilAccess(tcu::getSubregion(src, srcOffset.x, srcOffset.y, srcOffset.z, extent.width, extent.height, extent.depth), tcu::Sampler::MODE_STENCIL);
			const tcu::PixelBufferAccess		dstSubRegion	= getEffectiveDepthStencilAccess(tcu::getSubregion(dst, dstOffset.x, dstOffset.y, dstOffset.z, extent.width, extent.height, extent.depth), tcu::Sampler::MODE_STENCIL);
			tcu::copy(dstSubRegion, srcSubRegion);
		}
	}
	else
	{
		const tcu::ConstPixelBufferAccess	srcSubRegion		= tcu::getSubregion(src, srcOffset.x, srcOffset.y, srcOffset.z, extent.width, extent.height, extent.depth);
		// CopyImage acts like a memcpy. Replace the destination format with the srcformat to use a memcpy.
		const tcu::PixelBufferAccess		dstWithSrcFormat	(srcSubRegion.getFormat(), dst.getSize(), dst.getDataPtr());
		const tcu::PixelBufferAccess		dstSubRegion		= tcu::getSubregion(dstWithSrcFormat, dstOffset.x, dstOffset.y, dstOffset.z, extent.width, extent.height, extent.depth);

		tcu::copy(dstSubRegion, srcSubRegion);
	}
}

class CopyImageToImageTestCase : public vkt::TestCase
{
public:
							CopyImageToImageTestCase	(tcu::TestContext&				testCtx,
														 const std::string&				name,
														 const std::string&				description,
														 const TestParams				params)
								: vkt::TestCase	(testCtx, name, description)
								, m_params		(params)
	{}

	virtual TestInstance*	createInstance				(Context&						context) const
	{
		return new CopyImageToImage(context, m_params);
	}

	virtual void			checkSupport				(Context&						context) const
	{
		if (m_params.allocationKind == ALLOCATION_KIND_DEDICATED)
		{
			if (!isDeviceExtensionSupported(context.getUsedApiVersion(), context.getDeviceExtensions(), "VK_KHR_dedicated_allocation"))
				TCU_THROW(NotSupportedError, "VK_KHR_dedicated_allocation is not supported");
		}

		if ((m_params.dst.image.imageType == VK_IMAGE_TYPE_3D && m_params.src.image.imageType == VK_IMAGE_TYPE_2D) ||
			(m_params.dst.image.imageType == VK_IMAGE_TYPE_2D && m_params.src.image.imageType == VK_IMAGE_TYPE_3D))
		{
			if (!isDeviceExtensionSupported(context.getUsedApiVersion(), context.getDeviceExtensions(), "VK_KHR_maintenance1"))
				TCU_THROW(NotSupportedError, "Extension VK_KHR_maintenance1 not supported");
		}

		VkImageFormatProperties properties;
		if ((context.getInstanceInterface().getPhysicalDeviceImageFormatProperties (context.getPhysicalDevice(),
																					m_params.src.image.format,
																					m_params.src.image.imageType,
																					VK_IMAGE_TILING_OPTIMAL,
																					VK_IMAGE_USAGE_TRANSFER_SRC_BIT,
																					0,
																					&properties) == VK_ERROR_FORMAT_NOT_SUPPORTED) ||
			(context.getInstanceInterface().getPhysicalDeviceImageFormatProperties (context.getPhysicalDevice(),
																					m_params.dst.image.format,
																					m_params.dst.image.imageType,
																					VK_IMAGE_TILING_OPTIMAL,
																					VK_IMAGE_USAGE_TRANSFER_DST_BIT,
																					0,
																					&properties) == VK_ERROR_FORMAT_NOT_SUPPORTED))
		{
			TCU_THROW(NotSupportedError, "Format not supported");
		}
	}

private:
	TestParams				m_params;
};

// Copy from buffer to buffer.

class CopyBufferToBuffer : public CopiesAndBlittingTestInstance
{
public:
								CopyBufferToBuffer			(Context& context, TestParams params);
	virtual tcu::TestStatus		iterate						(void);
private:
	virtual void				copyRegionToTextureLevel	(tcu::ConstPixelBufferAccess, tcu::PixelBufferAccess, CopyRegion, deUint32 mipLevel = 0u);
	Move<VkBuffer>				m_source;
	de::MovePtr<Allocation>		m_sourceBufferAlloc;
	Move<VkBuffer>				m_destination;
	de::MovePtr<Allocation>		m_destinationBufferAlloc;
};

CopyBufferToBuffer::CopyBufferToBuffer (Context& context, TestParams params)
	: CopiesAndBlittingTestInstance	(context, params)
{
	const InstanceInterface&	vki					= context.getInstanceInterface();
	const DeviceInterface&		vk					= context.getDeviceInterface();
	const VkPhysicalDevice		vkPhysDevice		= context.getPhysicalDevice();
	const VkDevice				vkDevice			= context.getDevice();
	const deUint32				queueFamilyIndex	= context.getUniversalQueueFamilyIndex();
	Allocator&					memAlloc			= context.getDefaultAllocator();

	// Create source buffer
	{
		const VkBufferCreateInfo	sourceBufferParams		=
		{
			VK_STRUCTURE_TYPE_BUFFER_CREATE_INFO,		// VkStructureType		sType;
			DE_NULL,									// const void*			pNext;
			0u,											// VkBufferCreateFlags	flags;
			m_params.src.buffer.size,					// VkDeviceSize			size;
			VK_BUFFER_USAGE_TRANSFER_SRC_BIT,			// VkBufferUsageFlags	usage;
			VK_SHARING_MODE_EXCLUSIVE,					// VkSharingMode		sharingMode;
			1u,											// deUint32				queueFamilyIndexCount;
			&queueFamilyIndex,							// const deUint32*		pQueueFamilyIndices;
		};

		m_source				= createBuffer(vk, vkDevice, &sourceBufferParams);
		m_sourceBufferAlloc		= allocateBuffer(vki, vk, vkPhysDevice, vkDevice, *m_source, MemoryRequirement::HostVisible, memAlloc, m_params.allocationKind);
		VK_CHECK(vk.bindBufferMemory(vkDevice, *m_source, m_sourceBufferAlloc->getMemory(), m_sourceBufferAlloc->getOffset()));
	}

	// Create destination buffer
	{
		const VkBufferCreateInfo	destinationBufferParams	=
		{
			VK_STRUCTURE_TYPE_BUFFER_CREATE_INFO,		// VkStructureType		sType;
			DE_NULL,									// const void*			pNext;
			0u,											// VkBufferCreateFlags	flags;
			m_params.dst.buffer.size,					// VkDeviceSize			size;
			VK_BUFFER_USAGE_TRANSFER_DST_BIT,			// VkBufferUsageFlags	usage;
			VK_SHARING_MODE_EXCLUSIVE,					// VkSharingMode		sharingMode;
			1u,											// deUint32				queueFamilyIndexCount;
			&queueFamilyIndex,							// const deUint32*		pQueueFamilyIndices;
		};

		m_destination				= createBuffer(vk, vkDevice, &destinationBufferParams);
		m_destinationBufferAlloc	= allocateBuffer(vki, vk, vkPhysDevice, vkDevice, *m_destination, MemoryRequirement::HostVisible, memAlloc, m_params.allocationKind);
		VK_CHECK(vk.bindBufferMemory(vkDevice, *m_destination, m_destinationBufferAlloc->getMemory(), m_destinationBufferAlloc->getOffset()));
	}
}

tcu::TestStatus CopyBufferToBuffer::iterate (void)
{
	const int srcLevelWidth		= (int)(m_params.src.buffer.size/4); // Here the format is VK_FORMAT_R32_UINT, we need to divide the buffer size by 4
	m_sourceTextureLevel		= de::MovePtr<tcu::TextureLevel>(new tcu::TextureLevel(mapVkFormat(VK_FORMAT_R32_UINT), srcLevelWidth, 1));
	generateBuffer(m_sourceTextureLevel->getAccess(), srcLevelWidth, 1, 1, FILL_MODE_RED);

	const int dstLevelWidth		= (int)(m_params.dst.buffer.size/4);
	m_destinationTextureLevel	= de::MovePtr<tcu::TextureLevel>(new tcu::TextureLevel(mapVkFormat(VK_FORMAT_R32_UINT), dstLevelWidth, 1));
	generateBuffer(m_destinationTextureLevel->getAccess(), dstLevelWidth, 1, 1, FILL_MODE_WHITE);

	generateExpectedResult();

	uploadBuffer(m_sourceTextureLevel->getAccess(), *m_sourceBufferAlloc);
	uploadBuffer(m_destinationTextureLevel->getAccess(), *m_destinationBufferAlloc);

	const DeviceInterface&		vk			= m_context.getDeviceInterface();
	const VkDevice				vkDevice	= m_context.getDevice();
	const VkQueue				queue		= m_context.getUniversalQueue();

	const VkBufferMemoryBarrier		srcBufferBarrier	=
	{
		VK_STRUCTURE_TYPE_BUFFER_MEMORY_BARRIER,	// VkStructureType	sType;
		DE_NULL,									// const void*		pNext;
		VK_ACCESS_HOST_WRITE_BIT,					// VkAccessFlags	srcAccessMask;
		VK_ACCESS_TRANSFER_READ_BIT,				// VkAccessFlags	dstAccessMask;
		VK_QUEUE_FAMILY_IGNORED,					// deUint32			srcQueueFamilyIndex;
		VK_QUEUE_FAMILY_IGNORED,					// deUint32			dstQueueFamilyIndex;
		*m_source,									// VkBuffer			buffer;
		0u,											// VkDeviceSize		offset;
		m_params.src.buffer.size					// VkDeviceSize		size;
	};

	const VkBufferMemoryBarrier		dstBufferBarrier	=
	{
		VK_STRUCTURE_TYPE_BUFFER_MEMORY_BARRIER,	// VkStructureType	sType;
		DE_NULL,									// const void*		pNext;
		VK_ACCESS_TRANSFER_WRITE_BIT,				// VkAccessFlags	srcAccessMask;
		VK_ACCESS_HOST_READ_BIT,					// VkAccessFlags	dstAccessMask;
		VK_QUEUE_FAMILY_IGNORED,					// deUint32			srcQueueFamilyIndex;
		VK_QUEUE_FAMILY_IGNORED,					// deUint32			dstQueueFamilyIndex;
		*m_destination,								// VkBuffer			buffer;
		0u,											// VkDeviceSize		offset;
		m_params.dst.buffer.size					// VkDeviceSize		size;
	};

	std::vector<VkBufferCopy>		bufferCopies;
	for (deUint32 i = 0; i < m_params.regions.size(); i++)
		bufferCopies.push_back(m_params.regions[i].bufferCopy);

	beginCommandBuffer(vk, *m_cmdBuffer);
	vk.cmdPipelineBarrier(*m_cmdBuffer, VK_PIPELINE_STAGE_HOST_BIT, VK_PIPELINE_STAGE_TRANSFER_BIT, (VkDependencyFlags)0, 0, (const VkMemoryBarrier*)DE_NULL, 1, &srcBufferBarrier, 0, (const VkImageMemoryBarrier*)DE_NULL);
	vk.cmdCopyBuffer(*m_cmdBuffer, m_source.get(), m_destination.get(), (deUint32)m_params.regions.size(), &bufferCopies[0]);
	vk.cmdPipelineBarrier(*m_cmdBuffer, VK_PIPELINE_STAGE_TRANSFER_BIT, VK_PIPELINE_STAGE_HOST_BIT, (VkDependencyFlags)0, 0, (const VkMemoryBarrier*)DE_NULL, 1, &dstBufferBarrier, 0, (const VkImageMemoryBarrier*)DE_NULL);
	endCommandBuffer(vk, *m_cmdBuffer);
	submitCommandsAndWait(vk, vkDevice, queue, *m_cmdBuffer);

	// Read buffer data
	de::MovePtr<tcu::TextureLevel>	resultLevel		(new tcu::TextureLevel(mapVkFormat(VK_FORMAT_R32_UINT), dstLevelWidth, 1));
	invalidateMappedMemoryRange(vk, vkDevice, m_destinationBufferAlloc->getMemory(), m_destinationBufferAlloc->getOffset(), m_params.dst.buffer.size);
	tcu::copy(*resultLevel, tcu::ConstPixelBufferAccess(resultLevel->getFormat(), resultLevel->getSize(), m_destinationBufferAlloc->getHostPtr()));

	return checkTestResult(resultLevel->getAccess());
}

void CopyBufferToBuffer::copyRegionToTextureLevel (tcu::ConstPixelBufferAccess src, tcu::PixelBufferAccess dst, CopyRegion region, deUint32 mipLevel)
{
	DE_UNREF(mipLevel);

	deMemcpy((deUint8*) dst.getDataPtr() + region.bufferCopy.dstOffset,
			 (deUint8*) src.getDataPtr() + region.bufferCopy.srcOffset,
			 (size_t)region.bufferCopy.size);
}

class BufferToBufferTestCase : public vkt::TestCase
{
public:
							BufferToBufferTestCase	(tcu::TestContext&	testCtx,
													 const std::string&	name,
													 const std::string&	description,
													 const TestParams	params)
								: vkt::TestCase	(testCtx, name, description)
								, m_params		(params)
							{}

	virtual TestInstance*	createInstance			(Context& context) const
							{
								return new CopyBufferToBuffer(context, m_params);
							}
private:
	TestParams				m_params;
};

// Copy from image to buffer.

class CopyImageToBuffer : public CopiesAndBlittingTestInstance
{
public:
								CopyImageToBuffer			(Context&	context,
															 TestParams	testParams);
	virtual tcu::TestStatus		iterate						(void);
private:
	virtual void				copyRegionToTextureLevel	(tcu::ConstPixelBufferAccess src, tcu::PixelBufferAccess dst, CopyRegion region, deUint32 mipLevel = 0u);

	tcu::TextureFormat			m_textureFormat;
	VkDeviceSize				m_bufferSize;

	Move<VkImage>				m_source;
	de::MovePtr<Allocation>		m_sourceImageAlloc;
	Move<VkBuffer>				m_destination;
	de::MovePtr<Allocation>		m_destinationBufferAlloc;
};

CopyImageToBuffer::CopyImageToBuffer (Context& context, TestParams testParams)
	: CopiesAndBlittingTestInstance(context, testParams)
	, m_textureFormat(mapVkFormat(testParams.src.image.format))
	, m_bufferSize(m_params.dst.buffer.size * tcu::getPixelSize(m_textureFormat))
{
	const InstanceInterface&	vki					= context.getInstanceInterface();
	const DeviceInterface&		vk					= context.getDeviceInterface();
	const VkPhysicalDevice		vkPhysDevice		= context.getPhysicalDevice();
	const VkDevice				vkDevice			= context.getDevice();
	const deUint32				queueFamilyIndex	= context.getUniversalQueueFamilyIndex();
	Allocator&					memAlloc			= context.getDefaultAllocator();

	// Create source image
	{
		const VkImageCreateInfo		sourceImageParams		=
		{
			VK_STRUCTURE_TYPE_IMAGE_CREATE_INFO,	// VkStructureType		sType;
			DE_NULL,								// const void*			pNext;
			getCreateFlags(m_params.src.image),		// VkImageCreateFlags	flags;
			m_params.src.image.imageType,			// VkImageType			imageType;
			m_params.src.image.format,				// VkFormat				format;
			getExtent3D(m_params.src.image),		// VkExtent3D			extent;
			1u,										// deUint32				mipLevels;
			getArraySize(m_params.src.image),		// deUint32				arraySize;
			VK_SAMPLE_COUNT_1_BIT,					// deUint32				samples;
			VK_IMAGE_TILING_OPTIMAL,				// VkImageTiling		tiling;
			VK_IMAGE_USAGE_TRANSFER_SRC_BIT |
				VK_IMAGE_USAGE_TRANSFER_DST_BIT,	// VkImageUsageFlags	usage;
			VK_SHARING_MODE_EXCLUSIVE,				// VkSharingMode		sharingMode;
			1u,										// deUint32				queueFamilyCount;
			&queueFamilyIndex,						// const deUint32*		pQueueFamilyIndices;
			VK_IMAGE_LAYOUT_UNDEFINED,				// VkImageLayout		initialLayout;
		};

		m_source			= createImage(vk, vkDevice, &sourceImageParams);
		m_sourceImageAlloc	= allocateImage(vki, vk, vkPhysDevice, vkDevice, *m_source, MemoryRequirement::Any, memAlloc, m_params.allocationKind);
		VK_CHECK(vk.bindImageMemory(vkDevice, *m_source, m_sourceImageAlloc->getMemory(), m_sourceImageAlloc->getOffset()));
	}

	// Create destination buffer
	{
		const VkBufferCreateInfo	destinationBufferParams	=
		{
			VK_STRUCTURE_TYPE_BUFFER_CREATE_INFO,		// VkStructureType		sType;
			DE_NULL,									// const void*			pNext;
			0u,											// VkBufferCreateFlags	flags;
			m_bufferSize,								// VkDeviceSize			size;
			VK_BUFFER_USAGE_TRANSFER_DST_BIT,			// VkBufferUsageFlags	usage;
			VK_SHARING_MODE_EXCLUSIVE,					// VkSharingMode		sharingMode;
			1u,											// deUint32				queueFamilyIndexCount;
			&queueFamilyIndex,							// const deUint32*		pQueueFamilyIndices;
		};

		m_destination				= createBuffer(vk, vkDevice, &destinationBufferParams);
		m_destinationBufferAlloc	= allocateBuffer(vki, vk, vkPhysDevice, vkDevice, *m_destination, MemoryRequirement::HostVisible, memAlloc, m_params.allocationKind);
		VK_CHECK(vk.bindBufferMemory(vkDevice, *m_destination, m_destinationBufferAlloc->getMemory(), m_destinationBufferAlloc->getOffset()));
	}
}

tcu::TestStatus CopyImageToBuffer::iterate (void)
{
	m_sourceTextureLevel = de::MovePtr<tcu::TextureLevel>(new tcu::TextureLevel(m_textureFormat,
																				m_params.src.image.extent.width,
																				m_params.src.image.extent.height,
																				m_params.src.image.extent.depth));
	generateBuffer(m_sourceTextureLevel->getAccess(), m_params.src.image.extent.width, m_params.src.image.extent.height, m_params.src.image.extent.depth);
	m_destinationTextureLevel = de::MovePtr<tcu::TextureLevel>(new tcu::TextureLevel(m_textureFormat, (int)m_params.dst.buffer.size, 1));
	generateBuffer(m_destinationTextureLevel->getAccess(), (int)m_params.dst.buffer.size, 1, 1);

	generateExpectedResult();

	uploadImage(m_sourceTextureLevel->getAccess(), *m_source, m_params.src.image);
	uploadBuffer(m_destinationTextureLevel->getAccess(), *m_destinationBufferAlloc);

	const DeviceInterface&		vk			= m_context.getDeviceInterface();
	const VkDevice				vkDevice	= m_context.getDevice();
	const VkQueue				queue		= m_context.getUniversalQueue();

	// Barriers for copying image to buffer
	const VkImageMemoryBarrier		imageBarrier		=
	{
		VK_STRUCTURE_TYPE_IMAGE_MEMORY_BARRIER,		// VkStructureType			sType;
		DE_NULL,									// const void*				pNext;
		VK_ACCESS_TRANSFER_WRITE_BIT,				// VkAccessFlags			srcAccessMask;
		VK_ACCESS_TRANSFER_READ_BIT,				// VkAccessFlags			dstAccessMask;
		VK_IMAGE_LAYOUT_TRANSFER_DST_OPTIMAL,		// VkImageLayout			oldLayout;
		VK_IMAGE_LAYOUT_TRANSFER_SRC_OPTIMAL,		// VkImageLayout			newLayout;
		VK_QUEUE_FAMILY_IGNORED,					// deUint32					srcQueueFamilyIndex;
		VK_QUEUE_FAMILY_IGNORED,					// deUint32					dstQueueFamilyIndex;
		*m_source,									// VkImage					image;
		{											// VkImageSubresourceRange	subresourceRange;
			getAspectFlags(m_textureFormat),	// VkImageAspectFlags	aspectMask;
			0u,								// deUint32				baseMipLevel;
			1u,								// deUint32				mipLevels;
			0u,								// deUint32				baseArraySlice;
			1u								// deUint32				arraySize;
		}
	};

	const VkBufferMemoryBarrier		bufferBarrier		=
	{
		VK_STRUCTURE_TYPE_BUFFER_MEMORY_BARRIER,	// VkStructureType	sType;
		DE_NULL,									// const void*		pNext;
		VK_ACCESS_TRANSFER_WRITE_BIT,				// VkAccessFlags	srcAccessMask;
		VK_ACCESS_HOST_READ_BIT,					// VkAccessFlags	dstAccessMask;
		VK_QUEUE_FAMILY_IGNORED,					// deUint32			srcQueueFamilyIndex;
		VK_QUEUE_FAMILY_IGNORED,					// deUint32			dstQueueFamilyIndex;
		*m_destination,								// VkBuffer			buffer;
		0u,											// VkDeviceSize		offset;
		m_bufferSize								// VkDeviceSize		size;
	};

	// Copy from image to buffer
	std::vector<VkBufferImageCopy>	bufferImageCopies;
	for (deUint32 i = 0; i < m_params.regions.size(); i++)
		bufferImageCopies.push_back(m_params.regions[i].bufferImageCopy);

	beginCommandBuffer(vk, *m_cmdBuffer);
	vk.cmdPipelineBarrier(*m_cmdBuffer, VK_PIPELINE_STAGE_TRANSFER_BIT, VK_PIPELINE_STAGE_TRANSFER_BIT, (VkDependencyFlags)0, 0, (const VkMemoryBarrier*)DE_NULL, 0, (const VkBufferMemoryBarrier*)DE_NULL, 1, &imageBarrier);
	vk.cmdCopyImageToBuffer(*m_cmdBuffer, m_source.get(), VK_IMAGE_LAYOUT_TRANSFER_SRC_OPTIMAL, m_destination.get(), (deUint32)m_params.regions.size(), &bufferImageCopies[0]);
	vk.cmdPipelineBarrier(*m_cmdBuffer, VK_PIPELINE_STAGE_TRANSFER_BIT, VK_PIPELINE_STAGE_HOST_BIT, (VkDependencyFlags)0, 0, (const VkMemoryBarrier*)DE_NULL, 1, &bufferBarrier, 0, (const VkImageMemoryBarrier*)DE_NULL);
	endCommandBuffer(vk, *m_cmdBuffer);

	submitCommandsAndWait (vk, vkDevice, queue, *m_cmdBuffer);

	// Read buffer data
	de::MovePtr<tcu::TextureLevel>	resultLevel		(new tcu::TextureLevel(m_textureFormat, (int)m_params.dst.buffer.size, 1));
	invalidateMappedMemoryRange(vk, vkDevice, m_destinationBufferAlloc->getMemory(), m_destinationBufferAlloc->getOffset(), m_bufferSize);
	tcu::copy(*resultLevel, tcu::ConstPixelBufferAccess(resultLevel->getFormat(), resultLevel->getSize(), m_destinationBufferAlloc->getHostPtr()));

	return checkTestResult(resultLevel->getAccess());
}

class CopyImageToBufferTestCase : public vkt::TestCase
{
public:
							CopyImageToBufferTestCase	(tcu::TestContext&		testCtx,
														 const std::string&		name,
														 const std::string&		description,
														 const TestParams		params)
								: vkt::TestCase	(testCtx, name, description)
								, m_params		(params)
							{}

	virtual TestInstance*	createInstance				(Context&				context) const
							{
								return new CopyImageToBuffer(context, m_params);
							}
private:
	TestParams				m_params;
};

void CopyImageToBuffer::copyRegionToTextureLevel (tcu::ConstPixelBufferAccess src, tcu::PixelBufferAccess dst, CopyRegion region, deUint32 mipLevel)
{
	DE_UNREF(mipLevel);

	deUint32			rowLength	= region.bufferImageCopy.bufferRowLength;
	if (!rowLength)
		rowLength = region.bufferImageCopy.imageExtent.width;

	deUint32			imageHeight	= region.bufferImageCopy.bufferImageHeight;
	if (!imageHeight)
		imageHeight = region.bufferImageCopy.imageExtent.height;

	const int			texelSize	= src.getFormat().getPixelSize();
	const VkExtent3D	extent		= region.bufferImageCopy.imageExtent;
	const VkOffset3D	srcOffset	= region.bufferImageCopy.imageOffset;
	const int			texelOffset	= (int) region.bufferImageCopy.bufferOffset / texelSize;

	for (deUint32 z = 0; z < extent.depth; z++)
	{
		for (deUint32 y = 0; y < extent.height; y++)
		{
			int									texelIndex		= texelOffset + (z * imageHeight + y) *	rowLength;
			const tcu::ConstPixelBufferAccess	srcSubRegion	= tcu::getSubregion(src, srcOffset.x, srcOffset.y + y, srcOffset.z + z,
																					region.bufferImageCopy.imageExtent.width, 1, 1);
			const tcu::PixelBufferAccess		dstSubRegion	= tcu::getSubregion(dst, texelIndex, 0, region.bufferImageCopy.imageExtent.width, 1);
			tcu::copy(dstSubRegion, srcSubRegion);
		}
	}
}

// Copy from buffer to image.

class CopyBufferToImage : public CopiesAndBlittingTestInstance
{
public:
								CopyBufferToImage			(Context&	context,
															 TestParams	testParams);
	virtual tcu::TestStatus		iterate						(void);
private:
	virtual void				copyRegionToTextureLevel	(tcu::ConstPixelBufferAccess src, tcu::PixelBufferAccess dst, CopyRegion region, deUint32 mipLevel = 0u);

	tcu::TextureFormat			m_textureFormat;
	VkDeviceSize				m_bufferSize;

	Move<VkBuffer>				m_source;
	de::MovePtr<Allocation>		m_sourceBufferAlloc;
	Move<VkImage>				m_destination;
	de::MovePtr<Allocation>		m_destinationImageAlloc;
};

CopyBufferToImage::CopyBufferToImage (Context& context, TestParams testParams)
	: CopiesAndBlittingTestInstance(context, testParams)
	, m_textureFormat(mapVkFormat(testParams.dst.image.format))
	, m_bufferSize(m_params.src.buffer.size * tcu::getPixelSize(m_textureFormat))
{
	const InstanceInterface&	vki					= context.getInstanceInterface();
	const DeviceInterface&		vk					= context.getDeviceInterface();
	const VkPhysicalDevice		vkPhysDevice		= context.getPhysicalDevice();
	const VkDevice				vkDevice			= context.getDevice();
	const deUint32				queueFamilyIndex	= context.getUniversalQueueFamilyIndex();
	Allocator&					memAlloc			= context.getDefaultAllocator();

	// Create source buffer
	{
		const VkBufferCreateInfo	sourceBufferParams		=
		{
			VK_STRUCTURE_TYPE_BUFFER_CREATE_INFO,		// VkStructureType		sType;
			DE_NULL,									// const void*			pNext;
			0u,											// VkBufferCreateFlags	flags;
			m_bufferSize,								// VkDeviceSize			size;
			VK_BUFFER_USAGE_TRANSFER_SRC_BIT,			// VkBufferUsageFlags	usage;
			VK_SHARING_MODE_EXCLUSIVE,					// VkSharingMode		sharingMode;
			1u,											// deUint32				queueFamilyIndexCount;
			&queueFamilyIndex,							// const deUint32*		pQueueFamilyIndices;
		};

		m_source				= createBuffer(vk, vkDevice, &sourceBufferParams);
		m_sourceBufferAlloc		= allocateBuffer(vki, vk, vkPhysDevice, vkDevice, *m_source, MemoryRequirement::HostVisible, memAlloc, m_params.allocationKind);
		VK_CHECK(vk.bindBufferMemory(vkDevice, *m_source, m_sourceBufferAlloc->getMemory(), m_sourceBufferAlloc->getOffset()));
	}

	// Create destination image
	{
		const VkImageCreateInfo		destinationImageParams	=
		{
			VK_STRUCTURE_TYPE_IMAGE_CREATE_INFO,	// VkStructureType		sType;
			DE_NULL,								// const void*			pNext;
			getCreateFlags(m_params.dst.image),		// VkImageCreateFlags	flags;
			m_params.dst.image.imageType,			// VkImageType			imageType;
			m_params.dst.image.format,				// VkFormat				format;
			getExtent3D(m_params.dst.image),		// VkExtent3D			extent;
			1u,										// deUint32				mipLevels;
			getArraySize(m_params.dst.image),		// deUint32				arraySize;
			VK_SAMPLE_COUNT_1_BIT,					// deUint32				samples;
			VK_IMAGE_TILING_OPTIMAL,				// VkImageTiling		tiling;
			VK_IMAGE_USAGE_TRANSFER_SRC_BIT |
				VK_IMAGE_USAGE_TRANSFER_DST_BIT,	// VkImageUsageFlags	usage;
			VK_SHARING_MODE_EXCLUSIVE,				// VkSharingMode		sharingMode;
			1u,										// deUint32				queueFamilyCount;
			&queueFamilyIndex,						// const deUint32*		pQueueFamilyIndices;
			VK_IMAGE_LAYOUT_UNDEFINED,				// VkImageLayout		initialLayout;
		};

		m_destination			= createImage(vk, vkDevice, &destinationImageParams);
		m_destinationImageAlloc	= allocateImage(vki, vk, vkPhysDevice, vkDevice, *m_destination, MemoryRequirement::Any, memAlloc, m_params.allocationKind);
		VK_CHECK(vk.bindImageMemory(vkDevice, *m_destination, m_destinationImageAlloc->getMemory(), m_destinationImageAlloc->getOffset()));
	}
}

tcu::TestStatus CopyBufferToImage::iterate (void)
{
	m_sourceTextureLevel = de::MovePtr<tcu::TextureLevel>(new tcu::TextureLevel(m_textureFormat, (int)m_params.src.buffer.size, 1));
	generateBuffer(m_sourceTextureLevel->getAccess(), (int)m_params.src.buffer.size, 1, 1);
	m_destinationTextureLevel = de::MovePtr<tcu::TextureLevel>(new tcu::TextureLevel(m_textureFormat,
																					m_params.dst.image.extent.width,
																					m_params.dst.image.extent.height,
																					m_params.dst.image.extent.depth));

	generateBuffer(m_destinationTextureLevel->getAccess(), m_params.dst.image.extent.width, m_params.dst.image.extent.height, m_params.dst.image.extent.depth);

	generateExpectedResult();

	uploadBuffer(m_sourceTextureLevel->getAccess(), *m_sourceBufferAlloc);
	uploadImage(m_destinationTextureLevel->getAccess(), *m_destination, m_params.dst.image);

	const DeviceInterface&		vk			= m_context.getDeviceInterface();
	const VkDevice				vkDevice	= m_context.getDevice();
	const VkQueue				queue		= m_context.getUniversalQueue();

	const VkImageMemoryBarrier	imageBarrier	=
	{
		VK_STRUCTURE_TYPE_IMAGE_MEMORY_BARRIER,		// VkStructureType			sType;
		DE_NULL,									// const void*				pNext;
		VK_ACCESS_TRANSFER_WRITE_BIT,				// VkAccessFlags			srcAccessMask;
		VK_ACCESS_TRANSFER_WRITE_BIT,				// VkAccessFlags			dstAccessMask;
		VK_IMAGE_LAYOUT_TRANSFER_DST_OPTIMAL,		// VkImageLayout			oldLayout;
		VK_IMAGE_LAYOUT_TRANSFER_DST_OPTIMAL,		// VkImageLayout			newLayout;
		VK_QUEUE_FAMILY_IGNORED,					// deUint32					srcQueueFamilyIndex;
		VK_QUEUE_FAMILY_IGNORED,					// deUint32					dstQueueFamilyIndex;
		*m_destination,								// VkImage					image;
		{											// VkImageSubresourceRange	subresourceRange;
			getAspectFlags(m_textureFormat),	// VkImageAspectFlags	aspectMask;
			0u,								// deUint32				baseMipLevel;
			1u,								// deUint32				mipLevels;
			0u,								// deUint32				baseArraySlice;
			1u								// deUint32				arraySize;
		}
	};

	// Copy from buffer to image
	std::vector<VkBufferImageCopy>		bufferImageCopies;
	for (deUint32 i = 0; i < m_params.regions.size(); i++)
		bufferImageCopies.push_back(m_params.regions[i].bufferImageCopy);

	beginCommandBuffer(vk, *m_cmdBuffer);
	vk.cmdPipelineBarrier(*m_cmdBuffer, VK_PIPELINE_STAGE_TRANSFER_BIT, VK_PIPELINE_STAGE_TRANSFER_BIT, (VkDependencyFlags)0, 0, (const VkMemoryBarrier*)DE_NULL, 0, (const VkBufferMemoryBarrier*)DE_NULL, 1, &imageBarrier);
	vk.cmdCopyBufferToImage(*m_cmdBuffer, m_source.get(), m_destination.get(), VK_IMAGE_LAYOUT_TRANSFER_DST_OPTIMAL, (deUint32)m_params.regions.size(), bufferImageCopies.data());
	endCommandBuffer(vk, *m_cmdBuffer);

	submitCommandsAndWait (vk, vkDevice, queue, *m_cmdBuffer);

	de::MovePtr<tcu::TextureLevel>	resultLevel	= readImage(*m_destination, m_params.dst.image);

	return checkTestResult(resultLevel->getAccess());
}

class CopyBufferToImageTestCase : public vkt::TestCase
{
public:
							CopyBufferToImageTestCase	(tcu::TestContext&		testCtx,
														 const std::string&		name,
														 const std::string&		description,
														 const TestParams		params)
								: vkt::TestCase	(testCtx, name, description)
								, m_params		(params)
							{}

	virtual					~CopyBufferToImageTestCase	(void) {}

	virtual TestInstance*	createInstance				(Context&				context) const
							{
								return new CopyBufferToImage(context, m_params);
							}
private:
	TestParams				m_params;
};

void CopyBufferToImage::copyRegionToTextureLevel (tcu::ConstPixelBufferAccess src, tcu::PixelBufferAccess dst, CopyRegion region, deUint32 mipLevel)
{
	DE_UNREF(mipLevel);

	deUint32			rowLength	= region.bufferImageCopy.bufferRowLength;
	if (!rowLength)
		rowLength = region.bufferImageCopy.imageExtent.width;

	deUint32			imageHeight	= region.bufferImageCopy.bufferImageHeight;
	if (!imageHeight)
		imageHeight = region.bufferImageCopy.imageExtent.height;

	const int			texelSize	= dst.getFormat().getPixelSize();
	const VkExtent3D	extent		= region.bufferImageCopy.imageExtent;
	const VkOffset3D	dstOffset	= region.bufferImageCopy.imageOffset;
	const int			texelOffset	= (int) region.bufferImageCopy.bufferOffset / texelSize;

	for (deUint32 z = 0; z < extent.depth; z++)
	{
		for (deUint32 y = 0; y < extent.height; y++)
		{
			int									texelIndex		= texelOffset + (z * imageHeight + y) *	rowLength;
			const tcu::ConstPixelBufferAccess	srcSubRegion	= tcu::getSubregion(src, texelIndex, 0, region.bufferImageCopy.imageExtent.width, 1);
			const tcu::PixelBufferAccess		dstSubRegion	= tcu::getSubregion(dst, dstOffset.x, dstOffset.y + y, dstOffset.z + z,
																					region.bufferImageCopy.imageExtent.width, 1, 1);
			tcu::copy(dstSubRegion, srcSubRegion);
		}
	}
}

// Copy from image to image with scaling.

class BlittingImages : public CopiesAndBlittingTestInstance
{
public:
										BlittingImages					(Context&	context,
																		 TestParams params);
	virtual tcu::TestStatus				iterate							(void);
protected:
	virtual tcu::TestStatus				checkTestResult					(tcu::ConstPixelBufferAccess result);
	virtual void						copyRegionToTextureLevel		(tcu::ConstPixelBufferAccess src, tcu::PixelBufferAccess dst, CopyRegion region, deUint32 mipLevel = 0u);
	virtual void						generateExpectedResult			(void);
private:
	bool								checkLinearFilteredResult		(const tcu::ConstPixelBufferAccess&	result,
																		 const tcu::ConstPixelBufferAccess&	clampedReference,
																		 const tcu::ConstPixelBufferAccess&	unclampedReference,
																		 const tcu::TextureFormat&			sourceFormat);
	bool								checkNearestFilteredResult		(const tcu::ConstPixelBufferAccess&	result,
																		 const tcu::ConstPixelBufferAccess& source);

	Move<VkImage>						m_source;
	de::MovePtr<Allocation>				m_sourceImageAlloc;
	Move<VkImage>						m_destination;
	de::MovePtr<Allocation>				m_destinationImageAlloc;

	de::MovePtr<tcu::TextureLevel>		m_unclampedExpectedTextureLevel;
};

BlittingImages::BlittingImages (Context& context, TestParams params)
	: CopiesAndBlittingTestInstance(context, params)
{
	const InstanceInterface&	vki					= context.getInstanceInterface();
	const DeviceInterface&		vk					= context.getDeviceInterface();
	const VkPhysicalDevice		vkPhysDevice		= context.getPhysicalDevice();
	const VkDevice				vkDevice			= context.getDevice();
	const deUint32				queueFamilyIndex	= context.getUniversalQueueFamilyIndex();
	Allocator&					memAlloc			= context.getDefaultAllocator();

	// Create source image
	{
		const VkImageCreateInfo		sourceImageParams		=
		{
			VK_STRUCTURE_TYPE_IMAGE_CREATE_INFO,	// VkStructureType		sType;
			DE_NULL,								// const void*			pNext;
			getCreateFlags(m_params.src.image),		// VkImageCreateFlags	flags;
			m_params.src.image.imageType,			// VkImageType			imageType;
			m_params.src.image.format,				// VkFormat				format;
			getExtent3D(m_params.src.image),		// VkExtent3D			extent;
			1u,										// deUint32				mipLevels;
			getArraySize(m_params.src.image),		// deUint32				arraySize;
			VK_SAMPLE_COUNT_1_BIT,					// deUint32				samples;
			VK_IMAGE_TILING_OPTIMAL,				// VkImageTiling		tiling;
			VK_IMAGE_USAGE_TRANSFER_SRC_BIT |
				VK_IMAGE_USAGE_TRANSFER_DST_BIT,	// VkImageUsageFlags	usage;
			VK_SHARING_MODE_EXCLUSIVE,				// VkSharingMode		sharingMode;
			1u,										// deUint32				queueFamilyCount;
			&queueFamilyIndex,						// const deUint32*		pQueueFamilyIndices;
			VK_IMAGE_LAYOUT_UNDEFINED,				// VkImageLayout		initialLayout;
		};

		m_source = createImage(vk, vkDevice, &sourceImageParams);
		m_sourceImageAlloc = allocateImage(vki, vk, vkPhysDevice, vkDevice, *m_source, MemoryRequirement::Any, memAlloc, m_params.allocationKind);
		VK_CHECK(vk.bindImageMemory(vkDevice, *m_source, m_sourceImageAlloc->getMemory(), m_sourceImageAlloc->getOffset()));
	}

	// Create destination image
	{
		const VkImageCreateInfo		destinationImageParams	=
		{
			VK_STRUCTURE_TYPE_IMAGE_CREATE_INFO,	// VkStructureType		sType;
			DE_NULL,								// const void*			pNext;
			getCreateFlags(m_params.dst.image),		// VkImageCreateFlags	flags;
			m_params.dst.image.imageType,			// VkImageType			imageType;
			m_params.dst.image.format,				// VkFormat				format;
			getExtent3D(m_params.dst.image),		// VkExtent3D			extent;
			1u,										// deUint32				mipLevels;
			getArraySize(m_params.dst.image),		// deUint32				arraySize;
			VK_SAMPLE_COUNT_1_BIT,					// deUint32				samples;
			VK_IMAGE_TILING_OPTIMAL,				// VkImageTiling		tiling;
			VK_IMAGE_USAGE_TRANSFER_SRC_BIT |
				VK_IMAGE_USAGE_TRANSFER_DST_BIT,	// VkImageUsageFlags	usage;
			VK_SHARING_MODE_EXCLUSIVE,				// VkSharingMode		sharingMode;
			1u,										// deUint32				queueFamilyCount;
			&queueFamilyIndex,						// const deUint32*		pQueueFamilyIndices;
			VK_IMAGE_LAYOUT_UNDEFINED,				// VkImageLayout		initialLayout;
		};

		m_destination = createImage(vk, vkDevice, &destinationImageParams);
		m_destinationImageAlloc = allocateImage(vki, vk, vkPhysDevice, vkDevice, *m_destination, MemoryRequirement::Any, memAlloc, m_params.allocationKind);
		VK_CHECK(vk.bindImageMemory(vkDevice, *m_destination, m_destinationImageAlloc->getMemory(), m_destinationImageAlloc->getOffset()));
	}
}

tcu::TestStatus BlittingImages::iterate (void)
{
	const tcu::TextureFormat	srcTcuFormat		= mapVkFormat(m_params.src.image.format);
	const tcu::TextureFormat	dstTcuFormat		= mapVkFormat(m_params.dst.image.format);
	m_sourceTextureLevel = de::MovePtr<tcu::TextureLevel>(new tcu::TextureLevel(srcTcuFormat,
																				m_params.src.image.extent.width,
																				m_params.src.image.extent.height,
																				m_params.src.image.extent.depth));
	generateBuffer(m_sourceTextureLevel->getAccess(), m_params.src.image.extent.width, m_params.src.image.extent.height, m_params.src.image.extent.depth, FILL_MODE_GRADIENT);
	m_destinationTextureLevel = de::MovePtr<tcu::TextureLevel>(new tcu::TextureLevel(dstTcuFormat,
																					 (int)m_params.dst.image.extent.width,
																					 (int)m_params.dst.image.extent.height,
																					 (int)m_params.dst.image.extent.depth));
	generateBuffer(m_destinationTextureLevel->getAccess(), m_params.dst.image.extent.width, m_params.dst.image.extent.height, m_params.dst.image.extent.depth, FILL_MODE_WHITE);
	generateExpectedResult();

	uploadImage(m_sourceTextureLevel->getAccess(), m_source.get(), m_params.src.image);
	uploadImage(m_destinationTextureLevel->getAccess(), m_destination.get(), m_params.dst.image);

	const DeviceInterface&		vk					= m_context.getDeviceInterface();
	const VkDevice				vkDevice			= m_context.getDevice();
	const VkQueue				queue				= m_context.getUniversalQueue();

	std::vector<VkImageBlit>	regions;
	for (deUint32 i = 0; i < m_params.regions.size(); i++)
		regions.push_back(m_params.regions[i].imageBlit);

	// Barriers for copying image to buffer
	const VkImageMemoryBarrier		srcImageBarrier		=
	{
		VK_STRUCTURE_TYPE_IMAGE_MEMORY_BARRIER,		// VkStructureType			sType;
		DE_NULL,									// const void*				pNext;
		VK_ACCESS_TRANSFER_WRITE_BIT,				// VkAccessFlags			srcAccessMask;
		VK_ACCESS_TRANSFER_READ_BIT,				// VkAccessFlags			dstAccessMask;
		VK_IMAGE_LAYOUT_TRANSFER_DST_OPTIMAL,		// VkImageLayout			oldLayout;
		m_params.src.image.operationLayout,			// VkImageLayout			newLayout;
		VK_QUEUE_FAMILY_IGNORED,					// deUint32					srcQueueFamilyIndex;
		VK_QUEUE_FAMILY_IGNORED,					// deUint32					dstQueueFamilyIndex;
		m_source.get(),								// VkImage					image;
		{											// VkImageSubresourceRange	subresourceRange;
			getAspectFlags(srcTcuFormat),	// VkImageAspectFlags	aspectMask;
			0u,								// deUint32				baseMipLevel;
			1u,								// deUint32				mipLevels;
			0u,								// deUint32				baseArraySlice;
			1u								// deUint32				arraySize;
		}
	};

	const VkImageMemoryBarrier		dstImageBarrier		=
	{
		VK_STRUCTURE_TYPE_IMAGE_MEMORY_BARRIER,		// VkStructureType			sType;
		DE_NULL,									// const void*				pNext;
		VK_ACCESS_TRANSFER_WRITE_BIT,				// VkAccessFlags			srcAccessMask;
		VK_ACCESS_TRANSFER_WRITE_BIT,				// VkAccessFlags			dstAccessMask;
		VK_IMAGE_LAYOUT_TRANSFER_DST_OPTIMAL,		// VkImageLayout			oldLayout;
		m_params.dst.image.operationLayout,			// VkImageLayout			newLayout;
		VK_QUEUE_FAMILY_IGNORED,					// deUint32					srcQueueFamilyIndex;
		VK_QUEUE_FAMILY_IGNORED,					// deUint32					dstQueueFamilyIndex;
		m_destination.get(),						// VkImage					image;
		{											// VkImageSubresourceRange	subresourceRange;
			getAspectFlags(dstTcuFormat),	// VkImageAspectFlags	aspectMask;
			0u,								// deUint32				baseMipLevel;
			1u,								// deUint32				mipLevels;
			0u,								// deUint32				baseArraySlice;
			1u								// deUint32				arraySize;
		}
	};

	beginCommandBuffer(vk, *m_cmdBuffer);
	vk.cmdPipelineBarrier(*m_cmdBuffer, VK_PIPELINE_STAGE_TRANSFER_BIT, VK_PIPELINE_STAGE_TRANSFER_BIT, (VkDependencyFlags)0, 0, (const VkMemoryBarrier*)DE_NULL, 0, (const VkBufferMemoryBarrier*)DE_NULL, 1, &srcImageBarrier);
	vk.cmdPipelineBarrier(*m_cmdBuffer, VK_PIPELINE_STAGE_TRANSFER_BIT, VK_PIPELINE_STAGE_TRANSFER_BIT, (VkDependencyFlags)0, 0, (const VkMemoryBarrier*)DE_NULL, 0, (const VkBufferMemoryBarrier*)DE_NULL, 1, &dstImageBarrier);
	vk.cmdBlitImage(*m_cmdBuffer, m_source.get(), m_params.src.image.operationLayout, m_destination.get(), m_params.dst.image.operationLayout, (deUint32)m_params.regions.size(), &regions[0], m_params.filter);
	endCommandBuffer(vk, *m_cmdBuffer);
	submitCommandsAndWait(vk, vkDevice, queue, *m_cmdBuffer);

	de::MovePtr<tcu::TextureLevel> resultTextureLevel = readImage(*m_destination, m_params.dst.image);

	return checkTestResult(resultTextureLevel->getAccess());
}

static float calculateFloatConversionError (int srcBits)
{
	if (srcBits > 0)
	{
		const int	clampedBits	= de::clamp<int>(srcBits, 0, 32);
		const float	srcMaxValue	= de::max((float)(1ULL<<clampedBits) - 1.0f, 1.0f);
		const float	error		= 1.0f / srcMaxValue;

		return de::clamp<float>(error, 0.0f, 1.0f);
	}
	else
		return 1.0f;
}

tcu::Vec4 getFormatThreshold (const tcu::TextureFormat& format)
{
	tcu::Vec4 threshold(0.01f);

	switch (format.type)
	{
	case tcu::TextureFormat::HALF_FLOAT:
		threshold = tcu::Vec4(0.005f);
		break;

	case tcu::TextureFormat::FLOAT:
	case tcu::TextureFormat::FLOAT64:
		threshold = tcu::Vec4(0.001f);
		break;

	case tcu::TextureFormat::UNSIGNED_INT_11F_11F_10F_REV:
		threshold = tcu::Vec4(0.02f, 0.02f, 0.0625f, 1.0f);
		break;

	case tcu::TextureFormat::UNSIGNED_INT_999_E5_REV:
		threshold = tcu::Vec4(0.05f, 0.05f, 0.05f, 1.0f);
		break;

	default:
		const tcu::IVec4 bits = tcu::getTextureFormatMantissaBitDepth(format);
		threshold = tcu::Vec4(calculateFloatConversionError(bits.x()),
				      calculateFloatConversionError(bits.y()),
				      calculateFloatConversionError(bits.z()),
				      calculateFloatConversionError(bits.w()));
	}

	// Return value matching the channel order specified by the format
	if (format.order == tcu::TextureFormat::BGR || format.order == tcu::TextureFormat::BGRA)
		return threshold.swizzle(2, 1, 0, 3);
	else
		return threshold;
}

bool BlittingImages::checkLinearFilteredResult (const tcu::ConstPixelBufferAccess&	result,
												const tcu::ConstPixelBufferAccess&	clampedExpected,
												const tcu::ConstPixelBufferAccess&	unclampedExpected,
												const tcu::TextureFormat&			srcFormat)
{
	tcu::TestLog&				log			(m_context.getTestContext().getLog());
	const tcu::TextureFormat	dstFormat	= result.getFormat();
	bool						isOk		= false;

	log << tcu::TestLog::Section("ClampedSourceImage", "Region with clamped edges on source image.");

	if (isFloatFormat(dstFormat))
	{
		const bool		srcIsSRGB	= tcu::isSRGB(srcFormat);
		const tcu::Vec4	srcMaxDiff	= getFormatThreshold(srcFormat) * tcu::Vec4(srcIsSRGB ? 2.0f : 1.0f);
		const tcu::Vec4	dstMaxDiff	= getFormatThreshold(dstFormat);
		const tcu::Vec4	threshold	= tcu::max(srcMaxDiff, dstMaxDiff);

		isOk = tcu::floatThresholdCompare(log, "Compare", "Result comparsion", clampedExpected, result, threshold, tcu::COMPARE_LOG_RESULT);
		log << tcu::TestLog::EndSection;

		if (!isOk)
		{
			log << tcu::TestLog::Section("NonClampedSourceImage", "Region with non-clamped edges on source image.");
			isOk = tcu::floatThresholdCompare(log, "Compare", "Result comparsion", unclampedExpected, result, threshold, tcu::COMPARE_LOG_RESULT);
			log << tcu::TestLog::EndSection;
		}
	}
	else
	{
		tcu::UVec4	threshold;
		// Calculate threshold depending on channel width of destination format.
		const tcu::IVec4	bitDepth	= tcu::getTextureFormatBitDepth(dstFormat);
		for (deUint32 i = 0; i < 4; ++i)
			threshold[i] = de::max( (0x1 << bitDepth[i]) / 256, 1);

		isOk = tcu::intThresholdCompare(log, "Compare", "Result comparsion", clampedExpected, result, threshold, tcu::COMPARE_LOG_RESULT);
		log << tcu::TestLog::EndSection;

		if (!isOk)
		{
			log << tcu::TestLog::Section("NonClampedSourceImage", "Region with non-clamped edges on source image.");
			isOk = tcu::intThresholdCompare(log, "Compare", "Result comparsion", unclampedExpected, result, threshold, tcu::COMPARE_LOG_RESULT);
			log << tcu::TestLog::EndSection;
		}
	}

	return isOk;
}

//! Utility to encapsulate coordinate computation and loops.
struct CompareEachPixelInEachRegion
{
	virtual		 ~CompareEachPixelInEachRegion  (void) {}
	virtual bool compare								(const void* pUserData, const int x, const int y, const int z, const tcu::Vec2& srcNormCoord) const = 0;

	bool forEach (const void*							pUserData,
				  const std::vector<CopyRegion>&		regions,
				  const int								sourceWidth,
				  const int								sourceHeight,
				  const int								sourceDepth,
				  const tcu::PixelBufferAccess&			errorMask) const
	{
		bool compareOk = true;

		for (std::vector<CopyRegion>::const_iterator regionIter = regions.begin(); regionIter != regions.end(); ++regionIter)
		{
			const VkImageBlit& blit = regionIter->imageBlit;

			const int	xStart	= deMin32(blit.dstOffsets[0].x, blit.dstOffsets[1].x);
			const int	yStart	= deMin32(blit.dstOffsets[0].y, blit.dstOffsets[1].y);
			const int	xEnd	= deMax32(blit.dstOffsets[0].x, blit.dstOffsets[1].x);
			const int	yEnd	= deMax32(blit.dstOffsets[0].y, blit.dstOffsets[1].y);
			const float	xScale	= static_cast<float>(blit.srcOffsets[1].x - blit.srcOffsets[0].x) / static_cast<float>(blit.dstOffsets[1].x - blit.dstOffsets[0].x);
			const float	yScale	= static_cast<float>(blit.srcOffsets[1].y - blit.srcOffsets[0].y) / static_cast<float>(blit.dstOffsets[1].y - blit.dstOffsets[0].y);
			const float srcInvW	= 1.0f / static_cast<float>(sourceWidth);
			const float srcInvH	= 1.0f / static_cast<float>(sourceHeight);

			for (int z = 0; z < sourceDepth; z++)
			for (int y = yStart; y < yEnd; y++)
			for (int x = xStart; x < xEnd; x++)
			{
				const tcu::Vec2 srcNormCoord
				(
					(xScale * (static_cast<float>(x - blit.dstOffsets[0].x) + 0.5f) + static_cast<float>(blit.srcOffsets[0].x)) * srcInvW,
					(yScale * (static_cast<float>(y - blit.dstOffsets[0].y) + 0.5f) + static_cast<float>(blit.srcOffsets[0].y)) * srcInvH
				);

				if (!compare(pUserData, x, y, z, srcNormCoord))
				{
					errorMask.setPixel(tcu::Vec4(1.0f, 0.0f, 0.0f, 1.0f), x, y, z);
					compareOk = false;
				}
			}
		}
		return compareOk;
	}
};

tcu::Vec4 getFloatOrFixedPointFormatThreshold (const tcu::TextureFormat& format)
{
	const tcu::TextureChannelClass	channelClass	= tcu::getTextureChannelClass(format.type);
	const tcu::IVec4				bitDepth		= tcu::getTextureFormatBitDepth(format);

	if (channelClass == tcu::TEXTURECHANNELCLASS_FLOATING_POINT)
	{
		return getFormatThreshold(format);
	}
	else if (channelClass == tcu::TEXTURECHANNELCLASS_UNSIGNED_FIXED_POINT ||
			 channelClass == tcu::TEXTURECHANNELCLASS_SIGNED_FIXED_POINT)
	{
		const bool	isSigned	= (channelClass == tcu::TEXTURECHANNELCLASS_SIGNED_FIXED_POINT);
		const float	range		= isSigned ? 1.0f - (-1.0f)
										   : 1.0f -   0.0f;

		tcu::Vec4 v;
		for (int i = 0; i < 4; ++i)
		{
			if (bitDepth[i] == 0)
				v[i] = 1.0f;
			else
				v[i] = range / static_cast<float>((1 << bitDepth[i]) - 1);
		}
		return v;
	}
	else
	{
		DE_ASSERT(0);
		return tcu::Vec4();
	}
}

bool floatNearestBlitCompare (const tcu::ConstPixelBufferAccess&	source,
							  const tcu::ConstPixelBufferAccess&	result,
							  const tcu::PixelBufferAccess&			errorMask,
							  const std::vector<CopyRegion>&		regions)
{
	const tcu::Sampler		sampler		(tcu::Sampler::CLAMP_TO_EDGE, tcu::Sampler::CLAMP_TO_EDGE, tcu::Sampler::CLAMP_TO_EDGE, tcu::Sampler::NEAREST, tcu::Sampler::NEAREST);
	tcu::LookupPrecision	precision;

	{
		const tcu::IVec4	dstBitDepth	= tcu::getTextureFormatBitDepth(result.getFormat());
		const tcu::Vec4		srcMaxDiff	= getFloatOrFixedPointFormatThreshold(source.getFormat());
		const tcu::Vec4		dstMaxDiff	= getFloatOrFixedPointFormatThreshold(result.getFormat());

		precision.colorMask		 = tcu::notEqual(dstBitDepth, tcu::IVec4(0));
		precision.colorThreshold = tcu::max(srcMaxDiff, dstMaxDiff);
	}

	const struct Capture
	{
		const tcu::ConstPixelBufferAccess&	source;
		const tcu::ConstPixelBufferAccess&	result;
		const tcu::Sampler&					sampler;
		const tcu::LookupPrecision&			precision;
		const bool							isSRGB;
	} capture =
	{
		source, result, sampler, precision, tcu::isSRGB(result.getFormat())
	};

	const struct Loop : CompareEachPixelInEachRegion
	{
		Loop (void) {}

		bool compare (const void* pUserData, const int x, const int y, const int z, const tcu::Vec2& srcNormCoord) const
		{
			const Capture&					c					= *static_cast<const Capture*>(pUserData);
			const tcu::TexLookupScaleMode	lookupScaleDontCare	= tcu::TEX_LOOKUP_SCALE_MINIFY;
			tcu::Vec4						dstColor			= c.result.getPixel(x, y, z);

			// TexLookupVerifier performs a conversion to linear space, so we have to as well
			if (c.isSRGB)
				dstColor = tcu::sRGBToLinear(dstColor);

			return tcu::isLevel2DLookupResultValid(c.source, c.sampler, lookupScaleDontCare, c.precision, srcNormCoord, z, dstColor);
		}
	} loop;

	return loop.forEach(&capture, regions, source.getWidth(), source.getHeight(), source.getDepth(), errorMask);
}

bool intNearestBlitCompare (const tcu::ConstPixelBufferAccess&	source,
							const tcu::ConstPixelBufferAccess&	result,
							const tcu::PixelBufferAccess&		errorMask,
							const std::vector<CopyRegion>&		regions)
{
	const tcu::Sampler		sampler		(tcu::Sampler::CLAMP_TO_EDGE, tcu::Sampler::CLAMP_TO_EDGE, tcu::Sampler::CLAMP_TO_EDGE, tcu::Sampler::NEAREST, tcu::Sampler::NEAREST);
	tcu::IntLookupPrecision	precision;

	{
		const tcu::IVec4	srcBitDepth	= tcu::getTextureFormatBitDepth(source.getFormat());
		const tcu::IVec4	dstBitDepth	= tcu::getTextureFormatBitDepth(result.getFormat());

		for (deUint32 i = 0; i < 4; ++i) {
			precision.colorThreshold[i]	= de::max(de::max(srcBitDepth[i] / 8, dstBitDepth[i] / 8), 1);
			precision.colorMask[i]		= dstBitDepth[i] != 0;
		}
	}

	// Prepare a source image with a matching (converted) pixel format. Ideally, we would've used a wrapper that
	// does the conversion on the fly without wasting memory, but this approach is more straightforward.
	tcu::TextureLevel				convertedSourceTexture	(result.getFormat(), source.getWidth(), source.getHeight(), source.getDepth());
	const tcu::PixelBufferAccess	convertedSource			= convertedSourceTexture.getAccess();

	for (int z = 0; z < source.getDepth();	++z)
	for (int y = 0; y < source.getHeight(); ++y)
	for (int x = 0; x < source.getWidth();  ++x)
		convertedSource.setPixel(source.getPixelInt(x, y, z), x, y, z);	// will be clamped to max. representable value

	const struct Capture
	{
		const tcu::ConstPixelBufferAccess&	source;
		const tcu::ConstPixelBufferAccess&	result;
		const tcu::Sampler&					sampler;
		const tcu::IntLookupPrecision&		precision;
	} capture =
	{
		convertedSource, result, sampler, precision
	};

	const struct Loop : CompareEachPixelInEachRegion
	{
		Loop (void) {}

		bool compare (const void* pUserData, const int x, const int y, const int z, const tcu::Vec2& srcNormCoord) const
		{
			const Capture&					c					= *static_cast<const Capture*>(pUserData);
			const tcu::TexLookupScaleMode	lookupScaleDontCare	= tcu::TEX_LOOKUP_SCALE_MINIFY;
			const tcu::IVec4				dstColor			= c.result.getPixelInt(x, y, z);

			return tcu::isLevel2DLookupResultValid(c.source, c.sampler, lookupScaleDontCare, c.precision, srcNormCoord, z, dstColor);
		}
	} loop;

	return loop.forEach(&capture, regions, source.getWidth(), source.getHeight(), source.getDepth(), errorMask);
}

bool BlittingImages::checkNearestFilteredResult (const tcu::ConstPixelBufferAccess&	result,
												 const tcu::ConstPixelBufferAccess& source)
{
	tcu::TestLog&					log				(m_context.getTestContext().getLog());
	const tcu::TextureFormat		dstFormat		= result.getFormat();
	const tcu::TextureChannelClass	dstChannelClass = tcu::getTextureChannelClass(dstFormat.type);

	tcu::TextureLevel		errorMaskStorage	(tcu::TextureFormat(tcu::TextureFormat::RGB, tcu::TextureFormat::UNORM_INT8), result.getWidth(), result.getHeight());
	tcu::PixelBufferAccess	errorMask			= errorMaskStorage.getAccess();
	tcu::Vec4				pixelBias			(0.0f, 0.0f, 0.0f, 0.0f);
	tcu::Vec4				pixelScale			(1.0f, 1.0f, 1.0f, 1.0f);
	bool					ok					= false;

	tcu::clear(errorMask, tcu::Vec4(0.0f, 1.0f, 0.0f, 1.0));

	if (dstChannelClass == tcu::TEXTURECHANNELCLASS_SIGNED_INTEGER ||
		dstChannelClass == tcu::TEXTURECHANNELCLASS_UNSIGNED_INTEGER)
	{
		ok = intNearestBlitCompare(source, result, errorMask, m_params.regions);
	}
	else
		ok = floatNearestBlitCompare(source, result, errorMask, m_params.regions);

	if (result.getFormat() != tcu::TextureFormat(tcu::TextureFormat::RGBA, tcu::TextureFormat::UNORM_INT8))
		tcu::computePixelScaleBias(result, pixelScale, pixelBias);

	if (!ok)
	{
		log << tcu::TestLog::ImageSet("Compare", "Result comparsion")
			<< tcu::TestLog::Image("Result", "Result", result, pixelScale, pixelBias)
			<< tcu::TestLog::Image("ErrorMask",	"Error mask", errorMask)
			<< tcu::TestLog::EndImageSet;
	}
	else
	{
		log << tcu::TestLog::ImageSet("Compare", "Result comparsion")
			<< tcu::TestLog::Image("Result", "Result", result, pixelScale, pixelBias)
			<< tcu::TestLog::EndImageSet;
	}

	return ok;
}

tcu::TestStatus BlittingImages::checkTestResult (tcu::ConstPixelBufferAccess result)
{
	DE_ASSERT(m_params.filter == VK_FILTER_NEAREST || m_params.filter == VK_FILTER_LINEAR);
	const std::string failMessage("Result image is incorrect");

	if (m_params.filter == VK_FILTER_LINEAR)
	{
		if (tcu::isCombinedDepthStencilType(result.getFormat().type))
		{
			if (tcu::hasDepthComponent(result.getFormat().order))
			{
				const tcu::Sampler::DepthStencilMode	mode				= tcu::Sampler::MODE_DEPTH;
				const tcu::ConstPixelBufferAccess		depthResult			= tcu::getEffectiveDepthStencilAccess(result, mode);
				const tcu::ConstPixelBufferAccess		clampedExpected		= tcu::getEffectiveDepthStencilAccess(m_expectedTextureLevel[0]->getAccess(), mode);
				const tcu::ConstPixelBufferAccess		unclampedExpected	= tcu::getEffectiveDepthStencilAccess(m_unclampedExpectedTextureLevel->getAccess(), mode);
				const tcu::TextureFormat				sourceFormat		= tcu::getEffectiveDepthStencilTextureFormat(mapVkFormat(m_params.src.image.format), mode);

				if (!checkLinearFilteredResult(depthResult, clampedExpected, unclampedExpected, sourceFormat))
					return tcu::TestStatus::fail(failMessage);
			}

			if (tcu::hasStencilComponent(result.getFormat().order))
			{
				const tcu::Sampler::DepthStencilMode	mode				= tcu::Sampler::MODE_STENCIL;
				const tcu::ConstPixelBufferAccess		stencilResult		= tcu::getEffectiveDepthStencilAccess(result, mode);
				const tcu::ConstPixelBufferAccess		clampedExpected		= tcu::getEffectiveDepthStencilAccess(m_expectedTextureLevel[0]->getAccess(), mode);
				const tcu::ConstPixelBufferAccess		unclampedExpected	= tcu::getEffectiveDepthStencilAccess(m_unclampedExpectedTextureLevel->getAccess(), mode);
				const tcu::TextureFormat				sourceFormat		= tcu::getEffectiveDepthStencilTextureFormat(mapVkFormat(m_params.src.image.format), mode);

				if (!checkLinearFilteredResult(stencilResult, clampedExpected, unclampedExpected, sourceFormat))
					return tcu::TestStatus::fail(failMessage);
			}
		}
		else
		{
			const tcu::TextureFormat	sourceFormat	= mapVkFormat(m_params.src.image.format);

			if (!checkLinearFilteredResult(result, m_expectedTextureLevel[0]->getAccess(), m_unclampedExpectedTextureLevel->getAccess(), sourceFormat))
				return tcu::TestStatus::fail(failMessage);
		}
	}
	else // NEAREST filtering
	{
		if (tcu::isCombinedDepthStencilType(result.getFormat().type))
		{
			if (tcu::hasDepthComponent(result.getFormat().order))
			{
				const tcu::Sampler::DepthStencilMode	mode			= tcu::Sampler::MODE_DEPTH;
				const tcu::ConstPixelBufferAccess		depthResult		= tcu::getEffectiveDepthStencilAccess(result, mode);
				const tcu::ConstPixelBufferAccess		depthSource		= tcu::getEffectiveDepthStencilAccess(m_sourceTextureLevel->getAccess(), mode);

				if (!checkNearestFilteredResult(depthResult, depthSource))
					return tcu::TestStatus::fail(failMessage);
			}

			if (tcu::hasStencilComponent(result.getFormat().order))
			{
				const tcu::Sampler::DepthStencilMode	mode			= tcu::Sampler::MODE_STENCIL;
				const tcu::ConstPixelBufferAccess		stencilResult	= tcu::getEffectiveDepthStencilAccess(result, mode);
				const tcu::ConstPixelBufferAccess		stencilSource	= tcu::getEffectiveDepthStencilAccess(m_sourceTextureLevel->getAccess(), mode);

				if (!checkNearestFilteredResult(stencilResult, stencilSource))
					return tcu::TestStatus::fail(failMessage);
			}
		}
		else
		{
			if (!checkNearestFilteredResult(result, m_sourceTextureLevel->getAccess()))
				return tcu::TestStatus::fail(failMessage);
		}
	}

	return tcu::TestStatus::pass("Pass");
}

tcu::Vec4 linearToSRGBIfNeeded (const tcu::TextureFormat& format, const tcu::Vec4& color)
{
	return isSRGB(format) ? linearToSRGB(color) : color;
}

void scaleFromWholeSrcBuffer (const tcu::PixelBufferAccess& dst, const tcu::ConstPixelBufferAccess& src, const VkOffset3D regionOffset, const VkOffset3D regionExtent, tcu::Sampler::FilterMode filter, const MirrorMode mirrorMode = MIRROR_MODE_NONE)
{
	DE_ASSERT(filter == tcu::Sampler::LINEAR);
	DE_ASSERT(dst.getDepth() == 1 && src.getDepth() == 1);

	tcu::Sampler sampler(tcu::Sampler::CLAMP_TO_EDGE, tcu::Sampler::CLAMP_TO_EDGE, tcu::Sampler::CLAMP_TO_EDGE,
					filter, filter, 0.0f, false);

	float sX = (float)regionExtent.x / (float)dst.getWidth();
	float sY = (float)regionExtent.y / (float)dst.getHeight();

	for (int y = 0; y < dst.getHeight(); y++)
	for (int x = 0; x < dst.getWidth(); x++)
	{
		float srcX = (mirrorMode == MIRROR_MODE_X || mirrorMode == MIRROR_MODE_XY) ? (float)regionExtent.x + (float)regionOffset.x - ((float)x+0.5f)*sX : (float)regionOffset.x + ((float)x+0.5f)*sX;
		float srcY = (mirrorMode == MIRROR_MODE_Y || mirrorMode == MIRROR_MODE_XY) ? (float)regionExtent.y + (float)regionOffset.y - ((float)y+0.5f)*sY : (float)regionOffset.y + ((float)y+0.5f)*sY;
		dst.setPixel(linearToSRGBIfNeeded(dst.getFormat(), src.sample2D(sampler, filter, srcX, srcY, 0)), x, y);
	}
}

void blit (const tcu::PixelBufferAccess& dst, const tcu::ConstPixelBufferAccess& src, const tcu::Sampler::FilterMode filter, const MirrorMode mirrorMode)
{
	DE_ASSERT(filter == tcu::Sampler::NEAREST || filter == tcu::Sampler::LINEAR);

	tcu::Sampler sampler(tcu::Sampler::CLAMP_TO_EDGE, tcu::Sampler::CLAMP_TO_EDGE, tcu::Sampler::CLAMP_TO_EDGE,
						 filter, filter, 0.0f, false);

	const float sX = (float)src.getWidth() / (float)dst.getWidth();
	const float sY = (float)src.getHeight() / (float)dst.getHeight();
	const float sZ = (float)src.getDepth() / (float)dst.getDepth();

	tcu::Mat2 rotMatrix;
	rotMatrix(0,0) = (mirrorMode & MIRROR_MODE_X) ? -1.0f : 1.0f;
	rotMatrix(0,1) = 0.0f;
	rotMatrix(1,0) = 0.0f;
	rotMatrix(1,1) = (mirrorMode & MIRROR_MODE_Y) ? -1.0f : 1.0f;

	const int xOffset = (mirrorMode & MIRROR_MODE_X) ? dst.getWidth() - 1 : 0;
	const int yOffset = (mirrorMode & MIRROR_MODE_Y) ? dst.getHeight() - 1 : 0;

	if (dst.getDepth() == 1 && src.getDepth() == 1)
	{
		for (int y = 0; y < dst.getHeight(); ++y)
		for (int x = 0; x < dst.getWidth(); ++x)
		{
			const tcu::Vec2 xy = rotMatrix * tcu::Vec2((float)x,(float)y);
			dst.setPixel(linearToSRGBIfNeeded(dst.getFormat(), src.sample2D(sampler, filter, ((float)x+0.5f)*sX, ((float)y+0.5f)*sY, 0)), (int)round(xy[0]) + xOffset, (int)round(xy[1]) + yOffset);
		}
	}
	else
	{
		for (int z = 0; z < dst.getDepth(); ++z)
		for (int y = 0; y < dst.getHeight(); ++y)
		for (int x = 0; x < dst.getWidth(); ++x)
		{
			const tcu::Vec2 xy = rotMatrix * tcu::Vec2((float)x,(float)y);
			dst.setPixel(linearToSRGBIfNeeded(dst.getFormat(), src.sample3D(sampler, filter, ((float)x+0.5f)*sX, ((float)y+0.5f)*sY, ((float)z+0.5f)*sZ)), (int)round(xy[0]) + xOffset, (int)round(xy[1]) + yOffset, z);
		}
	}
}

void flipCoordinates (CopyRegion& region, const MirrorMode mirrorMode)
{
	const VkOffset3D dstOffset0 = region.imageBlit.dstOffsets[0];
	const VkOffset3D dstOffset1 = region.imageBlit.dstOffsets[1];
	const VkOffset3D srcOffset0 = region.imageBlit.srcOffsets[0];
	const VkOffset3D srcOffset1 = region.imageBlit.srcOffsets[1];

	if (mirrorMode > MIRROR_MODE_NONE && mirrorMode < MIRROR_MODE_LAST)
	{
		//sourceRegion
		region.imageBlit.srcOffsets[0].x = std::min(srcOffset0.x, srcOffset1.x);
		region.imageBlit.srcOffsets[0].y = std::min(srcOffset0.y, srcOffset1.y);

		region.imageBlit.srcOffsets[1].x = std::max(srcOffset0.x, srcOffset1.x);
		region.imageBlit.srcOffsets[1].y = std::max(srcOffset0.y, srcOffset1.y);

		//destinationRegion
		region.imageBlit.dstOffsets[0].x = std::min(dstOffset0.x, dstOffset1.x);
		region.imageBlit.dstOffsets[0].y = std::min(dstOffset0.y, dstOffset1.y);

		region.imageBlit.dstOffsets[1].x = std::max(dstOffset0.x, dstOffset1.x);
		region.imageBlit.dstOffsets[1].y = std::max(dstOffset0.y, dstOffset1.y);
	}
}

MirrorMode getMirrorMode(const VkOffset3D x1, const VkOffset3D x2)
{
	if (x1.x >= x2.x && x1.y >= x2.y)
	{
		return MIRROR_MODE_XY;
	}
	else if (x1.x <= x2.x && x1.y <= x2.y)
	{
		return MIRROR_MODE_NONE;
	}
	else if (x1.x <= x2.x && x1.y >= x2.y)
	{
		return MIRROR_MODE_Y;
	}
	else if (x1.x >= x2.x && x1.y <= x2.y)
	{
		return MIRROR_MODE_X;
	}
	return MIRROR_MODE_LAST;
}

MirrorMode getMirrorMode(const VkOffset3D s1, const VkOffset3D s2, const VkOffset3D d1, const VkOffset3D d2)
{
	const MirrorMode source		 = getMirrorMode(s1, s2);
	const MirrorMode destination = getMirrorMode(d1, d2);

	if (source == destination)
	{
		return MIRROR_MODE_NONE;
	}
	else if ((source == MIRROR_MODE_XY && destination == MIRROR_MODE_X)	  || (destination == MIRROR_MODE_XY && source == MIRROR_MODE_X) ||
			 (source == MIRROR_MODE_Y && destination == MIRROR_MODE_NONE) || (destination == MIRROR_MODE_Y && source == MIRROR_MODE_NONE))
	{
		return MIRROR_MODE_Y;
	}
	else if ((source == MIRROR_MODE_XY && destination == MIRROR_MODE_Y)	  || (destination == MIRROR_MODE_XY && source == MIRROR_MODE_Y) ||
			 (source == MIRROR_MODE_X && destination == MIRROR_MODE_NONE) || (destination == MIRROR_MODE_X && source == MIRROR_MODE_NONE))
	{
		return MIRROR_MODE_X;
	}
	else if ((source == MIRROR_MODE_XY && destination == MIRROR_MODE_NONE) || (destination == MIRROR_MODE_XY && source == MIRROR_MODE_NONE))
	{
		return MIRROR_MODE_XY;
	}
	return MIRROR_MODE_LAST;
}

void BlittingImages::copyRegionToTextureLevel (tcu::ConstPixelBufferAccess src, tcu::PixelBufferAccess dst, CopyRegion region, deUint32 mipLevel)
{
	DE_UNREF(mipLevel);

	const MirrorMode mirrorMode = getMirrorMode(region.imageBlit.srcOffsets[0],
												region.imageBlit.srcOffsets[1],
												region.imageBlit.dstOffsets[0],
												region.imageBlit.dstOffsets[1]);

	flipCoordinates(region, mirrorMode);

	const VkOffset3D					srcOffset		= region.imageBlit.srcOffsets[0];
	const VkOffset3D					srcExtent		=
	{
		region.imageBlit.srcOffsets[1].x - srcOffset.x,
		region.imageBlit.srcOffsets[1].y - srcOffset.y,
		region.imageBlit.srcOffsets[1].z - srcOffset.z
	};
	const VkOffset3D					dstOffset		= region.imageBlit.dstOffsets[0];
	const VkOffset3D					dstExtent		=
	{
		region.imageBlit.dstOffsets[1].x - dstOffset.x,
		region.imageBlit.dstOffsets[1].y - dstOffset.y,
		region.imageBlit.dstOffsets[1].z - dstOffset.z
	};
	const tcu::Sampler::FilterMode		filter			= (m_params.filter == VK_FILTER_LINEAR) ? tcu::Sampler::LINEAR : tcu::Sampler::NEAREST;

	if (tcu::isCombinedDepthStencilType(src.getFormat().type))
	{
		DE_ASSERT(src.getFormat() == dst.getFormat());
		// Scale depth.
		if (tcu::hasDepthComponent(src.getFormat().order))
		{
			const tcu::ConstPixelBufferAccess	srcSubRegion	= getEffectiveDepthStencilAccess(tcu::getSubregion(src, srcOffset.x, srcOffset.y, srcExtent.x, srcExtent.y), tcu::Sampler::MODE_DEPTH);
			const tcu::PixelBufferAccess		dstSubRegion	= getEffectiveDepthStencilAccess(tcu::getSubregion(dst, dstOffset.x, dstOffset.y, dstExtent.x, dstExtent.y), tcu::Sampler::MODE_DEPTH);
			tcu::scale(dstSubRegion, srcSubRegion, filter);

			if (filter == tcu::Sampler::LINEAR)
			{
				const tcu::ConstPixelBufferAccess	depthSrc			= getEffectiveDepthStencilAccess(src, tcu::Sampler::MODE_DEPTH);
				const tcu::PixelBufferAccess		unclampedSubRegion	= getEffectiveDepthStencilAccess(tcu::getSubregion(m_unclampedExpectedTextureLevel->getAccess(), dstOffset.x, dstOffset.y, dstExtent.x, dstExtent.y), tcu::Sampler::MODE_DEPTH);
				scaleFromWholeSrcBuffer(unclampedSubRegion, depthSrc, srcOffset, srcExtent, filter, mirrorMode);
			}
		}

		// Scale stencil.
		if (tcu::hasStencilComponent(src.getFormat().order))
		{
			const tcu::ConstPixelBufferAccess	srcSubRegion	= getEffectiveDepthStencilAccess(tcu::getSubregion(src, srcOffset.x, srcOffset.y, srcExtent.x, srcExtent.y), tcu::Sampler::MODE_STENCIL);
			const tcu::PixelBufferAccess		dstSubRegion	= getEffectiveDepthStencilAccess(tcu::getSubregion(dst, dstOffset.x, dstOffset.y, dstExtent.x, dstExtent.y), tcu::Sampler::MODE_STENCIL);
			blit(dstSubRegion, srcSubRegion, filter, mirrorMode);

			if (filter == tcu::Sampler::LINEAR)
			{
				const tcu::ConstPixelBufferAccess	stencilSrc			= getEffectiveDepthStencilAccess(src, tcu::Sampler::MODE_STENCIL);
				const tcu::PixelBufferAccess		unclampedSubRegion	= getEffectiveDepthStencilAccess(tcu::getSubregion(m_unclampedExpectedTextureLevel->getAccess(), dstOffset.x, dstOffset.y, dstExtent.x, dstExtent.y), tcu::Sampler::MODE_STENCIL);
				scaleFromWholeSrcBuffer(unclampedSubRegion, stencilSrc, srcOffset, srcExtent, filter, mirrorMode);
			}
		}
	}
	else
	{
		const tcu::ConstPixelBufferAccess	srcSubRegion	= tcu::getSubregion(src, srcOffset.x, srcOffset.y, srcExtent.x, srcExtent.y);
		const tcu::PixelBufferAccess		dstSubRegion	= tcu::getSubregion(dst, dstOffset.x, dstOffset.y, dstExtent.x, dstExtent.y);
		blit(dstSubRegion, srcSubRegion, filter, mirrorMode);

		if (filter == tcu::Sampler::LINEAR)
		{
			const tcu::PixelBufferAccess	unclampedSubRegion	= tcu::getSubregion(m_unclampedExpectedTextureLevel->getAccess(), dstOffset.x, dstOffset.y, dstExtent.x, dstExtent.y);
			scaleFromWholeSrcBuffer(unclampedSubRegion, src, srcOffset, srcExtent, filter, mirrorMode);
		}
	}
}

void BlittingImages::generateExpectedResult (void)
{
	const tcu::ConstPixelBufferAccess	src	= m_sourceTextureLevel->getAccess();
	const tcu::ConstPixelBufferAccess	dst	= m_destinationTextureLevel->getAccess();

	m_expectedTextureLevel[0]		= de::MovePtr<tcu::TextureLevel>(new tcu::TextureLevel(dst.getFormat(), dst.getWidth(), dst.getHeight(), dst.getDepth()));
	tcu::copy(m_expectedTextureLevel[0]->getAccess(), dst);

	if (m_params.filter == VK_FILTER_LINEAR)
	{
		m_unclampedExpectedTextureLevel	= de::MovePtr<tcu::TextureLevel>(new tcu::TextureLevel(dst.getFormat(), dst.getWidth(), dst.getHeight(), dst.getDepth()));
		tcu::copy(m_unclampedExpectedTextureLevel->getAccess(), dst);
	}

	for (deUint32 i = 0; i < m_params.regions.size(); i++)
	{
		CopyRegion region = m_params.regions[i];
		copyRegionToTextureLevel(src, m_expectedTextureLevel[0]->getAccess(), region);
	}
}

class BlitImageTestCase : public vkt::TestCase
{
public:
							BlitImageTestCase		(tcu::TestContext&				testCtx,
													 const std::string&				name,
													 const std::string&				description,
													 const TestParams				params)
								: vkt::TestCase	(testCtx, name, description)
								, m_params		(params)
	{}

	virtual TestInstance*	createInstance			(Context&						context) const
	{
		return new BlittingImages(context, m_params);
	}

	virtual void			checkSupport			(Context&						context) const
	{
		VkImageFormatProperties properties;
		if ((context.getInstanceInterface().getPhysicalDeviceImageFormatProperties (context.getPhysicalDevice(),
																					m_params.src.image.format,
																					VK_IMAGE_TYPE_2D,
																					VK_IMAGE_TILING_OPTIMAL,
																					VK_IMAGE_USAGE_TRANSFER_SRC_BIT,
																					0,
																					&properties) == VK_ERROR_FORMAT_NOT_SUPPORTED) ||
			(context.getInstanceInterface().getPhysicalDeviceImageFormatProperties (context.getPhysicalDevice(),
																					m_params.dst.image.format,
																					VK_IMAGE_TYPE_2D,
																					VK_IMAGE_TILING_OPTIMAL,
																					VK_IMAGE_USAGE_TRANSFER_DST_BIT,
																					0,
																					&properties) == VK_ERROR_FORMAT_NOT_SUPPORTED))
		{
			TCU_THROW(NotSupportedError, "Format not supported");
		}

		VkFormatProperties srcFormatProperties;
		context.getInstanceInterface().getPhysicalDeviceFormatProperties(context.getPhysicalDevice(), m_params.src.image.format, &srcFormatProperties);
		if (!(srcFormatProperties.optimalTilingFeatures & VK_FORMAT_FEATURE_BLIT_SRC_BIT))
		{
			TCU_THROW(NotSupportedError, "Format feature blit source not supported");
		}

		VkFormatProperties dstFormatProperties;
		context.getInstanceInterface().getPhysicalDeviceFormatProperties(context.getPhysicalDevice(), m_params.dst.image.format, &dstFormatProperties);
		if (!(dstFormatProperties.optimalTilingFeatures & VK_FORMAT_FEATURE_BLIT_DST_BIT))
		{
			TCU_THROW(NotSupportedError, "Format feature blit destination not supported");
		}

		if (m_params.filter == VK_FILTER_LINEAR)
		{
			if (!(srcFormatProperties.optimalTilingFeatures & VK_FORMAT_FEATURE_SAMPLED_IMAGE_FILTER_LINEAR_BIT))
				TCU_THROW(NotSupportedError, "Source format feature sampled image filter linear not supported");
			if (!(dstFormatProperties.optimalTilingFeatures & VK_FORMAT_FEATURE_SAMPLED_IMAGE_FILTER_LINEAR_BIT))
				TCU_THROW(NotSupportedError, "Destination format feature sampled image filter linear not supported");
		}
	}

private:
	TestParams				m_params;
};

class BlittingMipmaps : public CopiesAndBlittingTestInstance
{
public:
										BlittingMipmaps					(Context&   context,
																		 TestParams params);
	virtual tcu::TestStatus				iterate							(void);
protected:
	virtual tcu::TestStatus				checkTestResult					(tcu::ConstPixelBufferAccess result = tcu::ConstPixelBufferAccess());
	virtual void						copyRegionToTextureLevel		(tcu::ConstPixelBufferAccess src, tcu::PixelBufferAccess dst, CopyRegion region, deUint32 mipLevel = 0u);
	virtual void						generateExpectedResult			(void);
private:
	bool								checkLinearFilteredResult		(void);
	bool								checkNearestFilteredResult		(void);

	Move<VkImage>						m_source;
	de::MovePtr<Allocation>				m_sourceImageAlloc;
	Move<VkImage>						m_destination;
	de::MovePtr<Allocation>				m_destinationImageAlloc;

	de::MovePtr<tcu::TextureLevel>		m_unclampedExpectedTextureLevel[16];
};

BlittingMipmaps::BlittingMipmaps (Context& context, TestParams params)
	: CopiesAndBlittingTestInstance (context, params)
{
	const InstanceInterface&	vki					= context.getInstanceInterface();
	const DeviceInterface&		vk					= context.getDeviceInterface();
	const VkPhysicalDevice		vkPhysDevice		= context.getPhysicalDevice();
	const VkDevice				vkDevice			= context.getDevice();
	const deUint32				queueFamilyIndex	= context.getUniversalQueueFamilyIndex();
	Allocator&					memAlloc			= context.getDefaultAllocator();

	// Create source image
	{
		const VkImageCreateInfo		sourceImageParams		=
		{
			VK_STRUCTURE_TYPE_IMAGE_CREATE_INFO,	// VkStructureType		sType;
			DE_NULL,								// const void*			pNext;
			getCreateFlags(m_params.src.image),		// VkImageCreateFlags	flags;
			m_params.src.image.imageType,			// VkImageType			imageType;
			m_params.src.image.format,				// VkFormat				format;
			getExtent3D(m_params.src.image),		// VkExtent3D			extent;
			1u,										// deUint32				mipLevels;
			getArraySize(m_params.src.image),		// deUint32				arraySize;
			VK_SAMPLE_COUNT_1_BIT,					// deUint32				samples;
			VK_IMAGE_TILING_OPTIMAL,				// VkImageTiling		tiling;
			VK_IMAGE_USAGE_TRANSFER_SRC_BIT |
				VK_IMAGE_USAGE_TRANSFER_DST_BIT,	// VkImageUsageFlags	usage;
			VK_SHARING_MODE_EXCLUSIVE,				// VkSharingMode		sharingMode;
			1u,										// deUint32				queueFamilyCount;
			&queueFamilyIndex,						// const deUint32*		pQueueFamilyIndices;
			VK_IMAGE_LAYOUT_UNDEFINED,				// VkImageLayout		initialLayout;
		};

		m_source = createImage(vk, vkDevice, &sourceImageParams);
		m_sourceImageAlloc = allocateImage(vki, vk, vkPhysDevice, vkDevice, *m_source, MemoryRequirement::Any, memAlloc, m_params.allocationKind);
		VK_CHECK(vk.bindImageMemory(vkDevice, *m_source, m_sourceImageAlloc->getMemory(), m_sourceImageAlloc->getOffset()));
	}

	// Create destination image
	{
		const VkImageCreateInfo		destinationImageParams  =
		{
			VK_STRUCTURE_TYPE_IMAGE_CREATE_INFO,	// VkStructureType		sType;
			DE_NULL,								// const void*			pNext;
			getCreateFlags(m_params.dst.image),		// VkImageCreateFlags	flags;
			m_params.dst.image.imageType,			// VkImageType			imageType;
			m_params.dst.image.format,				// VkFormat				format;
			getExtent3D(m_params.dst.image),		// VkExtent3D			extent;
			m_params.mipLevels,						// deUint32				mipLevels;
			getArraySize(m_params.dst.image),		// deUint32				arraySize;
			VK_SAMPLE_COUNT_1_BIT,					// deUint32				samples;
			VK_IMAGE_TILING_OPTIMAL,				// VkImageTiling		tiling;
			VK_IMAGE_USAGE_TRANSFER_SRC_BIT |
				VK_IMAGE_USAGE_TRANSFER_DST_BIT,	// VkImageUsageFlags	usage;
			VK_SHARING_MODE_EXCLUSIVE,				// VkSharingMode		sharingMode;
			1u,										// deUint32				queueFamilyCount;
			&queueFamilyIndex,						// const deUint32*		pQueueFamilyIndices;
			VK_IMAGE_LAYOUT_UNDEFINED,				// VkImageLayout		initialLayout;
		};

		m_destination = createImage(vk, vkDevice, &destinationImageParams);
		m_destinationImageAlloc = allocateImage(vki, vk, vkPhysDevice, vkDevice, *m_destination, MemoryRequirement::Any, memAlloc, m_params.allocationKind);
		VK_CHECK(vk.bindImageMemory(vkDevice, *m_destination, m_destinationImageAlloc->getMemory(), m_destinationImageAlloc->getOffset()));
	}
}

tcu::TestStatus BlittingMipmaps::iterate (void)
{
	const tcu::TextureFormat	srcTcuFormat		= mapVkFormat(m_params.src.image.format);
	const tcu::TextureFormat	dstTcuFormat		= mapVkFormat(m_params.dst.image.format);
	m_sourceTextureLevel = de::MovePtr<tcu::TextureLevel>(new tcu::TextureLevel(srcTcuFormat,
																				m_params.src.image.extent.width,
																				m_params.src.image.extent.height,
																				m_params.src.image.extent.depth));
	generateBuffer(m_sourceTextureLevel->getAccess(), m_params.src.image.extent.width, m_params.src.image.extent.height, m_params.src.image.extent.depth, FILL_MODE_GRADIENT);
	m_destinationTextureLevel = de::MovePtr<tcu::TextureLevel>(new tcu::TextureLevel(dstTcuFormat,
																						(int)m_params.dst.image.extent.width,
																						(int)m_params.dst.image.extent.height,
																						(int)m_params.dst.image.extent.depth));
	generateBuffer(m_destinationTextureLevel->getAccess(), m_params.dst.image.extent.width, m_params.dst.image.extent.height, m_params.dst.image.extent.depth, FILL_MODE_WHITE);
	generateExpectedResult();

	uploadImage(m_sourceTextureLevel->getAccess(), m_source.get(), m_params.src.image);

	uploadImage(m_destinationTextureLevel->getAccess(), m_destination.get(), m_params.dst.image, m_params.mipLevels);

	const DeviceInterface&		vk					= m_context.getDeviceInterface();
	const VkDevice				vkDevice			= m_context.getDevice();
	const VkQueue				queue				= m_context.getUniversalQueue();

	std::vector<VkImageBlit>	regions;
	for (deUint32 i = 0; i < m_params.regions.size(); i++)
		regions.push_back(m_params.regions[i].imageBlit);

	// Copy source image to mip level 0 when generating mipmaps with multiple blit commands
	if (!m_params.singleCommand)
		uploadImage(m_sourceTextureLevel->getAccess(), m_destination.get(), m_params.dst.image, 1u);

	beginCommandBuffer(vk, *m_cmdBuffer);

	// Blit all mip levels with a single blit command
	if (m_params.singleCommand)
	{
		{
			// Source image layout
			const VkImageMemoryBarrier		srcImageBarrier		=
			{
				VK_STRUCTURE_TYPE_IMAGE_MEMORY_BARRIER,		// VkStructureType			sType;
				DE_NULL,									// const void*				pNext;
				VK_ACCESS_TRANSFER_WRITE_BIT,				// VkAccessFlags			srcAccessMask;
				VK_ACCESS_TRANSFER_READ_BIT,				// VkAccessFlags			dstAccessMask;
				VK_IMAGE_LAYOUT_TRANSFER_DST_OPTIMAL,		// VkImageLayout			oldLayout;
				m_params.src.image.operationLayout,			// VkImageLayout			newLayout;
				VK_QUEUE_FAMILY_IGNORED,					// deUint32					srcQueueFamilyIndex;
				VK_QUEUE_FAMILY_IGNORED,					// deUint32					dstQueueFamilyIndex;
				m_source.get(),								// VkImage					image;
				{											// VkImageSubresourceRange	subresourceRange;
					getAspectFlags(srcTcuFormat),		// VkImageAspectFlags   aspectMask;
					0u,									// deUint32				baseMipLevel;
					1u,									// deUint32				mipLevels;
					0u,									// deUint32				baseArraySlice;
					getArraySize(m_params.src.image)	// deUint32				arraySize;
				}
			};

			// Destination image layout
			const VkImageMemoryBarrier		dstImageBarrier		=
			{
				VK_STRUCTURE_TYPE_IMAGE_MEMORY_BARRIER,		// VkStructureType			sType;
				DE_NULL,									// const void*				pNext;
				VK_ACCESS_TRANSFER_WRITE_BIT,				// VkAccessFlags			srcAccessMask;
				VK_ACCESS_TRANSFER_WRITE_BIT,				// VkAccessFlags			dstAccessMask;
				VK_IMAGE_LAYOUT_TRANSFER_DST_OPTIMAL,		// VkImageLayout			oldLayout;
				m_params.dst.image.operationLayout,			// VkImageLayout			newLayout;
				VK_QUEUE_FAMILY_IGNORED,					// deUint32					srcQueueFamilyIndex;
				VK_QUEUE_FAMILY_IGNORED,					// deUint32					dstQueueFamilyIndex;
				m_destination.get(),						// VkImage					image;
				{											// VkImageSubresourceRange	subresourceRange;
					getAspectFlags(dstTcuFormat),		// VkImageAspectFlags   aspectMask;
					0u,									// deUint32				baseMipLevel;
					m_params.mipLevels,					// deUint32				mipLevels;
					0u,									// deUint32				baseArraySlice;
					getArraySize(m_params.dst.image)	// deUint32				arraySize;
				}
			};

			vk.cmdPipelineBarrier(*m_cmdBuffer, VK_PIPELINE_STAGE_TRANSFER_BIT, VK_PIPELINE_STAGE_TRANSFER_BIT, (VkDependencyFlags)0, 0, (const VkMemoryBarrier*)DE_NULL, 0, (const VkBufferMemoryBarrier*)DE_NULL, 1, &srcImageBarrier);
			vk.cmdPipelineBarrier(*m_cmdBuffer, VK_PIPELINE_STAGE_TRANSFER_BIT, VK_PIPELINE_STAGE_TRANSFER_BIT, (VkDependencyFlags)0, 0, (const VkMemoryBarrier*)DE_NULL, 0, (const VkBufferMemoryBarrier*)DE_NULL, 1, &dstImageBarrier);
			vk.cmdBlitImage(*m_cmdBuffer, m_source.get(), m_params.src.image.operationLayout, m_destination.get(), m_params.dst.image.operationLayout, (deUint32)regions.size(), &regions[0], m_params.filter);
		}
	}
	// Blit mip levels with multiple blit commands
	else
	{
		// Prepare all mip levels for reading
		{
			for (deUint32 barrierno = 0; barrierno < m_params.barrierCount; barrierno++)
			{
				VkImageMemoryBarrier preImageBarrier =
				{
					VK_STRUCTURE_TYPE_IMAGE_MEMORY_BARRIER,									// VkStructureType	sType;
					DE_NULL,																// const void*		pNext;
					VK_ACCESS_TRANSFER_WRITE_BIT,											// VkAccessFlags	srcAccessMask;
					VK_ACCESS_TRANSFER_READ_BIT,											// VkAccessFlags	dstAccessMask;
					VK_IMAGE_LAYOUT_TRANSFER_DST_OPTIMAL,									// VkImageLayout	oldLayout;
					m_params.src.image.operationLayout,										// VkImageLayout	newLayout;
					VK_QUEUE_FAMILY_IGNORED,												// deUint32			srcQueueFamilyIndex;
					VK_QUEUE_FAMILY_IGNORED,												// deUint32			dstQueueFamilyIndex;
					m_destination.get(),													// VkImage			image;
					{																		// VkImageSubresourceRange	subresourceRange;
						getAspectFlags(dstTcuFormat),										// VkImageAspectFlags	aspectMask;
							0u,																// deUint32				baseMipLevel;
							VK_REMAINING_MIP_LEVELS,										// deUint32				mipLevels;
							0u,																// deUint32				baseArraySlice;
							getArraySize(m_params.src.image)								// deUint32				arraySize;
					}
				};

				if (getArraySize(m_params.src.image) == 1)
				{
					DE_ASSERT(barrierno < m_params.mipLevels);
					preImageBarrier.subresourceRange.baseMipLevel	= barrierno;
					preImageBarrier.subresourceRange.levelCount		= (barrierno + 1 < m_params.barrierCount) ? 1 : VK_REMAINING_MIP_LEVELS;
				}
				else
				{
					preImageBarrier.subresourceRange.baseArrayLayer	= barrierno;
					preImageBarrier.subresourceRange.layerCount		= (barrierno + 1 < m_params.barrierCount) ? 1 : VK_REMAINING_ARRAY_LAYERS;
				}
				vk.cmdPipelineBarrier(*m_cmdBuffer, VK_PIPELINE_STAGE_TRANSFER_BIT, VK_PIPELINE_STAGE_TRANSFER_BIT, (VkDependencyFlags)0, 0, (const VkMemoryBarrier*)DE_NULL, 0, (const VkBufferMemoryBarrier*)DE_NULL, 1, &preImageBarrier);
			}
		}

		for (deUint32 regionNdx = 0u; regionNdx < (deUint32)regions.size(); regionNdx++)
		{
			const deUint32					mipLevel			= regions[regionNdx].dstSubresource.mipLevel;

			// Prepare single mip level for writing
			const VkImageMemoryBarrier		preImageBarrier		=
			{
				VK_STRUCTURE_TYPE_IMAGE_MEMORY_BARRIER,		// VkStructureType			sType;
				DE_NULL,									// const void*					pNext;
				VK_ACCESS_TRANSFER_READ_BIT,				// VkAccessFlags			srcAccessMask;
				VK_ACCESS_TRANSFER_WRITE_BIT,				// VkAccessFlags			dstAccessMask;
				m_params.src.image.operationLayout,			// VkImageLayout			oldLayout;
				m_params.dst.image.operationLayout,			// VkImageLayout			newLayout;
				VK_QUEUE_FAMILY_IGNORED,					// deUint32					srcQueueFamilyIndex;
				VK_QUEUE_FAMILY_IGNORED,					// deUint32					dstQueueFamilyIndex;
				m_destination.get(),						// VkImage					image;
				{											// VkImageSubresourceRange	subresourceRange;
					getAspectFlags(dstTcuFormat),		// VkImageAspectFlags	aspectMask;
					mipLevel,							// deUint32				baseMipLevel;
					1u,									// deUint32				mipLevels;
					0u,									// deUint32				baseArraySlice;
					getArraySize(m_params.dst.image)	// deUint32				arraySize;
				}
			};

			// Prepare single mip level for reading
			const VkImageMemoryBarrier		postImageBarrier	=
			{
				VK_STRUCTURE_TYPE_IMAGE_MEMORY_BARRIER,		// VkStructureType			sType;
				DE_NULL,									// const void*				pNext;
				VK_ACCESS_TRANSFER_WRITE_BIT,				// VkAccessFlags			srcAccessMask;
				VK_ACCESS_TRANSFER_READ_BIT,				// VkAccessFlags			dstAccessMask;
				m_params.dst.image.operationLayout,			// VkImageLayout			oldLayout;
				m_params.src.image.operationLayout,			// VkImageLayout			newLayout;
				VK_QUEUE_FAMILY_IGNORED,					// deUint32					srcQueueFamilyIndex;
				VK_QUEUE_FAMILY_IGNORED,					// deUint32					dstQueueFamilyIndex;
				m_destination.get(),						// VkImage					image;
				{											// VkImageSubresourceRange	subresourceRange;
					getAspectFlags(dstTcuFormat),		// VkImageAspectFlags	aspectMask;
					mipLevel,							// deUint32				baseMipLevel;
					1u,									// deUint32				mipLevels;
					0u,									// deUint32				baseArraySlice;
					getArraySize(m_params.src.image)	// deUint32				arraySize;
				}
			};

			vk.cmdPipelineBarrier(*m_cmdBuffer, VK_PIPELINE_STAGE_TRANSFER_BIT, VK_PIPELINE_STAGE_TRANSFER_BIT, (VkDependencyFlags)0, 0, (const VkMemoryBarrier*)DE_NULL, 0, (const VkBufferMemoryBarrier*)DE_NULL, 1, &preImageBarrier);
			vk.cmdBlitImage(*m_cmdBuffer, m_destination.get(), m_params.src.image.operationLayout, m_destination.get(), m_params.dst.image.operationLayout, 1u, &regions[regionNdx], m_params.filter);
			vk.cmdPipelineBarrier(*m_cmdBuffer, VK_PIPELINE_STAGE_TRANSFER_BIT, VK_PIPELINE_STAGE_TRANSFER_BIT, (VkDependencyFlags)0, 0, (const VkMemoryBarrier*)DE_NULL, 0, (const VkBufferMemoryBarrier*)DE_NULL, 1, &postImageBarrier);
		}

		// Prepare all mip levels for writing
		{
			const VkImageMemoryBarrier		postImageBarrier		=
			{
				VK_STRUCTURE_TYPE_IMAGE_MEMORY_BARRIER,		// VkStructureType			sType;
				DE_NULL,									// const void*				pNext;
				VK_ACCESS_TRANSFER_READ_BIT,				// VkAccessFlags			srcAccessMask;
				VK_ACCESS_TRANSFER_WRITE_BIT,				// VkAccessFlags			dstAccessMask;
				m_params.src.image.operationLayout,			// VkImageLayout			oldLayout;
				m_params.dst.image.operationLayout,			// VkImageLayout			newLayout;
				VK_QUEUE_FAMILY_IGNORED,					// deUint32					srcQueueFamilyIndex;
				VK_QUEUE_FAMILY_IGNORED,					// deUint32					dstQueueFamilyIndex;
				m_destination.get(),						// VkImage					image;
				{											// VkImageSubresourceRange	subresourceRange;
					getAspectFlags(dstTcuFormat),		// VkImageAspectFlags	aspectMask;
					0u,									// deUint32				baseMipLevel;
					VK_REMAINING_MIP_LEVELS,			// deUint32				mipLevels;
					0u,									// deUint32				baseArraySlice;
					getArraySize(m_params.dst.image)	// deUint32				arraySize;
				}
			};

			vk.cmdPipelineBarrier(*m_cmdBuffer, VK_PIPELINE_STAGE_TRANSFER_BIT, VK_PIPELINE_STAGE_TRANSFER_BIT, (VkDependencyFlags)0, 0, (const VkMemoryBarrier*)DE_NULL, 0, (const VkBufferMemoryBarrier*)DE_NULL, 1, &postImageBarrier);
		}
	}

	endCommandBuffer(vk, *m_cmdBuffer);
	submitCommandsAndWait(vk, vkDevice, queue, *m_cmdBuffer);

	return checkTestResult();
}

bool BlittingMipmaps::checkLinearFilteredResult (void)
{
	tcu::TestLog&				log				(m_context.getTestContext().getLog());
	bool						allLevelsOk		= true;

	for (deUint32 mipLevelNdx = 0u; mipLevelNdx < m_params.mipLevels; mipLevelNdx++)
	{
		// Update reference results with previous results that have been verified.
		// This needs to be done such that accumulated errors don't exceed the fixed threshold.
		for (deUint32 i = 0; i < m_params.regions.size(); i++)
		{
			const CopyRegion region = m_params.regions[i];
			const deUint32 srcMipLevel = m_params.regions[i].imageBlit.srcSubresource.mipLevel;
			const deUint32 dstMipLevel = m_params.regions[i].imageBlit.dstSubresource.mipLevel;
			de::MovePtr<tcu::TextureLevel>	prevResultLevel;
			tcu::ConstPixelBufferAccess src;
			if (srcMipLevel < mipLevelNdx)
			{
				// Generate expected result from rendered result that was previously verified
				prevResultLevel	= readImage(*m_destination, m_params.dst.image, srcMipLevel);
				src = prevResultLevel->getAccess();
			}
			else
			{
				// Previous reference mipmaps might have changed, so recompute expected result
				src = m_expectedTextureLevel[srcMipLevel]->getAccess();
			}
			copyRegionToTextureLevel(src, m_expectedTextureLevel[dstMipLevel]->getAccess(), region, dstMipLevel);
		}

		de::MovePtr<tcu::TextureLevel>			resultLevel			= readImage(*m_destination, m_params.dst.image, mipLevelNdx);
		const tcu::ConstPixelBufferAccess&		resultAccess		= resultLevel->getAccess();

		const tcu::Sampler::DepthStencilMode	mode				= tcu::hasDepthComponent(resultAccess.getFormat().order)	?   tcu::Sampler::MODE_DEPTH :
																	  tcu::hasStencilComponent(resultAccess.getFormat().order)  ?   tcu::Sampler::MODE_STENCIL :
																																	tcu::Sampler::MODE_LAST;
		const tcu::ConstPixelBufferAccess		result				= tcu::hasDepthComponent(resultAccess.getFormat().order)	?   getEffectiveDepthStencilAccess(resultAccess, mode) :
																	  tcu::hasStencilComponent(resultAccess.getFormat().order)  ?   getEffectiveDepthStencilAccess(resultAccess, mode) :
																																	resultAccess;
		const tcu::ConstPixelBufferAccess		clampedLevel		= tcu::hasDepthComponent(resultAccess.getFormat().order)	?   getEffectiveDepthStencilAccess(m_expectedTextureLevel[mipLevelNdx]->getAccess(), mode) :
																	  tcu::hasStencilComponent(resultAccess.getFormat().order)  ?   getEffectiveDepthStencilAccess(m_expectedTextureLevel[mipLevelNdx]->getAccess(), mode) :
																																	m_expectedTextureLevel[mipLevelNdx]->getAccess();
		const tcu::ConstPixelBufferAccess		unclampedLevel		= tcu::hasDepthComponent(resultAccess.getFormat().order)	?   getEffectiveDepthStencilAccess(m_unclampedExpectedTextureLevel[mipLevelNdx]->getAccess(), mode) :
																	  tcu::hasStencilComponent(resultAccess.getFormat().order)  ?   getEffectiveDepthStencilAccess(m_unclampedExpectedTextureLevel[mipLevelNdx]->getAccess(), mode) :
																																	m_unclampedExpectedTextureLevel[mipLevelNdx]->getAccess();
		const tcu::TextureFormat				srcFormat			= tcu::hasDepthComponent(resultAccess.getFormat().order)	?   tcu::getEffectiveDepthStencilTextureFormat(mapVkFormat(m_params.src.image.format), mode) :
																	  tcu::hasStencilComponent(resultAccess.getFormat().order)  ?   tcu::getEffectiveDepthStencilTextureFormat(mapVkFormat(m_params.src.image.format), mode) :
																																	mapVkFormat(m_params.src.image.format);

		const tcu::TextureFormat				dstFormat			= result.getFormat();
		bool									singleLevelOk		= false;
		std::vector <CopyRegion>				mipLevelRegions;

		for (size_t regionNdx = 0u; regionNdx < m_params.regions.size(); regionNdx++)
			if (m_params.regions.at(regionNdx).imageBlit.dstSubresource.mipLevel == mipLevelNdx)
				mipLevelRegions.push_back(m_params.regions.at(regionNdx));

		log << tcu::TestLog::Section("ClampedSourceImage", "Region with clamped edges on source image.");

		if (isFloatFormat(dstFormat))
		{
			const bool		srcIsSRGB   = tcu::isSRGB(srcFormat);
			const tcu::Vec4 srcMaxDiff  = getFormatThreshold(srcFormat) * tcu::Vec4(srcIsSRGB ? 2.0f : 1.0f);
			const tcu::Vec4 dstMaxDiff  = getFormatThreshold(dstFormat);
			const tcu::Vec4 threshold   = tcu::max(srcMaxDiff, dstMaxDiff);

			singleLevelOk = tcu::floatThresholdCompare(log, "Compare", "Result comparsion", clampedLevel, result, threshold, tcu::COMPARE_LOG_RESULT);
			log << tcu::TestLog::EndSection;

			if (!singleLevelOk)
			{
				log << tcu::TestLog::Section("NonClampedSourceImage", "Region with non-clamped edges on source image.");
				singleLevelOk = tcu::floatThresholdCompare(log, "Compare", "Result comparsion", unclampedLevel, result, threshold, tcu::COMPARE_LOG_RESULT);
				log << tcu::TestLog::EndSection;
			}
		}
		else
		{
			tcu::UVec4  threshold;
			// Calculate threshold depending on channel width of destination format.
			const tcu::IVec4	bitDepth	= tcu::getTextureFormatBitDepth(dstFormat);
			for (deUint32 i = 0; i < 4; ++i)
				threshold[i] = de::max((0x1 << bitDepth[i]) / 256, 2);

			singleLevelOk = tcu::intThresholdCompare(log, "Compare", "Result comparsion", clampedLevel, result, threshold, tcu::COMPARE_LOG_RESULT);
			log << tcu::TestLog::EndSection;

			if (!singleLevelOk)
			{
				log << tcu::TestLog::Section("NonClampedSourceImage", "Region with non-clamped edges on source image.");
				singleLevelOk = tcu::intThresholdCompare(log, "Compare", "Result comparsion", unclampedLevel, result, threshold, tcu::COMPARE_LOG_RESULT);
				log << tcu::TestLog::EndSection;
			}
		}
		allLevelsOk &= singleLevelOk;
	}

	return allLevelsOk;
}

bool BlittingMipmaps::checkNearestFilteredResult (void)
{
	bool						allLevelsOk		= true;
	tcu::TestLog&				log				(m_context.getTestContext().getLog());

	for (deUint32 mipLevelNdx = 0u; mipLevelNdx < m_params.mipLevels; mipLevelNdx++)
	{
		de::MovePtr<tcu::TextureLevel>			resultLevel			= readImage(*m_destination, m_params.dst.image, mipLevelNdx);
		const tcu::ConstPixelBufferAccess&		resultAccess		= resultLevel->getAccess();

		const tcu::Sampler::DepthStencilMode	mode				= tcu::hasDepthComponent(resultAccess.getFormat().order)	?   tcu::Sampler::MODE_DEPTH :
																	  tcu::hasStencilComponent(resultAccess.getFormat().order)  ?   tcu::Sampler::MODE_STENCIL :
																																	tcu::Sampler::MODE_LAST;
		const tcu::ConstPixelBufferAccess		result				= tcu::hasDepthComponent(resultAccess.getFormat().order)	?   getEffectiveDepthStencilAccess(resultAccess, mode) :
																	  tcu::hasStencilComponent(resultAccess.getFormat().order)  ?   getEffectiveDepthStencilAccess(resultAccess, mode) :
																																	resultAccess;
		const tcu::ConstPixelBufferAccess		source				= (m_params.singleCommand || mipLevelNdx == 0) ?			//  Read from source image
																	  tcu::hasDepthComponent(resultAccess.getFormat().order)	?   tcu::getEffectiveDepthStencilAccess(m_sourceTextureLevel->getAccess(), mode) :
																	  tcu::hasStencilComponent(resultAccess.getFormat().order)  ?   tcu::getEffectiveDepthStencilAccess(m_sourceTextureLevel->getAccess(), mode) :
																																	m_sourceTextureLevel->getAccess()
																																//  Read from destination image
																	: tcu::hasDepthComponent(resultAccess.getFormat().order)	?   tcu::getEffectiveDepthStencilAccess(m_expectedTextureLevel[mipLevelNdx - 1u]->getAccess(), mode) :
																	  tcu::hasStencilComponent(resultAccess.getFormat().order)  ?   tcu::getEffectiveDepthStencilAccess(m_expectedTextureLevel[mipLevelNdx - 1u]->getAccess(), mode) :
																																	m_expectedTextureLevel[mipLevelNdx - 1u]->getAccess();
		const tcu::TextureFormat				dstFormat			= result.getFormat();
		const tcu::TextureChannelClass			dstChannelClass		= tcu::getTextureChannelClass(dstFormat.type);
		bool									singleLevelOk		= false;
		std::vector <CopyRegion>				mipLevelRegions;

		for (size_t regionNdx = 0u; regionNdx < m_params.regions.size(); regionNdx++)
			if (m_params.regions.at(regionNdx).imageBlit.dstSubresource.mipLevel == mipLevelNdx)
				mipLevelRegions.push_back(m_params.regions.at(regionNdx));

		tcu::TextureLevel				errorMaskStorage	(tcu::TextureFormat(tcu::TextureFormat::RGB, tcu::TextureFormat::UNORM_INT8), result.getWidth(), result.getHeight(), result.getDepth());
		tcu::PixelBufferAccess			errorMask			= errorMaskStorage.getAccess();
		tcu::Vec4						pixelBias			(0.0f, 0.0f, 0.0f, 0.0f);
		tcu::Vec4						pixelScale			(1.0f, 1.0f, 1.0f, 1.0f);

		tcu::clear(errorMask, tcu::Vec4(0.0f, 1.0f, 0.0f, 1.0));

		if (dstChannelClass == tcu::TEXTURECHANNELCLASS_SIGNED_INTEGER ||
			dstChannelClass == tcu::TEXTURECHANNELCLASS_UNSIGNED_INTEGER)
		{
			singleLevelOk = intNearestBlitCompare(source, result, errorMask, mipLevelRegions);
		}
		else
			singleLevelOk = floatNearestBlitCompare(source, result, errorMask, mipLevelRegions);

		if (dstFormat != tcu::TextureFormat(tcu::TextureFormat::RGBA, tcu::TextureFormat::UNORM_INT8))
			tcu::computePixelScaleBias(result, pixelScale, pixelBias);

		if (!singleLevelOk)
		{
			log << tcu::TestLog::ImageSet("Compare", "Result comparsion, level " + de::toString(mipLevelNdx))
				<< tcu::TestLog::Image("Result", "Result", result, pixelScale, pixelBias)
				<< tcu::TestLog::Image("Reference", "Reference", source, pixelScale, pixelBias)
				<< tcu::TestLog::Image("ErrorMask", "Error mask", errorMask)
				<< tcu::TestLog::EndImageSet;
		}
		else
		{
			log << tcu::TestLog::ImageSet("Compare", "Result comparsion, level " + de::toString(mipLevelNdx))
				<< tcu::TestLog::Image("Result", "Result", result, pixelScale, pixelBias)
				<< tcu::TestLog::EndImageSet;
		}

		allLevelsOk &= singleLevelOk;
	}

	return allLevelsOk;
}

tcu::TestStatus BlittingMipmaps::checkTestResult (tcu::ConstPixelBufferAccess result)
{
	DE_UNREF(result);
	DE_ASSERT(m_params.filter == VK_FILTER_NEAREST || m_params.filter == VK_FILTER_LINEAR);
	const std::string failMessage("Result image is incorrect");

	if (m_params.filter == VK_FILTER_LINEAR)
	{
		if (!checkLinearFilteredResult())
			return tcu::TestStatus::fail(failMessage);
	}
	else // NEAREST filtering
	{
		if (!checkNearestFilteredResult())
			return tcu::TestStatus::fail(failMessage);
	}

	return tcu::TestStatus::pass("Pass");
}

void BlittingMipmaps::copyRegionToTextureLevel (tcu::ConstPixelBufferAccess src, tcu::PixelBufferAccess dst, CopyRegion region, deUint32 mipLevel)
{
	DE_ASSERT(src.getDepth() == dst.getDepth());

	const MirrorMode mirrorMode = getMirrorMode(region.imageBlit.srcOffsets[0],
												region.imageBlit.srcOffsets[1],
												region.imageBlit.dstOffsets[0],
												region.imageBlit.dstOffsets[1]);

	flipCoordinates(region, mirrorMode);

	const VkOffset3D					srcOffset		= region.imageBlit.srcOffsets[0];
	const VkOffset3D					srcExtent		=
	{
		region.imageBlit.srcOffsets[1].x - srcOffset.x,
		region.imageBlit.srcOffsets[1].y - srcOffset.y,
		region.imageBlit.srcOffsets[1].z - srcOffset.z
	};
	const VkOffset3D					dstOffset		= region.imageBlit.dstOffsets[0];
	const VkOffset3D					dstExtent		=
	{
		region.imageBlit.dstOffsets[1].x - dstOffset.x,
		region.imageBlit.dstOffsets[1].y - dstOffset.y,
		region.imageBlit.dstOffsets[1].z - dstOffset.z
	};
	const tcu::Sampler::FilterMode		filter			= (m_params.filter == VK_FILTER_LINEAR) ? tcu::Sampler::LINEAR : tcu::Sampler::NEAREST;

	if (tcu::isCombinedDepthStencilType(src.getFormat().type))
	{
		DE_ASSERT(src.getFormat() == dst.getFormat());
		// Scale depth.
		if (tcu::hasDepthComponent(src.getFormat().order))
		{
			const tcu::ConstPixelBufferAccess	srcSubRegion	= getEffectiveDepthStencilAccess(tcu::getSubregion(src, srcOffset.x, srcOffset.y, srcExtent.x, srcExtent.y), tcu::Sampler::MODE_DEPTH);
			const tcu::PixelBufferAccess		dstSubRegion	= getEffectiveDepthStencilAccess(tcu::getSubregion(dst, dstOffset.x, dstOffset.y, dstExtent.x, dstExtent.y), tcu::Sampler::MODE_DEPTH);
			tcu::scale(dstSubRegion, srcSubRegion, filter);

			if (filter == tcu::Sampler::LINEAR)
			{
				const tcu::ConstPixelBufferAccess	depthSrc			= getEffectiveDepthStencilAccess(src, tcu::Sampler::MODE_DEPTH);
				const tcu::PixelBufferAccess		unclampedSubRegion	= getEffectiveDepthStencilAccess(tcu::getSubregion(m_unclampedExpectedTextureLevel[0]->getAccess(), dstOffset.x, dstOffset.y, dstExtent.x, dstExtent.y), tcu::Sampler::MODE_DEPTH);
				scaleFromWholeSrcBuffer(unclampedSubRegion, depthSrc, srcOffset, srcExtent, filter);
			}
		}

		// Scale stencil.
		if (tcu::hasStencilComponent(src.getFormat().order))
		{
			const tcu::ConstPixelBufferAccess	srcSubRegion	= getEffectiveDepthStencilAccess(tcu::getSubregion(src, srcOffset.x, srcOffset.y, srcExtent.x, srcExtent.y), tcu::Sampler::MODE_STENCIL);
			const tcu::PixelBufferAccess		dstSubRegion	= getEffectiveDepthStencilAccess(tcu::getSubregion(dst, dstOffset.x, dstOffset.y, dstExtent.x, dstExtent.y), tcu::Sampler::MODE_STENCIL);
			blit(dstSubRegion, srcSubRegion, filter, mirrorMode);

			if (filter == tcu::Sampler::LINEAR)
			{
				const tcu::ConstPixelBufferAccess	stencilSrc			= getEffectiveDepthStencilAccess(src, tcu::Sampler::MODE_STENCIL);
				const tcu::PixelBufferAccess		unclampedSubRegion	= getEffectiveDepthStencilAccess(tcu::getSubregion(m_unclampedExpectedTextureLevel[0]->getAccess(), dstOffset.x, dstOffset.y, dstExtent.x, dstExtent.y), tcu::Sampler::MODE_STENCIL);
				scaleFromWholeSrcBuffer(unclampedSubRegion, stencilSrc, srcOffset, srcExtent, filter);
			}
		}
	}
	else
	{
		for (int layerNdx = 0u; layerNdx < src.getDepth(); layerNdx++)
		{
			const tcu::ConstPixelBufferAccess	srcSubRegion	= tcu::getSubregion(src, srcOffset.x, srcOffset.y, layerNdx, srcExtent.x, srcExtent.y, 1);
			const tcu::PixelBufferAccess		dstSubRegion	= tcu::getSubregion(dst, dstOffset.x, dstOffset.y, layerNdx, dstExtent.x, dstExtent.y, 1);
			blit(dstSubRegion, srcSubRegion, filter, mirrorMode);

			if (filter == tcu::Sampler::LINEAR)
			{
				const tcu::PixelBufferAccess	unclampedSubRegion	= tcu::getSubregion(m_unclampedExpectedTextureLevel[mipLevel]->getAccess(), dstOffset.x, dstOffset.y, layerNdx, dstExtent.x, dstExtent.y, 1);
				scaleFromWholeSrcBuffer(unclampedSubRegion, srcSubRegion, srcOffset, srcExtent, filter);
			}
		}
	}
}

void BlittingMipmaps::generateExpectedResult (void)
{
	const tcu::ConstPixelBufferAccess	src	= m_sourceTextureLevel->getAccess();
	const tcu::ConstPixelBufferAccess	dst	= m_destinationTextureLevel->getAccess();

	for (deUint32 mipLevelNdx = 0u; mipLevelNdx < m_params.mipLevels; mipLevelNdx++)
		m_expectedTextureLevel[mipLevelNdx] = de::MovePtr<tcu::TextureLevel>(new tcu::TextureLevel(dst.getFormat(), dst.getWidth() >> mipLevelNdx, dst.getHeight() >> mipLevelNdx, dst.getDepth()));

	tcu::copy(m_expectedTextureLevel[0]->getAccess(), src);

	if (m_params.filter == VK_FILTER_LINEAR)
	{
		for (deUint32 mipLevelNdx = 0u; mipLevelNdx < m_params.mipLevels; mipLevelNdx++)
			m_unclampedExpectedTextureLevel[mipLevelNdx] = de::MovePtr<tcu::TextureLevel>(new tcu::TextureLevel(dst.getFormat(), dst.getWidth() >> mipLevelNdx, dst.getHeight() >> mipLevelNdx, dst.getDepth()));

		tcu::copy(m_unclampedExpectedTextureLevel[0]->getAccess(), src);
	}

	for (deUint32 i = 0; i < m_params.regions.size(); i++)
	{
		CopyRegion region = m_params.regions[i];
		copyRegionToTextureLevel(m_expectedTextureLevel[m_params.regions[i].imageBlit.srcSubresource.mipLevel]->getAccess(), m_expectedTextureLevel[m_params.regions[i].imageBlit.dstSubresource.mipLevel]->getAccess(), region, m_params.regions[i].imageBlit.dstSubresource.mipLevel);
	}
}

class BlitMipmapTestCase : public vkt::TestCase
{
public:
							BlitMipmapTestCase		(tcu::TestContext&				testCtx,
													 const std::string&				name,
													 const std::string&				description,
													 const TestParams				params)
								: vkt::TestCase	(testCtx, name, description)
								, m_params		(params)
	{}

	virtual TestInstance*	createInstance			(Context&						context) const
	{
		return new BlittingMipmaps(context, m_params);
	}

	virtual void			checkSupport			(Context&						context) const
	{
		const InstanceInterface&	vki					= context.getInstanceInterface();
		const VkPhysicalDevice		vkPhysDevice		= context.getPhysicalDevice();
		{
			VkImageFormatProperties	properties;
			if (context.getInstanceInterface().getPhysicalDeviceImageFormatProperties (context.getPhysicalDevice(),
																						m_params.src.image.format,
																						VK_IMAGE_TYPE_2D,
																						VK_IMAGE_TILING_OPTIMAL,
																						VK_IMAGE_USAGE_TRANSFER_SRC_BIT,
																						0,
																						&properties) == VK_ERROR_FORMAT_NOT_SUPPORTED)
			{
				TCU_THROW(NotSupportedError, "Format not supported");
			}
			else if ((m_params.src.image.extent.width	> properties.maxExtent.width)	||
						(m_params.src.image.extent.height	> properties.maxExtent.height)	||
						(m_params.src.image.extent.depth	> properties.maxArrayLayers))
			{
				TCU_THROW(NotSupportedError, "Image size not supported");
			}
		}

		{
			VkImageFormatProperties	properties;
			if (context.getInstanceInterface().getPhysicalDeviceImageFormatProperties (context.getPhysicalDevice(),
																						m_params.dst.image.format,
																						VK_IMAGE_TYPE_2D,
																						VK_IMAGE_TILING_OPTIMAL,
																						VK_IMAGE_USAGE_TRANSFER_DST_BIT,
																						0,
																						&properties) == VK_ERROR_FORMAT_NOT_SUPPORTED)
			{
				TCU_THROW(NotSupportedError, "Format not supported");
			}
			else if ((m_params.dst.image.extent.width	> properties.maxExtent.width)	||
						(m_params.dst.image.extent.height	> properties.maxExtent.height)	||
						(m_params.dst.image.extent.depth	> properties.maxArrayLayers))
			{
				TCU_THROW(NotSupportedError, "Image size not supported");
			}
			else if (m_params.mipLevels > properties.maxMipLevels)
			{
				TCU_THROW(NotSupportedError, "Number of mip levels not supported");
			}
		}

		const VkFormatProperties	srcFormatProperties	= getPhysicalDeviceFormatProperties (vki, vkPhysDevice, m_params.src.image.format);
		if (!(srcFormatProperties.optimalTilingFeatures & VK_FORMAT_FEATURE_BLIT_SRC_BIT))
		{
			TCU_THROW(NotSupportedError, "Format feature blit source not supported");
		}

		const VkFormatProperties	dstFormatProperties	= getPhysicalDeviceFormatProperties (vki, vkPhysDevice, m_params.dst.image.format);
		if (!(dstFormatProperties.optimalTilingFeatures & VK_FORMAT_FEATURE_BLIT_DST_BIT))
		{
			TCU_THROW(NotSupportedError, "Format feature blit destination not supported");
		}

		if (m_params.filter == VK_FILTER_LINEAR)
		{
			if (!(srcFormatProperties.optimalTilingFeatures & VK_FORMAT_FEATURE_SAMPLED_IMAGE_FILTER_LINEAR_BIT))
				TCU_THROW(NotSupportedError, "Source format feature sampled image filter linear not supported");
			if (!(dstFormatProperties.optimalTilingFeatures & VK_FORMAT_FEATURE_SAMPLED_IMAGE_FILTER_LINEAR_BIT))
				TCU_THROW(NotSupportedError, "Destination format feature sampled image filter linear not supported");
		}
	}

private:
	TestParams				m_params;
};

// Resolve image to image.

enum ResolveImageToImageOptions{NO_OPTIONAL_OPERATION, COPY_MS_IMAGE_TO_MS_IMAGE, COPY_MS_IMAGE_TO_ARRAY_MS_IMAGE};
class ResolveImageToImage : public CopiesAndBlittingTestInstance
{
public:
												ResolveImageToImage			(Context&							context,
																			 TestParams							params,
																			 const ResolveImageToImageOptions	options);
	virtual tcu::TestStatus						iterate						(void);
protected:
	virtual tcu::TestStatus						checkTestResult				(tcu::ConstPixelBufferAccess result = tcu::ConstPixelBufferAccess());
	void										copyMSImageToMSImage		(void);
private:
	Move<VkImage>								m_multisampledImage;
	de::MovePtr<Allocation>						m_multisampledImageAlloc;

	Move<VkImage>								m_destination;
	de::MovePtr<Allocation>						m_destinationImageAlloc;

	Move<VkImage>								m_multisampledCopyImage;
	de::MovePtr<Allocation>						m_multisampledCopyImageAlloc;

	const ResolveImageToImageOptions			m_options;

	virtual void								copyRegionToTextureLevel	(tcu::ConstPixelBufferAccess	src,
																			 tcu::PixelBufferAccess			dst,
																			 CopyRegion						region,
																			 deUint32						mipLevel = 0u);
};

ResolveImageToImage::ResolveImageToImage (Context& context, TestParams params, const ResolveImageToImageOptions options)
	: CopiesAndBlittingTestInstance	(context, params)
	, m_options						(options)
{
	const InstanceInterface&	vki						= context.getInstanceInterface();
	const DeviceInterface&		vk						= context.getDeviceInterface();
	const VkPhysicalDevice		vkPhysDevice			= context.getPhysicalDevice();
	const VkDevice				vkDevice				= context.getDevice();
	const deUint32				queueFamilyIndex		= context.getUniversalQueueFamilyIndex();
	Allocator&					memAlloc				= m_context.getDefaultAllocator();

	const VkComponentMapping	componentMappingRGBA	= { VK_COMPONENT_SWIZZLE_R, VK_COMPONENT_SWIZZLE_G, VK_COMPONENT_SWIZZLE_B, VK_COMPONENT_SWIZZLE_A };
	Move<VkRenderPass>			renderPass;

	Move<VkShaderModule>		vertexShaderModule		= createShaderModule(vk, vkDevice, m_context.getBinaryCollection().get("vert"), 0);
	Move<VkShaderModule>		fragmentShaderModule	= createShaderModule(vk, vkDevice, m_context.getBinaryCollection().get("frag"), 0);
	std::vector<tcu::Vec4>		vertices;

	Move<VkBuffer>				vertexBuffer;
	de::MovePtr<Allocation>		vertexBufferAlloc;

	Move<VkPipelineLayout>		pipelineLayout;
	Move<VkPipeline>			graphicsPipeline;

	const VkSampleCountFlagBits	rasterizationSamples	= m_params.samples;

	// Create color image.
	{
		VkImageCreateInfo	colorImageParams	=
		{
			VK_STRUCTURE_TYPE_IMAGE_CREATE_INFO,									// VkStructureType			sType;
			DE_NULL,																// const void*				pNext;
			getCreateFlags(m_params.src.image),										// VkImageCreateFlags		flags;
			m_params.src.image.imageType,											// VkImageType				imageType;
			m_params.src.image.format,												// VkFormat					format;
			getExtent3D(m_params.src.image),										// VkExtent3D				extent;
			1u,																		// deUint32					mipLevels;
			getArraySize(m_params.src.image),										// deUint32					arrayLayers;
			rasterizationSamples,													// VkSampleCountFlagBits	samples;
			VK_IMAGE_TILING_OPTIMAL,												// VkImageTiling			tiling;
			VK_IMAGE_USAGE_COLOR_ATTACHMENT_BIT | VK_IMAGE_USAGE_TRANSFER_SRC_BIT,	// VkImageUsageFlags		usage;
			VK_SHARING_MODE_EXCLUSIVE,												// VkSharingMode			sharingMode;
			1u,																		// deUint32					queueFamilyIndexCount;
			&queueFamilyIndex,														// const deUint32*			pQueueFamilyIndices;
			VK_IMAGE_LAYOUT_UNDEFINED,												// VkImageLayout			initialLayout;
		};

		m_multisampledImage						= createImage(vk, vkDevice, &colorImageParams);

		// Allocate and bind color image memory.
		m_multisampledImageAlloc				= allocateImage(vki, vk, vkPhysDevice, vkDevice, *m_multisampledImage, MemoryRequirement::Any, memAlloc, m_params.allocationKind);
		VK_CHECK(vk.bindImageMemory(vkDevice, *m_multisampledImage, m_multisampledImageAlloc->getMemory(), m_multisampledImageAlloc->getOffset()));

		switch (m_options)
		{
			case COPY_MS_IMAGE_TO_MS_IMAGE:
			{
				colorImageParams.usage			= VK_IMAGE_USAGE_COLOR_ATTACHMENT_BIT | VK_IMAGE_USAGE_TRANSFER_SRC_BIT | VK_IMAGE_USAGE_TRANSFER_DST_BIT;
				m_multisampledCopyImage			= createImage(vk, vkDevice, &colorImageParams);
				// Allocate and bind color image memory.
				m_multisampledCopyImageAlloc	= allocateImage(vki, vk, vkPhysDevice, vkDevice, *m_multisampledCopyImage, MemoryRequirement::Any, memAlloc, m_params.allocationKind);
				VK_CHECK(vk.bindImageMemory(vkDevice, *m_multisampledCopyImage, m_multisampledCopyImageAlloc->getMemory(), m_multisampledCopyImageAlloc->getOffset()));
				break;
			}

			case COPY_MS_IMAGE_TO_ARRAY_MS_IMAGE:
			{
				colorImageParams.usage			= VK_IMAGE_USAGE_COLOR_ATTACHMENT_BIT | VK_IMAGE_USAGE_TRANSFER_SRC_BIT | VK_IMAGE_USAGE_TRANSFER_DST_BIT;
				colorImageParams.arrayLayers	= getArraySize(m_params.dst.image);
				m_multisampledCopyImage			= createImage(vk, vkDevice, &colorImageParams);
				// Allocate and bind color image memory.
				m_multisampledCopyImageAlloc	= allocateImage(vki, vk, vkPhysDevice, vkDevice, *m_multisampledCopyImage, MemoryRequirement::Any, memAlloc, m_params.allocationKind);
				VK_CHECK(vk.bindImageMemory(vkDevice, *m_multisampledCopyImage, m_multisampledCopyImageAlloc->getMemory(), m_multisampledCopyImageAlloc->getOffset()));
				break;
			}

			default :
				break;
		}
	}

	// Create destination image.
	{
		const VkImageCreateInfo	destinationImageParams	=
		{
			VK_STRUCTURE_TYPE_IMAGE_CREATE_INFO,	// VkStructureType		sType;
			DE_NULL,								// const void*			pNext;
			getCreateFlags(m_params.dst.image),		// VkImageCreateFlags	flags;
			m_params.dst.image.imageType,			// VkImageType			imageType;
			m_params.dst.image.format,				// VkFormat				format;
			getExtent3D(m_params.dst.image),		// VkExtent3D			extent;
			1u,										// deUint32				mipLevels;
			getArraySize(m_params.dst.image),		// deUint32				arraySize;
			VK_SAMPLE_COUNT_1_BIT,					// deUint32				samples;
			VK_IMAGE_TILING_OPTIMAL,				// VkImageTiling		tiling;
			VK_IMAGE_USAGE_TRANSFER_SRC_BIT |
				VK_IMAGE_USAGE_TRANSFER_DST_BIT,	// VkImageUsageFlags	usage;
			VK_SHARING_MODE_EXCLUSIVE,				// VkSharingMode		sharingMode;
			1u,										// deUint32				queueFamilyCount;
			&queueFamilyIndex,						// const deUint32*		pQueueFamilyIndices;
			VK_IMAGE_LAYOUT_UNDEFINED,				// VkImageLayout		initialLayout;
		};

		m_destination			= createImage(vk, vkDevice, &destinationImageParams);
		m_destinationImageAlloc	= allocateImage(vki, vk, vkPhysDevice, vkDevice, *m_destination, MemoryRequirement::Any, memAlloc, m_params.allocationKind);
		VK_CHECK(vk.bindImageMemory(vkDevice, *m_destination, m_destinationImageAlloc->getMemory(), m_destinationImageAlloc->getOffset()));
	}

	// Barriers for copying image to buffer
	VkImageMemoryBarrier		srcImageBarrier		=
	{
		VK_STRUCTURE_TYPE_IMAGE_MEMORY_BARRIER,		// VkStructureType			sType;
		DE_NULL,									// const void*				pNext;
		0u,											// VkAccessFlags			srcAccessMask;
		VK_ACCESS_COLOR_ATTACHMENT_WRITE_BIT,		// VkAccessFlags			dstAccessMask;
		VK_IMAGE_LAYOUT_UNDEFINED,					// VkImageLayout			oldLayout;
		VK_IMAGE_LAYOUT_COLOR_ATTACHMENT_OPTIMAL,	// VkImageLayout			newLayout;
		VK_QUEUE_FAMILY_IGNORED,					// deUint32					srcQueueFamilyIndex;
		VK_QUEUE_FAMILY_IGNORED,					// deUint32					dstQueueFamilyIndex;
		m_multisampledImage.get(),					// VkImage					image;
		{											// VkImageSubresourceRange	subresourceRange;
			VK_IMAGE_ASPECT_COLOR_BIT,			// VkImageAspectFlags	aspectMask;
			0u,									// deUint32				baseMipLevel;
			1u,									// deUint32				mipLevels;
			0u,									// deUint32				baseArraySlice;
			getArraySize(m_params.src.image)	// deUint32				arraySize;
		}
	};

		// Create render pass.
	{
		const VkAttachmentDescription	attachmentDescriptions[1]	=
		{
			{
				0u,											// VkAttachmentDescriptionFlags		flags;
				m_params.src.image.format,					// VkFormat							format;
				rasterizationSamples,						// VkSampleCountFlagBits			samples;
				VK_ATTACHMENT_LOAD_OP_CLEAR,				// VkAttachmentLoadOp				loadOp;
				VK_ATTACHMENT_STORE_OP_STORE,				// VkAttachmentStoreOp				storeOp;
				VK_ATTACHMENT_LOAD_OP_DONT_CARE,			// VkAttachmentLoadOp				stencilLoadOp;
				VK_ATTACHMENT_STORE_OP_DONT_CARE,			// VkAttachmentStoreOp				stencilStoreOp;
				VK_IMAGE_LAYOUT_COLOR_ATTACHMENT_OPTIMAL,	// VkImageLayout					initialLayout;
				VK_IMAGE_LAYOUT_COLOR_ATTACHMENT_OPTIMAL	// VkImageLayout					finalLayout;
			},
		};

		const VkAttachmentReference		colorAttachmentReference	=
		{
			0u,													// deUint32			attachment;
			VK_IMAGE_LAYOUT_COLOR_ATTACHMENT_OPTIMAL			// VkImageLayout	layout;
		};

		const VkSubpassDescription		subpassDescription			=
		{
			0u,									// VkSubpassDescriptionFlags	flags;
			VK_PIPELINE_BIND_POINT_GRAPHICS,	// VkPipelineBindPoint			pipelineBindPoint;
			0u,									// deUint32						inputAttachmentCount;
			DE_NULL,							// const VkAttachmentReference*	pInputAttachments;
			1u,									// deUint32						colorAttachmentCount;
			&colorAttachmentReference,			// const VkAttachmentReference*	pColorAttachments;
			DE_NULL,							// const VkAttachmentReference*	pResolveAttachments;
			DE_NULL,							// const VkAttachmentReference*	pDepthStencilAttachment;
			0u,									// deUint32						preserveAttachmentCount;
			DE_NULL								// const VkAttachmentReference*	pPreserveAttachments;
		};

		const VkRenderPassCreateInfo	renderPassParams			=
		{
			VK_STRUCTURE_TYPE_RENDER_PASS_CREATE_INFO,	// VkStructureType					sType;
			DE_NULL,									// const void*						pNext;
			0u,											// VkRenderPassCreateFlags			flags;
			1u,											// deUint32							attachmentCount;
			attachmentDescriptions,						// const VkAttachmentDescription*	pAttachments;
			1u,											// deUint32							subpassCount;
			&subpassDescription,						// const VkSubpassDescription*		pSubpasses;
			0u,											// deUint32							dependencyCount;
			DE_NULL										// const VkSubpassDependency*		pDependencies;
		};

		renderPass	= createRenderPass(vk, vkDevice, &renderPassParams);
	}

	// Create pipeline layout
	{
		const VkPipelineLayoutCreateInfo	pipelineLayoutParams	=
		{
			VK_STRUCTURE_TYPE_PIPELINE_LAYOUT_CREATE_INFO,		// VkStructureType					sType;
			DE_NULL,											// const void*						pNext;
			0u,													// VkPipelineLayoutCreateFlags		flags;
			0u,													// deUint32							setLayoutCount;
			DE_NULL,											// const VkDescriptorSetLayout*		pSetLayouts;
			0u,													// deUint32							pushConstantRangeCount;
			DE_NULL												// const VkPushConstantRange*		pPushConstantRanges;
		};

		pipelineLayout	= createPipelineLayout(vk, vkDevice, &pipelineLayoutParams);
	}

	// Create upper half triangle.
	{
		const tcu::Vec4	a	(-1.0, -1.0, 0.0, 1.0);
		const tcu::Vec4	b	(1.0, -1.0, 0.0, 1.0);
		const tcu::Vec4	c	(1.0, 1.0, 0.0, 1.0);
		// Add triangle.
		vertices.push_back(a);
		vertices.push_back(c);
		vertices.push_back(b);
	}

	// Create vertex buffer.
	{
		const VkDeviceSize			vertexDataSize		= vertices.size() * sizeof(tcu::Vec4);
		const VkBufferCreateInfo	vertexBufferParams	=
		{
			VK_STRUCTURE_TYPE_BUFFER_CREATE_INFO,		// VkStructureType		sType;
			DE_NULL,									// const void*			pNext;
			0u,											// VkBufferCreateFlags	flags;
			vertexDataSize,								// VkDeviceSize			size;
			VK_BUFFER_USAGE_VERTEX_BUFFER_BIT,			// VkBufferUsageFlags	usage;
			VK_SHARING_MODE_EXCLUSIVE,					// VkSharingMode		sharingMode;
			1u,											// deUint32				queueFamilyIndexCount;
			&queueFamilyIndex							// const deUint32*		pQueueFamilyIndices;
		};

		vertexBuffer		= createBuffer(vk, vkDevice, &vertexBufferParams);
		vertexBufferAlloc	= allocateBuffer(vki, vk, vkPhysDevice, vkDevice, *vertexBuffer, MemoryRequirement::HostVisible, memAlloc, m_params.allocationKind);
		VK_CHECK(vk.bindBufferMemory(vkDevice, *vertexBuffer, vertexBufferAlloc->getMemory(), vertexBufferAlloc->getOffset()));

		// Load vertices into vertex buffer.
		deMemcpy(vertexBufferAlloc->getHostPtr(), vertices.data(), (size_t)vertexDataSize);
		flushMappedMemoryRange(vk, vkDevice, vertexBufferAlloc->getMemory(), vertexBufferAlloc->getOffset(), vertexDataSize);
	}

	{
		Move<VkFramebuffer>		framebuffer;
		Move<VkImageView>		sourceAttachmentView;

		// Create color attachment view.
		{
			const VkImageViewCreateInfo	colorAttachmentViewParams	=
			{
				VK_STRUCTURE_TYPE_IMAGE_VIEW_CREATE_INFO,				// VkStructureType			sType;
				DE_NULL,												// const void*				pNext;
				0u,														// VkImageViewCreateFlags	flags;
				*m_multisampledImage,									// VkImage					image;
				VK_IMAGE_VIEW_TYPE_2D,									// VkImageViewType			viewType;
				m_params.src.image.format,								// VkFormat					format;
				componentMappingRGBA,									// VkComponentMapping		components;
				{ VK_IMAGE_ASPECT_COLOR_BIT, 0u, 1u, 0u, 1u }	// VkImageSubresourceRange	subresourceRange;
			};
			sourceAttachmentView	= createImageView(vk, vkDevice, &colorAttachmentViewParams);
		}

		// Create framebuffer
		{
			const VkImageView				attachments[1]		=
			{
					*sourceAttachmentView,
			};

			const VkFramebufferCreateInfo	framebufferParams	=
			{
					VK_STRUCTURE_TYPE_FRAMEBUFFER_CREATE_INFO,			// VkStructureType				sType;
					DE_NULL,											// const void*					pNext;
					0u,													// VkFramebufferCreateFlags		flags;
					*renderPass,										// VkRenderPass					renderPass;
					1u,													// deUint32						attachmentCount;
					attachments,										// const VkImageView*			pAttachments;
					m_params.src.image.extent.width,					// deUint32						width;
					m_params.src.image.extent.height,					// deUint32						height;
					1u													// deUint32						layers;
			};

			framebuffer	= createFramebuffer(vk, vkDevice, &framebufferParams);
		}

		// Create pipeline
		{
			const std::vector<VkViewport>	viewports	(1, makeViewport(m_params.src.image.extent));
			const std::vector<VkRect2D>		scissors	(1, makeRect2D(m_params.src.image.extent));

			const VkPipelineMultisampleStateCreateInfo	multisampleStateParams		=
			{
				VK_STRUCTURE_TYPE_PIPELINE_MULTISAMPLE_STATE_CREATE_INFO,	// VkStructureType							sType;
				DE_NULL,													// const void*								pNext;
				0u,															// VkPipelineMultisampleStateCreateFlags	flags;
				rasterizationSamples,										// VkSampleCountFlagBits					rasterizationSamples;
				VK_FALSE,													// VkBool32									sampleShadingEnable;
				0.0f,														// float									minSampleShading;
				DE_NULL,													// const VkSampleMask*						pSampleMask;
				VK_FALSE,													// VkBool32									alphaToCoverageEnable;
				VK_FALSE													// VkBool32									alphaToOneEnable;
			};

			graphicsPipeline = makeGraphicsPipeline(vk,										// const DeviceInterface&                        vk
													vkDevice,								// const VkDevice                                device
													*pipelineLayout,						// const VkPipelineLayout                        pipelineLayout
													*vertexShaderModule,					// const VkShaderModule                          vertexShaderModule
													DE_NULL,								// const VkShaderModule                          tessellationControlModule
													DE_NULL,								// const VkShaderModule                          tessellationEvalModule
													DE_NULL,								// const VkShaderModule                          geometryShaderModule
													*fragmentShaderModule,					// const VkShaderModule                          fragmentShaderModule
													*renderPass,							// const VkRenderPass                            renderPass
													viewports,								// const std::vector<VkViewport>&                viewports
													scissors,								// const std::vector<VkRect2D>&                  scissors
													VK_PRIMITIVE_TOPOLOGY_TRIANGLE_LIST,	// const VkPrimitiveTopology                     topology
													0u,										// const deUint32                                subpass
													0u,										// const deUint32                                patchControlPoints
													DE_NULL,								// const VkPipelineVertexInputStateCreateInfo*   vertexInputStateCreateInfo
													DE_NULL,								// const VkPipelineRasterizationStateCreateInfo* rasterizationStateCreateInfo
													&multisampleStateParams);				// const VkPipelineMultisampleStateCreateInfo*   multisampleStateCreateInfo
		}

		// Create command buffer
		{
			beginCommandBuffer(vk, *m_cmdBuffer, 0u);
			vk.cmdPipelineBarrier(*m_cmdBuffer, VK_PIPELINE_STAGE_TOP_OF_PIPE_BIT, VK_PIPELINE_STAGE_COLOR_ATTACHMENT_OUTPUT_BIT, (VkDependencyFlags)0, 0, (const VkMemoryBarrier*)DE_NULL, 0, (const VkBufferMemoryBarrier*)DE_NULL, 1, &srcImageBarrier);
			beginRenderPass(vk, *m_cmdBuffer, *renderPass, *framebuffer, makeRect2D(0, 0, m_params.src.image.extent.width, m_params.src.image.extent.height), tcu::Vec4(0.0f, 0.0f, 1.0f, 1.0f));

			const VkDeviceSize	vertexBufferOffset	= 0u;

			vk.cmdBindPipeline(*m_cmdBuffer, VK_PIPELINE_BIND_POINT_GRAPHICS, *graphicsPipeline);
			vk.cmdBindVertexBuffers(*m_cmdBuffer, 0, 1, &vertexBuffer.get(), &vertexBufferOffset);
			vk.cmdDraw(*m_cmdBuffer, (deUint32)vertices.size(), 1, 0, 0);

			endRenderPass(vk, *m_cmdBuffer);
			endCommandBuffer(vk, *m_cmdBuffer);
		}

		// Queue submit.
		{
			const VkQueue	queue	= m_context.getUniversalQueue();
			submitCommandsAndWait (vk, vkDevice, queue, *m_cmdBuffer);
		}
	}
}

tcu::TestStatus ResolveImageToImage::iterate (void)
{
	const tcu::TextureFormat		srcTcuFormat		= mapVkFormat(m_params.src.image.format);
	const tcu::TextureFormat		dstTcuFormat		= mapVkFormat(m_params.dst.image.format);

	// upload the destination image
	m_destinationTextureLevel	= de::MovePtr<tcu::TextureLevel>(new tcu::TextureLevel(dstTcuFormat,
																			(int)m_params.dst.image.extent.width,
																			(int)m_params.dst.image.extent.height,
																			(int)m_params.dst.image.extent.depth));
	generateBuffer(m_destinationTextureLevel->getAccess(), m_params.dst.image.extent.width, m_params.dst.image.extent.height, m_params.dst.image.extent.depth);
	uploadImage(m_destinationTextureLevel->getAccess(), m_destination.get(), m_params.dst.image);

	m_sourceTextureLevel = de::MovePtr<tcu::TextureLevel>(new tcu::TextureLevel(srcTcuFormat,
																	(int)m_params.src.image.extent.width,
																	(int)m_params.src.image.extent.height,
																	(int)m_params.dst.image.extent.depth));

	generateBuffer(m_sourceTextureLevel->getAccess(), m_params.src.image.extent.width, m_params.src.image.extent.height, m_params.dst.image.extent.depth, FILL_MODE_MULTISAMPLE);
	generateExpectedResult();

	switch (m_options)
	{
		case COPY_MS_IMAGE_TO_MS_IMAGE:
		case COPY_MS_IMAGE_TO_ARRAY_MS_IMAGE:
			copyMSImageToMSImage();
			break;
		default:
			break;
	}

	const DeviceInterface&			vk					= m_context.getDeviceInterface();
	const VkDevice					vkDevice			= m_context.getDevice();
	const VkQueue					queue				= m_context.getUniversalQueue();

	std::vector<VkImageResolve>		imageResolves;
	for (deUint32 i = 0; i < m_params.regions.size(); i++)
		imageResolves.push_back(m_params.regions[i].imageResolve);

	const VkImageMemoryBarrier	imageBarriers[]		=
	{
		// source image
		{
			VK_STRUCTURE_TYPE_IMAGE_MEMORY_BARRIER,		// VkStructureType			sType;
			DE_NULL,									// const void*				pNext;
			VK_ACCESS_COLOR_ATTACHMENT_WRITE_BIT,		// VkAccessFlags			srcAccessMask;
			VK_ACCESS_TRANSFER_READ_BIT,				// VkAccessFlags			dstAccessMask;
			VK_IMAGE_LAYOUT_COLOR_ATTACHMENT_OPTIMAL,	// VkImageLayout			oldLayout;
			VK_IMAGE_LAYOUT_TRANSFER_SRC_OPTIMAL,		// VkImageLayout			newLayout;
			VK_QUEUE_FAMILY_IGNORED,					// deUint32					srcQueueFamilyIndex;
			VK_QUEUE_FAMILY_IGNORED,					// deUint32					dstQueueFamilyIndex;
			m_multisampledImage.get(),					// VkImage					image;
			{											// VkImageSubresourceRange	subresourceRange;
				getAspectFlags(srcTcuFormat),		// VkImageAspectFlags	aspectMask;
				0u,									// deUint32				baseMipLevel;
				1u,									// deUint32				mipLevels;
				0u,									// deUint32				baseArraySlice;
				getArraySize(m_params.src.image)	// deUint32				arraySize;
			}
		},
		// destination image
		{
			VK_STRUCTURE_TYPE_IMAGE_MEMORY_BARRIER,		// VkStructureType			sType;
			DE_NULL,									// const void*				pNext;
			0u,											// VkAccessFlags			srcAccessMask;
			VK_ACCESS_TRANSFER_WRITE_BIT,				// VkAccessFlags			dstAccessMask;
			VK_IMAGE_LAYOUT_TRANSFER_DST_OPTIMAL,		// VkImageLayout			oldLayout;
			VK_IMAGE_LAYOUT_TRANSFER_DST_OPTIMAL,		// VkImageLayout			newLayout;
			VK_QUEUE_FAMILY_IGNORED,					// deUint32					srcQueueFamilyIndex;
			VK_QUEUE_FAMILY_IGNORED,					// deUint32					dstQueueFamilyIndex;
			m_destination.get(),						// VkImage					image;
			{											// VkImageSubresourceRange	subresourceRange;
				getAspectFlags(dstTcuFormat),		// VkImageAspectFlags	aspectMask;
				0u,									// deUint32				baseMipLevel;
				1u,									// deUint32				mipLevels;
				0u,									// deUint32				baseArraySlice;
				getArraySize(m_params.dst.image)	// deUint32				arraySize;
			}
		},
	};

	const VkImageMemoryBarrier postImageBarrier =
	{
		VK_STRUCTURE_TYPE_IMAGE_MEMORY_BARRIER,	// VkStructureType			sType;
		DE_NULL,								// const void*				pNext;
		VK_ACCESS_TRANSFER_WRITE_BIT,			// VkAccessFlags			srcAccessMask;
		VK_ACCESS_TRANSFER_WRITE_BIT,			// VkAccessFlags			dstAccessMask;
		VK_IMAGE_LAYOUT_TRANSFER_DST_OPTIMAL,	// VkImageLayout			oldLayout;
		VK_IMAGE_LAYOUT_TRANSFER_DST_OPTIMAL,	// VkImageLayout			newLayout;
		VK_QUEUE_FAMILY_IGNORED,				// deUint32					srcQueueFamilyIndex;
		VK_QUEUE_FAMILY_IGNORED,				// deUint32					dstQueueFamilyIndex;
		m_destination.get(),					// VkImage					image;
		{										// VkImageSubresourceRange	subresourceRange;
			getAspectFlags(dstTcuFormat),		// VkImageAspectFlags		aspectMask;
			0u,									// deUint32					baseMipLevel;
			1u,									// deUint32					mipLevels;
			0u,									// deUint32					baseArraySlice;
			getArraySize(m_params.dst.image)	// deUint32					arraySize;
		}
	};

	beginCommandBuffer(vk, *m_cmdBuffer);
	vk.cmdPipelineBarrier(*m_cmdBuffer, VK_PIPELINE_STAGE_COLOR_ATTACHMENT_OUTPUT_BIT, VK_PIPELINE_STAGE_TRANSFER_BIT, (VkDependencyFlags)0, 0, (const VkMemoryBarrier*)DE_NULL, 0, (const VkBufferMemoryBarrier*)DE_NULL, DE_LENGTH_OF_ARRAY(imageBarriers), imageBarriers);
	vk.cmdResolveImage(*m_cmdBuffer, m_multisampledImage.get(), VK_IMAGE_LAYOUT_TRANSFER_SRC_OPTIMAL, m_destination.get(), VK_IMAGE_LAYOUT_TRANSFER_DST_OPTIMAL, (deUint32)m_params.regions.size(), imageResolves.data());
	vk.cmdPipelineBarrier(*m_cmdBuffer, VK_PIPELINE_STAGE_TRANSFER_BIT, VK_PIPELINE_STAGE_HOST_BIT, (VkDependencyFlags)0, 0, (const VkMemoryBarrier*)DE_NULL, 0, (const VkBufferMemoryBarrier*)DE_NULL, 1, &postImageBarrier);
	endCommandBuffer(vk, *m_cmdBuffer);
	submitCommandsAndWait(vk, vkDevice, queue, *m_cmdBuffer);

	de::MovePtr<tcu::TextureLevel>	resultTextureLevel	= readImage(*m_destination, m_params.dst.image);

	return checkTestResult(resultTextureLevel->getAccess());
}

tcu::TestStatus ResolveImageToImage::checkTestResult (tcu::ConstPixelBufferAccess result)
{
	const tcu::ConstPixelBufferAccess	expected		= m_expectedTextureLevel[0]->getAccess();
	const float							fuzzyThreshold	= 0.01f;

	for (int arrayLayerNdx = 0; arrayLayerNdx < (int)getArraySize(m_params.dst.image); ++arrayLayerNdx)
	{
		const tcu::ConstPixelBufferAccess	expectedSub	= getSubregion (expected, 0, 0, arrayLayerNdx, expected.getWidth(), expected.getHeight(), 1u);
		const tcu::ConstPixelBufferAccess	resultSub	= getSubregion (result, 0, 0, arrayLayerNdx, result.getWidth(), result.getHeight(), 1u);
		if (!tcu::fuzzyCompare(m_context.getTestContext().getLog(), "Compare", "Result comparsion", expectedSub, resultSub, fuzzyThreshold, tcu::COMPARE_LOG_RESULT))
			return tcu::TestStatus::fail("CopiesAndBlitting test");
	}

	return tcu::TestStatus::pass("CopiesAndBlitting test");
}

void ResolveImageToImage::copyRegionToTextureLevel(tcu::ConstPixelBufferAccess src, tcu::PixelBufferAccess dst, CopyRegion region, deUint32 mipLevel)
{
	DE_UNREF(mipLevel);

	VkOffset3D srcOffset	= region.imageResolve.srcOffset;
			srcOffset.z		= region.imageResolve.srcSubresource.baseArrayLayer;
	VkOffset3D dstOffset	= region.imageResolve.dstOffset;
			dstOffset.z		= region.imageResolve.dstSubresource.baseArrayLayer;
	VkExtent3D extent		= region.imageResolve.extent;

	const tcu::ConstPixelBufferAccess	srcSubRegion		= getSubregion (src, srcOffset.x, srcOffset.y, srcOffset.z, extent.width, extent.height, extent.depth);
	// CopyImage acts like a memcpy. Replace the destination format with the srcformat to use a memcpy.
	const tcu::PixelBufferAccess		dstWithSrcFormat	(srcSubRegion.getFormat(), dst.getSize(), dst.getDataPtr());
	const tcu::PixelBufferAccess		dstSubRegion		= getSubregion (dstWithSrcFormat, dstOffset.x, dstOffset.y, dstOffset.z, extent.width, extent.height, extent.depth);

	tcu::copy(dstSubRegion, srcSubRegion);
}

void ResolveImageToImage::copyMSImageToMSImage (void)
{
	const DeviceInterface&			vk					= m_context.getDeviceInterface();
	const VkDevice					vkDevice			= m_context.getDevice();
	const VkQueue					queue				= m_context.getUniversalQueue();
	const tcu::TextureFormat		srcTcuFormat		= mapVkFormat(m_params.src.image.format);
	std::vector<VkImageCopy>		imageCopies;

	for (deUint32 layerNdx = 0; layerNdx < getArraySize(m_params.dst.image); ++layerNdx)
	{
		const VkImageSubresourceLayers	sourceSubresourceLayers	=
		{
			getAspectFlags(srcTcuFormat),	// VkImageAspectFlags	aspectMask;
			0u,								// deUint32				mipLevel;
			0u,								// deUint32				baseArrayLayer;
			1u								// deUint32				layerCount;
		};

		const VkImageSubresourceLayers	destinationSubresourceLayers	=
		{
			getAspectFlags(srcTcuFormat),	// VkImageAspectFlags	aspectMask;//getAspectFlags(dstTcuFormat)
			0u,								// deUint32				mipLevel;
			layerNdx,						// deUint32				baseArrayLayer;
			1u								// deUint32				layerCount;
		};

		const VkImageCopy				imageCopy	=
		{
			sourceSubresourceLayers,			// VkImageSubresourceLayers	srcSubresource;
			{0, 0, 0},							// VkOffset3D				srcOffset;
			destinationSubresourceLayers,		// VkImageSubresourceLayers	dstSubresource;
			{0, 0, 0},							// VkOffset3D				dstOffset;
			 getExtent3D(m_params.src.image),	// VkExtent3D				extent;
		};
		imageCopies.push_back(imageCopy);
	}

	const VkImageMemoryBarrier		imageBarriers[]		=
	{
		// source image
		{
			VK_STRUCTURE_TYPE_IMAGE_MEMORY_BARRIER,		// VkStructureType			sType;
			DE_NULL,									// const void*				pNext;
			VK_ACCESS_COLOR_ATTACHMENT_WRITE_BIT,		// VkAccessFlags			srcAccessMask;
			VK_ACCESS_TRANSFER_READ_BIT,				// VkAccessFlags			dstAccessMask;
			VK_IMAGE_LAYOUT_COLOR_ATTACHMENT_OPTIMAL,	// VkImageLayout			oldLayout;
			VK_IMAGE_LAYOUT_TRANSFER_SRC_OPTIMAL,		// VkImageLayout			newLayout;
			VK_QUEUE_FAMILY_IGNORED,					// deUint32					srcQueueFamilyIndex;
			VK_QUEUE_FAMILY_IGNORED,					// deUint32					dstQueueFamilyIndex;
			m_multisampledImage.get(),					// VkImage					image;
			{											// VkImageSubresourceRange	subresourceRange;
				getAspectFlags(srcTcuFormat),		// VkImageAspectFlags	aspectMask;
				0u,									// deUint32				baseMipLevel;
				1u,									// deUint32				mipLevels;
				0u,									// deUint32				baseArraySlice;
				getArraySize(m_params.src.image)	// deUint32				arraySize;
			}
		},
		// destination image
		{
			VK_STRUCTURE_TYPE_IMAGE_MEMORY_BARRIER,		// VkStructureType			sType;
			DE_NULL,									// const void*				pNext;
			0,											// VkAccessFlags			srcAccessMask;
			VK_ACCESS_TRANSFER_WRITE_BIT,				// VkAccessFlags			dstAccessMask;
			VK_IMAGE_LAYOUT_UNDEFINED,					// VkImageLayout			oldLayout;
			VK_IMAGE_LAYOUT_TRANSFER_DST_OPTIMAL,		// VkImageLayout			newLayout;
			VK_QUEUE_FAMILY_IGNORED,					// deUint32					srcQueueFamilyIndex;
			VK_QUEUE_FAMILY_IGNORED,					// deUint32					dstQueueFamilyIndex;
			m_multisampledCopyImage.get(),				// VkImage					image;
			{											// VkImageSubresourceRange	subresourceRange;
				getAspectFlags(srcTcuFormat),		// VkImageAspectFlags	aspectMask;
				0u,									// deUint32				baseMipLevel;
				1u,									// deUint32				mipLevels;
				0u,									// deUint32				baseArraySlice;
				getArraySize(m_params.dst.image)	// deUint32				arraySize;
			}
		},
	};

	const VkImageMemoryBarrier	postImageBarriers		=
	// source image
	{
		VK_STRUCTURE_TYPE_IMAGE_MEMORY_BARRIER,		// VkStructureType			sType;
		DE_NULL,									// const void*				pNext;
		VK_ACCESS_TRANSFER_WRITE_BIT,				// VkAccessFlags			srcAccessMask;
		VK_ACCESS_COLOR_ATTACHMENT_WRITE_BIT,		// VkAccessFlags			dstAccessMask;
		VK_IMAGE_LAYOUT_TRANSFER_DST_OPTIMAL,		// VkImageLayout			oldLayout;
		VK_IMAGE_LAYOUT_COLOR_ATTACHMENT_OPTIMAL,	// VkImageLayout			newLayout;
		VK_QUEUE_FAMILY_IGNORED,					// deUint32					srcQueueFamilyIndex;
		VK_QUEUE_FAMILY_IGNORED,					// deUint32					dstQueueFamilyIndex;
		m_multisampledCopyImage.get(),				// VkImage					image;
		{											// VkImageSubresourceRange	subresourceRange;
			getAspectFlags(srcTcuFormat),		// VkImageAspectFlags	aspectMask;
			0u,									// deUint32				baseMipLevel;
			1u,									// deUint32				mipLevels;
			0u,									// deUint32				baseArraySlice;
			getArraySize(m_params.dst.image)	// deUint32				arraySize;
		}
	};

	beginCommandBuffer(vk, *m_cmdBuffer);
	vk.cmdPipelineBarrier(*m_cmdBuffer, VK_PIPELINE_STAGE_TRANSFER_BIT, VK_PIPELINE_STAGE_TRANSFER_BIT, (VkDependencyFlags)0, 0, (const VkMemoryBarrier*)DE_NULL, 0, (const VkBufferMemoryBarrier*)DE_NULL, DE_LENGTH_OF_ARRAY(imageBarriers), imageBarriers);
	vk.cmdCopyImage(*m_cmdBuffer, m_multisampledImage.get(), VK_IMAGE_LAYOUT_TRANSFER_SRC_OPTIMAL, m_multisampledCopyImage.get(), VK_IMAGE_LAYOUT_TRANSFER_DST_OPTIMAL, (deUint32)imageCopies.size(), imageCopies.data());
	vk.cmdPipelineBarrier(*m_cmdBuffer, VK_PIPELINE_STAGE_TRANSFER_BIT, VK_PIPELINE_STAGE_BOTTOM_OF_PIPE_BIT, (VkDependencyFlags)0, 0, (const VkMemoryBarrier*)DE_NULL, 0, (const VkBufferMemoryBarrier*)DE_NULL, 1u, &postImageBarriers);
	endCommandBuffer(vk, *m_cmdBuffer);

	submitCommandsAndWait (vk, vkDevice, queue, *m_cmdBuffer);

	m_multisampledImage = m_multisampledCopyImage;
}

class ResolveImageToImageTestCase : public vkt::TestCase
{
public:
							ResolveImageToImageTestCase	(tcu::TestContext&					testCtx,
														 const std::string&					name,
														 const std::string&					description,
														 const TestParams					params,
														 const ResolveImageToImageOptions	options = NO_OPTIONAL_OPERATION)
								: vkt::TestCase	(testCtx, name, description)
								, m_params		(params)
								, m_options		(options)
	{}

							virtual	void			initPrograms				(SourceCollections&		programCollection) const;

	virtual TestInstance*	createInstance				(Context&				context) const
	{
		return new ResolveImageToImage(context, m_params, m_options);
	}

	virtual void			checkSupport				(Context&				context) const
	{
		const VkSampleCountFlagBits	rasterizationSamples = m_params.samples;

		if (!(context.getDeviceProperties().limits.framebufferColorSampleCounts & rasterizationSamples))
			throw tcu::NotSupportedError("Unsupported number of rasterization samples");

		VkImageFormatProperties properties;
		if ((context.getInstanceInterface().getPhysicalDeviceImageFormatProperties (context.getPhysicalDevice(),
																					m_params.src.image.format,
																					m_params.src.image.imageType,
																					VK_IMAGE_TILING_OPTIMAL,
																					VK_IMAGE_USAGE_TRANSFER_SRC_BIT, 0,
																					&properties) == VK_ERROR_FORMAT_NOT_SUPPORTED) ||
			(context.getInstanceInterface().getPhysicalDeviceImageFormatProperties (context.getPhysicalDevice(),
																					m_params.dst.image.format,
																					m_params.dst.image.imageType,
																					VK_IMAGE_TILING_OPTIMAL,
																					VK_IMAGE_USAGE_TRANSFER_DST_BIT, 0,
																					&properties) == VK_ERROR_FORMAT_NOT_SUPPORTED))
		{
			TCU_THROW(NotSupportedError, "Format not supported");
		}
	}

private:
	TestParams							m_params;
	const ResolveImageToImageOptions	m_options;
};

void ResolveImageToImageTestCase::initPrograms (SourceCollections& programCollection) const
{
	programCollection.glslSources.add("vert") << glu::VertexSource(
		"#version 310 es\n"
		"layout (location = 0) in highp vec4 a_position;\n"
		"void main()\n"
		"{\n"
		"	gl_Position = a_position;\n"
		"}\n");


	programCollection.glslSources.add("frag") << glu::FragmentSource(
		"#version 310 es\n"
		"layout (location = 0) out highp vec4 o_color;\n"
		"void main()\n"
		"{\n"
		"	o_color = vec4(0.0, 1.0, 0.0, 1.0);\n"
		"}\n");
}

std::string getSampleCountCaseName (VkSampleCountFlagBits sampleFlag)
{
	return de::toLower(de::toString(getSampleCountFlagsStr(sampleFlag)).substr(16));
}

std::string getFormatCaseName (VkFormat format)
{
	return de::toLower(de::toString(getFormatStr(format)).substr(10));
}

std::string getImageLayoutCaseName (VkImageLayout layout)
{
	switch (layout)
	{
		case VK_IMAGE_LAYOUT_GENERAL:
			return "general";
		case VK_IMAGE_LAYOUT_TRANSFER_SRC_OPTIMAL:
		case VK_IMAGE_LAYOUT_TRANSFER_DST_OPTIMAL:
			return "optimal";
		default:
			DE_ASSERT(false);
			return "";
	}
}

const deInt32					defaultSize				= 64;
const deInt32					defaultHalfSize			= defaultSize / 2;
const deInt32					defaultFourthSize		= defaultSize / 4;
const VkExtent3D				defaultExtent			= {defaultSize, defaultSize, 1};
const VkExtent3D				defaultHalfExtent		= {defaultHalfSize, defaultHalfSize, 1};

const VkImageSubresourceLayers	defaultSourceLayer		=
{
	VK_IMAGE_ASPECT_COLOR_BIT,	// VkImageAspectFlags	aspectMask;
	0u,							// deUint32				mipLevel;
	0u,							// deUint32				baseArrayLayer;
	1u,							// deUint32				layerCount;
};

void addImageToImageSimpleTests (tcu::TestCaseGroup* group, AllocationKind allocationKind)
{
	tcu::TestContext& testCtx	= group->getTestContext();

	{
		TestParams	params;
		params.src.image.imageType			= VK_IMAGE_TYPE_2D;
		params.src.image.format				= VK_FORMAT_R8G8B8A8_UINT;
		params.src.image.extent				= defaultExtent;
		params.src.image.operationLayout	= VK_IMAGE_LAYOUT_TRANSFER_SRC_OPTIMAL;
		params.dst.image.imageType			= VK_IMAGE_TYPE_2D;
		params.dst.image.format				= VK_FORMAT_R8G8B8A8_UINT;
		params.dst.image.extent				= defaultExtent;
		params.dst.image.operationLayout	= VK_IMAGE_LAYOUT_TRANSFER_DST_OPTIMAL;
		params.allocationKind				= allocationKind;

		{
			const VkImageCopy				testCopy	=
			{
				defaultSourceLayer,	// VkImageSubresourceLayers	srcSubresource;
				{0, 0, 0},			// VkOffset3D				srcOffset;
				defaultSourceLayer,	// VkImageSubresourceLayers	dstSubresource;
				{0, 0, 0},			// VkOffset3D				dstOffset;
				defaultExtent,		// VkExtent3D				extent;
			};

			CopyRegion	imageCopy;
			imageCopy.imageCopy	= testCopy;

			params.regions.push_back(imageCopy);
		}

		group->addChild(new CopyImageToImageTestCase(testCtx, "whole_image", "Whole image", params));
	}

	{
		TestParams	params;
		params.src.image.imageType			= VK_IMAGE_TYPE_2D;
		params.src.image.format				= VK_FORMAT_R8G8B8A8_UINT;
		params.src.image.extent				= defaultExtent;
		params.src.image.operationLayout	= VK_IMAGE_LAYOUT_TRANSFER_SRC_OPTIMAL;
		params.dst.image.imageType			= VK_IMAGE_TYPE_2D;
		params.dst.image.format				= VK_FORMAT_R32_UINT;
		params.dst.image.extent				= defaultExtent;
		params.dst.image.operationLayout	= VK_IMAGE_LAYOUT_TRANSFER_DST_OPTIMAL;
		params.allocationKind				= allocationKind;

		{
			const VkImageCopy				testCopy	=
			{
				defaultSourceLayer,	// VkImageSubresourceLayers	srcSubresource;
				{0, 0, 0},			// VkOffset3D				srcOffset;
				defaultSourceLayer,	// VkImageSubresourceLayers	dstSubresource;
				{0, 0, 0},			// VkOffset3D				dstOffset;
				defaultExtent,		// VkExtent3D				extent;
			};

			CopyRegion	imageCopy;
			imageCopy.imageCopy	= testCopy;

			params.regions.push_back(imageCopy);
		}

		group->addChild(new CopyImageToImageTestCase(testCtx, "whole_image_diff_fromat", "Whole image with different format", params));
	}

	{
		TestParams	params;
		params.src.image.imageType			= VK_IMAGE_TYPE_2D;
		params.src.image.format				= VK_FORMAT_R8G8B8A8_UINT;
		params.src.image.extent				= defaultExtent;
		params.src.image.operationLayout	= VK_IMAGE_LAYOUT_TRANSFER_SRC_OPTIMAL;
		params.dst.image.imageType			= VK_IMAGE_TYPE_2D;
		params.dst.image.format				= VK_FORMAT_R8G8B8A8_UINT;
		params.dst.image.extent				= defaultExtent;
		params.dst.image.operationLayout	= VK_IMAGE_LAYOUT_TRANSFER_DST_OPTIMAL;
		params.allocationKind				= allocationKind;

		{
			const VkImageCopy				testCopy	=
			{
				defaultSourceLayer,									// VkImageSubresourceLayers	srcSubresource;
				{0, 0, 0},											// VkOffset3D				srcOffset;
				defaultSourceLayer,									// VkImageSubresourceLayers	dstSubresource;
				{defaultFourthSize, defaultFourthSize / 2, 0},		// VkOffset3D				dstOffset;
				{defaultFourthSize / 2, defaultFourthSize / 2, 1},	// VkExtent3D				extent;
			};

			CopyRegion	imageCopy;
			imageCopy.imageCopy	= testCopy;

			params.regions.push_back(imageCopy);
		}

		group->addChild(new CopyImageToImageTestCase(testCtx, "partial_image", "Partial image", params));
	}

	{
		TestParams	params;
		params.src.image.imageType			= VK_IMAGE_TYPE_2D;
		params.src.image.format				= VK_FORMAT_D32_SFLOAT;
		params.src.image.extent				= defaultExtent;
		params.src.image.operationLayout	= VK_IMAGE_LAYOUT_TRANSFER_SRC_OPTIMAL;
		params.dst.image.imageType			= VK_IMAGE_TYPE_2D;
		params.dst.image.format				= VK_FORMAT_D32_SFLOAT;
		params.dst.image.extent				= defaultExtent;
		params.dst.image.operationLayout	= VK_IMAGE_LAYOUT_TRANSFER_DST_OPTIMAL;
		params.allocationKind				= allocationKind;

		{
			const VkImageSubresourceLayers  sourceLayer =
			{
				VK_IMAGE_ASPECT_DEPTH_BIT,	// VkImageAspectFlags	aspectMask;
				0u,							// deUint32				mipLevel;
				0u,							// deUint32				baseArrayLayer;
				1u							// deUint32				layerCount;
			};
			const VkImageCopy				testCopy	=
			{
				sourceLayer,										// VkImageSubresourceLayers	srcSubresource;
				{0, 0, 0},											// VkOffset3D				srcOffset;
				sourceLayer,										// VkImageSubresourceLayers	dstSubresource;
				{defaultFourthSize, defaultFourthSize / 2, 0},		// VkOffset3D				dstOffset;
				{defaultFourthSize / 2, defaultFourthSize / 2, 1},	// VkExtent3D				extent;
			};

			CopyRegion	imageCopy;
			imageCopy.imageCopy	= testCopy;

			params.regions.push_back(imageCopy);
		}

		group->addChild(new CopyImageToImageTestCase(testCtx, "depth", "With depth", params));
	}

	{
		TestParams	params;
		params.src.image.imageType			= VK_IMAGE_TYPE_2D;
		params.src.image.format				= VK_FORMAT_S8_UINT;
		params.src.image.extent				= defaultExtent;
		params.src.image.operationLayout	= VK_IMAGE_LAYOUT_TRANSFER_SRC_OPTIMAL;
		params.dst.image.imageType			= VK_IMAGE_TYPE_2D;
		params.dst.image.format				= VK_FORMAT_S8_UINT;
		params.dst.image.extent				= defaultExtent;
		params.dst.image.operationLayout	= VK_IMAGE_LAYOUT_TRANSFER_DST_OPTIMAL;
		params.allocationKind				= allocationKind;

		{
			const VkImageSubresourceLayers  sourceLayer =
			{
				VK_IMAGE_ASPECT_STENCIL_BIT,	// VkImageAspectFlags	aspectMask;
				0u,								// deUint32				mipLevel;
				0u,								// deUint32				baseArrayLayer;
				1u								// deUint32				layerCount;
			};
			const VkImageCopy				testCopy	=
			{
				sourceLayer,										// VkImageSubresourceLayers	srcSubresource;
				{0, 0, 0},											// VkOffset3D				srcOffset;
				sourceLayer,										// VkImageSubresourceLayers	dstSubresource;
				{defaultFourthSize, defaultFourthSize / 2, 0},		// VkOffset3D				dstOffset;
				{defaultFourthSize / 2, defaultFourthSize / 2, 1},	// VkExtent3D				extent;
			};

			CopyRegion	imageCopy;
			imageCopy.imageCopy	= testCopy;

			params.regions.push_back(imageCopy);
		}

		group->addChild(new CopyImageToImageTestCase(testCtx, "stencil", "With stencil", params));
	}
}

struct CopyColorTestParams
{
	TestParams		params;
	const VkFormat*	compatibleFormats;
};

void addImageToImageAllFormatsColorSrcFormatDstFormatTests (tcu::TestCaseGroup* group, TestParams params)
{
	const VkImageLayout copySrcLayouts[]		=
	{
		VK_IMAGE_LAYOUT_TRANSFER_SRC_OPTIMAL,
		VK_IMAGE_LAYOUT_GENERAL
	};
	const VkImageLayout copyDstLayouts[]		=
	{
		VK_IMAGE_LAYOUT_TRANSFER_DST_OPTIMAL,
		VK_IMAGE_LAYOUT_GENERAL
	};

	for (int srcLayoutNdx = 0u; srcLayoutNdx < DE_LENGTH_OF_ARRAY(copySrcLayouts); ++srcLayoutNdx)
	{
		params.src.image.operationLayout = copySrcLayouts[srcLayoutNdx];

		for (int dstLayoutNdx = 0u; dstLayoutNdx < DE_LENGTH_OF_ARRAY(copyDstLayouts); ++dstLayoutNdx)
		{
			params.dst.image.operationLayout = copyDstLayouts[dstLayoutNdx];

			const std::string testName	= getImageLayoutCaseName(params.src.image.operationLayout) + "_" +
										  getImageLayoutCaseName(params.dst.image.operationLayout);
			const std::string description	= "From layout " + getImageLayoutCaseName(params.src.image.operationLayout) +
											  " to " + getImageLayoutCaseName(params.dst.image.operationLayout);
			group->addChild(new CopyImageToImageTestCase(group->getTestContext(), testName, description, params));
		}
	}
}

bool isAllowedImageToImageAllFormatsColorSrcFormatTests(CopyColorTestParams& testParams)
{
	bool result = true;

	if (testParams.params.allocationKind == ALLOCATION_KIND_DEDICATED)
	{
		DE_ASSERT(!dedicatedAllocationImageToImageFormatsToTestSet.empty());

		result =
			de::contains(dedicatedAllocationImageToImageFormatsToTestSet, testParams.params.dst.image.format) ||
			de::contains(dedicatedAllocationImageToImageFormatsToTestSet, testParams.params.src.image.format);
	}

	return result;
}

void addImageToImageAllFormatsColorSrcFormatTests (tcu::TestCaseGroup* group, CopyColorTestParams testParams)
{
	for (int dstFormatIndex = 0; testParams.compatibleFormats[dstFormatIndex] != VK_FORMAT_UNDEFINED; ++dstFormatIndex)
	{
		testParams.params.dst.image.format = testParams.compatibleFormats[dstFormatIndex];

		const VkFormat		srcFormat	= testParams.params.src.image.format;
		const VkFormat		dstFormat	= testParams.params.dst.image.format;

		if (!isSupportedByFramework(dstFormat) && !isCompressedFormat(dstFormat))
			continue;

		if (!isAllowedImageToImageAllFormatsColorSrcFormatTests(testParams))
			continue;

		if (isCompressedFormat(srcFormat) && isCompressedFormat(dstFormat))
			if ((getBlockWidth(srcFormat) != getBlockWidth(dstFormat)) || (getBlockHeight(srcFormat) != getBlockHeight(dstFormat)))
				continue;

		const std::string	description	= "Copy to destination format " + getFormatCaseName(dstFormat);
		addTestGroup(group, getFormatCaseName(dstFormat), description, addImageToImageAllFormatsColorSrcFormatDstFormatTests, testParams.params);
	}
}

const VkFormat	compatibleFormats8Bit[]		=
{
	VK_FORMAT_R4G4_UNORM_PACK8,
	VK_FORMAT_R8_UNORM,
	VK_FORMAT_R8_SNORM,
	VK_FORMAT_R8_USCALED,
	VK_FORMAT_R8_SSCALED,
	VK_FORMAT_R8_UINT,
	VK_FORMAT_R8_SINT,
	VK_FORMAT_R8_SRGB,

	VK_FORMAT_UNDEFINED
};
const VkFormat	compatibleFormats16Bit[]	=
{
	VK_FORMAT_R4G4B4A4_UNORM_PACK16,
	VK_FORMAT_B4G4R4A4_UNORM_PACK16,
	VK_FORMAT_R5G6B5_UNORM_PACK16,
	VK_FORMAT_B5G6R5_UNORM_PACK16,
	VK_FORMAT_R5G5B5A1_UNORM_PACK16,
	VK_FORMAT_B5G5R5A1_UNORM_PACK16,
	VK_FORMAT_A1R5G5B5_UNORM_PACK16,
	VK_FORMAT_R8G8_UNORM,
	VK_FORMAT_R8G8_SNORM,
	VK_FORMAT_R8G8_USCALED,
	VK_FORMAT_R8G8_SSCALED,
	VK_FORMAT_R8G8_UINT,
	VK_FORMAT_R8G8_SINT,
	VK_FORMAT_R8G8_SRGB,
	VK_FORMAT_R16_UNORM,
	VK_FORMAT_R16_SNORM,
	VK_FORMAT_R16_USCALED,
	VK_FORMAT_R16_SSCALED,
	VK_FORMAT_R16_UINT,
	VK_FORMAT_R16_SINT,
	VK_FORMAT_R16_SFLOAT,

	VK_FORMAT_UNDEFINED
};
const VkFormat	compatibleFormats24Bit[]	=
{
	VK_FORMAT_R8G8B8_UNORM,
	VK_FORMAT_R8G8B8_SNORM,
	VK_FORMAT_R8G8B8_USCALED,
	VK_FORMAT_R8G8B8_SSCALED,
	VK_FORMAT_R8G8B8_UINT,
	VK_FORMAT_R8G8B8_SINT,
	VK_FORMAT_R8G8B8_SRGB,
	VK_FORMAT_B8G8R8_UNORM,
	VK_FORMAT_B8G8R8_SNORM,
	VK_FORMAT_B8G8R8_USCALED,
	VK_FORMAT_B8G8R8_SSCALED,
	VK_FORMAT_B8G8R8_UINT,
	VK_FORMAT_B8G8R8_SINT,
	VK_FORMAT_B8G8R8_SRGB,

	VK_FORMAT_UNDEFINED
};
const VkFormat	compatibleFormats32Bit[]	=
{
	VK_FORMAT_R8G8B8A8_UNORM,
	VK_FORMAT_R8G8B8A8_SNORM,
	VK_FORMAT_R8G8B8A8_USCALED,
	VK_FORMAT_R8G8B8A8_SSCALED,
	VK_FORMAT_R8G8B8A8_UINT,
	VK_FORMAT_R8G8B8A8_SINT,
	VK_FORMAT_R8G8B8A8_SRGB,
	VK_FORMAT_B8G8R8A8_UNORM,
	VK_FORMAT_B8G8R8A8_SNORM,
	VK_FORMAT_B8G8R8A8_USCALED,
	VK_FORMAT_B8G8R8A8_SSCALED,
	VK_FORMAT_B8G8R8A8_UINT,
	VK_FORMAT_B8G8R8A8_SINT,
	VK_FORMAT_B8G8R8A8_SRGB,
	VK_FORMAT_A8B8G8R8_UNORM_PACK32,
	VK_FORMAT_A8B8G8R8_SNORM_PACK32,
	VK_FORMAT_A8B8G8R8_USCALED_PACK32,
	VK_FORMAT_A8B8G8R8_SSCALED_PACK32,
	VK_FORMAT_A8B8G8R8_UINT_PACK32,
	VK_FORMAT_A8B8G8R8_SINT_PACK32,
	VK_FORMAT_A8B8G8R8_SRGB_PACK32,
	VK_FORMAT_A2R10G10B10_UNORM_PACK32,
	VK_FORMAT_A2R10G10B10_SNORM_PACK32,
	VK_FORMAT_A2R10G10B10_USCALED_PACK32,
	VK_FORMAT_A2R10G10B10_SSCALED_PACK32,
	VK_FORMAT_A2R10G10B10_UINT_PACK32,
	VK_FORMAT_A2R10G10B10_SINT_PACK32,
	VK_FORMAT_A2B10G10R10_UNORM_PACK32,
	VK_FORMAT_A2B10G10R10_SNORM_PACK32,
	VK_FORMAT_A2B10G10R10_USCALED_PACK32,
	VK_FORMAT_A2B10G10R10_SSCALED_PACK32,
	VK_FORMAT_A2B10G10R10_UINT_PACK32,
	VK_FORMAT_A2B10G10R10_SINT_PACK32,
	VK_FORMAT_R16G16_UNORM,
	VK_FORMAT_R16G16_SNORM,
	VK_FORMAT_R16G16_USCALED,
	VK_FORMAT_R16G16_SSCALED,
	VK_FORMAT_R16G16_UINT,
	VK_FORMAT_R16G16_SINT,
	VK_FORMAT_R16G16_SFLOAT,
	VK_FORMAT_R32_UINT,
	VK_FORMAT_R32_SINT,
	VK_FORMAT_R32_SFLOAT,

	VK_FORMAT_UNDEFINED
};
const VkFormat	compatibleFormats48Bit[]	=
{
	VK_FORMAT_R16G16B16_UNORM,
	VK_FORMAT_R16G16B16_SNORM,
	VK_FORMAT_R16G16B16_USCALED,
	VK_FORMAT_R16G16B16_SSCALED,
	VK_FORMAT_R16G16B16_UINT,
	VK_FORMAT_R16G16B16_SINT,
	VK_FORMAT_R16G16B16_SFLOAT,

	VK_FORMAT_UNDEFINED
};
const VkFormat	compatibleFormats64Bit[]	=
{
	VK_FORMAT_R16G16B16A16_UNORM,
	VK_FORMAT_R16G16B16A16_SNORM,
	VK_FORMAT_R16G16B16A16_USCALED,
	VK_FORMAT_R16G16B16A16_SSCALED,
	VK_FORMAT_R16G16B16A16_UINT,
	VK_FORMAT_R16G16B16A16_SINT,
	VK_FORMAT_R16G16B16A16_SFLOAT,
	VK_FORMAT_R32G32_UINT,
	VK_FORMAT_R32G32_SINT,
	VK_FORMAT_R32G32_SFLOAT,
	VK_FORMAT_R64_UINT,
	VK_FORMAT_R64_SINT,
	VK_FORMAT_R64_SFLOAT,

	VK_FORMAT_BC1_RGB_UNORM_BLOCK,
	VK_FORMAT_BC1_RGB_SRGB_BLOCK,
	VK_FORMAT_BC1_RGBA_UNORM_BLOCK,
	VK_FORMAT_BC1_RGBA_SRGB_BLOCK,
	VK_FORMAT_BC4_UNORM_BLOCK,
	VK_FORMAT_BC4_SNORM_BLOCK,

	VK_FORMAT_ETC2_R8G8B8_UNORM_BLOCK,
	VK_FORMAT_ETC2_R8G8B8_SRGB_BLOCK,
	VK_FORMAT_ETC2_R8G8B8A1_UNORM_BLOCK,
	VK_FORMAT_ETC2_R8G8B8A1_SRGB_BLOCK,

	VK_FORMAT_EAC_R11_UNORM_BLOCK,
	VK_FORMAT_EAC_R11_SNORM_BLOCK,

	VK_FORMAT_UNDEFINED
};
const VkFormat	compatibleFormats96Bit[]	=
{
	VK_FORMAT_R32G32B32_UINT,
	VK_FORMAT_R32G32B32_SINT,
	VK_FORMAT_R32G32B32_SFLOAT,

	VK_FORMAT_UNDEFINED
};
const VkFormat	compatibleFormats128Bit[]	=
{
	VK_FORMAT_R32G32B32A32_UINT,
	VK_FORMAT_R32G32B32A32_SINT,
	VK_FORMAT_R32G32B32A32_SFLOAT,
	VK_FORMAT_R64G64_UINT,
	VK_FORMAT_R64G64_SINT,
	VK_FORMAT_R64G64_SFLOAT,

	VK_FORMAT_BC2_UNORM_BLOCK,
	VK_FORMAT_BC2_SRGB_BLOCK,
	VK_FORMAT_BC3_UNORM_BLOCK,
	VK_FORMAT_BC3_SRGB_BLOCK,
	VK_FORMAT_BC5_UNORM_BLOCK,
	VK_FORMAT_BC5_SNORM_BLOCK,
	VK_FORMAT_BC6H_UFLOAT_BLOCK,
	VK_FORMAT_BC6H_SFLOAT_BLOCK,
	VK_FORMAT_BC7_UNORM_BLOCK,
	VK_FORMAT_BC7_SRGB_BLOCK,

	VK_FORMAT_ETC2_R8G8B8A8_UNORM_BLOCK,
	VK_FORMAT_ETC2_R8G8B8A8_SRGB_BLOCK,

	VK_FORMAT_EAC_R11G11_UNORM_BLOCK,
	VK_FORMAT_EAC_R11G11_SNORM_BLOCK,

	VK_FORMAT_ASTC_4x4_UNORM_BLOCK,
	VK_FORMAT_ASTC_4x4_SRGB_BLOCK,
	VK_FORMAT_ASTC_5x4_UNORM_BLOCK,
	VK_FORMAT_ASTC_5x4_SRGB_BLOCK,
	VK_FORMAT_ASTC_5x5_UNORM_BLOCK,
	VK_FORMAT_ASTC_5x5_SRGB_BLOCK,
	VK_FORMAT_ASTC_6x5_UNORM_BLOCK,
	VK_FORMAT_ASTC_6x5_SRGB_BLOCK,
	VK_FORMAT_ASTC_6x6_UNORM_BLOCK,
	VK_FORMAT_ASTC_6x6_SRGB_BLOCK,
	VK_FORMAT_ASTC_8x5_UNORM_BLOCK,
	VK_FORMAT_ASTC_8x5_SRGB_BLOCK,
	VK_FORMAT_ASTC_8x6_UNORM_BLOCK,
	VK_FORMAT_ASTC_8x6_SRGB_BLOCK,
	VK_FORMAT_ASTC_8x8_UNORM_BLOCK,
	VK_FORMAT_ASTC_8x8_SRGB_BLOCK,
	VK_FORMAT_ASTC_10x5_UNORM_BLOCK,
	VK_FORMAT_ASTC_10x5_SRGB_BLOCK,
	VK_FORMAT_ASTC_10x6_UNORM_BLOCK,
	VK_FORMAT_ASTC_10x6_SRGB_BLOCK,
	VK_FORMAT_ASTC_10x8_UNORM_BLOCK,
	VK_FORMAT_ASTC_10x8_SRGB_BLOCK,
	VK_FORMAT_ASTC_10x10_UNORM_BLOCK,
	VK_FORMAT_ASTC_10x10_SRGB_BLOCK,
	VK_FORMAT_ASTC_12x10_UNORM_BLOCK,
	VK_FORMAT_ASTC_12x10_SRGB_BLOCK,
	VK_FORMAT_ASTC_12x12_UNORM_BLOCK,
	VK_FORMAT_ASTC_12x12_SRGB_BLOCK,

	VK_FORMAT_UNDEFINED
};
const VkFormat	compatibleFormats192Bit[]	=
{
	VK_FORMAT_R64G64B64_UINT,
	VK_FORMAT_R64G64B64_SINT,
	VK_FORMAT_R64G64B64_SFLOAT,

	VK_FORMAT_UNDEFINED
};
const VkFormat	compatibleFormats256Bit[]	=
{
	VK_FORMAT_R64G64B64A64_UINT,
	VK_FORMAT_R64G64B64A64_SINT,
	VK_FORMAT_R64G64B64A64_SFLOAT,

	VK_FORMAT_UNDEFINED
};

const VkFormat*	colorImageFormatsToTest[]	=
{
	compatibleFormats8Bit,
	compatibleFormats16Bit,
	compatibleFormats24Bit,
	compatibleFormats32Bit,
	compatibleFormats48Bit,
	compatibleFormats64Bit,
	compatibleFormats96Bit,
	compatibleFormats128Bit,
	compatibleFormats192Bit,
	compatibleFormats256Bit
};

const VkFormat	dedicatedAllocationImageToImageFormatsToTest[]	=
{
	// From compatibleFormats8Bit
	VK_FORMAT_R4G4_UNORM_PACK8,
	VK_FORMAT_R8_SRGB,

	// From compatibleFormats16Bit
	VK_FORMAT_R4G4B4A4_UNORM_PACK16,
	VK_FORMAT_R16_SFLOAT,

	// From compatibleFormats24Bit
	VK_FORMAT_R8G8B8_UNORM,
	VK_FORMAT_B8G8R8_SRGB,

	// From compatibleFormats32Bit
	VK_FORMAT_R8G8B8A8_UNORM,
	VK_FORMAT_R32_SFLOAT,

	// From compatibleFormats48Bit
	VK_FORMAT_R16G16B16_UNORM,
	VK_FORMAT_R16G16B16_SFLOAT,

	// From compatibleFormats64Bit
	VK_FORMAT_R16G16B16A16_UNORM,
	VK_FORMAT_R64_SFLOAT,

	// From compatibleFormats96Bit
	VK_FORMAT_R32G32B32_UINT,
	VK_FORMAT_R32G32B32_SFLOAT,

	// From compatibleFormats128Bit
	VK_FORMAT_R32G32B32A32_UINT,
	VK_FORMAT_R64G64_SFLOAT,

	// From compatibleFormats192Bit
	VK_FORMAT_R64G64B64_UINT,
	VK_FORMAT_R64G64B64_SFLOAT,

	// From compatibleFormats256Bit
	VK_FORMAT_R64G64B64A64_UINT,
	VK_FORMAT_R64G64B64A64_SFLOAT,
};

void addImageToImageAllFormatsColorTests (tcu::TestCaseGroup* group, AllocationKind allocationKind)
{
	TestParams	params;
	params.src.image.imageType	= VK_IMAGE_TYPE_2D;
	params.src.image.extent		= defaultExtent;
	params.dst.image.imageType	= VK_IMAGE_TYPE_2D;
	params.dst.image.extent		= defaultExtent;
	params.allocationKind		= allocationKind;

	for (deInt32 i = 0; i < defaultSize; i += defaultFourthSize)
	{
		const VkImageCopy				testCopy =
		{
			defaultSourceLayer,								// VkImageSubresourceLayers	srcSubresource;
			{0, 0, 0},										// VkOffset3D				srcOffset;
			defaultSourceLayer,								// VkImageSubresourceLayers	dstSubresource;
			{i, defaultSize - i - defaultFourthSize, 0},	// VkOffset3D				dstOffset;
			{defaultFourthSize, defaultFourthSize, 1},		// VkExtent3D				extent;
		};

		CopyRegion	imageCopy;
		imageCopy.imageCopy = testCopy;

		params.regions.push_back(imageCopy);
	}

	if (allocationKind == ALLOCATION_KIND_DEDICATED)
	{
		const int numOfColorImageFormatsToTestFilter = DE_LENGTH_OF_ARRAY(colorImageFormatsToTest);
		for (int compatibleFormatsIndex = 0; compatibleFormatsIndex < numOfColorImageFormatsToTestFilter; ++compatibleFormatsIndex)
			dedicatedAllocationImageToImageFormatsToTestSet.insert(dedicatedAllocationImageToImageFormatsToTest[compatibleFormatsIndex]);
	}

	const int numOfColorImageFormatsToTest = DE_LENGTH_OF_ARRAY(colorImageFormatsToTest);
	for (int compatibleFormatsIndex = 0; compatibleFormatsIndex < numOfColorImageFormatsToTest; ++compatibleFormatsIndex)
	{
		const VkFormat*	compatibleFormats	= colorImageFormatsToTest[compatibleFormatsIndex];
		for (int srcFormatIndex = 0; compatibleFormats[srcFormatIndex] != VK_FORMAT_UNDEFINED; ++srcFormatIndex)
		{
			params.src.image.format = compatibleFormats[srcFormatIndex];
			if (!isSupportedByFramework(params.src.image.format) && !isCompressedFormat(params.src.image.format))
				continue;

			CopyColorTestParams	testParams;
			testParams.params				= params;
			testParams.compatibleFormats	= compatibleFormats;

			const std::string description	= "Copy from source format " + getFormatCaseName(params.src.image.format);
			addTestGroup(group, getFormatCaseName(params.src.image.format), description, addImageToImageAllFormatsColorSrcFormatTests, testParams);
		}
	}
}

void addImageToImageAllFormatsDepthStencilFormatsTests (tcu::TestCaseGroup* group, TestParams params)
{
	const VkImageLayout copySrcLayouts[]		=
	{
		VK_IMAGE_LAYOUT_TRANSFER_SRC_OPTIMAL,
		VK_IMAGE_LAYOUT_GENERAL
	};
	const VkImageLayout copyDstLayouts[]		=
	{
		VK_IMAGE_LAYOUT_TRANSFER_DST_OPTIMAL,
		VK_IMAGE_LAYOUT_GENERAL
	};

	for (int srcLayoutNdx = 0u; srcLayoutNdx < DE_LENGTH_OF_ARRAY(copySrcLayouts); ++srcLayoutNdx)
	{
		params.src.image.operationLayout = copySrcLayouts[srcLayoutNdx];
		for (int dstLayoutNdx = 0u; dstLayoutNdx < DE_LENGTH_OF_ARRAY(copyDstLayouts); ++dstLayoutNdx)
		{
			params.dst.image.operationLayout = copyDstLayouts[dstLayoutNdx];

			const std::string testName		= getImageLayoutCaseName(params.src.image.operationLayout) + "_" +
											  getImageLayoutCaseName(params.dst.image.operationLayout);
			const std::string description	= "From layout " + getImageLayoutCaseName(params.src.image.operationLayout) +
											  " to " + getImageLayoutCaseName(params.dst.image.operationLayout);
			group->addChild(new CopyImageToImageTestCase(group->getTestContext(), testName, description, params));
		}
	}
}

void addImageToImageAllFormatsDepthStencilTests (tcu::TestCaseGroup* group, AllocationKind allocationKind)
{
	const VkFormat	depthAndStencilFormats[]	=
	{
		VK_FORMAT_D16_UNORM,
		VK_FORMAT_X8_D24_UNORM_PACK32,
		VK_FORMAT_D32_SFLOAT,
		VK_FORMAT_S8_UINT,
		VK_FORMAT_D16_UNORM_S8_UINT,
		VK_FORMAT_D24_UNORM_S8_UINT,
		VK_FORMAT_D32_SFLOAT_S8_UINT,
	};

	for (int compatibleFormatsIndex = 0; compatibleFormatsIndex < DE_LENGTH_OF_ARRAY(depthAndStencilFormats); ++compatibleFormatsIndex)
	{
		TestParams	params;
		params.src.image.imageType			= VK_IMAGE_TYPE_2D;
		params.dst.image.imageType			= VK_IMAGE_TYPE_2D;
		params.src.image.extent				= defaultExtent;
		params.dst.image.extent				= defaultExtent;
		params.src.image.format				= depthAndStencilFormats[compatibleFormatsIndex];
		params.dst.image.format				= params.src.image.format;
		params.allocationKind				= allocationKind;

		const VkImageSubresourceLayers		defaultDepthSourceLayer		= { VK_IMAGE_ASPECT_DEPTH_BIT, 0u, 0u, 1u };
		const VkImageSubresourceLayers		defaultStencilSourceLayer	= { VK_IMAGE_ASPECT_STENCIL_BIT, 0u, 0u, 1u };

		for (deInt32 i = 0; i < defaultSize; i += defaultFourthSize)
		{
			CopyRegion			copyRegion;
			const VkOffset3D	srcOffset	= {0, 0, 0};
			const VkOffset3D	dstOffset	= {i, defaultSize - i - defaultFourthSize, 0};
			const VkExtent3D	extent		= {defaultFourthSize, defaultFourthSize, 1};

			if (tcu::hasDepthComponent(mapVkFormat(params.src.image.format).order))
			{
				const VkImageCopy				testCopy	=
				{
					defaultDepthSourceLayer,	// VkImageSubresourceLayers	srcSubresource;
					srcOffset,					// VkOffset3D				srcOffset;
					defaultDepthSourceLayer,	// VkImageSubresourceLayers	dstSubresource;
					dstOffset,					// VkOffset3D				dstOffset;
					extent,						// VkExtent3D				extent;
				};

				copyRegion.imageCopy	= testCopy;
				params.regions.push_back(copyRegion);
			}
			if (tcu::hasStencilComponent(mapVkFormat(params.src.image.format).order))
			{
				const VkImageCopy				testCopy	=
				{
					defaultStencilSourceLayer,	// VkImageSubresourceLayers	srcSubresource;
					srcOffset,					// VkOffset3D				srcOffset;
					defaultStencilSourceLayer,	// VkImageSubresourceLayers	dstSubresource;
					dstOffset,					// VkOffset3D				dstOffset;
					extent,						// VkExtent3D				extent;
				};

				copyRegion.imageCopy	= testCopy;
				params.regions.push_back(copyRegion);
			}
		}

		const std::string testName		= getFormatCaseName(params.src.image.format) + "_" + getFormatCaseName(params.dst.image.format);
		const std::string description	= "Copy from " + getFormatCaseName(params.src.image.format) + " to " + getFormatCaseName(params.dst.image.format);
		addTestGroup(group, testName, description, addImageToImageAllFormatsDepthStencilFormatsTests, params);
	}
}

void addImageToImageAllFormatsTests (tcu::TestCaseGroup* group, AllocationKind allocationKind)
{
	addTestGroup(group, "color", "Copy image to image with color formats", addImageToImageAllFormatsColorTests, allocationKind);
	addTestGroup(group, "depth_stencil", "Copy image to image with depth/stencil formats", addImageToImageAllFormatsDepthStencilTests, allocationKind);
}

void addImageToImage3dImagesTests (tcu::TestCaseGroup* group, AllocationKind allocationKind)
{
	tcu::TestContext& testCtx	= group->getTestContext();

	{
		TestParams	params3DTo2D;
		const deUint32	slicesLayers			= 16u;
		params3DTo2D.src.image.imageType		= VK_IMAGE_TYPE_3D;
		params3DTo2D.src.image.format			= VK_FORMAT_R8G8B8A8_UINT;
		params3DTo2D.src.image.extent			= defaultHalfExtent;
		params3DTo2D.src.image.extent.depth		= slicesLayers;
		params3DTo2D.src.image.operationLayout	= VK_IMAGE_LAYOUT_TRANSFER_SRC_OPTIMAL;
		params3DTo2D.dst.image.imageType		= VK_IMAGE_TYPE_2D;
		params3DTo2D.dst.image.format			= VK_FORMAT_R8G8B8A8_UINT;
		params3DTo2D.dst.image.extent			= defaultHalfExtent;
		params3DTo2D.dst.image.extent.depth		= slicesLayers;
		params3DTo2D.dst.image.operationLayout	= VK_IMAGE_LAYOUT_TRANSFER_DST_OPTIMAL;
		params3DTo2D.allocationKind				= allocationKind;

		for (deUint32 slicesLayersNdx = 0; slicesLayersNdx < slicesLayers; ++slicesLayersNdx)
		{
			const VkImageSubresourceLayers	sourceLayer	=
			{
				VK_IMAGE_ASPECT_COLOR_BIT,	// VkImageAspectFlags	aspectMask;
				0u,							// deUint32				mipLevel;
				0u,							// deUint32				baseArrayLayer;
				1u							// deUint32				layerCount;
			};

			const VkImageSubresourceLayers	destinationLayer	=
			{
				VK_IMAGE_ASPECT_COLOR_BIT,	// VkImageAspectFlags	aspectMask;
				0u,							// deUint32				mipLevel;
				slicesLayersNdx,			// deUint32				baseArrayLayer;
				1u							// deUint32				layerCount;
			};

			const VkImageCopy				testCopy	=
			{
				sourceLayer,						// VkImageSubresourceLayers	srcSubresource;
				{0, 0, (deInt32)slicesLayersNdx},	// VkOffset3D					srcOffset;
				destinationLayer,					// VkImageSubresourceLayers	dstSubresource;
				{0, 0, 0},							// VkOffset3D					dstOffset;
				defaultHalfExtent,					// VkExtent3D					extent;
			};

			CopyRegion	imageCopy;
			imageCopy.imageCopy	= testCopy;

			params3DTo2D.regions.push_back(imageCopy);
		}
		group->addChild(new CopyImageToImageTestCase(testCtx, "3d_to_2d_by_slices", "copy 2d layers to 3d slices one by one", params3DTo2D));
	}

	{
		TestParams	params2DTo3D;
		const deUint32	slicesLayers			= 16u;
		params2DTo3D.src.image.imageType		= VK_IMAGE_TYPE_2D;
		params2DTo3D.src.image.format			= VK_FORMAT_R8G8B8A8_UINT;
		params2DTo3D.src.image.extent			= defaultHalfExtent;
		params2DTo3D.src.image.extent.depth		= slicesLayers;
		params2DTo3D.src.image.operationLayout	= VK_IMAGE_LAYOUT_TRANSFER_SRC_OPTIMAL;
		params2DTo3D.dst.image.imageType		= VK_IMAGE_TYPE_3D;
		params2DTo3D.dst.image.format			= VK_FORMAT_R8G8B8A8_UINT;
		params2DTo3D.dst.image.extent			= defaultHalfExtent;
		params2DTo3D.dst.image.extent.depth		= slicesLayers;
		params2DTo3D.dst.image.operationLayout	= VK_IMAGE_LAYOUT_TRANSFER_DST_OPTIMAL;
		params2DTo3D.allocationKind				= allocationKind;

		for (deUint32 slicesLayersNdx = 0; slicesLayersNdx < slicesLayers; ++slicesLayersNdx)
		{
			const VkImageSubresourceLayers	sourceLayer	=
			{
				VK_IMAGE_ASPECT_COLOR_BIT,	// VkImageAspectFlags	aspectMask;
				0u,							// deUint32				mipLevel;
				slicesLayersNdx,			// deUint32				baseArrayLayer;
				1u							// deUint32				layerCount;
			};

			const VkImageSubresourceLayers	destinationLayer	=
			{
				VK_IMAGE_ASPECT_COLOR_BIT,	// VkImageAspectFlags	aspectMask;
				0u,							// deUint32				mipLevel;
				0u,							// deUint32				baseArrayLayer;
				1u							// deUint32				layerCount;
			};

			const VkImageCopy				testCopy	=
			{
				sourceLayer,						// VkImageSubresourceLayers	srcSubresource;
				{0, 0, 0},							// VkOffset3D				srcOffset;
				destinationLayer,					// VkImageSubresourceLayers	dstSubresource;
				{0, 0, (deInt32)slicesLayersNdx},	// VkOffset3D				dstOffset;
				defaultHalfExtent,					// VkExtent3D				extent;
			};

			CopyRegion	imageCopy;
			imageCopy.imageCopy	= testCopy;

			params2DTo3D.regions.push_back(imageCopy);
		}

		group->addChild(new CopyImageToImageTestCase(testCtx, "2d_to_3d_by_layers", "copy 3d slices to 2d layers one by one", params2DTo3D));
	}

	{
		TestParams	params3DTo2D;
		const deUint32	slicesLayers			= 16u;
		params3DTo2D.src.image.imageType		= VK_IMAGE_TYPE_3D;
		params3DTo2D.src.image.format			= VK_FORMAT_R8G8B8A8_UINT;
		params3DTo2D.src.image.extent			= defaultHalfExtent;
		params3DTo2D.src.image.extent.depth		= slicesLayers;
		params3DTo2D.src.image.operationLayout	= VK_IMAGE_LAYOUT_TRANSFER_SRC_OPTIMAL;
		params3DTo2D.dst.image.imageType		= VK_IMAGE_TYPE_2D;
		params3DTo2D.dst.image.format			= VK_FORMAT_R8G8B8A8_UINT;
		params3DTo2D.dst.image.extent			= defaultHalfExtent;
		params3DTo2D.dst.image.extent.depth		= slicesLayers;
		params3DTo2D.dst.image.operationLayout	= VK_IMAGE_LAYOUT_TRANSFER_DST_OPTIMAL;
		params3DTo2D.allocationKind				= allocationKind;

		{
			const VkImageSubresourceLayers	sourceLayer	=
			{
				VK_IMAGE_ASPECT_COLOR_BIT,	// VkImageAspectFlags	aspectMask;
				0u,							// deUint32				mipLevel;
				0u,							// deUint32				baseArrayLayer;
				1u							// deUint32				layerCount;
			};

			const VkImageSubresourceLayers	destinationLayer	=
			{
				VK_IMAGE_ASPECT_COLOR_BIT,	// VkImageAspectFlags	aspectMask;
				0u,							// deUint32				mipLevel;
				0,							// deUint32				baseArrayLayer;
				slicesLayers				// deUint32				layerCount;
			};

			const VkImageCopy				testCopy	=
			{
				sourceLayer,					// VkImageSubresourceLayers	srcSubresource;
				{0, 0, 0},						// VkOffset3D				srcOffset;
				destinationLayer,				// VkImageSubresourceLayers	dstSubresource;
				{0, 0, 0},						// VkOffset3D				dstOffset;
				params3DTo2D.src.image.extent	// VkExtent3D				extent;
			};

			CopyRegion	imageCopy;
			imageCopy.imageCopy	= testCopy;

			params3DTo2D.regions.push_back(imageCopy);
		}
		group->addChild(new CopyImageToImageTestCase(testCtx, "3d_to_2d_whole", "copy 3d slices to 2d layers all at once", params3DTo2D));
	}

	{
		TestParams	params2DTo3D;
		const deUint32	slicesLayers			= 16u;
		params2DTo3D.src.image.imageType		= VK_IMAGE_TYPE_2D;
		params2DTo3D.src.image.format			= VK_FORMAT_R8G8B8A8_UINT;
		params2DTo3D.src.image.extent			= defaultHalfExtent;
		params2DTo3D.src.image.extent.depth		= slicesLayers;
		params2DTo3D.src.image.operationLayout	= VK_IMAGE_LAYOUT_TRANSFER_SRC_OPTIMAL;
		params2DTo3D.dst.image.imageType		= VK_IMAGE_TYPE_3D;
		params2DTo3D.dst.image.format			= VK_FORMAT_R8G8B8A8_UINT;
		params2DTo3D.dst.image.extent			= defaultHalfExtent;
		params2DTo3D.dst.image.extent.depth		= slicesLayers;
		params2DTo3D.dst.image.operationLayout	= VK_IMAGE_LAYOUT_TRANSFER_DST_OPTIMAL;
		params2DTo3D.allocationKind				= allocationKind;

		{
			const VkImageSubresourceLayers	sourceLayer	=
			{
				VK_IMAGE_ASPECT_COLOR_BIT,	// VkImageAspectFlags	aspectMask;
				0u,							// deUint32				mipLevel;
				0u,							// deUint32				baseArrayLayer;
				slicesLayers				// deUint32				layerCount;
			};

			const VkImageSubresourceLayers	destinationLayer	=
			{
				VK_IMAGE_ASPECT_COLOR_BIT,	// VkImageAspectFlags	aspectMask;
				0u,							// deUint32				mipLevel;
				0u,							// deUint32				baseArrayLayer;
				1u							// deUint32				layerCount;
			};

			const VkImageCopy				testCopy	=
			{
				sourceLayer,					// VkImageSubresourceLayers	srcSubresource;
				{0, 0, 0},						// VkOffset3D				srcOffset;
				destinationLayer,				// VkImageSubresourceLayers	dstSubresource;
				{0, 0, 0},						// VkOffset3D				dstOffset;
				params2DTo3D.src.image.extent,	// VkExtent3D				extent;
			};

			CopyRegion	imageCopy;
			imageCopy.imageCopy	= testCopy;

			params2DTo3D.regions.push_back(imageCopy);
		}

		group->addChild(new CopyImageToImageTestCase(testCtx, "2d_to_3d_whole", "copy 2d layers to 3d slices all at once", params2DTo3D));
	}

	{
		TestParams	params3DTo2D;
		const deUint32	slicesLayers			= 16u;
		params3DTo2D.src.image.imageType		= VK_IMAGE_TYPE_3D;
		params3DTo2D.src.image.format			= VK_FORMAT_R8G8B8A8_UINT;
		params3DTo2D.src.image.extent			= defaultHalfExtent;
		params3DTo2D.src.image.extent.depth		= slicesLayers;
		params3DTo2D.src.image.operationLayout	= VK_IMAGE_LAYOUT_TRANSFER_SRC_OPTIMAL;
		params3DTo2D.dst.image.imageType		= VK_IMAGE_TYPE_2D;
		params3DTo2D.dst.image.format			= VK_FORMAT_R8G8B8A8_UINT;
		params3DTo2D.dst.image.extent			= defaultHalfExtent;
		params3DTo2D.dst.image.extent.depth		= slicesLayers;
		params3DTo2D.dst.image.operationLayout	= VK_IMAGE_LAYOUT_TRANSFER_DST_OPTIMAL;
		params3DTo2D.allocationKind				= allocationKind;

		const deUint32 regionWidth				= defaultHalfExtent.width / slicesLayers -1;
		const deUint32 regionHeight				= defaultHalfExtent.height / slicesLayers -1 ;

		for (deUint32 slicesLayersNdx = 0; slicesLayersNdx < slicesLayers; ++slicesLayersNdx)
		{
			const VkImageSubresourceLayers	sourceLayer	=
			{
				VK_IMAGE_ASPECT_COLOR_BIT,	// VkImageAspectFlags	aspectMask;
				0u,							// deUint32				mipLevel;
				0u,							// deUint32				baseArrayLayer;
				1u							// deUint32				layerCount;
			};

			const VkImageSubresourceLayers	destinationLayer	=
			{
					VK_IMAGE_ASPECT_COLOR_BIT,		// VkImageAspectFlags	aspectMask;
					0u,								// deUint32				mipLevel;
					slicesLayersNdx,				// deUint32				baseArrayLayer;
					1u								// deUint32				layerCount;
			};


			const VkImageCopy				testCopy	=
			{
				sourceLayer,															// VkImageSubresourceLayers	srcSubresource;
				{0, (deInt32)(regionHeight*slicesLayersNdx), (deInt32)slicesLayersNdx},	// VkOffset3D				srcOffset;
					destinationLayer,													// VkImageSubresourceLayers	dstSubresource;
					{(deInt32)(regionWidth*slicesLayersNdx), 0, 0},						// VkOffset3D				dstOffset;
					{
						(defaultHalfExtent.width - regionWidth*slicesLayersNdx),
						(defaultHalfExtent.height - regionHeight*slicesLayersNdx),
						1
					}																	// VkExtent3D				extent;
			};

			CopyRegion	imageCopy;
			imageCopy.imageCopy = testCopy;
			params3DTo2D.regions.push_back(imageCopy);
		}
		group->addChild(new CopyImageToImageTestCase(testCtx, "3d_to_2d_regions", "copy 3d slices regions to 2d layers", params3DTo2D));
	}

	{
		TestParams	params2DTo3D;
		const deUint32	slicesLayers			= 16u;
		params2DTo3D.src.image.imageType		= VK_IMAGE_TYPE_2D;
		params2DTo3D.src.image.format			= VK_FORMAT_R8G8B8A8_UINT;
		params2DTo3D.src.image.extent			= defaultHalfExtent;
		params2DTo3D.src.image.extent.depth		= slicesLayers;
		params2DTo3D.src.image.operationLayout	= VK_IMAGE_LAYOUT_TRANSFER_SRC_OPTIMAL;
		params2DTo3D.dst.image.imageType		= VK_IMAGE_TYPE_3D;
		params2DTo3D.dst.image.format			= VK_FORMAT_R8G8B8A8_UINT;
		params2DTo3D.dst.image.extent			= defaultHalfExtent;
		params2DTo3D.dst.image.extent.depth		= slicesLayers;
		params2DTo3D.dst.image.operationLayout	= VK_IMAGE_LAYOUT_TRANSFER_DST_OPTIMAL;
		params2DTo3D.allocationKind				= allocationKind;

		const deUint32 regionWidth				= defaultHalfExtent.width / slicesLayers -1;
		const deUint32 regionHeight				= defaultHalfExtent.height / slicesLayers -1 ;

		for (deUint32 slicesLayersNdx = 0; slicesLayersNdx < slicesLayers; ++slicesLayersNdx)
		{
			const VkImageSubresourceLayers	sourceLayer	=
			{
				VK_IMAGE_ASPECT_COLOR_BIT,	// VkImageAspectFlags	aspectMask;
				0u,							// deUint32				mipLevel;
				slicesLayersNdx,			// deUint32				baseArrayLayer;
				1u							// deUint32				layerCount;
			};

			const VkImageSubresourceLayers	destinationLayer	=
			{
				VK_IMAGE_ASPECT_COLOR_BIT,	// VkImageAspectFlags	aspectMask;
				0u,							// deUint32				mipLevel;
				0u,							// deUint32				baseArrayLayer;
				1u							// deUint32				layerCount;
			};

			const VkImageCopy				testCopy	=
			{
				sourceLayer,																// VkImageSubresourceLayers	srcSubresource;
				{(deInt32)(regionWidth*slicesLayersNdx), 0, 0},								// VkOffset3D				srcOffset;
				destinationLayer,															// VkImageSubresourceLayers	dstSubresource;
				{0, (deInt32)(regionHeight*slicesLayersNdx), (deInt32)(slicesLayersNdx)},	// VkOffset3D				dstOffset;
				{
					defaultHalfExtent.width - regionWidth*slicesLayersNdx,
					defaultHalfExtent.height - regionHeight*slicesLayersNdx,
					1
				}																			// VkExtent3D				extent;
			};

			CopyRegion	imageCopy;
			imageCopy.imageCopy	= testCopy;

			params2DTo3D.regions.push_back(imageCopy);
		}

		group->addChild(new CopyImageToImageTestCase(testCtx, "2d_to_3d_regions", "copy 2d layers regions to 3d slices", params2DTo3D));
	}
}

void addImageToImageTests (tcu::TestCaseGroup* group, AllocationKind allocationKind)
{
	addTestGroup(group, "simple_tests", "Copy from image to image simple tests", addImageToImageSimpleTests, allocationKind);
	addTestGroup(group, "all_formats", "Copy from image to image with all compatible formats", addImageToImageAllFormatsTests, allocationKind);
	addTestGroup(group, "3d_images", "Coping operations on 3d images", addImageToImage3dImagesTests, allocationKind);
}

void addImageToBufferTests (tcu::TestCaseGroup* group, AllocationKind allocationKind)
{
	tcu::TestContext& testCtx	= group->getTestContext();

	{
		TestParams	params;
		params.src.image.imageType			= VK_IMAGE_TYPE_2D;
		params.src.image.format				= VK_FORMAT_R8G8B8A8_UNORM;
		params.src.image.extent				= defaultExtent;
		params.src.image.operationLayout	= VK_IMAGE_LAYOUT_TRANSFER_SRC_OPTIMAL;
		params.dst.buffer.size				= defaultSize * defaultSize;
		params.allocationKind				= allocationKind;

		const VkBufferImageCopy	bufferImageCopy	=
		{
			0u,											// VkDeviceSize				bufferOffset;
			0u,											// deUint32					bufferRowLength;
			0u,											// deUint32					bufferImageHeight;
			defaultSourceLayer,							// VkImageSubresourceLayers	imageSubresource;
			{0, 0, 0},									// VkOffset3D				imageOffset;
			defaultExtent								// VkExtent3D				imageExtent;
		};
		CopyRegion	copyRegion;
		copyRegion.bufferImageCopy	= bufferImageCopy;

		params.regions.push_back(copyRegion);

		group->addChild(new CopyImageToBufferTestCase(testCtx, "whole", "Copy from image to buffer", params));
	}

	{
		TestParams	params;
		params.src.image.imageType			= VK_IMAGE_TYPE_2D;
		params.src.image.format				= VK_FORMAT_R8G8B8A8_UNORM;
		params.src.image.extent				= defaultExtent;
		params.src.image.operationLayout	= VK_IMAGE_LAYOUT_TRANSFER_SRC_OPTIMAL;
		params.dst.buffer.size				= defaultSize * defaultSize;
		params.allocationKind				= allocationKind;

		const VkBufferImageCopy	bufferImageCopy	=
		{
			defaultSize * defaultHalfSize,				// VkDeviceSize				bufferOffset;
			0u,											// deUint32					bufferRowLength;
			0u,											// deUint32					bufferImageHeight;
			defaultSourceLayer,							// VkImageSubresourceLayers	imageSubresource;
			{defaultFourthSize, defaultFourthSize, 0},	// VkOffset3D				imageOffset;
			defaultHalfExtent							// VkExtent3D				imageExtent;
		};
		CopyRegion	copyRegion;
		copyRegion.bufferImageCopy	= bufferImageCopy;

		params.regions.push_back(copyRegion);

		group->addChild(new CopyImageToBufferTestCase(testCtx, "buffer_offset", "Copy from image to buffer with buffer offset", params));
	}

	{
		TestParams	params;
		params.src.image.imageType			= VK_IMAGE_TYPE_2D;
		params.src.image.format				= VK_FORMAT_R8G8B8A8_UNORM;
		params.src.image.extent				= defaultExtent;
		params.src.image.operationLayout	= VK_IMAGE_LAYOUT_TRANSFER_SRC_OPTIMAL;
		params.dst.buffer.size				= defaultSize * defaultSize;
		params.allocationKind				= allocationKind;

		const int			pixelSize	= tcu::getPixelSize(mapVkFormat(params.src.image.format));
		const VkDeviceSize	bufferSize	= pixelSize * params.dst.buffer.size;
		const VkDeviceSize	offsetSize	= pixelSize * defaultFourthSize * defaultFourthSize;
		deUint32			divisor		= 1;
		for (VkDeviceSize offset = 0; offset < bufferSize - offsetSize; offset += offsetSize, ++divisor)
		{
			const deUint32			bufferRowLength		= defaultFourthSize;
			const deUint32			bufferImageHeight	= defaultFourthSize;
			const VkExtent3D		imageExtent			= {defaultFourthSize / divisor, defaultFourthSize, 1};
			DE_ASSERT(!bufferRowLength || bufferRowLength >= imageExtent.width);
			DE_ASSERT(!bufferImageHeight || bufferImageHeight >= imageExtent.height);
			DE_ASSERT(imageExtent.width * imageExtent.height *imageExtent.depth <= offsetSize);

			CopyRegion				region;
			const VkBufferImageCopy	bufferImageCopy		=
			{
				offset,						// VkDeviceSize				bufferOffset;
				bufferRowLength,			// deUint32					bufferRowLength;
				bufferImageHeight,			// deUint32					bufferImageHeight;
				defaultSourceLayer,			// VkImageSubresourceLayers	imageSubresource;
				{0, 0, 0},					// VkOffset3D				imageOffset;
				imageExtent					// VkExtent3D				imageExtent;
			};
			region.bufferImageCopy	= bufferImageCopy;
			params.regions.push_back(region);
		}

		group->addChild(new CopyImageToBufferTestCase(testCtx, "regions", "Copy from image to buffer with multiple regions", params));
	}

	{
		TestParams				params;
		params.src.image.imageType			= VK_IMAGE_TYPE_2D;
		params.src.image.format				= VK_FORMAT_R8G8B8A8_UNORM;
		params.src.image.extent				= defaultExtent;
		params.src.image.operationLayout	= VK_IMAGE_LAYOUT_TRANSFER_SRC_OPTIMAL;
		params.dst.buffer.size				= (defaultHalfSize - 1u) * defaultSize + defaultHalfSize;
		params.allocationKind				= allocationKind;

		const VkBufferImageCopy	bufferImageCopy	=
		{
			0u,											// VkDeviceSize				bufferOffset;
			defaultSize,								// deUint32					bufferRowLength;
			defaultSize,								// deUint32					bufferImageHeight;
			defaultSourceLayer,							// VkImageSubresourceLayers	imageSubresource;
			{defaultFourthSize, defaultFourthSize, 0},	// VkOffset3D				imageOffset;
			defaultHalfExtent							// VkExtent3D				imageExtent;
		};
		CopyRegion				copyRegion;
		copyRegion.bufferImageCopy	= bufferImageCopy;

		params.regions.push_back(copyRegion);

		group->addChild(new CopyImageToBufferTestCase(testCtx, "tightly_sized_buffer", "Copy from image to a buffer that is just large enough to contain the data", params));
	}

	{
		TestParams				params;
		params.src.image.imageType			= VK_IMAGE_TYPE_2D;
		params.src.image.format				= VK_FORMAT_R8G8B8A8_UNORM;
		params.src.image.extent				= defaultExtent;
		params.src.image.operationLayout	= VK_IMAGE_LAYOUT_TRANSFER_SRC_OPTIMAL;
		params.dst.buffer.size				= (defaultHalfSize - 1u) * defaultSize + defaultHalfSize + defaultFourthSize;
		params.allocationKind				= allocationKind;

		const VkBufferImageCopy	bufferImageCopy	=
		{
			defaultFourthSize,							// VkDeviceSize				bufferOffset;
			defaultSize,								// deUint32					bufferRowLength;
			defaultSize,								// deUint32					bufferImageHeight;
			defaultSourceLayer,							// VkImageSubresourceLayers	imageSubresource;
			{defaultFourthSize, defaultFourthSize, 0},	// VkOffset3D				imageOffset;
			defaultHalfExtent							// VkExtent3D				imageExtent;
		};
		CopyRegion				copyRegion;
		copyRegion.bufferImageCopy	= bufferImageCopy;

		params.regions.push_back(copyRegion);

		group->addChild(new CopyImageToBufferTestCase(testCtx, "tightly_sized_buffer_offset", "Copy from image to a buffer that is just large enough to contain the data", params));
	}
}

void addBufferToImageTests (tcu::TestCaseGroup* group, AllocationKind allocationKind)
{
	tcu::TestContext& testCtx	= group->getTestContext();

	{
		TestParams	params;
		params.src.buffer.size				= defaultSize * defaultSize;
		params.dst.image.imageType			= VK_IMAGE_TYPE_2D;
		params.dst.image.format				= VK_FORMAT_R8G8B8A8_UINT;
		params.dst.image.extent				= defaultExtent;
		params.dst.image.operationLayout	= VK_IMAGE_LAYOUT_TRANSFER_DST_OPTIMAL;
		params.allocationKind				= allocationKind;

		const VkBufferImageCopy	bufferImageCopy	=
		{
			0u,											// VkDeviceSize				bufferOffset;
			0u,											// deUint32					bufferRowLength;
			0u,											// deUint32					bufferImageHeight;
			defaultSourceLayer,							// VkImageSubresourceLayers	imageSubresource;
			{0, 0, 0},									// VkOffset3D				imageOffset;
			defaultExtent								// VkExtent3D				imageExtent;
		};
		CopyRegion	copyRegion;
		copyRegion.bufferImageCopy	= bufferImageCopy;

		params.regions.push_back(copyRegion);

		group->addChild(new CopyBufferToImageTestCase(testCtx, "whole", "Copy from buffer to image", params));
	}

	{
		TestParams	params;
		params.src.buffer.size				= defaultSize * defaultSize;
		params.dst.image.imageType			= VK_IMAGE_TYPE_2D;
		params.dst.image.format				= VK_FORMAT_R8G8B8A8_UNORM;
		params.dst.image.extent				= defaultExtent;
		params.dst.image.operationLayout	= VK_IMAGE_LAYOUT_TRANSFER_DST_OPTIMAL;
		params.allocationKind				= allocationKind;

		CopyRegion	region;
		deUint32	divisor	= 1;
		for (int offset = 0; (offset + defaultFourthSize / divisor < defaultSize) && (defaultFourthSize > divisor); offset += defaultFourthSize / divisor++)
		{
			const VkBufferImageCopy	bufferImageCopy	=
			{
				0u,																// VkDeviceSize				bufferOffset;
				0u,																// deUint32					bufferRowLength;
				0u,																// deUint32					bufferImageHeight;
				defaultSourceLayer,												// VkImageSubresourceLayers	imageSubresource;
				{offset, defaultHalfSize, 0},									// VkOffset3D				imageOffset;
				{defaultFourthSize / divisor, defaultFourthSize / divisor, 1}	// VkExtent3D				imageExtent;
			};
			region.bufferImageCopy	= bufferImageCopy;
			params.regions.push_back(region);
		}

		group->addChild(new CopyBufferToImageTestCase(testCtx, "regions", "Copy from buffer to image with multiple regions", params));
	}

	{
		TestParams	params;
		params.src.buffer.size				= defaultSize * defaultSize;
		params.dst.image.imageType			= VK_IMAGE_TYPE_2D;
		params.dst.image.format				= VK_FORMAT_R8G8B8A8_UNORM;
		params.dst.image.extent				= defaultExtent;
		params.dst.image.operationLayout	= VK_IMAGE_LAYOUT_TRANSFER_DST_OPTIMAL;
		params.allocationKind				= allocationKind;

		const VkBufferImageCopy	bufferImageCopy	=
		{
			defaultFourthSize,							// VkDeviceSize				bufferOffset;
			defaultHalfSize + defaultFourthSize,		// deUint32					bufferRowLength;
			defaultHalfSize + defaultFourthSize,		// deUint32					bufferImageHeight;
			defaultSourceLayer,							// VkImageSubresourceLayers	imageSubresource;
			{defaultFourthSize, defaultFourthSize, 0},	// VkOffset3D				imageOffset;
			defaultHalfExtent							// VkExtent3D				imageExtent;
		};
		CopyRegion	copyRegion;
		copyRegion.bufferImageCopy	= bufferImageCopy;

		params.regions.push_back(copyRegion);

		group->addChild(new CopyBufferToImageTestCase(testCtx, "buffer_offset", "Copy from buffer to image with buffer offset", params));
	}

	{
		TestParams				params;
		params.src.buffer.size				= (defaultHalfSize - 1u) * defaultSize + defaultHalfSize;
		params.dst.image.imageType			= VK_IMAGE_TYPE_2D;
		params.dst.image.format				= VK_FORMAT_R8G8B8A8_UNORM;
		params.dst.image.extent				= defaultExtent;
		params.dst.image.operationLayout	= VK_IMAGE_LAYOUT_TRANSFER_DST_OPTIMAL;
		params.allocationKind				= allocationKind;

		const VkBufferImageCopy	bufferImageCopy	=
		{
			0u,											// VkDeviceSize				bufferOffset;
			defaultSize,								// deUint32					bufferRowLength;
			defaultSize,								// deUint32					bufferImageHeight;
			defaultSourceLayer,							// VkImageSubresourceLayers	imageSubresource;
			{defaultFourthSize, defaultFourthSize, 0},	// VkOffset3D				imageOffset;
			defaultHalfExtent							// VkExtent3D				imageExtent;
		};
		CopyRegion				copyRegion;
		copyRegion.bufferImageCopy	= bufferImageCopy;

		params.regions.push_back(copyRegion);

		group->addChild(new CopyBufferToImageTestCase(testCtx, "tightly_sized_buffer", "Copy from buffer that is just large enough to contain the accessed elements", params));
	}

	{
		TestParams				params;
		params.src.buffer.size				= (defaultHalfSize - 1u) * defaultSize + defaultHalfSize + defaultFourthSize;
		params.dst.image.imageType			= VK_IMAGE_TYPE_2D;
		params.dst.image.format				= VK_FORMAT_R8G8B8A8_UNORM;
		params.dst.image.extent				= defaultExtent;
		params.dst.image.operationLayout	= VK_IMAGE_LAYOUT_TRANSFER_DST_OPTIMAL;
		params.allocationKind				= allocationKind;

		const VkBufferImageCopy	bufferImageCopy	=
		{
			defaultFourthSize,							// VkDeviceSize				bufferOffset;
			defaultSize,								// deUint32					bufferRowLength;
			defaultSize,								// deUint32					bufferImageHeight;
			defaultSourceLayer,							// VkImageSubresourceLayers	imageSubresource;
			{defaultFourthSize, defaultFourthSize, 0},	// VkOffset3D				imageOffset;
			defaultHalfExtent							// VkExtent3D				imageExtent;
		};
		CopyRegion				copyRegion;
		copyRegion.bufferImageCopy	= bufferImageCopy;

		params.regions.push_back(copyRegion);

		group->addChild(new CopyBufferToImageTestCase(testCtx, "tightly_sized_buffer_offset", "Copy from buffer that is just large enough to contain the accessed elements", params));
	}
}

void addBufferToBufferTests (tcu::TestCaseGroup* group, AllocationKind allocationKind)
{
	tcu::TestContext&				testCtx					= group->getTestContext();

	{
		TestParams			params;
		params.src.buffer.size	= defaultSize;
		params.dst.buffer.size	= defaultSize;
		params.allocationKind	= allocationKind;

		const VkBufferCopy	bufferCopy	=
		{
			0u,				// VkDeviceSize	srcOffset;
			0u,				// VkDeviceSize	dstOffset;
			defaultSize,	// VkDeviceSize	size;
		};

		CopyRegion	copyRegion;
		copyRegion.bufferCopy	= bufferCopy;
		params.regions.push_back(copyRegion);

		group->addChild(new BufferToBufferTestCase(testCtx, "whole", "Whole buffer", params));
	}

	// Filter is VK_FILTER_NEAREST.
	{
		TestParams			params;
		params.src.buffer.size	= defaultFourthSize;
		params.dst.buffer.size	= defaultFourthSize;
		params.allocationKind	= allocationKind;

		const VkBufferCopy	bufferCopy	=
		{
			12u,	// VkDeviceSize	srcOffset;
			4u,		// VkDeviceSize	dstOffset;
			1u,		// VkDeviceSize	size;
		};

		CopyRegion	copyRegion;
		copyRegion.bufferCopy = bufferCopy;
		params.regions.push_back(copyRegion);

		group->addChild(new BufferToBufferTestCase(testCtx, "partial", "Partial", params));
	}

	{
		const deUint32		size		= 16;
		TestParams			params;
		params.src.buffer.size	= size;
		params.dst.buffer.size	= size * (size + 1);
		params.allocationKind	= allocationKind;

		// Copy region with size 1..size
		for (unsigned int i = 1; i <= size; i++)
		{
			const VkBufferCopy	bufferCopy	=
			{
				0,			// VkDeviceSize	srcOffset;
				i * size,	// VkDeviceSize	dstOffset;
				i,			// VkDeviceSize	size;
			};

			CopyRegion	copyRegion;
			copyRegion.bufferCopy = bufferCopy;
			params.regions.push_back(copyRegion);
		}

		group->addChild(new BufferToBufferTestCase(testCtx, "regions", "Multiple regions", params));
	}
}

void addBlittingImageSimpleWholeTests (tcu::TestCaseGroup* group, AllocationKind allocationKind)
{
	tcu::TestContext&	testCtx			= group->getTestContext();
	TestParams			params;
	params.src.image.imageType			= VK_IMAGE_TYPE_2D;
	params.src.image.format				= VK_FORMAT_R8G8B8A8_UNORM;
	params.src.image.extent				= defaultExtent;
	params.src.image.operationLayout	= VK_IMAGE_LAYOUT_TRANSFER_SRC_OPTIMAL;
	params.dst.image.imageType			= VK_IMAGE_TYPE_2D;
	params.dst.image.extent				= defaultExtent;
	params.dst.image.operationLayout	= VK_IMAGE_LAYOUT_TRANSFER_DST_OPTIMAL;
	params.allocationKind				= allocationKind;

	{
		const VkImageBlit				imageBlit =
		{
			defaultSourceLayer,	// VkImageSubresourceLayers	srcSubresource;
			{
				{ 0, 0, 0 },
				{ defaultSize, defaultSize, 1 }
			},					// VkOffset3D				srcOffsets[2];

			defaultSourceLayer,	// VkImageSubresourceLayers	dstSubresource;
			{
				{ 0, 0, 0 },
				{ defaultSize, defaultSize, 1 }
			}					// VkOffset3D				dstOffset[2];
		};

		CopyRegion	region;
		region.imageBlit = imageBlit;
		params.regions.push_back(region);
	}

	// Filter is VK_FILTER_NEAREST.
	{
		params.filter					= VK_FILTER_NEAREST;
		const std::string description	= "Nearest filter";

		params.dst.image.format = VK_FORMAT_R8G8B8A8_UNORM;
		group->addChild(new BlitImageTestCase(testCtx, "nearest", description, params));

		params.dst.image.format = VK_FORMAT_R32_SFLOAT;
		const std::string	descriptionOfRGBAToR32(description + " and different formats (R8G8B8A8 -> R32)");
		group->addChild(new BlitImageTestCase(testCtx, getFormatCaseName(params.dst.image.format) + "_nearest", descriptionOfRGBAToR32, params));

		params.dst.image.format = VK_FORMAT_B8G8R8A8_UNORM;
		const std::string	descriptionOfRGBAToBGRA(description + " and different formats (R8G8B8A8 -> B8G8R8A8)");
		group->addChild(new BlitImageTestCase(testCtx, getFormatCaseName(params.dst.image.format) + "_nearest", descriptionOfRGBAToBGRA, params));
	}

	// Filter is VK_FILTER_LINEAR.
	{
		params.filter					= VK_FILTER_LINEAR;
		const std::string description	= "Linear filter";

		params.dst.image.format = VK_FORMAT_R8G8B8A8_UNORM;
		group->addChild(new BlitImageTestCase(testCtx, "linear", description, params));

		params.dst.image.format = VK_FORMAT_R32_SFLOAT;
		const std::string	descriptionOfRGBAToR32(description + " and different formats (R8G8B8A8 -> R32)");
		group->addChild(new BlitImageTestCase(testCtx, getFormatCaseName(params.dst.image.format) + "_linear", descriptionOfRGBAToR32, params));

		params.dst.image.format = VK_FORMAT_B8G8R8A8_UNORM;
		const std::string	descriptionOfRGBAToBGRA(description + " and different formats (R8G8B8A8 -> B8G8R8A8)");
		group->addChild(new BlitImageTestCase(testCtx, getFormatCaseName(params.dst.image.format) + "_linear", descriptionOfRGBAToBGRA, params));
	}
}

void addBlittingImageSimpleMirrorXYTests (tcu::TestCaseGroup* group, AllocationKind allocationKind)
{
	tcu::TestContext&	testCtx			= group->getTestContext();
	TestParams			params;
	params.src.image.imageType			= VK_IMAGE_TYPE_2D;
	params.src.image.format				= VK_FORMAT_R8G8B8A8_UNORM;
	params.src.image.extent				= defaultExtent;
	params.src.image.operationLayout	= VK_IMAGE_LAYOUT_TRANSFER_SRC_OPTIMAL;
	params.dst.image.imageType			= VK_IMAGE_TYPE_2D;
	params.dst.image.extent				= defaultExtent;
	params.dst.image.operationLayout	= VK_IMAGE_LAYOUT_TRANSFER_DST_OPTIMAL;
	params.allocationKind				= allocationKind;

	{
		const VkImageBlit				imageBlit	=
		{
			defaultSourceLayer,	// VkImageSubresourceLayers	srcSubresource;
			{
				{0, 0, 0},
				{defaultSize, defaultSize, 1}
			},					// VkOffset3D				srcOffsets[2];

			defaultSourceLayer,	// VkImageSubresourceLayers	dstSubresource;
			{
				{defaultSize, defaultSize, 0},
				{0, 0, 1}
			}					// VkOffset3D				dstOffset[2];
		};

		CopyRegion	region;
		region.imageBlit = imageBlit;
		params.regions.push_back(region);
	}

	// Filter is VK_FILTER_NEAREST.
	{
		params.filter					= VK_FILTER_NEAREST;
		const std::string description	= "Nearest filter";

		params.dst.image.format	= VK_FORMAT_R8G8B8A8_UNORM;
		group->addChild(new BlitImageTestCase(testCtx, "nearest", description, params));

		params.dst.image.format	= VK_FORMAT_R32_SFLOAT;
		const std::string	descriptionOfRGBAToR32	(description + " and different formats (R8G8B8A8 -> R32)");
		group->addChild(new BlitImageTestCase(testCtx, getFormatCaseName(params.dst.image.format) + "_nearest", descriptionOfRGBAToR32, params));

		params.dst.image.format	= VK_FORMAT_B8G8R8A8_UNORM;
		const std::string	descriptionOfRGBAToBGRA	(description + " and different formats (R8G8B8A8 -> B8G8R8A8)");
		group->addChild(new BlitImageTestCase(testCtx, getFormatCaseName(params.dst.image.format) + "_nearest", descriptionOfRGBAToBGRA, params));
	}

	// Filter is VK_FILTER_LINEAR.
	{
		params.filter					= VK_FILTER_LINEAR;
		const std::string description	= "Linear filter";

		params.dst.image.format	= VK_FORMAT_R8G8B8A8_UNORM;
		group->addChild(new BlitImageTestCase(testCtx, "linear", description, params));

		params.dst.image.format	= VK_FORMAT_R32_SFLOAT;
		const std::string	descriptionOfRGBAToR32	(description + " and different formats (R8G8B8A8 -> R32)");
		group->addChild(new BlitImageTestCase(testCtx, getFormatCaseName(params.dst.image.format) + "_linear", descriptionOfRGBAToR32, params));

		params.dst.image.format	= VK_FORMAT_B8G8R8A8_UNORM;
		const std::string	descriptionOfRGBAToBGRA	(description + " and different formats (R8G8B8A8 -> B8G8R8A8)");
		group->addChild(new BlitImageTestCase(testCtx, getFormatCaseName(params.dst.image.format) + "_linear", descriptionOfRGBAToBGRA, params));
	}
}

void addBlittingImageSimpleMirrorXTests (tcu::TestCaseGroup* group, AllocationKind allocationKind)
{
	tcu::TestContext&	testCtx			= group->getTestContext();
	TestParams			params;
	params.src.image.imageType			= VK_IMAGE_TYPE_2D;
	params.src.image.format				= VK_FORMAT_R8G8B8A8_UNORM;
	params.src.image.extent				= defaultExtent;
	params.src.image.operationLayout	= VK_IMAGE_LAYOUT_TRANSFER_SRC_OPTIMAL;
	params.dst.image.imageType			= VK_IMAGE_TYPE_2D;
	params.dst.image.extent				= defaultExtent;
	params.dst.image.operationLayout	= VK_IMAGE_LAYOUT_TRANSFER_DST_OPTIMAL;
	params.allocationKind				= allocationKind;

	{
		const VkImageBlit				imageBlit	=
		{
			defaultSourceLayer,	// VkImageSubresourceLayers	srcSubresource;
			{
				{0, 0, 0},
				{defaultSize, defaultSize, 1}
			},					// VkOffset3D				srcOffsets[2];

			defaultSourceLayer,	// VkImageSubresourceLayers	dstSubresource;
			{
				{defaultSize, 0, 0},
				{0, defaultSize, 1}
			}					// VkOffset3D				dstOffset[2];
		};

		CopyRegion	region;
		region.imageBlit = imageBlit;
		params.regions.push_back(region);
	}

	// Filter is VK_FILTER_NEAREST.
	{
		params.filter					= VK_FILTER_NEAREST;
		const std::string description	= "Nearest filter";

		params.dst.image.format	= VK_FORMAT_R8G8B8A8_UNORM;
		group->addChild(new BlitImageTestCase(testCtx, "nearest", description, params));

		params.dst.image.format	= VK_FORMAT_R32_SFLOAT;
		const std::string	descriptionOfRGBAToR32	(description + " and different formats (R8G8B8A8 -> R32)");
		group->addChild(new BlitImageTestCase(testCtx, getFormatCaseName(params.dst.image.format) + "_nearest", descriptionOfRGBAToR32, params));

		params.dst.image.format	= VK_FORMAT_B8G8R8A8_UNORM;
		const std::string	descriptionOfRGBAToBGRA	(description + " and different formats (R8G8B8A8 -> B8G8R8A8)");
		group->addChild(new BlitImageTestCase(testCtx, getFormatCaseName(params.dst.image.format) + "_nearest", descriptionOfRGBAToBGRA, params));
	}

	// Filter is VK_FILTER_LINEAR.
	{
		params.filter					= VK_FILTER_LINEAR;
		const std::string description	= "Linear filter";

		params.dst.image.format	= VK_FORMAT_R8G8B8A8_UNORM;
		group->addChild(new BlitImageTestCase(testCtx, "linear", description, params));

		params.dst.image.format	= VK_FORMAT_R32_SFLOAT;
		const std::string	descriptionOfRGBAToR32	(description + " and different formats (R8G8B8A8 -> R32)");
		group->addChild(new BlitImageTestCase(testCtx, getFormatCaseName(params.dst.image.format) + "_linear", descriptionOfRGBAToR32, params));

		params.dst.image.format	= VK_FORMAT_B8G8R8A8_UNORM;
		const std::string	descriptionOfRGBAToBGRA	(description + " and different formats (R8G8B8A8 -> B8G8R8A8)");
		group->addChild(new BlitImageTestCase(testCtx, getFormatCaseName(params.dst.image.format) + "_linear", descriptionOfRGBAToBGRA, params));
	}
}

void addBlittingImageSimpleMirrorYTests (tcu::TestCaseGroup* group, AllocationKind allocationKind)
{
	tcu::TestContext&	testCtx			= group->getTestContext();
	TestParams			params;
	params.src.image.imageType			= VK_IMAGE_TYPE_2D;
	params.src.image.format				= VK_FORMAT_R8G8B8A8_UNORM;
	params.src.image.extent				= defaultExtent;
	params.src.image.operationLayout	= VK_IMAGE_LAYOUT_TRANSFER_SRC_OPTIMAL;
	params.dst.image.imageType			= VK_IMAGE_TYPE_2D;
	params.dst.image.extent				= defaultExtent;
	params.dst.image.operationLayout	= VK_IMAGE_LAYOUT_TRANSFER_DST_OPTIMAL;
	params.allocationKind				= allocationKind;

	{
		const VkImageBlit				imageBlit	=
		{
			defaultSourceLayer,	// VkImageSubresourceLayers	srcSubresource;
			{
				{0, 0, 0},
				{defaultSize, defaultSize, 1}
			},					// VkOffset3D				srcOffsets[2];

			defaultSourceLayer,	// VkImageSubresourceLayers	dstSubresource;
			{
				{0, defaultSize, 0},
				{defaultSize, 0, 1}
			}					// VkOffset3D				dstOffset[2];
		};

		CopyRegion	region;
		region.imageBlit = imageBlit;
		params.regions.push_back(region);
	}

	// Filter is VK_FILTER_NEAREST.
	{
		params.filter					= VK_FILTER_NEAREST;
		const std::string description	= "Nearest filter";

		params.dst.image.format	= VK_FORMAT_R8G8B8A8_UNORM;
		group->addChild(new BlitImageTestCase(testCtx, "nearest", description, params));

		params.dst.image.format	= VK_FORMAT_R32_SFLOAT;
		const std::string	descriptionOfRGBAToR32	(description + " and different formats (R8G8B8A8 -> R32)");
		group->addChild(new BlitImageTestCase(testCtx, getFormatCaseName(params.dst.image.format) + "_nearest", descriptionOfRGBAToR32, params));

		params.dst.image.format	= VK_FORMAT_B8G8R8A8_UNORM;
		const std::string	descriptionOfRGBAToBGRA	(description + " and different formats (R8G8B8A8 -> B8G8R8A8)");
		group->addChild(new BlitImageTestCase(testCtx, getFormatCaseName(params.dst.image.format) + "_nearest", descriptionOfRGBAToBGRA, params));
	}

	// Filter is VK_FILTER_LINEAR.
	{
		params.filter					= VK_FILTER_LINEAR;
		const std::string description	= "Linear filter";

		params.dst.image.format	= VK_FORMAT_R8G8B8A8_UNORM;
		group->addChild(new BlitImageTestCase(testCtx, "linear", description, params));

		params.dst.image.format	= VK_FORMAT_R32_SFLOAT;
		const std::string	descriptionOfRGBAToR32	(description + " and different formats (R8G8B8A8 -> R32)");
		group->addChild(new BlitImageTestCase(testCtx, getFormatCaseName(params.dst.image.format) + "_linear", descriptionOfRGBAToR32, params));

		params.dst.image.format	= VK_FORMAT_B8G8R8A8_UNORM;
		const std::string	descriptionOfRGBAToBGRA	(description + " and different formats (R8G8B8A8 -> B8G8R8A8)");
		group->addChild(new BlitImageTestCase(testCtx, getFormatCaseName(params.dst.image.format) + "_linear", descriptionOfRGBAToBGRA, params));
	}
}

void addBlittingImageSimpleMirrorSubregionsTests (tcu::TestCaseGroup* group, AllocationKind allocationKind)
{
	tcu::TestContext&	testCtx			= group->getTestContext();
	TestParams			params;
	params.src.image.imageType			= VK_IMAGE_TYPE_2D;
	params.src.image.format				= VK_FORMAT_R8G8B8A8_UNORM;
	params.src.image.extent				= defaultExtent;
	params.src.image.operationLayout	= VK_IMAGE_LAYOUT_TRANSFER_SRC_OPTIMAL;
	params.dst.image.imageType			= VK_IMAGE_TYPE_2D;
	params.dst.image.extent				= defaultExtent;
	params.dst.image.operationLayout	= VK_IMAGE_LAYOUT_TRANSFER_DST_OPTIMAL;
	params.allocationKind				= allocationKind;

	// No mirroring.
	{
		const VkImageBlit				imageBlit	=
		{
			defaultSourceLayer,	// VkImageSubresourceLayers	srcSubresource;
			{
				{0, 0, 0},
				{defaultHalfSize, defaultHalfSize, 1}
			},					// VkOffset3D				srcOffsets[2];

			defaultSourceLayer,	// VkImageSubresourceLayers	dstSubresource;
			{
				{0, 0, 0},
				{defaultHalfSize, defaultHalfSize, 1}
			}					// VkOffset3D				dstOffset[2];
		};

		CopyRegion	region;
		region.imageBlit = imageBlit;
		params.regions.push_back(region);
	}

	// Flipping y coordinates.
	{
		const VkImageBlit				imageBlit	=
		{
			defaultSourceLayer,	// VkImageSubresourceLayers	srcSubresource;
			{
				{defaultHalfSize, 0, 0},
				{defaultSize, defaultHalfSize, 1}
			},					// VkOffset3D				srcOffsets[2];

			defaultSourceLayer,	// VkImageSubresourceLayers	dstSubresource;
			{
				{defaultHalfSize, defaultHalfSize, 0},
				{defaultSize, 0, 1}
			}					// VkOffset3D				dstOffset[2];
		};
		CopyRegion	region;
		region.imageBlit = imageBlit;
		params.regions.push_back(region);
	}

	// Flipping x coordinates.
	{
		const VkImageBlit				imageBlit	=
		{
			defaultSourceLayer,	// VkImageSubresourceLayers	srcSubresource;
			{
				{0, defaultHalfSize, 0},
				{defaultHalfSize, defaultSize, 1}
			},					// VkOffset3D				srcOffsets[2];

			defaultSourceLayer,	// VkImageSubresourceLayers	dstSubresource;
			{
				{defaultHalfSize, defaultHalfSize, 0},
				{0, defaultSize, 1}
			}					// VkOffset3D				dstOffset[2];
		};

		CopyRegion	region;
		region.imageBlit = imageBlit;
		params.regions.push_back(region);
	}

	// Flipping x and y coordinates.
	{
		const VkImageBlit				imageBlit	=
		{
			defaultSourceLayer,	// VkImageSubresourceLayers	srcSubresource;
			{
				{defaultHalfSize, defaultHalfSize, 0},
				{defaultSize, defaultSize, 1}
			},					// VkOffset3D				srcOffsets[2];

			defaultSourceLayer,	// VkImageSubresourceLayers	dstSubresource;
			{
				{defaultSize, defaultSize, 0},
				{defaultHalfSize, defaultHalfSize, 1}
			}					// VkOffset3D				dstOffset[2];
		};

		CopyRegion	region;
		region.imageBlit = imageBlit;
		params.regions.push_back(region);
	}

	// Filter is VK_FILTER_NEAREST.
	{
		params.filter					= VK_FILTER_NEAREST;
		const std::string description	= "Nearest filter";

		params.dst.image.format	= VK_FORMAT_R8G8B8A8_UNORM;
		group->addChild(new BlitImageTestCase(testCtx, "nearest", description, params));

		params.dst.image.format	= VK_FORMAT_R32_SFLOAT;
		const std::string	descriptionOfRGBAToR32	(description + " and different formats (R8G8B8A8 -> R32)");
		group->addChild(new BlitImageTestCase(testCtx, getFormatCaseName(params.dst.image.format) + "_nearest", descriptionOfRGBAToR32, params));

		params.dst.image.format	= VK_FORMAT_B8G8R8A8_UNORM;
		const std::string	descriptionOfRGBAToBGRA	(description + " and different formats (R8G8B8A8 -> B8G8R8A8)");
		group->addChild(new BlitImageTestCase(testCtx, getFormatCaseName(params.dst.image.format) + "_nearest", descriptionOfRGBAToBGRA, params));
	}

	// Filter is VK_FILTER_LINEAR.
	{
		params.filter					= VK_FILTER_LINEAR;
		const std::string description	= "Linear filter";

		params.dst.image.format	= VK_FORMAT_R8G8B8A8_UNORM;
		group->addChild(new BlitImageTestCase(testCtx, "linear", description, params));

		params.dst.image.format	= VK_FORMAT_R32_SFLOAT;
		const std::string	descriptionOfRGBAToR32	(description + " and different formats (R8G8B8A8 -> R32)");
		group->addChild(new BlitImageTestCase(testCtx, getFormatCaseName(params.dst.image.format) + "_linear", descriptionOfRGBAToR32, params));

		params.dst.image.format	= VK_FORMAT_B8G8R8A8_UNORM;
		const std::string	descriptionOfRGBAToBGRA	(description + " and different formats (R8G8B8A8 -> B8G8R8A8)");
		group->addChild(new BlitImageTestCase(testCtx, getFormatCaseName(params.dst.image.format) + "_linear", descriptionOfRGBAToBGRA, params));
	}
}

void addBlittingImageSimpleScalingWhole1Tests (tcu::TestCaseGroup* group, AllocationKind allocationKind)
{
	tcu::TestContext&	testCtx			= group->getTestContext();
	TestParams			params;
	params.src.image.imageType			= VK_IMAGE_TYPE_2D;
	params.src.image.format				= VK_FORMAT_R8G8B8A8_UNORM;
	params.src.image.extent				= defaultExtent;
	params.src.image.operationLayout	= VK_IMAGE_LAYOUT_TRANSFER_SRC_OPTIMAL;
	params.dst.image.imageType			= VK_IMAGE_TYPE_2D;
	params.dst.image.extent				= defaultHalfExtent;
	params.dst.image.operationLayout	= VK_IMAGE_LAYOUT_TRANSFER_DST_OPTIMAL;
	params.allocationKind				= allocationKind;

	{
		const VkImageBlit				imageBlit	=
		{
			defaultSourceLayer,	// VkImageSubresourceLayers	srcSubresource;
			{
				{0, 0, 0},
				{defaultSize, defaultSize, 1}
			},					// VkOffset3D					srcOffsets[2];

			defaultSourceLayer,	// VkImageSubresourceLayers	dstSubresource;
			{
				{0, 0, 0},
				{defaultHalfSize, defaultHalfSize, 1}
			}					// VkOffset3D					dstOffset[2];
		};

		CopyRegion	region;
		region.imageBlit	= imageBlit;
		params.regions.push_back(region);
	}

	// Filter is VK_FILTER_NEAREST.
	{
		params.filter					= VK_FILTER_NEAREST;
		const std::string description	= "Nearest filter";

		params.dst.image.format	= VK_FORMAT_R8G8B8A8_UNORM;
		group->addChild(new BlitImageTestCase(testCtx, "nearest", description, params));

		params.dst.image.format	= VK_FORMAT_R32_SFLOAT;
		const std::string	descriptionOfRGBAToR32	(description + " and different formats (R8G8B8A8 -> R32)");
		group->addChild(new BlitImageTestCase(testCtx, getFormatCaseName(params.dst.image.format) + "_nearest", descriptionOfRGBAToR32, params));

		params.dst.image.format	= VK_FORMAT_B8G8R8A8_UNORM;
		const std::string	descriptionOfRGBAToBGRA	(description + " and different formats (R8G8B8A8 -> B8G8R8A8)");
		group->addChild(new BlitImageTestCase(testCtx, getFormatCaseName(params.dst.image.format) + "_nearest", descriptionOfRGBAToBGRA, params));
	}

	// Filter is VK_FILTER_LINEAR.
	{
		params.filter					= VK_FILTER_LINEAR;
		const std::string description	= "Linear filter";

		params.dst.image.format	= VK_FORMAT_R8G8B8A8_UNORM;
		group->addChild(new BlitImageTestCase(testCtx, "linear", description, params));

		params.dst.image.format	= VK_FORMAT_R32_SFLOAT;
		const std::string	descriptionOfRGBAToR32	(description + " and different formats (R8G8B8A8 -> R32)" );
		group->addChild(new BlitImageTestCase(testCtx, getFormatCaseName(params.dst.image.format) + "_linear", descriptionOfRGBAToR32, params));

		params.dst.image.format	= VK_FORMAT_B8G8R8A8_UNORM;
		const std::string	descriptionOfRGBAToBGRA	(description + " and different formats (R8G8B8A8 -> B8G8R8A8)");
		group->addChild(new BlitImageTestCase(testCtx, getFormatCaseName(params.dst.image.format) + "_linear", descriptionOfRGBAToBGRA, params));
	}
}

void addBlittingImageSimpleScalingWhole2Tests (tcu::TestCaseGroup* group, AllocationKind allocationKind)
{
	tcu::TestContext&	testCtx			= group->getTestContext();
	TestParams			params;
	params.src.image.imageType			= VK_IMAGE_TYPE_2D;
	params.src.image.format				= VK_FORMAT_R8G8B8A8_UNORM;
	params.src.image.extent				= defaultHalfExtent;
	params.src.image.operationLayout	= VK_IMAGE_LAYOUT_TRANSFER_SRC_OPTIMAL;
	params.dst.image.imageType			= VK_IMAGE_TYPE_2D;
	params.dst.image.extent				= defaultExtent;
	params.dst.image.operationLayout	= VK_IMAGE_LAYOUT_TRANSFER_DST_OPTIMAL;
	params.allocationKind				= allocationKind;

	{
		const VkImageBlit				imageBlit	=
		{
			defaultSourceLayer,	// VkImageSubresourceLayers	srcSubresource;
			{
				{0, 0, 0},
				{defaultHalfSize, defaultHalfSize, 1}
			},					// VkOffset3D					srcOffsets[2];

			defaultSourceLayer,	// VkImageSubresourceLayers	dstSubresource;
			{
				{0, 0, 0},
				{defaultSize, defaultSize, 1}
			}					// VkOffset3D					dstOffset[2];
		};

		CopyRegion	region;
		region.imageBlit	= imageBlit;
		params.regions.push_back(region);
	}

	// Filter is VK_FILTER_NEAREST.
	{
		params.filter					= VK_FILTER_NEAREST;
		const std::string description	= "Nearest filter";

		params.dst.image.format	= VK_FORMAT_R8G8B8A8_UNORM;
		group->addChild(new BlitImageTestCase(testCtx, "nearest", description, params));

		params.dst.image.format	= VK_FORMAT_R32_SFLOAT;
		const std::string	descriptionOfRGBAToR32	(description + " and different formats (R8G8B8A8 -> R32)");
		group->addChild(new BlitImageTestCase(testCtx, getFormatCaseName(params.dst.image.format) + "_nearest", descriptionOfRGBAToR32, params));

		params.dst.image.format	= VK_FORMAT_B8G8R8A8_UNORM;
		const std::string	descriptionOfRGBAToBGRA	(description + " and different formats (R8G8B8A8 -> B8G8R8A8)");
		group->addChild(new BlitImageTestCase(testCtx, getFormatCaseName(params.dst.image.format) + "_nearest", descriptionOfRGBAToBGRA, params));
	}

	// Filter is VK_FILTER_LINEAR.
	{
		params.filter					= VK_FILTER_LINEAR;
		const std::string description	= "Linear filter";

		params.dst.image.format	= VK_FORMAT_R8G8B8A8_UNORM;
		group->addChild(new BlitImageTestCase(testCtx, "linear", description, params));

		params.dst.image.format	= VK_FORMAT_R32_SFLOAT;
		const std::string	descriptionOfRGBAToR32	(description + " and different formats (R8G8B8A8 -> R32)");
		group->addChild(new BlitImageTestCase(testCtx, getFormatCaseName(params.dst.image.format) + "_linear", descriptionOfRGBAToR32, params));

		params.dst.image.format	= VK_FORMAT_B8G8R8A8_UNORM;
		const std::string	descriptionOfRGBAToBGRA	(description + " and different formats (R8G8B8A8 -> B8G8R8A8)");
		group->addChild(new BlitImageTestCase(testCtx, getFormatCaseName(params.dst.image.format) + "_linear", descriptionOfRGBAToBGRA, params));
	}
}

void addBlittingImageSimpleScalingAndOffsetTests (tcu::TestCaseGroup* group, AllocationKind allocationKind)
{
	tcu::TestContext&	testCtx			= group->getTestContext();
	TestParams			params;
	params.src.image.imageType			= VK_IMAGE_TYPE_2D;
	params.src.image.format				= VK_FORMAT_R8G8B8A8_UNORM;
	params.src.image.extent				= defaultExtent;
	params.src.image.operationLayout	= VK_IMAGE_LAYOUT_TRANSFER_SRC_OPTIMAL;
	params.dst.image.imageType			= VK_IMAGE_TYPE_2D;
	params.dst.image.extent				= defaultExtent;
	params.dst.image.operationLayout	= VK_IMAGE_LAYOUT_TRANSFER_DST_OPTIMAL;
	params.allocationKind				= allocationKind;

	{
		const VkImageBlit				imageBlit	=
		{
			defaultSourceLayer,	// VkImageSubresourceLayers	srcSubresource;
			{
				{defaultFourthSize, defaultFourthSize, 0},
				{defaultFourthSize*3, defaultFourthSize*3, 1}
			},					// VkOffset3D					srcOffsets[2];

			defaultSourceLayer,	// VkImageSubresourceLayers	dstSubresource;
			{
				{0, 0, 0},
				{defaultSize, defaultSize, 1}
			}					// VkOffset3D					dstOffset[2];
		};

		CopyRegion	region;
		region.imageBlit	= imageBlit;
		params.regions.push_back(region);
	}

	// Filter is VK_FILTER_NEAREST.
	{
		params.filter					= VK_FILTER_NEAREST;
		const std::string description	= "Nearest filter";

		params.dst.image.format	= VK_FORMAT_R8G8B8A8_UNORM;
		group->addChild(new BlitImageTestCase(testCtx, "nearest", description, params));

		params.dst.image.format	= VK_FORMAT_R32_SFLOAT;
		const std::string	descriptionOfRGBAToR32	(description + " and different formats (R8G8B8A8 -> R32)");
		group->addChild(new BlitImageTestCase(testCtx, getFormatCaseName(params.dst.image.format) + "_nearest", descriptionOfRGBAToR32, params));

		params.dst.image.format	= VK_FORMAT_B8G8R8A8_UNORM;
		const std::string	descriptionOfRGBAToBGRA	(description + " and different formats (R8G8B8A8 -> B8G8R8A8)");
		group->addChild(new BlitImageTestCase(testCtx, getFormatCaseName(params.dst.image.format) + "_nearest", descriptionOfRGBAToBGRA, params));
	}

	// Filter is VK_FILTER_LINEAR.
	{
		params.filter					= VK_FILTER_LINEAR;
		const std::string description	= "Linear filter";

		params.dst.image.format	= VK_FORMAT_R8G8B8A8_UNORM;
		group->addChild(new BlitImageTestCase(testCtx, "linear", description, params));

		params.dst.image.format	= VK_FORMAT_R32_SFLOAT;
		const std::string	descriptionOfRGBAToR32	(description + " and different formats (R8G8B8A8 -> R32)");
		group->addChild(new BlitImageTestCase(testCtx, getFormatCaseName(params.dst.image.format) + "_linear", descriptionOfRGBAToR32, params));

		params.dst.image.format	= VK_FORMAT_B8G8R8A8_UNORM;
		const std::string	descriptionOfRGBAToBGRA	(description + " and different formats (R8G8B8A8 -> B8G8R8A8)");
		group->addChild(new BlitImageTestCase(testCtx, getFormatCaseName(params.dst.image.format) + "_linear", descriptionOfRGBAToBGRA, params));
	}
}

void addBlittingImageSimpleWithoutScalingPartialTests (tcu::TestCaseGroup* group, AllocationKind allocationKind)
{
	tcu::TestContext&	testCtx			= group->getTestContext();
	TestParams			params;
	params.src.image.imageType			= VK_IMAGE_TYPE_2D;
	params.src.image.format				= VK_FORMAT_R8G8B8A8_UNORM;
	params.src.image.extent				= defaultExtent;
	params.src.image.operationLayout	= VK_IMAGE_LAYOUT_TRANSFER_SRC_OPTIMAL;
	params.dst.image.imageType			= VK_IMAGE_TYPE_2D;
	params.dst.image.extent				= defaultExtent;
	params.dst.image.operationLayout	= VK_IMAGE_LAYOUT_TRANSFER_DST_OPTIMAL;
	params.allocationKind				= allocationKind;

	{
		CopyRegion	region;
		for (int i = 0; i < defaultSize; i += defaultFourthSize)
		{
			const VkImageBlit			imageBlit	=
			{
				defaultSourceLayer,	// VkImageSubresourceLayers	srcSubresource;
				{
					{defaultSize - defaultFourthSize - i, defaultSize - defaultFourthSize - i, 0},
					{defaultSize - i, defaultSize - i, 1}
				},					// VkOffset3D					srcOffsets[2];

				defaultSourceLayer,	// VkImageSubresourceLayers	dstSubresource;
				{
					{i, i, 0},
					{i + defaultFourthSize, i + defaultFourthSize, 1}
				}					// VkOffset3D					dstOffset[2];
			};
			region.imageBlit	= imageBlit;
			params.regions.push_back(region);
		}
	}

	// Filter is VK_FILTER_NEAREST.
	{
		params.filter					= VK_FILTER_NEAREST;
		const std::string description	= "Nearest filter";

		params.dst.image.format	= VK_FORMAT_R8G8B8A8_UNORM;
		group->addChild(new BlitImageTestCase(testCtx, "nearest", description, params));


		params.dst.image.format	= VK_FORMAT_R32_SFLOAT;
		const std::string	descriptionOfRGBAToR32	(description + " and different formats (R8G8B8A8 -> R32)");
		group->addChild(new BlitImageTestCase(testCtx, getFormatCaseName(params.dst.image.format) + "_nearest", descriptionOfRGBAToR32, params));

		params.dst.image.format	= VK_FORMAT_B8G8R8A8_UNORM;
		const std::string	descriptionOfRGBAToBGRA	(description + " and different formats (R8G8B8A8 -> B8G8R8A8)");
		group->addChild(new BlitImageTestCase(testCtx, getFormatCaseName(params.dst.image.format) + "_nearest", descriptionOfRGBAToBGRA, params));
	}

	// Filter is VK_FILTER_LINEAR.
	{
		params.filter					= VK_FILTER_LINEAR;
		const std::string description	= "Linear filter";

		params.dst.image.format	= VK_FORMAT_R8G8B8A8_UNORM;
		group->addChild(new BlitImageTestCase(testCtx, "linear", description, params));

		params.dst.image.format	= VK_FORMAT_R32_SFLOAT;
		const std::string	descriptionOfRGBAToR32	(description + " and different formats (R8G8B8A8 -> R32)");
		group->addChild(new BlitImageTestCase(testCtx, getFormatCaseName(params.dst.image.format) + "_linear", descriptionOfRGBAToR32, params));

		params.dst.image.format	= VK_FORMAT_B8G8R8A8_UNORM;
		const std::string	descriptionOfRGBAToBGRA	(description + " and different formats (R8G8B8A8 -> B8G8R8A8)");
		group->addChild(new BlitImageTestCase(testCtx, getFormatCaseName(params.dst.image.format) + "_linear", descriptionOfRGBAToBGRA, params));
	}
}

void addBlittingImageSimpleTests (tcu::TestCaseGroup* group, AllocationKind allocationKind)
{
	addTestGroup(group, "whole", "Blit without scaling (whole)", addBlittingImageSimpleWholeTests, allocationKind);
	addTestGroup(group, "mirror_xy", "Flipping x and y coordinates (whole)", addBlittingImageSimpleMirrorXYTests, allocationKind);
	addTestGroup(group, "mirror_x", "Flipping x coordinates (whole)", addBlittingImageSimpleMirrorXTests, allocationKind);
	addTestGroup(group, "mirror_y", "Flipping y coordinates (whole)", addBlittingImageSimpleMirrorYTests, allocationKind);
	addTestGroup(group, "mirror_subregions", "Mirroring subregions in image (no flip, y flip, x flip, xy flip)", addBlittingImageSimpleMirrorSubregionsTests, allocationKind);
	addTestGroup(group, "scaling_whole1", "Blit with scaling (whole, src extent bigger)", addBlittingImageSimpleScalingWhole1Tests, allocationKind);
	addTestGroup(group, "scaling_whole2", "Blit with scaling (whole, dst extent bigger)", addBlittingImageSimpleScalingWhole2Tests, allocationKind);
	addTestGroup(group, "scaling_and_offset", "Blit with scaling and offset (whole, dst extent bigger)", addBlittingImageSimpleScalingAndOffsetTests, allocationKind);
	addTestGroup(group, "without_scaling_partial", "Blit without scaling (partial)", addBlittingImageSimpleWithoutScalingPartialTests, allocationKind);
}

struct BlitColorTestParams
{
	TestParams		params;
	const VkFormat*	compatibleFormats;
	bool			onlyNearest;
};

bool isAllowedBlittingAllFormatsColorSrcFormatTests(const BlitColorTestParams& testParams)
{
	bool result = true;

	if (testParams.params.allocationKind == ALLOCATION_KIND_DEDICATED)
	{
		DE_ASSERT(!dedicatedAllocationBlittingFormatsToTestSet.empty());

		result =
			de::contains(dedicatedAllocationBlittingFormatsToTestSet, testParams.params.dst.image.format) ||
			de::contains(dedicatedAllocationBlittingFormatsToTestSet, testParams.params.src.image.format);
	}

	return result;
}


void addBlittingImageAllFormatsColorSrcFormatDstFormatTests (tcu::TestCaseGroup* group, BlitColorTestParams testParams)
{
	tcu::TestContext& testCtx				= group->getTestContext();

	const VkImageLayout blitSrcLayouts[]	=
	{
		VK_IMAGE_LAYOUT_TRANSFER_SRC_OPTIMAL,
		VK_IMAGE_LAYOUT_GENERAL
	};
	const VkImageLayout blitDstLayouts[]	=
	{
		VK_IMAGE_LAYOUT_TRANSFER_DST_OPTIMAL,
		VK_IMAGE_LAYOUT_GENERAL
	};

	for (int srcLayoutNdx = 0u; srcLayoutNdx < DE_LENGTH_OF_ARRAY(blitSrcLayouts); ++srcLayoutNdx)
	{
		testParams.params.src.image.operationLayout = blitSrcLayouts[srcLayoutNdx];
		for (int dstLayoutNdx = 0u; dstLayoutNdx < DE_LENGTH_OF_ARRAY(blitDstLayouts); ++dstLayoutNdx)
		{
			testParams.params.dst.image.operationLayout = blitDstLayouts[dstLayoutNdx];

			testParams.params.filter			= VK_FILTER_NEAREST;
			const std::string testName			= getImageLayoutCaseName(testParams.params.src.image.operationLayout) + "_" +
												  getImageLayoutCaseName(testParams.params.dst.image.operationLayout);
			const std::string description		= "Blit from layout " + getImageLayoutCaseName(testParams.params.src.image.operationLayout) +
												  " to " + getImageLayoutCaseName(testParams.params.dst.image.operationLayout);
			group->addChild(new BlitImageTestCase(testCtx, testName + "_nearest", description, testParams.params));

			if (!testParams.onlyNearest)
			{
				testParams.params.filter		= VK_FILTER_LINEAR;
				group->addChild(new BlitImageTestCase(testCtx, testName + "_linear", description, testParams.params));
			}
		}
	}
}

void addBlittingImageAllFormatsColorSrcFormatTests (tcu::TestCaseGroup* group, BlitColorTestParams testParams)
{
	for (int dstFormatIndex = 0; testParams.compatibleFormats[dstFormatIndex] != VK_FORMAT_UNDEFINED; ++dstFormatIndex)
	{
		testParams.params.dst.image.format	= testParams.compatibleFormats[dstFormatIndex];
		if (!isSupportedByFramework(testParams.params.dst.image.format))
			continue;

		if (!isAllowedBlittingAllFormatsColorSrcFormatTests(testParams))
			continue;

		const std::string description	= "Blit destination format " + getFormatCaseName(testParams.params.dst.image.format);
		addTestGroup(group, getFormatCaseName(testParams.params.dst.image.format), description, addBlittingImageAllFormatsColorSrcFormatDstFormatTests, testParams);
	}
}

const VkFormat	compatibleFormatsUInts[]	=
{
	VK_FORMAT_R8_UINT,
	VK_FORMAT_R8G8_UINT,
	VK_FORMAT_R8G8B8_UINT,
	VK_FORMAT_B8G8R8_UINT,
	VK_FORMAT_R8G8B8A8_UINT,
	VK_FORMAT_B8G8R8A8_UINT,
	VK_FORMAT_A8B8G8R8_UINT_PACK32,
	VK_FORMAT_A2R10G10B10_UINT_PACK32,
	VK_FORMAT_A2B10G10R10_UINT_PACK32,
	VK_FORMAT_R16_UINT,
	VK_FORMAT_R16G16_UINT,
	VK_FORMAT_R16G16B16_UINT,
	VK_FORMAT_R16G16B16A16_UINT,
	VK_FORMAT_R32_UINT,
	VK_FORMAT_R32G32_UINT,
	VK_FORMAT_R32G32B32_UINT,
	VK_FORMAT_R32G32B32A32_UINT,
	VK_FORMAT_R64_UINT,
	VK_FORMAT_R64G64_UINT,
	VK_FORMAT_R64G64B64_UINT,
	VK_FORMAT_R64G64B64A64_UINT,

	VK_FORMAT_UNDEFINED
};
const VkFormat	compatibleFormatsSInts[]	=
{
	VK_FORMAT_R8_SINT,
	VK_FORMAT_R8G8_SINT,
	VK_FORMAT_R8G8B8_SINT,
	VK_FORMAT_B8G8R8_SINT,
	VK_FORMAT_R8G8B8A8_SINT,
	VK_FORMAT_B8G8R8A8_SINT,
	VK_FORMAT_A8B8G8R8_SINT_PACK32,
	VK_FORMAT_A2R10G10B10_SINT_PACK32,
	VK_FORMAT_A2B10G10R10_SINT_PACK32,
	VK_FORMAT_R16_SINT,
	VK_FORMAT_R16G16_SINT,
	VK_FORMAT_R16G16B16_SINT,
	VK_FORMAT_R16G16B16A16_SINT,
	VK_FORMAT_R32_SINT,
	VK_FORMAT_R32G32_SINT,
	VK_FORMAT_R32G32B32_SINT,
	VK_FORMAT_R32G32B32A32_SINT,
	VK_FORMAT_R64_SINT,
	VK_FORMAT_R64G64_SINT,
	VK_FORMAT_R64G64B64_SINT,
	VK_FORMAT_R64G64B64A64_SINT,

	VK_FORMAT_UNDEFINED
};
const VkFormat	compatibleFormatsFloats[]	=
{
	VK_FORMAT_R4G4_UNORM_PACK8,
	VK_FORMAT_R4G4B4A4_UNORM_PACK16,
	VK_FORMAT_B4G4R4A4_UNORM_PACK16,
	VK_FORMAT_R5G6B5_UNORM_PACK16,
	VK_FORMAT_B5G6R5_UNORM_PACK16,
	VK_FORMAT_R5G5B5A1_UNORM_PACK16,
	VK_FORMAT_B5G5R5A1_UNORM_PACK16,
	VK_FORMAT_A1R5G5B5_UNORM_PACK16,
	VK_FORMAT_R8_UNORM,
	VK_FORMAT_R8_SNORM,
	VK_FORMAT_R8_USCALED,
	VK_FORMAT_R8_SSCALED,
	VK_FORMAT_R8G8_UNORM,
	VK_FORMAT_R8G8_SNORM,
	VK_FORMAT_R8G8_USCALED,
	VK_FORMAT_R8G8_SSCALED,
	VK_FORMAT_R8G8B8_UNORM,
	VK_FORMAT_R8G8B8_SNORM,
	VK_FORMAT_R8G8B8_USCALED,
	VK_FORMAT_R8G8B8_SSCALED,
	VK_FORMAT_B8G8R8_UNORM,
	VK_FORMAT_B8G8R8_SNORM,
	VK_FORMAT_B8G8R8_USCALED,
	VK_FORMAT_B8G8R8_SSCALED,
	VK_FORMAT_R8G8B8A8_UNORM,
	VK_FORMAT_R8G8B8A8_SNORM,
	VK_FORMAT_R8G8B8A8_USCALED,
	VK_FORMAT_R8G8B8A8_SSCALED,
	VK_FORMAT_B8G8R8A8_UNORM,
	VK_FORMAT_B8G8R8A8_SNORM,
	VK_FORMAT_B8G8R8A8_USCALED,
	VK_FORMAT_B8G8R8A8_SSCALED,
	VK_FORMAT_A8B8G8R8_UNORM_PACK32,
	VK_FORMAT_A8B8G8R8_SNORM_PACK32,
	VK_FORMAT_A8B8G8R8_USCALED_PACK32,
	VK_FORMAT_A8B8G8R8_SSCALED_PACK32,
	VK_FORMAT_A2R10G10B10_UNORM_PACK32,
	VK_FORMAT_A2R10G10B10_SNORM_PACK32,
	VK_FORMAT_A2R10G10B10_USCALED_PACK32,
	VK_FORMAT_A2R10G10B10_SSCALED_PACK32,
	VK_FORMAT_A2B10G10R10_UNORM_PACK32,
	VK_FORMAT_A2B10G10R10_SNORM_PACK32,
	VK_FORMAT_A2B10G10R10_USCALED_PACK32,
	VK_FORMAT_A2B10G10R10_SSCALED_PACK32,
	VK_FORMAT_R16_UNORM,
	VK_FORMAT_R16_SNORM,
	VK_FORMAT_R16_USCALED,
	VK_FORMAT_R16_SSCALED,
	VK_FORMAT_R16_SFLOAT,
	VK_FORMAT_R16G16_UNORM,
	VK_FORMAT_R16G16_SNORM,
	VK_FORMAT_R16G16_USCALED,
	VK_FORMAT_R16G16_SSCALED,
	VK_FORMAT_R16G16_SFLOAT,
	VK_FORMAT_R16G16B16_UNORM,
	VK_FORMAT_R16G16B16_SNORM,
	VK_FORMAT_R16G16B16_USCALED,
	VK_FORMAT_R16G16B16_SSCALED,
	VK_FORMAT_R16G16B16_SFLOAT,
	VK_FORMAT_R16G16B16A16_UNORM,
	VK_FORMAT_R16G16B16A16_SNORM,
	VK_FORMAT_R16G16B16A16_USCALED,
	VK_FORMAT_R16G16B16A16_SSCALED,
	VK_FORMAT_R16G16B16A16_SFLOAT,
	VK_FORMAT_R32_SFLOAT,
	VK_FORMAT_R32G32_SFLOAT,
	VK_FORMAT_R32G32B32_SFLOAT,
	VK_FORMAT_R32G32B32A32_SFLOAT,
	VK_FORMAT_R64_SFLOAT,
	VK_FORMAT_R64G64_SFLOAT,
	VK_FORMAT_R64G64B64_SFLOAT,
	VK_FORMAT_R64G64B64A64_SFLOAT,
	VK_FORMAT_B10G11R11_UFLOAT_PACK32,
	VK_FORMAT_E5B9G9R9_UFLOAT_PACK32,
//	VK_FORMAT_BC1_RGB_UNORM_BLOCK,
//	VK_FORMAT_BC1_RGBA_UNORM_BLOCK,
//	VK_FORMAT_BC2_UNORM_BLOCK,
//	VK_FORMAT_BC3_UNORM_BLOCK,
//	VK_FORMAT_BC4_UNORM_BLOCK,
//	VK_FORMAT_BC4_SNORM_BLOCK,
//	VK_FORMAT_BC5_UNORM_BLOCK,
//	VK_FORMAT_BC5_SNORM_BLOCK,
//	VK_FORMAT_BC6H_UFLOAT_BLOCK,
//	VK_FORMAT_BC6H_SFLOAT_BLOCK,
//	VK_FORMAT_BC7_UNORM_BLOCK,
//	VK_FORMAT_ETC2_R8G8B8_UNORM_BLOCK,
//	VK_FORMAT_ETC2_R8G8B8A1_UNORM_BLOCK,
//	VK_FORMAT_ETC2_R8G8B8A8_UNORM_BLOCK,
//	VK_FORMAT_EAC_R11_UNORM_BLOCK,
//	VK_FORMAT_EAC_R11_SNORM_BLOCK,
//	VK_FORMAT_EAC_R11G11_UNORM_BLOCK,
//	VK_FORMAT_EAC_R11G11_SNORM_BLOCK,
//	VK_FORMAT_ASTC_4x4_UNORM_BLOCK,
//	VK_FORMAT_ASTC_5x4_UNORM_BLOCK,
//	VK_FORMAT_ASTC_5x5_UNORM_BLOCK,
//	VK_FORMAT_ASTC_6x5_UNORM_BLOCK,
//	VK_FORMAT_ASTC_6x6_UNORM_BLOCK,
//	VK_FORMAT_ASTC_8x5_UNORM_BLOCK,
//	VK_FORMAT_ASTC_8x6_UNORM_BLOCK,
//	VK_FORMAT_ASTC_8x8_UNORM_BLOCK,
//	VK_FORMAT_ASTC_10x5_UNORM_BLOCK,
//	VK_FORMAT_ASTC_10x6_UNORM_BLOCK,
//	VK_FORMAT_ASTC_10x8_UNORM_BLOCK,
//	VK_FORMAT_ASTC_10x10_UNORM_BLOCK,
//	VK_FORMAT_ASTC_12x10_UNORM_BLOCK,
//	VK_FORMAT_ASTC_12x12_UNORM_BLOCK,

	VK_FORMAT_UNDEFINED
};
const VkFormat	compatibleFormatsSrgb[]		=
{
	VK_FORMAT_R8_SRGB,
	VK_FORMAT_R8G8_SRGB,
	VK_FORMAT_R8G8B8_SRGB,
	VK_FORMAT_B8G8R8_SRGB,
	VK_FORMAT_R8G8B8A8_SRGB,
	VK_FORMAT_B8G8R8A8_SRGB,
	VK_FORMAT_A8B8G8R8_SRGB_PACK32,
//	VK_FORMAT_BC1_RGB_SRGB_BLOCK,
//	VK_FORMAT_BC1_RGBA_SRGB_BLOCK,
//	VK_FORMAT_BC2_SRGB_BLOCK,
//	VK_FORMAT_BC3_SRGB_BLOCK,
//	VK_FORMAT_BC7_SRGB_BLOCK,
//	VK_FORMAT_ETC2_R8G8B8_SRGB_BLOCK,
//	VK_FORMAT_ETC2_R8G8B8A1_SRGB_BLOCK,
//	VK_FORMAT_ETC2_R8G8B8A8_SRGB_BLOCK,
//	VK_FORMAT_ASTC_4x4_SRGB_BLOCK,
//	VK_FORMAT_ASTC_5x4_SRGB_BLOCK,
//	VK_FORMAT_ASTC_5x5_SRGB_BLOCK,
//	VK_FORMAT_ASTC_6x5_SRGB_BLOCK,
//	VK_FORMAT_ASTC_6x6_SRGB_BLOCK,
//	VK_FORMAT_ASTC_8x5_SRGB_BLOCK,
//	VK_FORMAT_ASTC_8x6_SRGB_BLOCK,
//	VK_FORMAT_ASTC_8x8_SRGB_BLOCK,
//	VK_FORMAT_ASTC_10x5_SRGB_BLOCK,
//	VK_FORMAT_ASTC_10x6_SRGB_BLOCK,
//	VK_FORMAT_ASTC_10x8_SRGB_BLOCK,
//	VK_FORMAT_ASTC_10x10_SRGB_BLOCK,
//	VK_FORMAT_ASTC_12x10_SRGB_BLOCK,
//	VK_FORMAT_ASTC_12x12_SRGB_BLOCK,

	VK_FORMAT_UNDEFINED
};

const VkFormat	dedicatedAllocationBlittingFormatsToTest[]	=
{
	// compatibleFormatsUInts
	VK_FORMAT_R8_UINT,
	VK_FORMAT_R64G64B64A64_UINT,

	// compatibleFormatsSInts
	VK_FORMAT_R8_SINT,
	VK_FORMAT_R64G64B64A64_SINT,

	// compatibleFormatsFloats
	VK_FORMAT_R4G4_UNORM_PACK8,
	VK_FORMAT_E5B9G9R9_UFLOAT_PACK32,

	// compatibleFormatsSrgb
	VK_FORMAT_R8_SRGB,
	VK_FORMAT_A8B8G8R8_SRGB_PACK32,
};

void addBlittingImageAllFormatsColorTests (tcu::TestCaseGroup* group, AllocationKind allocationKind)
{
	const struct {
		const VkFormat*	compatibleFormats;
		const bool		onlyNearest;
	}	colorImageFormatsToTestBlit[]			=
	{
		{ compatibleFormatsUInts,	true	},
		{ compatibleFormatsSInts,	true	},
		{ compatibleFormatsFloats,	false	},
		{ compatibleFormatsSrgb,	false	},
	};

	const int	numOfColorImageFormatsToTest		= DE_LENGTH_OF_ARRAY(colorImageFormatsToTestBlit);

	TestParams	params;
	params.src.image.imageType	= VK_IMAGE_TYPE_2D;
	params.src.image.extent		= defaultExtent;
	params.dst.image.imageType	= VK_IMAGE_TYPE_2D;
	params.dst.image.extent		= defaultExtent;
	params.allocationKind		= allocationKind;

	CopyRegion	region;
	for (int i = 0, j = 1; (i + defaultFourthSize / j < defaultSize) && (defaultFourthSize > j); i += defaultFourthSize / j++)
	{
		const VkImageBlit			imageBlit	=
		{
			defaultSourceLayer,	// VkImageSubresourceLayers	srcSubresource;
			{
				{0, 0, 0},
				{defaultSize, defaultSize, 1}
			},					// VkOffset3D					srcOffsets[2];

			defaultSourceLayer,	// VkImageSubresourceLayers	dstSubresource;
			{
				{i, 0, 0},
				{i + defaultFourthSize / j, defaultFourthSize / j, 1}
			}					// VkOffset3D					dstOffset[2];
		};
		region.imageBlit	= imageBlit;
		params.regions.push_back(region);
	}
	for (int i = 0; i < defaultSize; i += defaultFourthSize)
	{
		const VkImageBlit			imageBlit	=
		{
			defaultSourceLayer,	// VkImageSubresourceLayers	srcSubresource;
			{
				{i, i, 0},
				{i + defaultFourthSize, i + defaultFourthSize, 1}
			},					// VkOffset3D					srcOffsets[2];

			defaultSourceLayer,	// VkImageSubresourceLayers	dstSubresource;
			{
				{i, defaultSize / 2, 0},
				{i + defaultFourthSize, defaultSize / 2 + defaultFourthSize, 1}
			}					// VkOffset3D					dstOffset[2];
		};
		region.imageBlit	= imageBlit;
		params.regions.push_back(region);
	}

	if (allocationKind == ALLOCATION_KIND_DEDICATED)
	{
		const int numOfColorImageFormatsToTestFilter = DE_LENGTH_OF_ARRAY(dedicatedAllocationBlittingFormatsToTest);
		for (int compatibleFormatsIndex = 0; compatibleFormatsIndex < numOfColorImageFormatsToTestFilter; ++compatibleFormatsIndex)
			dedicatedAllocationBlittingFormatsToTestSet.insert(dedicatedAllocationBlittingFormatsToTest[compatibleFormatsIndex]);
	}

	for (int compatibleFormatsIndex = 0; compatibleFormatsIndex < numOfColorImageFormatsToTest; ++compatibleFormatsIndex)
	{
		const VkFormat*	compatibleFormats	= colorImageFormatsToTestBlit[compatibleFormatsIndex].compatibleFormats;
		const bool		onlyNearest			= colorImageFormatsToTestBlit[compatibleFormatsIndex].onlyNearest;
		for (int srcFormatIndex = 0; compatibleFormats[srcFormatIndex] != VK_FORMAT_UNDEFINED; ++srcFormatIndex)
		{
			params.src.image.format	= compatibleFormats[srcFormatIndex];
			if (!isSupportedByFramework(params.src.image.format))
				continue;

			BlitColorTestParams		testParams;
			testParams.params				= params;
			testParams.compatibleFormats	= compatibleFormats;
			testParams.onlyNearest			= onlyNearest;

			const std::string description	= "Blit source format " + getFormatCaseName(params.src.image.format);
			addTestGroup(group, getFormatCaseName(params.src.image.format), description, addBlittingImageAllFormatsColorSrcFormatTests, testParams);
		}
	}
}

void addBlittingImageAllFormatsDepthStencilFormatsTests (tcu::TestCaseGroup* group, TestParams params)
{
	const VkImageLayout blitSrcLayouts[]	=
	{
		VK_IMAGE_LAYOUT_TRANSFER_SRC_OPTIMAL,
		VK_IMAGE_LAYOUT_GENERAL
	};
	const VkImageLayout blitDstLayouts[]	=
	{
		VK_IMAGE_LAYOUT_TRANSFER_DST_OPTIMAL,
		VK_IMAGE_LAYOUT_GENERAL
	};

	for (int srcLayoutNdx = 0u; srcLayoutNdx < DE_LENGTH_OF_ARRAY(blitSrcLayouts); ++srcLayoutNdx)
	{
		params.src.image.operationLayout	= blitSrcLayouts[srcLayoutNdx];

		for (int dstLayoutNdx = 0u; dstLayoutNdx < DE_LENGTH_OF_ARRAY(blitDstLayouts); ++dstLayoutNdx)
		{
			params.dst.image.operationLayout	= blitDstLayouts[dstLayoutNdx];
			params.filter						= VK_FILTER_NEAREST;

			const std::string testName		= getImageLayoutCaseName(params.src.image.operationLayout) + "_" +
											  getImageLayoutCaseName(params.dst.image.operationLayout);
			const std::string description	= "Blit from " + getImageLayoutCaseName(params.src.image.operationLayout) +
											  " to " + getImageLayoutCaseName(params.dst.image.operationLayout);

			group->addChild(new BlitImageTestCase(group->getTestContext(), testName + "_nearest", description, params));
		}
	}
}

void addBlittingImageAllFormatsDepthStencilTests (tcu::TestCaseGroup* group, AllocationKind allocationKind)
{
	const VkFormat	depthAndStencilFormats[]	=
	{
		VK_FORMAT_D16_UNORM,
		VK_FORMAT_X8_D24_UNORM_PACK32,
		VK_FORMAT_D32_SFLOAT,
		VK_FORMAT_S8_UINT,
		VK_FORMAT_D16_UNORM_S8_UINT,
		VK_FORMAT_D24_UNORM_S8_UINT,
		VK_FORMAT_D32_SFLOAT_S8_UINT,
	};

	const VkImageSubresourceLayers	defaultDepthSourceLayer		= { VK_IMAGE_ASPECT_DEPTH_BIT, 0u, 0u, 1u };
	const VkImageSubresourceLayers	defaultStencilSourceLayer	= { VK_IMAGE_ASPECT_STENCIL_BIT, 0u, 0u, 1u };

	for (int compatibleFormatsIndex = 0; compatibleFormatsIndex < DE_LENGTH_OF_ARRAY(depthAndStencilFormats); ++compatibleFormatsIndex)
	{
		TestParams	params;
		params.src.image.imageType			= VK_IMAGE_TYPE_2D;
		params.src.image.extent				= defaultExtent;
		params.src.image.format				= depthAndStencilFormats[compatibleFormatsIndex];
		params.dst.image.extent				= defaultExtent;
		params.dst.image.imageType			= VK_IMAGE_TYPE_2D;
		params.dst.image.format				= params.src.image.format;
		params.allocationKind				= allocationKind;

		CopyRegion	region;
		for (int i = 0, j = 1; (i + defaultFourthSize / j < defaultSize) && (defaultFourthSize > j); i += defaultFourthSize / j++)
		{
			const VkOffset3D	srcOffset0	= {0, 0, 0};
			const VkOffset3D	srcOffset1	= {defaultSize, defaultSize, 1};
			const VkOffset3D	dstOffset0	= {i, 0, 0};
			const VkOffset3D	dstOffset1	= {i + defaultFourthSize / j, defaultFourthSize / j, 1};

			if (tcu::hasDepthComponent(mapVkFormat(params.src.image.format).order))
			{
				const VkImageBlit			imageBlit	=
				{
					defaultDepthSourceLayer,		// VkImageSubresourceLayers	srcSubresource;
					{ srcOffset0 , srcOffset1 },	// VkOffset3D					srcOffsets[2];
					defaultDepthSourceLayer,		// VkImageSubresourceLayers	dstSubresource;
					{ dstOffset0 , dstOffset1 },	// VkOffset3D					dstOffset[2];
				};
				region.imageBlit	= imageBlit;
				params.regions.push_back(region);
			}
			if (tcu::hasStencilComponent(mapVkFormat(params.src.image.format).order))
			{
				const VkImageBlit			imageBlit	=
				{
					defaultStencilSourceLayer,		// VkImageSubresourceLayers	srcSubresource;
					{ srcOffset0 , srcOffset1 },	// VkOffset3D					srcOffsets[2];
					defaultStencilSourceLayer,		// VkImageSubresourceLayers	dstSubresource;
					{ dstOffset0 , dstOffset1 },	// VkOffset3D					dstOffset[2];
				};
				region.imageBlit	= imageBlit;
				params.regions.push_back(region);
			}
		}
		for (int i = 0; i < defaultSize; i += defaultFourthSize)
		{
			const VkOffset3D	srcOffset0	= {i, i, 0};
			const VkOffset3D	srcOffset1	= {i + defaultFourthSize, i + defaultFourthSize, 1};
			const VkOffset3D	dstOffset0	= {i, defaultSize / 2, 0};
			const VkOffset3D	dstOffset1	= {i + defaultFourthSize, defaultSize / 2 + defaultFourthSize, 1};

			if (tcu::hasDepthComponent(mapVkFormat(params.src.image.format).order))
			{
				const VkImageBlit			imageBlit	=
				{
					defaultDepthSourceLayer,		// VkImageSubresourceLayers	srcSubresource;
					{ srcOffset0, srcOffset1 },		// VkOffset3D					srcOffsets[2];
					defaultDepthSourceLayer,		// VkImageSubresourceLayers	dstSubresource;
					{ dstOffset0, dstOffset1 }		// VkOffset3D					dstOffset[2];
				};
				region.imageBlit	= imageBlit;
				params.regions.push_back(region);
			}
			if (tcu::hasStencilComponent(mapVkFormat(params.src.image.format).order))
			{
				const VkImageBlit			imageBlit	=
				{
					defaultStencilSourceLayer,		// VkImageSubresourceLayers	srcSubresource;
					{ srcOffset0, srcOffset1 },		// VkOffset3D					srcOffsets[2];
					defaultStencilSourceLayer,		// VkImageSubresourceLayers	dstSubresource;
					{ dstOffset0, dstOffset1 }		// VkOffset3D					dstOffset[2];
				};
				region.imageBlit	= imageBlit;
				params.regions.push_back(region);
			}
		}

		const std::string testName		= getFormatCaseName(params.src.image.format) + "_" +
										  getFormatCaseName(params.dst.image.format);
		const std::string description	= "Blit from " + getFormatCaseName(params.src.image.format) +
										  " to " + getFormatCaseName(params.dst.image.format);
		addTestGroup(group, testName, description, addBlittingImageAllFormatsDepthStencilFormatsTests, params);
	}
}

void addBlittingImageAllFormatsMipmapFormatTests (tcu::TestCaseGroup* group, BlitColorTestParams testParams)
{
	tcu::TestContext& testCtx				= group->getTestContext();

	const VkImageLayout blitSrcLayouts[]	=
	{
		VK_IMAGE_LAYOUT_TRANSFER_SRC_OPTIMAL,
		VK_IMAGE_LAYOUT_GENERAL
	};
	const VkImageLayout blitDstLayouts[]	=
	{
		VK_IMAGE_LAYOUT_TRANSFER_DST_OPTIMAL,
		VK_IMAGE_LAYOUT_GENERAL
	};

	for (int srcLayoutNdx = 0u; srcLayoutNdx < DE_LENGTH_OF_ARRAY(blitSrcLayouts); ++srcLayoutNdx)
	{
		testParams.params.src.image.operationLayout = blitSrcLayouts[srcLayoutNdx];
		for (int dstLayoutNdx = 0u; dstLayoutNdx < DE_LENGTH_OF_ARRAY(blitDstLayouts); ++dstLayoutNdx)
		{
			testParams.params.dst.image.operationLayout = blitDstLayouts[dstLayoutNdx];

			testParams.params.filter			= VK_FILTER_NEAREST;
			const std::string testName			= getImageLayoutCaseName(testParams.params.src.image.operationLayout) + "_" +
												  getImageLayoutCaseName(testParams.params.dst.image.operationLayout);
			const std::string description		= "Blit from layout " + getImageLayoutCaseName(testParams.params.src.image.operationLayout) +
												  " to " + getImageLayoutCaseName(testParams.params.dst.image.operationLayout);
			group->addChild(new BlitMipmapTestCase(testCtx, testName + "_nearest", description, testParams.params));

			if (!testParams.onlyNearest)
			{
				testParams.params.filter		= VK_FILTER_LINEAR;
				group->addChild(new BlitMipmapTestCase(testCtx, testName + "_linear", description, testParams.params));
			}
		}
	}
}

void addBlittingImageAllFormatsBaseLevelMipmapTests (tcu::TestCaseGroup* group, AllocationKind allocationKind)
{
	const struct
	{
		const VkFormat* const	compatibleFormats;
		const bool				onlyNearest;
	}	colorImageFormatsToTestBlit[]			=
	{
		{ compatibleFormatsUInts,	true	},
		{ compatibleFormatsSInts,	true	},
		{ compatibleFormatsFloats,	false	},
		{ compatibleFormatsSrgb,	false	},
	};

	const int	numOfColorImageFormatsToTest	= DE_LENGTH_OF_ARRAY(colorImageFormatsToTestBlit);

	const int	layerCountsToTest[]				=
	{
		1,
		6
	};

	TestParams	params;
	params.src.image.imageType	= VK_IMAGE_TYPE_2D;
	params.src.image.extent		= defaultExtent;
	params.dst.image.imageType	= VK_IMAGE_TYPE_2D;
	params.dst.image.extent		= defaultExtent;
	params.allocationKind		= allocationKind;
	params.mipLevels			= deLog2Floor32(deMinu32(defaultExtent.width, defaultExtent.height)) + 1u;
	params.singleCommand		= DE_TRUE;

	CopyRegion	region;
	for (deUint32 mipLevelNdx = 0u; mipLevelNdx < params.mipLevels; mipLevelNdx++)
	{
		VkImageSubresourceLayers	destLayer	= defaultSourceLayer;
		destLayer.mipLevel = mipLevelNdx;

		const VkImageBlit			imageBlit	=
		{
			defaultSourceLayer,	// VkImageSubresourceLayers	srcSubresource;
			{
				{0, 0, 0},
				{defaultSize, defaultSize, 1}
			},					// VkOffset3D					srcOffsets[2];

			destLayer,			// VkImageSubresourceLayers	dstSubresource;
			{
				{0, 0, 0},
				{defaultSize >> mipLevelNdx, defaultSize >> mipLevelNdx, 1}
			}					// VkOffset3D					dstOffset[2];
		};
		region.imageBlit	= imageBlit;
		params.regions.push_back(region);
	}

	if (allocationKind == ALLOCATION_KIND_DEDICATED)
	{
		const int numOfColorImageFormatsToTestFilter = DE_LENGTH_OF_ARRAY(dedicatedAllocationBlittingFormatsToTest);
		for (int compatibleFormatsIndex = 0; compatibleFormatsIndex < numOfColorImageFormatsToTestFilter; ++compatibleFormatsIndex)
			dedicatedAllocationBlittingFormatsToTestSet.insert(dedicatedAllocationBlittingFormatsToTest[compatibleFormatsIndex]);
	}

	for (int layerCountIndex = 0; layerCountIndex < DE_LENGTH_OF_ARRAY(layerCountsToTest); layerCountIndex++)
	{
		const int						layerCount		= layerCountsToTest[layerCountIndex];
		const std::string				layerGroupName	= "layercount_" + de::toString(layerCount);
		const std::string				layerGroupDesc	= "Blit mipmaps with layerCount = " + de::toString(layerCount);

		de::MovePtr<tcu::TestCaseGroup>	layerCountGroup	(new tcu::TestCaseGroup(group->getTestContext(), layerGroupName.c_str(), layerGroupDesc.c_str()));

		for (int compatibleFormatsIndex = 0; compatibleFormatsIndex < numOfColorImageFormatsToTest; ++compatibleFormatsIndex)
		{
			const VkFormat*	compatibleFormats	= colorImageFormatsToTestBlit[compatibleFormatsIndex].compatibleFormats;
			const bool		onlyNearest			= colorImageFormatsToTestBlit[compatibleFormatsIndex].onlyNearest;

			for (int srcFormatIndex = 0; compatibleFormats[srcFormatIndex] != VK_FORMAT_UNDEFINED; ++srcFormatIndex)
			{
				params.src.image.format	= compatibleFormats[srcFormatIndex];
				params.dst.image.format	= compatibleFormats[srcFormatIndex];

				if (!isSupportedByFramework(params.src.image.format))
					continue;

				const std::string description	= "Blit source format " + getFormatCaseName(params.src.image.format);

				BlitColorTestParams testParams;
				testParams.params				= params;
				testParams.compatibleFormats	= compatibleFormats;
				testParams.onlyNearest			= onlyNearest;

				testParams.params.src.image.extent.depth = layerCount;
				testParams.params.dst.image.extent.depth = layerCount;

				for (size_t regionNdx = 0; regionNdx < testParams.params.regions.size(); regionNdx++)
				{
					testParams.params.regions[regionNdx].imageBlit.srcSubresource.layerCount = layerCount;
					testParams.params.regions[regionNdx].imageBlit.dstSubresource.layerCount = layerCount;
				}

				addTestGroup(layerCountGroup.get(), getFormatCaseName(params.src.image.format), description, addBlittingImageAllFormatsMipmapFormatTests, testParams);
			}
		}
		group->addChild(layerCountGroup.release());
	}
}

void addBlittingImageAllFormatsPreviousLevelMipmapTests (tcu::TestCaseGroup* group, AllocationKind allocationKind)
{
	const struct
	{
		const VkFormat* const	compatibleFormats;
		const bool				onlyNearest;
	}	colorImageFormatsToTestBlit[]			=
	{
		{ compatibleFormatsUInts,	true	},
		{ compatibleFormatsSInts,	true	},
		{ compatibleFormatsFloats,	false	},
		{ compatibleFormatsSrgb,	false	},
	};

	const int	numOfColorImageFormatsToTest	= DE_LENGTH_OF_ARRAY(colorImageFormatsToTestBlit);

	const int	layerCountsToTest[]				=
	{
		1,
		6
	};

	TestParams	params;
	params.src.image.imageType	= VK_IMAGE_TYPE_2D;
	params.src.image.extent		= defaultExtent;
	params.dst.image.imageType	= VK_IMAGE_TYPE_2D;
	params.dst.image.extent		= defaultExtent;
	params.allocationKind		= allocationKind;
	params.mipLevels			= deLog2Floor32(deMinu32(defaultExtent.width, defaultExtent.height)) + 1u;
	params.singleCommand		= DE_FALSE;

	CopyRegion	region;
	for (deUint32 mipLevelNdx = 1u; mipLevelNdx < params.mipLevels; mipLevelNdx++)
	{
		VkImageSubresourceLayers	srcLayer	= defaultSourceLayer;
		VkImageSubresourceLayers	destLayer	= defaultSourceLayer;

		srcLayer.mipLevel	= mipLevelNdx - 1u;
		destLayer.mipLevel	= mipLevelNdx;

		const VkImageBlit			imageBlit	=
		{
			srcLayer,			// VkImageSubresourceLayers	srcSubresource;
			{
				{0, 0, 0},
				{defaultSize >> (mipLevelNdx - 1u), defaultSize >> (mipLevelNdx - 1u), 1}
			},					// VkOffset3D					srcOffsets[2];

			destLayer,			// VkImageSubresourceLayers	dstSubresource;
			{
				{0, 0, 0},
				{defaultSize >> mipLevelNdx, defaultSize >> mipLevelNdx, 1}
			}					// VkOffset3D					dstOffset[2];
		};
		region.imageBlit	= imageBlit;
		params.regions.push_back(region);
	}

	if (allocationKind == ALLOCATION_KIND_DEDICATED)
	{
		const int numOfColorImageFormatsToTestFilter = DE_LENGTH_OF_ARRAY(dedicatedAllocationBlittingFormatsToTest);
		for (int compatibleFormatsIndex = 0; compatibleFormatsIndex < numOfColorImageFormatsToTestFilter; ++compatibleFormatsIndex)
			dedicatedAllocationBlittingFormatsToTestSet.insert(dedicatedAllocationBlittingFormatsToTest[compatibleFormatsIndex]);
	}

	for (int layerCountIndex = 0; layerCountIndex < DE_LENGTH_OF_ARRAY(layerCountsToTest); layerCountIndex++)
	{
		const int						layerCount		= layerCountsToTest[layerCountIndex];
		const std::string				layerGroupName	= "layercount_" + de::toString(layerCount);
		const std::string				layerGroupDesc	= "Blit mipmaps with layerCount = " + de::toString(layerCount);

		de::MovePtr<tcu::TestCaseGroup>	layerCountGroup	(new tcu::TestCaseGroup(group->getTestContext(), layerGroupName.c_str(), layerGroupDesc.c_str()));

		for (int compatibleFormatsIndex = 0; compatibleFormatsIndex < numOfColorImageFormatsToTest; ++compatibleFormatsIndex)
		{
			const VkFormat*	compatibleFormats	= colorImageFormatsToTestBlit[compatibleFormatsIndex].compatibleFormats;
			const bool		onlyNearest			= colorImageFormatsToTestBlit[compatibleFormatsIndex].onlyNearest;

			for (int srcFormatIndex = 0; compatibleFormats[srcFormatIndex] != VK_FORMAT_UNDEFINED; ++srcFormatIndex)
			{
				params.src.image.format						= compatibleFormats[srcFormatIndex];
				params.dst.image.format						= compatibleFormats[srcFormatIndex];

				if (!isSupportedByFramework(params.src.image.format))
					continue;

				const std::string	description				= "Blit source format " + getFormatCaseName(params.src.image.format);

				BlitColorTestParams	testParams;
				testParams.params							= params;
				testParams.compatibleFormats				= compatibleFormats;
				testParams.onlyNearest						= onlyNearest;

				testParams.params.src.image.extent.depth	= layerCount;
				testParams.params.dst.image.extent.depth	= layerCount;

				for (size_t regionNdx = 0; regionNdx < testParams.params.regions.size(); regionNdx++)
				{
					testParams.params.regions[regionNdx].imageBlit.srcSubresource.layerCount = layerCount;
					testParams.params.regions[regionNdx].imageBlit.dstSubresource.layerCount = layerCount;
				}

				addTestGroup(layerCountGroup.get(), getFormatCaseName(params.src.image.format), description, addBlittingImageAllFormatsMipmapFormatTests, testParams);
			}
		}
		group->addChild(layerCountGroup.release());
	}

	for (int multiLayer = 0; multiLayer < 2; multiLayer++)
	{
		const int layerCount = multiLayer ? 6 : 1;

		for (int barrierCount = 1; barrierCount < 4; barrierCount++)
		{
			if (layerCount != 1 || barrierCount != 1)
			{
				const std::string				barrierGroupName = (multiLayer ? "layerbarriercount_" : "mipbarriercount_") + de::toString(barrierCount);
				const std::string				barrierGroupDesc = "Use " + de::toString(barrierCount) + " image barriers";

				de::MovePtr<tcu::TestCaseGroup>	barrierCountGroup(new tcu::TestCaseGroup(group->getTestContext(), barrierGroupName.c_str(), barrierGroupDesc.c_str()));

				params.barrierCount = barrierCount;

				// Only go through a few common formats
				for (int srcFormatIndex = 2; srcFormatIndex < 6; ++srcFormatIndex)
				{
					params.src.image.format						= compatibleFormatsUInts[srcFormatIndex];
					params.dst.image.format						= compatibleFormatsUInts[srcFormatIndex];

					if (!isSupportedByFramework(params.src.image.format))
						continue;

					const std::string description				= "Blit source format " + getFormatCaseName(params.src.image.format);

					BlitColorTestParams testParams;
					testParams.params							= params;
					testParams.compatibleFormats				= compatibleFormatsUInts;
					testParams.onlyNearest						= true;

					testParams.params.src.image.extent.depth	= layerCount;
					testParams.params.dst.image.extent.depth	= layerCount;

					for (size_t regionNdx = 0; regionNdx < testParams.params.regions.size(); regionNdx++)
					{
						testParams.params.regions[regionNdx].imageBlit.srcSubresource.layerCount = layerCount;
						testParams.params.regions[regionNdx].imageBlit.dstSubresource.layerCount = layerCount;
					}

					addTestGroup(barrierCountGroup.get(), getFormatCaseName(params.src.image.format), description, addBlittingImageAllFormatsMipmapFormatTests, testParams);
				}
				group->addChild(barrierCountGroup.release());
			}
		}
	}
}

void addBlittingImageAllFormatsMipmapTests (tcu::TestCaseGroup* group, AllocationKind allocationKind)
{
	addTestGroup(group, "from_base_level", "Generate all mipmap levels from base level", addBlittingImageAllFormatsBaseLevelMipmapTests, allocationKind);
	addTestGroup(group, "from_previous_level", "Generate next mipmap level from previous level", addBlittingImageAllFormatsPreviousLevelMipmapTests, allocationKind);
}

void addBlittingImageAllFormatsTests (tcu::TestCaseGroup* group, AllocationKind allocationKind)
{
	addTestGroup(group, "color", "Blitting image with color formats", addBlittingImageAllFormatsColorTests, allocationKind);
	addTestGroup(group, "depth_stencil", "Blitting image with depth/stencil formats", addBlittingImageAllFormatsDepthStencilTests, allocationKind);
	addTestGroup(group, "generate_mipmaps", "Generating mipmaps with vkCmdBlitImage()", addBlittingImageAllFormatsMipmapTests, allocationKind);
}

void addBlittingImageTests (tcu::TestCaseGroup* group, AllocationKind allocationKind)
{
	addTestGroup(group, "simple_tests", "Blitting image simple tests", addBlittingImageSimpleTests, allocationKind);
	addTestGroup(group, "all_formats", "Blitting image with all compatible formats", addBlittingImageAllFormatsTests, allocationKind);
}

const VkSampleCountFlagBits	samples[]		=
{
	VK_SAMPLE_COUNT_2_BIT,
	VK_SAMPLE_COUNT_4_BIT,
	VK_SAMPLE_COUNT_8_BIT,
	VK_SAMPLE_COUNT_16_BIT,
	VK_SAMPLE_COUNT_32_BIT,
	VK_SAMPLE_COUNT_64_BIT
};
const VkExtent3D			resolveExtent	= {256u, 256u, 1};

void addResolveImageWholeTests (tcu::TestCaseGroup* group, AllocationKind allocationKind)
{
	TestParams	params;
	params.src.image.imageType			= VK_IMAGE_TYPE_2D;
	params.src.image.format				= VK_FORMAT_R8G8B8A8_UNORM;
	params.src.image.extent				= resolveExtent;
	params.src.image.operationLayout	= VK_IMAGE_LAYOUT_TRANSFER_SRC_OPTIMAL;
	params.dst.image.imageType			= VK_IMAGE_TYPE_2D;
	params.dst.image.format				= VK_FORMAT_R8G8B8A8_UNORM;
	params.dst.image.extent				= resolveExtent;
	params.dst.image.operationLayout	= VK_IMAGE_LAYOUT_TRANSFER_DST_OPTIMAL;
	params.allocationKind				= allocationKind;

	{
		const VkImageSubresourceLayers	sourceLayer	=
		{
			VK_IMAGE_ASPECT_COLOR_BIT,	// VkImageAspectFlags	aspectMask;
			0u,							// deUint32				mipLevel;
			0u,							// deUint32				baseArrayLayer;
			1u							// deUint32				layerCount;
		};
		const VkImageResolve			testResolve	=
		{
			sourceLayer,	// VkImageSubresourceLayers	srcSubresource;
			{0, 0, 0},		// VkOffset3D				srcOffset;
			sourceLayer,	// VkImageSubresourceLayers	dstSubresource;
			{0, 0, 0},		// VkOffset3D				dstOffset;
			resolveExtent,	// VkExtent3D				extent;
		};

		CopyRegion	imageResolve;
		imageResolve.imageResolve	= testResolve;
		params.regions.push_back(imageResolve);
	}

	for (int samplesIndex = 0; samplesIndex < DE_LENGTH_OF_ARRAY(samples); ++samplesIndex)
	{
		params.samples					= samples[samplesIndex];
		const std::string description	= "With " + getSampleCountCaseName(samples[samplesIndex]);
		group->addChild(new ResolveImageToImageTestCase(group->getTestContext(), getSampleCountCaseName(samples[samplesIndex]), description, params));
	}
}

void addResolveImagePartialTests (tcu::TestCaseGroup* group, AllocationKind allocationKind)
{
	TestParams	params;
	params.src.image.imageType			= VK_IMAGE_TYPE_2D;
	params.src.image.format				= VK_FORMAT_R8G8B8A8_UNORM;
	params.src.image.extent				= resolveExtent;
	params.src.image.operationLayout	= VK_IMAGE_LAYOUT_TRANSFER_SRC_OPTIMAL;
	params.dst.image.imageType			= VK_IMAGE_TYPE_2D;
	params.dst.image.format				= VK_FORMAT_R8G8B8A8_UNORM;
	params.dst.image.extent				= resolveExtent;
	params.dst.image.operationLayout	= VK_IMAGE_LAYOUT_TRANSFER_DST_OPTIMAL;
	params.allocationKind				= allocationKind;

	{
		const VkImageSubresourceLayers	sourceLayer	=
		{
			VK_IMAGE_ASPECT_COLOR_BIT,	// VkImageAspectFlags	aspectMask;
			0u,							// deUint32				mipLevel;
			0u,							// deUint32				baseArrayLayer;
			1u							// deUint32				layerCount;
		};
		const VkImageResolve			testResolve	=
		{
			sourceLayer,	// VkImageSubresourceLayers	srcSubresource;
			{0, 0, 0},		// VkOffset3D				srcOffset;
			sourceLayer,	// VkImageSubresourceLayers	dstSubresource;
			{64u, 64u, 0},		// VkOffset3D				dstOffset;
			{128u, 128u, 1u},	// VkExtent3D				extent;
		};

		CopyRegion	imageResolve;
		imageResolve.imageResolve = testResolve;
		params.regions.push_back(imageResolve);
	}

	for (int samplesIndex = 0; samplesIndex < DE_LENGTH_OF_ARRAY(samples); ++samplesIndex)
	{
		params.samples					= samples[samplesIndex];
		const std::string description	= "With " + getSampleCountCaseName(samples[samplesIndex]);
		group->addChild(new ResolveImageToImageTestCase(group->getTestContext(), getSampleCountCaseName(samples[samplesIndex]), description, params));
	}
}

void addResolveImageWithRegionsTests (tcu::TestCaseGroup* group, AllocationKind allocationKind)
{
	TestParams	params;
	params.src.image.imageType			= VK_IMAGE_TYPE_2D;
	params.src.image.format				= VK_FORMAT_R8G8B8A8_UNORM;
	params.src.image.extent				= resolveExtent;
	params.src.image.operationLayout	= VK_IMAGE_LAYOUT_TRANSFER_SRC_OPTIMAL;
	params.dst.image.imageType			= VK_IMAGE_TYPE_2D;
	params.dst.image.format				= VK_FORMAT_R8G8B8A8_UNORM;
	params.dst.image.extent				= resolveExtent;
	params.dst.image.operationLayout	= VK_IMAGE_LAYOUT_TRANSFER_DST_OPTIMAL;
	params.allocationKind				= allocationKind;

	{
		const VkImageSubresourceLayers	sourceLayer	=
		{
			VK_IMAGE_ASPECT_COLOR_BIT,	// VkImageAspectFlags	aspectMask;
			0u,							// deUint32				mipLevel;
			0u,							// deUint32				baseArrayLayer;
			1u							// deUint32				layerCount;
		};

		for (int i = 0; i < 256; i += 64)
		{
			const VkImageResolve			testResolve	=
			{
				sourceLayer,	// VkImageSubresourceLayers	srcSubresource;
				{i, i, 0},		// VkOffset3D				srcOffset;
				sourceLayer,	// VkImageSubresourceLayers	dstSubresource;
				{i, 0, 0},		// VkOffset3D				dstOffset;
				{64u, 64u, 1u},	// VkExtent3D				extent;
			};

			CopyRegion	imageResolve;
			imageResolve.imageResolve = testResolve;
			params.regions.push_back(imageResolve);
		}
	}

	for (int samplesIndex = 0; samplesIndex < DE_LENGTH_OF_ARRAY(samples); ++samplesIndex)
	{
		params.samples					= samples[samplesIndex];
		const std::string description	= "With " + getSampleCountCaseName(samples[samplesIndex]);
		group->addChild(new ResolveImageToImageTestCase(group->getTestContext(), getSampleCountCaseName(samples[samplesIndex]), description, params));
	}
}

void addResolveImageWholeCopyBeforeResolvingTests (tcu::TestCaseGroup* group, AllocationKind allocationKind)
{
	TestParams	params;
	params.src.image.imageType			= VK_IMAGE_TYPE_2D;
	params.src.image.format				= VK_FORMAT_R8G8B8A8_UNORM;
	params.src.image.extent				= defaultExtent;
	params.src.image.operationLayout	= VK_IMAGE_LAYOUT_TRANSFER_SRC_OPTIMAL;
	params.dst.image.imageType			= VK_IMAGE_TYPE_2D;
	params.dst.image.format				= VK_FORMAT_R8G8B8A8_UNORM;
	params.dst.image.extent				= defaultExtent;
	params.dst.image.operationLayout	= VK_IMAGE_LAYOUT_TRANSFER_DST_OPTIMAL;
	params.allocationKind				= allocationKind;

	{
		const VkImageSubresourceLayers	sourceLayer	=
		{
			VK_IMAGE_ASPECT_COLOR_BIT,	// VkImageAspectFlags	aspectMask;
			0u,							// deUint32				mipLevel;
			0u,							// deUint32				baseArrayLayer;
			1u							// deUint32				layerCount;
		};

		const VkImageResolve			testResolve	=
		{
			sourceLayer,		// VkImageSubresourceLayers	srcSubresource;
			{0, 0, 0},			// VkOffset3D				srcOffset;
			sourceLayer,		// VkImageSubresourceLayers	dstSubresource;
			{0, 0, 0},			// VkOffset3D				dstOffset;
			defaultExtent,		// VkExtent3D				extent;
		};

		CopyRegion	imageResolve;
		imageResolve.imageResolve	= testResolve;
		params.regions.push_back(imageResolve);
	}

	for (int samplesIndex = 0; samplesIndex < DE_LENGTH_OF_ARRAY(samples); ++samplesIndex)
	{
		params.samples					= samples[samplesIndex];
		const std::string description	= "With " + getSampleCountCaseName(samples[samplesIndex]);
		group->addChild(new ResolveImageToImageTestCase(group->getTestContext(), getSampleCountCaseName(samples[samplesIndex]), description, params, COPY_MS_IMAGE_TO_MS_IMAGE));
	}
}

void addResolveImageWholeArrayImageTests (tcu::TestCaseGroup* group, AllocationKind allocationKind)
{
	TestParams	params;
	params.src.image.imageType			= VK_IMAGE_TYPE_2D;
	params.src.image.format				= VK_FORMAT_R8G8B8A8_UNORM;
	params.src.image.extent				= defaultExtent;
	params.src.image.operationLayout	= VK_IMAGE_LAYOUT_TRANSFER_SRC_OPTIMAL;
	params.dst.image.imageType			= VK_IMAGE_TYPE_2D;
	params.dst.image.format				= VK_FORMAT_R8G8B8A8_UNORM;
	params.dst.image.extent				= defaultExtent;
	params.dst.image.extent.depth		= 5u;
	params.dst.image.operationLayout	= VK_IMAGE_LAYOUT_TRANSFER_DST_OPTIMAL;
	params.allocationKind				= allocationKind;

	for (deUint32 layerNdx=0; layerNdx < params.dst.image.extent.depth; ++layerNdx)
	{
		const VkImageSubresourceLayers	sourceLayer	=
		{
			VK_IMAGE_ASPECT_COLOR_BIT,		// VkImageAspectFlags	aspectMask;
			0u,								// deUint32				mipLevel;
			layerNdx,						// deUint32				baseArrayLayer;
			1u								// deUint32				layerCount;
		};

		const VkImageResolve			testResolve	=
		{
			sourceLayer,		// VkImageSubresourceLayers	srcSubresource;
			{0, 0, 0},			// VkOffset3D				srcOffset;
			sourceLayer,		// VkImageSubresourceLayers	dstSubresource;
			{0, 0, 0},			// VkOffset3D				dstOffset;
			defaultExtent,		// VkExtent3D				extent;
		};

		CopyRegion	imageResolve;
		imageResolve.imageResolve	= testResolve;
		params.regions.push_back(imageResolve);
	}

	for (int samplesIndex = 0; samplesIndex < DE_LENGTH_OF_ARRAY(samples); ++samplesIndex)
	{
		params.samples					= samples[samplesIndex];
		const std::string description	= "With " + getSampleCountCaseName(samples[samplesIndex]);
		group->addChild(new ResolveImageToImageTestCase(group->getTestContext(), getSampleCountCaseName(samples[samplesIndex]), description, params, COPY_MS_IMAGE_TO_ARRAY_MS_IMAGE));
	}
}

void addResolveImageDiffImageSizeTests (tcu::TestCaseGroup* group, AllocationKind allocationKind)
{
	tcu::TestContext&	testCtx			= group->getTestContext();
	TestParams			params;
	params.src.image.imageType			= VK_IMAGE_TYPE_2D;
	params.src.image.format				= VK_FORMAT_R8G8B8A8_UNORM;
	params.src.image.operationLayout	= VK_IMAGE_LAYOUT_TRANSFER_SRC_OPTIMAL;
	params.dst.image.imageType			= VK_IMAGE_TYPE_2D;
	params.dst.image.format				= VK_FORMAT_R8G8B8A8_UNORM;
	params.dst.image.operationLayout	= VK_IMAGE_LAYOUT_TRANSFER_DST_OPTIMAL;
	params.allocationKind				= allocationKind;

	{
		const VkImageSubresourceLayers	sourceLayer	=
		{
			VK_IMAGE_ASPECT_COLOR_BIT,	// VkImageAspectFlags	aspectMask;
			0u,							// deUint32				mipLevel;
			0u,							// deUint32				baseArrayLayer;
			1u							// deUint32				layerCount;
		};
		const VkImageResolve			testResolve	=
		{
			sourceLayer,	// VkImageSubresourceLayers	srcSubresource;
			{0, 0, 0},		// VkOffset3D				srcOffset;
			sourceLayer,	// VkImageSubresourceLayers	dstSubresource;
			{0, 0, 0},		// VkOffset3D				dstOffset;
			resolveExtent,	// VkExtent3D				extent;
		};
		CopyRegion	imageResolve;
		imageResolve.imageResolve	= testResolve;
		params.regions.push_back(imageResolve);
	}

	const VkExtent3D imageExtents[]		=
	{
		{ resolveExtent.width + 10,	resolveExtent.height,		resolveExtent.depth },
		{ resolveExtent.width,		resolveExtent.height * 2,	resolveExtent.depth },
		{ resolveExtent.width,		resolveExtent.height,		resolveExtent.depth + 10 }
	};

	for (int srcImageExtentIndex = 0; srcImageExtentIndex < DE_LENGTH_OF_ARRAY(imageExtents); ++srcImageExtentIndex)
	{
		const VkExtent3D&	srcImageSize	= imageExtents[srcImageExtentIndex];
		params.src.image.extent				= srcImageSize;
		params.dst.image.extent				= resolveExtent;
		for (int samplesIndex = 0; samplesIndex < DE_LENGTH_OF_ARRAY(samples); ++samplesIndex)
		{
			params.samples	= samples[samplesIndex];
			std::ostringstream testName;
			testName << "src_" << srcImageSize.width << "_" << srcImageSize.height << "_" << srcImageSize.depth << "_" << getSampleCountCaseName(samples[samplesIndex]);
			std::ostringstream description;
			description << "With " << getSampleCountCaseName(samples[samplesIndex]) << " and source image size ("
						<< srcImageSize.width << ", " << srcImageSize.height << ", " << srcImageSize.depth << ")";
			group->addChild(new ResolveImageToImageTestCase(testCtx, testName.str(), description.str(), params));
		}
	}
	for (int dstImageExtentIndex = 0; dstImageExtentIndex < DE_LENGTH_OF_ARRAY(imageExtents); ++dstImageExtentIndex)
	{
		const VkExtent3D&	dstImageSize	= imageExtents[dstImageExtentIndex];
		params.src.image.extent				= resolveExtent;
		params.dst.image.extent				= dstImageSize;
		for (int samplesIndex = 0; samplesIndex < DE_LENGTH_OF_ARRAY(samples); ++samplesIndex)
		{
			params.samples	= samples[samplesIndex];
			std::ostringstream testName;
			testName << "dst_" << dstImageSize.width << "_" << dstImageSize.height << "_" << dstImageSize.depth << "_" << getSampleCountCaseName(samples[samplesIndex]);
			std::ostringstream description;
			description << "With " << getSampleCountCaseName(samples[samplesIndex]) << " and destination image size ("
						<< dstImageSize.width << ", " << dstImageSize.height << ", " << dstImageSize.depth << ")";
			group->addChild(new ResolveImageToImageTestCase(testCtx, testName.str(), description.str(), params));
		}
	}
}

void addResolveImageTests (tcu::TestCaseGroup* group, AllocationKind allocationKind)
{
	addTestGroup(group, "whole", "Resolve from image to image (whole)", addResolveImageWholeTests, allocationKind);
	addTestGroup(group, "partial", "Resolve from image to image (partial)", addResolveImagePartialTests, allocationKind);
	addTestGroup(group, "with_regions", "Resolve from image to image (with regions)", addResolveImageWithRegionsTests, allocationKind);
	addTestGroup(group, "whole_copy_before_resolving", "Resolve from image to image (whole copy before resolving)", addResolveImageWholeCopyBeforeResolvingTests, allocationKind);
	addTestGroup(group, "whole_array_image", "Resolve from image to image (whole array image)", addResolveImageWholeArrayImageTests, allocationKind);
	addTestGroup(group, "diff_image_size", "Resolve from image to image of different size", addResolveImageDiffImageSizeTests, allocationKind);
}

void addCopiesAndBlittingTests (tcu::TestCaseGroup* group, AllocationKind allocationKind)
{
	addTestGroup(group, "image_to_image", "Copy from image to image", addImageToImageTests, allocationKind);
	addTestGroup(group, "image_to_buffer", "Copy from image to buffer", addImageToBufferTests, allocationKind);
	addTestGroup(group, "buffer_to_image", "Copy from buffer to image", addBufferToImageTests, allocationKind);
	addTestGroup(group, "buffer_to_buffer", "Copy from buffer to buffer", addBufferToBufferTests, allocationKind);
	addTestGroup(group, "blit_image", "Blitting image", addBlittingImageTests, allocationKind);
	addTestGroup(group, "resolve_image", "Resolve image", addResolveImageTests, allocationKind);
}

void addCoreCopiesAndBlittingTests (tcu::TestCaseGroup* group)
{
	addCopiesAndBlittingTests(group, ALLOCATION_KIND_SUBALLOCATED);
}

void addDedicatedAllocationCopiesAndBlittingTests (tcu::TestCaseGroup* group)
{
	addCopiesAndBlittingTests(group, ALLOCATION_KIND_DEDICATED);
}

} // anonymous

tcu::TestCaseGroup* createCopiesAndBlittingTests (tcu::TestContext& testCtx)
{
	de::MovePtr<tcu::TestCaseGroup>	copiesAndBlittingTests(new tcu::TestCaseGroup(testCtx, "copy_and_blit", "Copies And Blitting Tests"));

	copiesAndBlittingTests->addChild(createTestGroup(testCtx, "core",					"Core Copies And Blitting Tests",								addCoreCopiesAndBlittingTests));
	copiesAndBlittingTests->addChild(createTestGroup(testCtx, "dedicated_allocation",	"Copies And Blitting Tests For Dedicated Memory Allocation",	addDedicatedAllocationCopiesAndBlittingTests));

	return copiesAndBlittingTests.release();
}

} // api
} // vkt<|MERGE_RESOLUTION|>--- conflicted
+++ resolved
@@ -244,17 +244,13 @@
 	return (parms.imageType == VK_IMAGE_TYPE_2D) ? parms.extent.depth : 1u;
 }
 
-<<<<<<< HEAD
-inline VkExtent3D getExtent3D(const ImageParms& parms, deUint32 mipLevel = 0u)
-=======
 inline VkImageCreateFlags getCreateFlags(const ImageParms& parms)
 {
 	return parms.imageType == VK_IMAGE_TYPE_2D && parms.extent.depth % 6 == 0 ?
 		VK_IMAGE_CREATE_CUBE_COMPATIBLE_BIT : 0;
 }
 
-inline VkExtent3D getExtent3D(const ImageParms& parms)
->>>>>>> d158d51e
+inline VkExtent3D getExtent3D(const ImageParms& parms, deUint32 mipLevel = 0u)
 {
 	const bool			isCompressed	= isCompressedFormat(parms.format);
 	const deUint32		blockWidth		= (isCompressed) ? getBlockWidth(parms.format) : 1u;
