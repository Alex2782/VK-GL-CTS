--- conflicted
+++ resolved
@@ -115,7 +115,6 @@
 		}
 
 		VkImageCompressionPropertiesEXT compressionProperties = initVulkanStructure();
-<<<<<<< HEAD
 		VkImageSubresource2EXT			subresource			  = initVulkanStructure();
 		subresource.imageSubresource.aspectMask				  = aspect;
 		VkSubresourceLayout2EXT subresourceLayout			  = initVulkanStructure(&compressionProperties);
@@ -124,30 +123,16 @@
 		VkImageCompressionControlEXT compressionEnabled		  = initVulkanStructure();
 		compressionEnabled.compressionControlPlaneCount		  = testParams.control.compressionControlPlaneCount;
 		compressionEnabled.flags							  = testParams.control.flags;
-=======
-		VkImageSubresource2EXT subresource = initVulkanStructure();
-		subresource.imageSubresource.aspectMask = aspect;
-		VkSubresourceLayout2EXT subresourceLayout = initVulkanStructure(&compressionProperties);
-		context.getDeviceInterface().getImageSubresourceLayout2EXT(device, image, &subresource, &subresourceLayout);
-
->>>>>>> cd5bdea6
 		VkImageCompressionFixedRateFlagsEXT fixedRateFlags[3] = {
 			VK_IMAGE_COMPRESSION_FIXED_RATE_FLAG_BITS_MAX_ENUM_EXT,
 			VK_IMAGE_COMPRESSION_FIXED_RATE_FLAG_BITS_MAX_ENUM_EXT,
 			VK_IMAGE_COMPRESSION_FIXED_RATE_FLAG_BITS_MAX_ENUM_EXT
 		};
-<<<<<<< HEAD
-		compressionEnabled.pFixedRateFlags = fixedRateFlags;
-=======
-
-		VkImageCompressionControlEXT compressionEnabled		  = initVulkanStructure();
-		compressionEnabled.compressionControlPlaneCount		  = testParams.control.compressionControlPlaneCount;
-		compressionEnabled.flags							  = testParams.control.flags;
+
 		if (compressionEnabled.compressionControlPlaneCount > 0)
 		{
 			compressionEnabled.pFixedRateFlags = fixedRateFlags;
 		}
->>>>>>> cd5bdea6
 
 		VkPhysicalDeviceImageFormatInfo2 formatInfo = initVulkanStructure(&compressionEnabled);
 		formatInfo.format							= testParams.format;
@@ -341,14 +326,11 @@
 	VkDevice				   device			= context.getDevice();
 	tcu::TestLog&			   log				= context.getTestContext().getLog();
 	tcu::ResultCollector	   results(log);
-<<<<<<< HEAD
 	const VkImageUsageFlagBits vkUsage			= VK_IMAGE_USAGE_SAMPLED_BIT;
-=======
 	const bool				   is_fixed_rate_ex = testParams.control.flags == VK_IMAGE_COMPRESSION_FIXED_RATE_EXPLICIT_EXT;
 	const uint32_t			   numPlanes		= isYCbCrFormat(testParams.format) ? getPlaneCount(testParams.format) : 1;
 
 	testParams.control.compressionControlPlaneCount = is_fixed_rate_ex ? numPlanes : 0;
->>>>>>> cd5bdea6
 
 	VkImageCompressionFixedRateFlagsEXT planeFlags[3]{};
 
