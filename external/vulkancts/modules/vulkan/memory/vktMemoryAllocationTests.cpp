--- conflicted
+++ resolved
@@ -127,22 +127,13 @@
 class BaseAllocateTestInstance : public TestInstance
 {
 public:
-<<<<<<< HEAD
 	BaseAllocateTestInstance		(Context& context, AllocationMode allocationMode)
 		: TestInstance				(context)
 		, m_allocationMode			(allocationMode)
 		, m_subsetAllocationAllowed	(false)
 		, m_numPhysDevices			(1)
 		, m_memoryProperties		(getPhysicalDeviceMemoryProperties(context.getInstanceInterface(), context.getPhysicalDevice()))
-=======
-	BaseAllocateTestInstance			(Context& context, bool useDeviceGroups)
-		: TestInstance					(context)
-		, m_useDeviceGroups				(useDeviceGroups)
-		, m_subsetAllocationAllowed		(false)
-		, m_numPhysDevices				(1)
-		, m_memoryProperties			(getPhysicalDeviceMemoryProperties(context.getInstanceInterface(), context.getPhysicalDevice()))
-		, m_deviceCoherentMemSupported	(false)
->>>>>>> ae4c5e26
+		, m_deviceCoherentMemSupported  (false)
 	{
 		if (m_allocationMode == ALLOCATION_MODE_DEVICE_GROUP)
 			createDeviceGroup();
@@ -176,15 +167,15 @@
 
 void BaseAllocateTestInstance::createTestDevice (void)
 {
-<<<<<<< HEAD
 	VkInstance										instance				(m_context.getInstance());
 	InstanceDriver									instanceDriver			(m_context.getPlatformInterface(), instance);
 	const VkPhysicalDeviceFeatures					deviceFeatures			= getPhysicalDeviceFeatures(instanceDriver, m_context.getPhysicalDevice());
 	const float										queuePriority			= 1.0f;
 	deUint32										queueFamilyIndex		= 0;
 	bool											protMemSupported		= false;
-	bool                                                                                    deviceCoherentMemSupported      = false;
 	const bool										usePageable				= m_allocationMode == ALLOCATION_MODE_PAGEABLE;
+
+	void* pNext = DE_NULL;
 
 	if (usePageable && !m_context.isDeviceFunctionalitySupported("VK_EXT_pageable_device_local_memory"))
 		TCU_THROW(NotSupportedError, "VK_EXT_pageable_device_local_memory is not supported");
@@ -192,24 +183,15 @@
 	VkPhysicalDevicePageableDeviceLocalMemoryFeaturesEXT pageableDeviceLocalMemoryFeature =
 	{
 		VK_STRUCTURE_TYPE_PHYSICAL_DEVICE_PAGEABLE_DEVICE_LOCAL_MEMORY_FEATURES_EXT,	// VkStructureType					sType
-		DE_NULL,																		// const void*						pNext
+		pNext,																		// const void*						pNext
 		VK_FALSE,																		// VkBool32							pageableDeviceLocalMemory;
 	};
-=======
-	VkInstance										instance					(m_context.getInstance());
-	InstanceDriver									instanceDriver				(m_context.getPlatformInterface(), instance);
-	const VkPhysicalDeviceFeatures					deviceFeatures				= getPhysicalDeviceFeatures(instanceDriver, m_context.getPhysicalDevice());
-	const float										queuePriority				= 1.0f;
-	deUint32										queueFamilyIndex			= 0;
-	bool											protMemSupported			= false;
-
-	void* pNext = DE_NULL;
->>>>>>> ae4c5e26
+	pNext = (usePageable) ? &pageableDeviceLocalMemoryFeature : DE_NULL;
 
 	VkPhysicalDeviceProtectedMemoryFeatures protectedMemoryFeature =
 	{
 		VK_STRUCTURE_TYPE_PHYSICAL_DEVICE_PROTECTED_MEMORY_FEATURES,	// VkStructureType					sType
-		(usePageable) ? &pageableDeviceLocalMemoryFeature : DE_NULL,	// const void*						pNext
+		pNext,					// const void*						pNext
 		VK_FALSE														// VkBool32							protectedMemory;
 	};
 	pNext = &protectedMemoryFeature;
@@ -263,9 +245,8 @@
 
 	const VkDeviceCreateInfo						deviceInfo		=
 	{
-<<<<<<< HEAD
 		VK_STRUCTURE_TYPE_DEVICE_CREATE_INFO,							// VkStructureType					sType;
-		(protMemSupported || usePageable || deviceCoherentMemSupported) ? &features2 : DE_NULL,		// const void*						pNext;
+		(protMemSupported || usePageable || m_deviceCoherentMemSupported) ? &features2 : DE_NULL,		// const void*						pNext;
 		(VkDeviceCreateFlags)0,											// VkDeviceCreateFlags				flags;
 		1u,																// uint32_t							queueCreateInfoCount;
 		&queueInfo,														// const VkDeviceQueueCreateInfo*	pQueueCreateInfos;
@@ -273,19 +254,7 @@
 		DE_NULL,														// const char* const*				ppEnabledLayerNames;
 		deUint32(deviceExtensions.size()),								// uint32_t							enabledExtensionCount;
 		(deviceExtensions.empty()) ? DE_NULL : deviceExtensions.data(),	// const char* const*				ppEnabledExtensionNames;
-		(protMemSupported || usePageable || deviceCoherentMemSupported) ? DE_NULL : &deviceFeatures	// const VkPhysicalDeviceFeatures*	pEnabledFeatures;
-=======
-		VK_STRUCTURE_TYPE_DEVICE_CREATE_INFO,											// VkStructureType					sType;
-		(protMemSupported || m_deviceCoherentMemSupported) ? &features2 : DE_NULL,		// const void*						pNext;
-		(VkDeviceCreateFlags)0,															// VkDeviceCreateFlags				flags;
-		1u,																				// uint32_t							queueCreateInfoCount;
-		&queueInfo,																		// const VkDeviceQueueCreateInfo*	pQueueCreateInfos;
-		0u,																				// uint32_t							enabledLayerCount;
-		DE_NULL,																		// const char* const*				ppEnabledLayerNames;
-		0u,																				// uint32_t							enabledExtensionCount;
-		DE_NULL,																		// const char* const*				ppEnabledExtensionNames;
-		(protMemSupported || m_deviceCoherentMemSupported) ? DE_NULL : &deviceFeatures	// const VkPhysicalDeviceFeatures*	pEnabledFeatures;
->>>>>>> ae4c5e26
+		(protMemSupported || usePageable || m_deviceCoherentMemSupported) ? DE_NULL : &deviceFeatures	// const VkPhysicalDeviceFeatures*	pEnabledFeatures;
 	};
 
 	m_logicalDevice		= createCustomDevice(m_context.getTestContext().getCommandLine().isValidationEnabled(), m_context.getPlatformInterface(), instance, instanceDriver, m_context.getPhysicalDevice(), &deviceInfo);
@@ -480,20 +449,10 @@
 							const deUint32 totalDeviceMaskCombinations = m_subsetAllocationAllowed ? (1 << m_numPhysDevices) - 1 : 1;
 							for (deUint32 deviceMask = 1; deviceMask <= totalDeviceMaskCombinations; deviceMask++)
 							{
-<<<<<<< HEAD
-								VkMemoryAllocateInfo	alloc	=
-								{
-									VK_STRUCTURE_TYPE_MEMORY_ALLOCATE_INFO,												// sType
-									(m_allocationMode == ALLOCATION_MODE_DEVICE_GROUP) ? &m_allocFlagsInfo : DE_NULL,	// pNext
-									allocationSize,																		// allocationSize
-									m_memoryTypeIndex																	// memoryTypeIndex;
-								};
-=======
 								// Allocate on all physical devices if subset allocation is not allowed, do only once.
 								if (!m_subsetAllocationAllowed)
 									deviceMask = (1 << m_numPhysDevices) - 1;
 								m_allocFlagsInfo.deviceMask = deviceMask;
->>>>>>> ae4c5e26
 
 								if (m_config.order == TestConfig::ALLOC_FREE || m_config.order == TestConfig::ALLOC_REVERSE_FREE)
 								{
@@ -502,7 +461,7 @@
 										VkMemoryAllocateInfo	alloc =
 										{
 											VK_STRUCTURE_TYPE_MEMORY_ALLOCATE_INFO,				// sType
-											m_useDeviceGroups ? &m_allocFlagsInfo : DE_NULL,	// pNext
+											(m_allocationMode == ALLOCATION_MODE_DEVICE_GROUP) ? &m_allocFlagsInfo : DE_NULL,	// pNext
 											allocationSize,										// allocationSize
 											m_memoryTypeIndex									// memoryTypeIndex;
 										};
@@ -554,7 +513,7 @@
 										const VkMemoryAllocateInfo alloc =
 										{
 											VK_STRUCTURE_TYPE_MEMORY_ALLOCATE_INFO,				// sType
-											m_useDeviceGroups ? &m_allocFlagsInfo : DE_NULL,	// pNext
+											(m_allocationMode == ALLOCATION_MODE_DEVICE_GROUP) ? &m_allocFlagsInfo : DE_NULL,	// pNext
 											allocationSize,										// allocationSize
 											m_memoryTypeIndex									// memoryTypeIndex;
 										};
@@ -572,20 +531,7 @@
 						{
 							for (size_t ndx = 0; ndx < m_config.memoryAllocationCount; ndx++)
 							{
-<<<<<<< HEAD
-								const VkMemoryAllocateInfo alloc =
-								{
-									VK_STRUCTURE_TYPE_MEMORY_ALLOCATE_INFO,												// sType
-									(m_allocationMode == ALLOCATION_MODE_DEVICE_GROUP) ? &m_allocFlagsInfo : DE_NULL,	// pNext
-									allocationSize,																		// allocationSize
-									m_memoryTypeIndex																	// memoryTypeIndex;
-								};
-
-								VK_CHECK(vkd.allocateMemory(device, &alloc, (const VkAllocationCallbacks*)DE_NULL, &memoryObjects[ndx]));
-								TCU_CHECK(!!memoryObjects[ndx]);
-=======
 								const VkDeviceMemory mem = memoryObjects[ndx];
->>>>>>> ae4c5e26
 
 								if (!!mem)
 								{
