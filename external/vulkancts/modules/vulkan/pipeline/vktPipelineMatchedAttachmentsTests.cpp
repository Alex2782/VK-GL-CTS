--- conflicted
+++ resolved
@@ -240,10 +240,7 @@
 													  *vertexShaderModule)
 					.setupFragmentShaderState(*pipelineLayout, *renderPass, 0u, *fragmentShaderModule)
 					.setupFragmentOutputState(*renderPass, 0u)
-<<<<<<< HEAD
-=======
 					.setMonolithicPipelineLayout(*pipelineLayout)
->>>>>>> b82b4024
 					.buildPipeline(params.usePipelineCache ? *pipelineCache : DE_NULL);
 
 	// Passes as long as createGraphicsPipeline didn't crash.
