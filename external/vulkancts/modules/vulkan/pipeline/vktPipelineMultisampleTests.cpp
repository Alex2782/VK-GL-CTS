--- conflicted
+++ resolved
@@ -87,9 +87,6 @@
 	RENDER_TYPE_COPY_SAMPLES
 };
 
-<<<<<<< HEAD
-void									initMultisamplePrograms				(SourceCollections& sources, GeometryType geometryType);
-=======
 enum ImageBackingMode
 {
 	IMAGE_BACKING_MODE_REGULAR	= 0u,
@@ -103,7 +100,6 @@
 };
 
 void									initMultisamplePrograms				(SourceCollections& sources, MultisampleTestParams params);
->>>>>>> 6ec82d3a
 bool									isSupportedSampleCount				(const InstanceInterface& instanceInterface, VkPhysicalDevice physicalDevice, VkSampleCountFlagBits rasterizationSamples);
 bool									isSupportedDepthStencilFormat		(const InstanceInterface& vki, const VkPhysicalDevice physDevice, const VkFormat format);
 VkPipelineColorBlendAttachmentState		getDefaultColorBlendAttachmentState	(void);
@@ -278,12 +274,8 @@
 																			 const std::vector<Vertex4RGBA>&				vertices,
 																			 const VkPipelineMultisampleStateCreateInfo&	multisampleStateParams,
 																			 const VkPipelineColorBlendAttachmentState&		blendState,
-<<<<<<< HEAD
-																			 const RenderType								renderType);
-=======
 																			 const RenderType								renderType,
 																			 const ImageBackingMode							backingMode);
->>>>>>> 6ec82d3a
 
 												MultisampleRenderer			(Context&										context,
 																			 const VkFormat									colorFormat,
@@ -296,12 +288,8 @@
 																			 const std::vector<Vertex4RGBA>*				pVertices,
 																			 const VkPipelineMultisampleStateCreateInfo&	multisampleStateParams,
 																			 const VkPipelineColorBlendAttachmentState&		blendState,
-<<<<<<< HEAD
-																		     const RenderType								renderType);
-=======
 																		     const RenderType								renderType,
 																			 const ImageBackingMode							backingMode);
->>>>>>> 6ec82d3a
 
 	virtual										~MultisampleRenderer		(void);
 
@@ -526,11 +514,7 @@
 		"{\n"
 		"	gl_Position = position;\n"
 		"	vtxColor = color;\n"
-<<<<<<< HEAD
-		<< (geometryType == GEOMETRY_TYPE_OPAQUE_POINT ? "	gl_PointSize = 3.0f;\n"
-=======
 			<< (params.geometryType == GEOMETRY_TYPE_OPAQUE_POINT ? "	gl_PointSize = 3.0f;\n"
->>>>>>> 6ec82d3a
 			: "")
 		<< "}\n";
 
@@ -940,11 +924,6 @@
 	initSampleShadingPrograms(programCollection, m_geometryType);
 }
 
-void MinSampleShadingTest::initPrograms (SourceCollections& programCollection) const
-{
-	initSampleShadingPrograms(programCollection, m_geometryType);
-}
-
 TestInstance* MinSampleShadingTest::createMultisampleTestInstance (Context&										context,
 																   VkPrimitiveTopology							topology,
 																   const std::vector<Vertex4RGBA>&				vertices,
@@ -1145,20 +1124,12 @@
 
 		m_multisampleRenderer = de::MovePtr<MultisampleRenderer>(
 			new MultisampleRenderer(
-<<<<<<< HEAD
-				context, m_colorFormat, depthStencilFormat, m_renderSize, useDepth, useStencil, 2u, pTopology, pVertices, multisampleStateParams, blendState, RENDER_TYPE_RESOLVE));
-=======
 				context, m_colorFormat, depthStencilFormat, m_renderSize, useDepth, useStencil, 2u, pTopology, pVertices, multisampleStateParams, blendState, RENDER_TYPE_RESOLVE, backingMode));
->>>>>>> 6ec82d3a
 	}
 	else
 	{
 		m_multisampleRenderer = de::MovePtr<MultisampleRenderer>(
-<<<<<<< HEAD
-			new MultisampleRenderer(context, m_colorFormat, m_renderSize, topology, vertices, multisampleStateParams, blendState, RENDER_TYPE_RESOLVE));
-=======
 			new MultisampleRenderer(context, m_colorFormat, m_renderSize, topology, vertices, multisampleStateParams, blendState, RENDER_TYPE_RESOLVE, backingMode));
->>>>>>> 6ec82d3a
 	}
 }
 
@@ -1262,21 +1233,13 @@
 		multisampleStateParms.sampleShadingEnable	= VK_FALSE;
 		multisampleStateParms.minSampleShading		= 0.0;
 
-<<<<<<< HEAD
-		MultisampleRenderer renderer (m_context, m_colorFormat, m_renderSize, m_primitiveTopology, m_vertices, multisampleStateParms, m_colorBlendState, RENDER_TYPE_RESOLVE);
-=======
 		MultisampleRenderer renderer (m_context, m_colorFormat, m_renderSize, m_primitiveTopology, m_vertices, multisampleStateParms, m_colorBlendState, RENDER_TYPE_RESOLVE, m_backingMode);
->>>>>>> 6ec82d3a
 		noSampleshadingImage  = renderer.render();
 	}
 
 	// Render with test minSampleShading and collect per-sample images
 	{
-<<<<<<< HEAD
-		MultisampleRenderer renderer (m_context, m_colorFormat, m_renderSize, m_primitiveTopology, m_vertices, m_multisampleStateParams, m_colorBlendState, RENDER_TYPE_COPY_SAMPLES);
-=======
 		MultisampleRenderer renderer (m_context, m_colorFormat, m_renderSize, m_primitiveTopology, m_vertices, m_multisampleStateParams, m_colorBlendState, RENDER_TYPE_COPY_SAMPLES, m_backingMode);
->>>>>>> 6ec82d3a
 		renderer.render();
 
 		sampleShadedImages.resize(m_multisampleStateParams.rasterizationSamples);
@@ -1289,17 +1252,10 @@
 	// Log images
 	{
 		tcu::TestLog& testLog	= m_context.getTestContext().getLog();
-<<<<<<< HEAD
 
 		testLog << tcu::TestLog::ImageSet("Images", "Images")
 				<< tcu::TestLog::Image("noSampleshadingImage", "Image rendered without sample shading", noSampleshadingImage->getAccess());
 
-=======
-
-		testLog << tcu::TestLog::ImageSet("Images", "Images")
-				<< tcu::TestLog::Image("noSampleshadingImage", "Image rendered without sample shading", noSampleshadingImage->getAccess());
-
->>>>>>> 6ec82d3a
 		for (deUint32 sampleId = 0; sampleId < sampleShadedImages.size(); sampleId++)
 		{
 			testLog << tcu::TestLog::Image("sampleShadedImage", "One sample of sample shaded image", sampleShadedImages[sampleId].getAccess());
@@ -1398,11 +1354,7 @@
 
 	// Render with test flags
 	{
-<<<<<<< HEAD
-		MultisampleRenderer renderer (m_context, m_colorFormat, m_renderSize, m_primitiveTopology, m_vertices, m_multisampleStateParams, m_colorBlendState, RENDER_TYPE_RESOLVE);
-=======
 		MultisampleRenderer renderer (m_context, m_colorFormat, m_renderSize, m_primitiveTopology, m_vertices, m_multisampleStateParams, m_colorBlendState, RENDER_TYPE_RESOLVE, m_backingMode);
->>>>>>> 6ec82d3a
 		testSampleMaskImage = renderer.render();
 	}
 
@@ -1413,11 +1365,7 @@
 
 		multisampleParams.pSampleMask = sampleMask.data();
 
-<<<<<<< HEAD
-		MultisampleRenderer renderer (m_context, m_colorFormat, m_renderSize, m_primitiveTopology, m_vertices, multisampleParams, m_colorBlendState, RENDER_TYPE_RESOLVE);
-=======
 		MultisampleRenderer renderer (m_context, m_colorFormat, m_renderSize, m_primitiveTopology, m_vertices, multisampleParams, m_colorBlendState, RENDER_TYPE_RESOLVE, m_backingMode);
->>>>>>> 6ec82d3a
 		minSampleMaskImage = renderer.render();
 	}
 
@@ -1428,11 +1376,7 @@
 
 		multisampleParams.pSampleMask = sampleMask.data();
 
-<<<<<<< HEAD
-		MultisampleRenderer renderer (m_context, m_colorFormat, m_renderSize, m_primitiveTopology, m_vertices, multisampleParams, m_colorBlendState, RENDER_TYPE_RESOLVE);
-=======
 		MultisampleRenderer renderer (m_context, m_colorFormat, m_renderSize, m_primitiveTopology, m_vertices, multisampleParams, m_colorBlendState, RENDER_TYPE_RESOLVE, m_backingMode);
->>>>>>> 6ec82d3a
 		maxSampleMaskImage = renderer.render();
 	}
 
@@ -1513,11 +1457,7 @@
 			false														// VkBool32									alphaToOneEnable;
 		};
 
-<<<<<<< HEAD
-		MultisampleRenderer				renderer		(context, VK_FORMAT_R8G8B8A8_UNORM, tcu::IVec2(32, 32), VK_PRIMITIVE_TOPOLOGY_TRIANGLE_LIST, vertices, multisampleStateParams, getDefaultColorBlendAttachmentState(), RENDER_TYPE_RESOLVE);
-=======
 		MultisampleRenderer				renderer		(context, VK_FORMAT_R8G8B8A8_UNORM, tcu::IVec2(32, 32), VK_PRIMITIVE_TOPOLOGY_TRIANGLE_LIST, vertices, multisampleStateParams, getDefaultColorBlendAttachmentState(), RENDER_TYPE_RESOLVE, params.backingMode);
->>>>>>> 6ec82d3a
 		de::MovePtr<tcu::TextureLevel>	result			= renderer.render();
 		const deUint32					uniqueColors	= getUniqueColorsCount(result->getAccess());
 
@@ -1576,11 +1516,7 @@
 
 	// Render with blend enabled and alpha to one on
 	{
-<<<<<<< HEAD
-		MultisampleRenderer renderer (m_context, m_colorFormat, m_renderSize, m_primitiveTopology, m_vertices, m_multisampleStateParams, m_colorBlendState, RENDER_TYPE_RESOLVE);
-=======
 		MultisampleRenderer renderer (m_context, m_colorFormat, m_renderSize, m_primitiveTopology, m_vertices, m_multisampleStateParams, m_colorBlendState, RENDER_TYPE_RESOLVE, m_backingMode);
->>>>>>> 6ec82d3a
 		alphaOneImage = renderer.render();
 	}
 
@@ -1589,11 +1525,7 @@
 		VkPipelineMultisampleStateCreateInfo	multisampleParams	= m_multisampleStateParams;
 		multisampleParams.alphaToOneEnable = false;
 
-<<<<<<< HEAD
-		MultisampleRenderer renderer (m_context, m_colorFormat, m_renderSize, m_primitiveTopology, m_vertices, multisampleParams, m_colorBlendState, RENDER_TYPE_RESOLVE);
-=======
 		MultisampleRenderer renderer (m_context, m_colorFormat, m_renderSize, m_primitiveTopology, m_vertices, multisampleParams, m_colorBlendState, RENDER_TYPE_RESOLVE, m_backingMode);
->>>>>>> 6ec82d3a
 		noAlphaOneImage = renderer.render();
 	}
 
@@ -1646,11 +1578,7 @@
 	DE_ASSERT(m_multisampleStateParams.alphaToCoverageEnable);
 
 	de::MovePtr<tcu::TextureLevel>	result;
-<<<<<<< HEAD
-	MultisampleRenderer				renderer	(m_context, m_colorFormat, m_renderSize, m_primitiveTopology, m_vertices, m_multisampleStateParams, m_colorBlendState, RENDER_TYPE_RESOLVE);
-=======
 	MultisampleRenderer				renderer	(m_context, m_colorFormat, m_renderSize, m_primitiveTopology, m_vertices, m_multisampleStateParams, m_colorBlendState, RENDER_TYPE_RESOLVE, m_backingMode);
->>>>>>> 6ec82d3a
 
 	result = renderer.render();
 
@@ -1706,12 +1634,8 @@
 										  const std::vector<Vertex4RGBA>&				vertices,
 										  const VkPipelineMultisampleStateCreateInfo&	multisampleStateParams,
 										  const VkPipelineColorBlendAttachmentState&	blendState,
-<<<<<<< HEAD
-										  const RenderType								renderType)
-=======
 										  const RenderType								renderType,
 										  const ImageBackingMode						backingMode)
->>>>>>> 6ec82d3a
 	: m_context					(context)
 	, m_bindSemaphore			(createSemaphore(context.getDeviceInterface(), context.getDevice()))
 	, m_colorFormat				(colorFormat)
@@ -1722,10 +1646,7 @@
 	, m_multisampleStateParams	(multisampleStateParams)
 	, m_colorBlendState			(blendState)
 	, m_renderType				(renderType)
-<<<<<<< HEAD
-=======
 	, m_backingMode				(backingMode)
->>>>>>> 6ec82d3a
 {
 	initialize(context, 1u, &topology, &vertices);
 }
@@ -1741,12 +1662,8 @@
 										  const std::vector<Vertex4RGBA>*				pVertices,
 										  const VkPipelineMultisampleStateCreateInfo&	multisampleStateParams,
 										  const VkPipelineColorBlendAttachmentState&	blendState,
-<<<<<<< HEAD
-										  const RenderType								renderType)
-=======
 										  const RenderType								renderType,
 										  const ImageBackingMode						backingMode)
->>>>>>> 6ec82d3a
 	: m_context					(context)
 	, m_bindSemaphore			(createSemaphore(context.getDeviceInterface(), context.getDevice()))
 	, m_colorFormat				(colorFormat)
@@ -1757,10 +1674,7 @@
 	, m_multisampleStateParams	(multisampleStateParams)
 	, m_colorBlendState			(blendState)
 	, m_renderType				(renderType)
-<<<<<<< HEAD
-=======
 	, m_backingMode				(backingMode)
->>>>>>> 6ec82d3a
 {
 	initialize(context, numTopologies, pTopology, pVertices);
 }
@@ -1784,18 +1698,10 @@
 
 	// Create color image
 	{
-<<<<<<< HEAD
-
-		const VkImageUsageFlags imageUsageFlags = VK_IMAGE_USAGE_COLOR_ATTACHMENT_BIT | VK_IMAGE_USAGE_TRANSFER_SRC_BIT |
-			(m_renderType == RENDER_TYPE_COPY_SAMPLES ? VK_IMAGE_USAGE_INPUT_ATTACHMENT_BIT : (VkImageUsageFlagBits)0u);
-
-		const VkImageCreateInfo colorImageParams =
-=======
 		const VkImageUsageFlags	imageUsageFlags		= VK_IMAGE_USAGE_COLOR_ATTACHMENT_BIT | VK_IMAGE_USAGE_TRANSFER_SRC_BIT |
 			(m_renderType == RENDER_TYPE_COPY_SAMPLES ? VK_IMAGE_USAGE_INPUT_ATTACHMENT_BIT : (VkImageUsageFlagBits)0u);
 
 		const VkImageCreateInfo colorImageParams	=
->>>>>>> 6ec82d3a
 		{
 			VK_STRUCTURE_TYPE_IMAGE_CREATE_INFO,										// VkStructureType			sType;
 			DE_NULL,																	// const void*				pNext;
@@ -1808,15 +1714,9 @@
 			m_multisampleStateParams.rasterizationSamples,								// VkSampleCountFlagBits	samples;
 			VK_IMAGE_TILING_OPTIMAL,													// VkImageTiling			tiling;
 			imageUsageFlags,															// VkImageUsageFlags		usage;
-<<<<<<< HEAD
-			VK_SHARING_MODE_EXCLUSIVE,													// VkSharingMode			sharingMode;
-			1u,																			// deUint32					queueFamilyIndexCount;
-			&queueFamilyIndex,															// const deUint32*			pQueueFamilyIndices;
-=======
 			sharingMode,																// VkSharingMode			sharingMode;
 			sharingMode == VK_SHARING_MODE_CONCURRENT ? 2u : 1u,						// deUint32					queueFamilyIndexCount;
 			queueFamilyIndices,															// const deUint32*			pQueueFamilyIndices;
->>>>>>> 6ec82d3a
 			VK_IMAGE_LAYOUT_UNDEFINED,													// VkImageLayout			initialLayout;
 		};
 
@@ -1903,11 +1803,7 @@
 			VK_IMAGE_USAGE_TRANSFER_DST_BIT,
 			VK_SHARING_MODE_EXCLUSIVE,														// VkSharingMode			sharingMode;
 			1u,																				// deUint32					queueFamilyIndexCount;
-<<<<<<< HEAD
-			&queueFamilyIndex,																// const deUint32*			pQueueFamilyIndices;
-=======
 			queueFamilyIndices,																// const deUint32*			pQueueFamilyIndices;
->>>>>>> 6ec82d3a
 			VK_IMAGE_LAYOUT_UNDEFINED														// VkImageLayout			initialLayout;
 		};
 
@@ -2928,11 +2824,7 @@
 
 	if (m_renderType == RENDER_TYPE_RESOLVE)
 	{
-<<<<<<< HEAD
-		return readColorAttachment(vk, vkDevice, queue, queueFamilyIndex, allocator, *m_resolveImage, m_colorFormat, m_renderSize.cast<deUint32>());
-=======
 		return readColorAttachment(vk, vkDevice, queue, queueFamilyIndex, m_context.getDefaultAllocator(), *m_resolveImage, m_colorFormat, m_renderSize.cast<deUint32>());
->>>>>>> 6ec82d3a
 	}
 	else
 	{
@@ -2942,17 +2834,7 @@
 
 de::MovePtr<tcu::TextureLevel> MultisampleRenderer::getSingleSampledImage (deUint32 sampleId)
 {
-<<<<<<< HEAD
-	const DeviceInterface&		vk					= m_context.getDeviceInterface();
-	const VkDevice				vkDevice			= m_context.getDevice();
-	const VkQueue				queue				= m_context.getUniversalQueue();
-	const deUint32				queueFamilyIndex	= m_context.getUniversalQueueFamilyIndex();
-	SimpleAllocator				allocator			(vk, vkDevice, getPhysicalDeviceMemoryProperties(m_context.getInstanceInterface(), m_context.getPhysicalDevice()));
-
-	return readColorAttachment(vk, vkDevice, queue, queueFamilyIndex, allocator, *m_perSampleImages[sampleId]->m_image, m_colorFormat, m_renderSize.cast<deUint32>());
-=======
 	return readColorAttachment(m_context.getDeviceInterface(), m_context.getDevice(), m_context.getUniversalQueue(), m_context.getUniversalQueueFamilyIndex(), m_context.getDefaultAllocator(), *m_perSampleImages[sampleId]->m_image, m_colorFormat, m_renderSize.cast<deUint32>());
->>>>>>> 6ec82d3a
 }
 
 } // anonymous
