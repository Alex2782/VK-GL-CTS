--- conflicted
+++ resolved
@@ -130,11 +130,10 @@
 	group->addChild(createBindPointTests				(testCtx, pipelineConstructionType));
 #endif // CTS_USES_VULKANSC
 	group->addChild(createColorWriteEnableTests			(testCtx, pipelineConstructionType));
-<<<<<<< HEAD
+#ifndef CTS_USES_VULKANSC
 	group->addChild(createShaderModuleIdentifierTests	(testCtx, pipelineConstructionType));
-=======
+#endif // CTS_USES_VULKANSC
 	group->addChild(createColorWriteEnable2Tests		(testCtx, pipelineConstructionType));
->>>>>>> 411d8631
 
 	// NOTE: all new pipeline tests should use GraphicsPipelineWrapper for pipeline creation
 
@@ -148,12 +147,8 @@
 		group->addChild(createDerivativeTests				(testCtx));
 
 		// dont repeat tests requiring timing execution of vkCreate*Pipelines
-<<<<<<< HEAD
 		group->addChild(createCacheControlTests				(testCtx));
-=======
-		group->addChild(createCacheControlTests			(testCtx));
 #endif // CTS_USES_VULKANSC
->>>>>>> 411d8631
 	}
 #ifndef CTS_USES_VULKANSC
 	else if (pipelineConstructionType == PIPELINE_CONSTRUCTION_TYPE_LINK_TIME_OPTIMIZED_LIBRARY)
