--- conflicted
+++ resolved
@@ -1125,6 +1125,7 @@
 		, singleVertexDrawCount			(other.singleVertexDrawCount)
 		, vertexDataOffset				(other.vertexDataOffset)
 		, vertexDataExtraBytes			(other.vertexDataExtraBytes)
+		, useExtraDynPCPPipeline		(other.useExtraDynPCPPipeline)
 		, vertexGenerator				(other.vertexGenerator)
 		, cullModeConfig				(other.cullModeConfig)
 		, frontFaceConfig				(other.frontFaceConfig)
@@ -1787,7 +1788,6 @@
 		programCollection.glslSources.add("tesc") << glu::TessellationControlSource(tescSource.str());
 		programCollection.glslSources.add("tese") << glu::TessellationEvaluationSource(teseSource.str());
 	}
-<<<<<<< HEAD
 	if (m_testConfig.useMeshShaders)
 		programCollection.glslSources.add("mesh") << glu::MeshSource(meshSource.str()) << meshBuildOptions;
 
@@ -1805,7 +1805,7 @@
 			<< "}\n"
 			;
 		programCollection.glslSources.add("meshNoOut") << glu::MeshSource(meshNoOut.str()) << meshBuildOptions;
-=======
+	}
 
 	// Extra vert and frag shaders for the extra patch control points pipeline. These draw offscreen.
 	if (m_testConfig.useExtraDynPCPPipeline)
@@ -1835,7 +1835,6 @@
 			<< "}\n"
 			;
 		programCollection.glslSources.add("fragDPCP") << glu::FragmentSource(fragDPCP.str());
->>>>>>> 06c4f327
 	}
 }
 
@@ -2523,7 +2522,6 @@
 	}
 
 	// Shader modules.
-<<<<<<< HEAD
 	const auto&	binaries			= m_context.getBinaryCollection();
 	const auto	dynamicVertModule	= vk::createShaderModule(vkd, device, binaries.get("dynamicVert"));
 	const auto	staticVertModule	= vk::createShaderModule(vkd, device, binaries.get("staticVert"));
@@ -2533,25 +2531,9 @@
 	const auto	teseModule			= (m_testConfig.needsTessellation() ? vk::createShaderModule(vkd, device, binaries.get("tese")) : vk::Move<vk::VkShaderModule>());
 	const auto	meshModule			= (m_testConfig.useMeshShaders ? vk::createShaderModule(vkd, device, binaries.get("mesh")) : vk::Move<vk::VkShaderModule>());
 	const auto	meshNoOutModule		= (m_testConfig.bindUnusedMeshShadingPipeline ? vk::createShaderModule(vkd, device, binaries.get("meshNoOut")) : vk::Move<vk::VkShaderModule>());
-=======
-	const auto						dynamicVertModule	= vk::createShaderModule(vkd, device, m_context.getBinaryCollection().get("dynamicVert"), 0u);
-	const auto						staticVertModule	= vk::createShaderModule(vkd, device, m_context.getBinaryCollection().get("staticVert"), 0u);
-	const auto						fragModule			= vk::createShaderModule(vkd, device, m_context.getBinaryCollection().get("frag"), 0u);
-	vk::Move<vk::VkShaderModule>	geomModule;
-	vk::Move<vk::VkShaderModule>	tescModule;
-	vk::Move<vk::VkShaderModule>	teseModule;
+
 	vk::Move<vk::VkShaderModule>	vertDPCPModule;
 	vk::Move<vk::VkShaderModule>	fragDPCPModule;
-
-	if (m_testConfig.needsGeometryShader())
-		geomModule = vk::createShaderModule(vkd, device, m_context.getBinaryCollection().get("geom"), 0u);
-
-	if (m_testConfig.needsTessellation())
-	{
-		tescModule = vk::createShaderModule(vkd, device, m_context.getBinaryCollection().get("tesc"), 0u);
-		teseModule = vk::createShaderModule(vkd, device, m_context.getBinaryCollection().get("tese"), 0u);
-	}
->>>>>>> 06c4f327
 
 	// Input state.
 	const auto vertexBindings	= m_testConfig.vertexGenerator.staticValue->getBindingDescriptions(m_testConfig.strideConfig.staticValue);
@@ -2756,7 +2738,6 @@
 		viewports.resize(minStaticCount);
 		scissors.resize(minStaticCount);
 
-<<<<<<< HEAD
 		staticPipeline.setDefaultPatchControlPoints(m_testConfig.patchControlPointsConfig.staticValue);
 
 #ifndef CTS_USES_VULKANSC
@@ -2764,7 +2745,7 @@
 		{
 			staticPipeline.setupPreRasterizationMeshShaderState(
 												viewports,
-												scisors,
+												scissors,
 												*pipelineLayout,
 												*renderPass,
 												0u,
@@ -2778,7 +2759,7 @@
 			staticPipeline.setupVertexInputStete(&vertexInputStateCreateInfo, &inputAssemblyStateCreateInfo)
 						  .setupPreRasterizationShaderState(
 												viewports,
-												scisors,
+												scissors,
 												*pipelineLayout,
 												*renderPass,
 												0u,
@@ -2790,22 +2771,6 @@
 		}
 
 		staticPipeline.setupFragmentShaderState(*pipelineLayout, *renderPass, 0u, *fragModule, &depthStencilStateCreateInfo, &multisampleStateCreateInfo)
-=======
-		staticPipeline.setDefaultPatchControlPoints(m_testConfig.patchControlPointsConfig.staticValue)
-					  .setupVertexInputStete(&vertexInputStateCreateInfo, &inputAssemblyStateCreateInfo)
-					  .setupPreRasterizationShaderState(
-											viewports,
-											scissors,
-											*pipelineLayout,
-											*renderPass,
-											0u,
-											*staticVertModule,
-											&rasterizationStateCreateInfo,
-											*tescModule,
-											*teseModule,
-											*geomModule)
-					  .setupFragmentShaderState(*pipelineLayout, *renderPass, 0u, *fragModule, &depthStencilStateCreateInfo, &multisampleStateCreateInfo)
->>>>>>> 06c4f327
 					  .setupFragmentOutputState(*renderPass, 0u, &colorBlendStateCreateInfo, &multisampleStateCreateInfo)
 					  .setMonolithicPipelineLayout(*pipelineLayout)
 					  .buildPipeline();
@@ -2852,7 +2817,7 @@
 		{
 			graphicsPipeline.setupPreRasterizationMeshShaderState(
 												viewports,
-												scisors,
+												scissors,
 												*pipelineLayout,
 												*renderPass,
 												0u,
@@ -2866,7 +2831,7 @@
 			graphicsPipeline.setupVertexInputStete(&vertexInputStateCreateInfo, &inputAssemblyStateCreateInfo)
 							.setupPreRasterizationShaderState(
 												viewports,
-												scisors,
+												scissors,
 												*pipelineLayout,
 												*renderPass,
 												0u,
@@ -2903,11 +2868,11 @@
 
 		// Provide a viewport state similar to the static pipeline.
 		auto viewports	= m_testConfig.viewportConfig.staticValue;
-		auto scisors	= m_testConfig.scissorConfig.staticValue;
+		auto scissors	= m_testConfig.scissorConfig.staticValue;
 
 		const auto minStaticCount = static_cast<deUint32>(std::min(m_testConfig.viewportConfig.staticValue.size(), m_testConfig.scissorConfig.staticValue.size()));
 		viewports.resize(minStaticCount);
-		scisors.resize(minStaticCount);
+		scissors.resize(minStaticCount);
 
 		meshNoOutPipeline.setDynamicState(&meshNoOutDynamicStateInfo)
 						 .setupPreRasterizationMeshShaderState(
@@ -2971,17 +2936,15 @@
 				(kSequenceOrdering == SequenceOrdering::TWO_DRAWS_DYNAMIC && iteration > 0u) ||
 				(kSequenceOrdering == SequenceOrdering::TWO_DRAWS_STATIC && iteration == 0u))
 			{
-<<<<<<< HEAD
 				if (m_testConfig.bindUnusedMeshShadingPipeline)
 				{
 					DE_ASSERT(kSequenceOrdering == SequenceOrdering::CMD_BUFFER_START);
 					vkd.cmdBindPipeline(cmdBuffer, pipelineBindPoint, meshNoOutPipeline.getPipeline());
 				}
-				vkd.cmdBindPipeline(cmdBuffer, pipelineBindPoint, graphicsPipeline.getPipeline());
-=======
+
 				if (m_testConfig.useExtraDynPCPPipeline)
 				{
-					vkd.cmdBindPipeline(cmdBuffer, vk::VK_PIPELINE_BIND_POINT_GRAPHICS, extraDynPCPPipeline.get());
+					vkd.cmdBindPipeline(cmdBuffer, pipelineBindPoint, extraDynPCPPipeline.get());
 
 					// In these two sequence orderings, the right dynamic state value will have been set before and we would be
 					// setting it to a wrong value here, resulting in test failures. We keep the right value instead.
@@ -2990,8 +2953,8 @@
 
 					vkd.cmdDraw(cmdBuffer, 3u, 1u, 0u, 0u);
 				}
-				vkd.cmdBindPipeline(cmdBuffer, vk::VK_PIPELINE_BIND_POINT_GRAPHICS, graphicsPipeline.getPipeline());
->>>>>>> 06c4f327
+
+				vkd.cmdBindPipeline(cmdBuffer, pipelineBindPoint, graphicsPipeline.getPipeline());
 			}
 
 			if (kSequenceOrdering == SequenceOrdering::BEFORE_GOOD_STATIC ||
@@ -3403,7 +3366,6 @@
 		// Dynamically change the number of primitive control points
 		if (!kUseMeshShaders)
 		{
-<<<<<<< HEAD
 			for (const auto& bindUnusedCase : kBindUnusedCases)
 			{
 				if (bindUnusedCase.bindUnusedMeshShadingPipeline && kOrdering != SequenceOrdering::CMD_BUFFER_START)
@@ -3415,23 +3377,19 @@
 				config.patchControlPointsConfig.dynamicValue = 3;
 				config.bindUnusedMeshShadingPipeline = bindUnusedCase.bindUnusedMeshShadingPipeline;
 				orderingGroup->addChild(new ExtendedDynamicStateTest(testCtx, "patch_control_points" + bindUnusedCase.nameSuffix, "Dynamically change patch control points" + bindUnusedCase.descSuffix, config));
-=======
-			for (int i = 0; i < 2; ++i)
+			}
+
 			{
-				const bool useExtraPipeline = (i > 0);
-
-				TestConfig config(pipelineConstructionType, kOrdering);
+				TestConfig config(pipelineConstructionType, kOrdering, kUseMeshShaders);
 				config.topologyConfig.staticValue = vk::VK_PRIMITIVE_TOPOLOGY_PATCH_LIST;
 				config.patchControlPointsConfig.staticValue = 1;
 				config.patchControlPointsConfig.dynamicValue = 3;
-				config.useExtraDynPCPPipeline = useExtraPipeline;
-
-				const auto testName	= std::string("patch_control_points") + (useExtraPipeline ? "_extra_pipeline" : "");
-				const auto testDesc	= std::string("Dynamically change patch control points")
-									+ (useExtraPipeline ? " and draw first with a pipeline using the state and no tessellation shaders" : "");
+				config.useExtraDynPCPPipeline = true;
+
+				const auto testName	= "patch_control_points_extra_pipeline";
+				const auto testDesc	= "Dynamically change patch control points and draw first with a pipeline using the state and no tessellation shaders";
 
 				orderingGroup->addChild(new ExtendedDynamicStateTest(testCtx, testName, testDesc, config));
->>>>>>> 06c4f327
 			}
 		}
 
