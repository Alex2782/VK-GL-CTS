--- conflicted
+++ resolved
@@ -1324,11 +1324,7 @@
 	{
 		const tcu::Sampler					sampler			= mapVkSampler(m_samplerParams);
 		const float							referenceLod	= de::clamp(m_samplerParams.mipLodBias + m_samplerLod, m_samplerParams.minLod, m_samplerParams.maxLod);
-<<<<<<< HEAD
-		const float							lodError		= 1.0f / 255.f;
-=======
 		const float							lodError		= 1.0f / static_cast<float>((1u << limits.mipmapPrecisionBits) - 1u);
->>>>>>> 813ed770
 		const tcu::Vec2						lodBounds		(referenceLod - lodError, referenceLod + lodError);
 		const vk::VkImageSubresourceRange	subresource		= resolveSubresourceRange(*m_texture, m_subresourceRange);
 
