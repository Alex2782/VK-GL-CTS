/*------------------------------------------------------------------------
 * Vulkan Conformance Tests
 * ------------------------
 *
 * Copyright (c) 2016 The Khronos Group Inc.
 *
 * Licensed under the Apache License, Version 2.0 (the "License");
 * you may not use this file except in compliance with the License.
 * You may obtain a copy of the License at
 *
 *      http://www.apache.org/licenses/LICENSE-2.0
 *
 * Unless required by applicable law or agreed to in writing, software
 * distributed under the License is distributed on an "AS IS" BASIS,
 * WITHOUT WARRANTIES OR CONDITIONS OF ANY KIND, either express or implied.
 * See the License for the specific language governing permissions and
 * limitations under the License.
 *
 *//*!
 * \file
 * \brief Multisample image Tests
 *//*--------------------------------------------------------------------*/

#include "vktPipelineMultisampleImageTests.hpp"
#include "vktPipelineMakeUtil.hpp"
#include "vktTestCase.hpp"
#include "vktTestCaseUtil.hpp"
#include "vktPipelineVertexUtil.hpp"
#include "vktTestGroupUtil.hpp"

#include "vkMemUtil.hpp"
#include "vkQueryUtil.hpp"
#include "vkTypeUtil.hpp"
#include "vkRefUtil.hpp"
#include "vkBuilderUtil.hpp"
#include "vkPrograms.hpp"
#include "vkImageUtil.hpp"
#include "vkCmdUtil.hpp"
#include "vkObjUtil.hpp"

#include "tcuTextureUtil.hpp"
#include "tcuTestLog.hpp"

#include "deUniquePtr.hpp"
#include "deSharedPtr.hpp"

#include <string>

namespace vkt
{
namespace pipeline
{
namespace
{
using namespace vk;
using de::UniquePtr;
using de::MovePtr;
using de::SharedPtr;
using tcu::IVec2;
using tcu::Vec4;

typedef SharedPtr<Unique<VkImageView> >	ImageViewSp;
typedef SharedPtr<Unique<VkPipeline> >	PipelineSp;

//! Test case parameters
struct CaseDef
{
	PipelineConstructionType	pipelineConstructionType;
	IVec2						renderSize;
	int							numLayers;
	VkFormat					colorFormat;
	VkSampleCountFlagBits		numSamples;
	bool						colorSamples;
};

template<typename T>
inline SharedPtr<Unique<T> > makeSharedPtr (Move<T> move)
{
	return SharedPtr<Unique<T> >(new Unique<T>(move));
}

template<typename T>
inline VkDeviceSize sizeInBytes(const std::vector<T>& vec)
{
	return vec.size() * sizeof(vec[0]);
}

//! Create a vector of derived pipelines, each with an increasing subpass index
std::vector<PipelineSp> makeGraphicsPipelines (const DeviceInterface&		vk,
											   const VkDevice				device,
											   const deUint32				numSubpasses,
											   const VkPipelineLayout		pipelineLayout,
											   const VkRenderPass			renderPass,
											   const VkShaderModule			vertexModule,
											   const VkShaderModule			fragmentModule,
											   const IVec2					renderSize,
											   const VkSampleCountFlagBits	numSamples,
											   const VkPrimitiveTopology	topology)
{
	const VkVertexInputBindingDescription vertexInputBindingDescription =
	{
		0u,								// uint32_t				binding;
		sizeof(Vertex4RGBA),			// uint32_t				stride;
		VK_VERTEX_INPUT_RATE_VERTEX,	// VkVertexInputRate	inputRate;
	};

	const VkVertexInputAttributeDescription vertexInputAttributeDescriptions[] =
	{
		{
			0u,									// uint32_t			location;
			0u,									// uint32_t			binding;
			VK_FORMAT_R32G32B32A32_SFLOAT,		// VkFormat			format;
			0u,									// uint32_t			offset;
		},
		{
			1u,									// uint32_t			location;
			0u,									// uint32_t			binding;
			VK_FORMAT_R32G32B32A32_SFLOAT,		// VkFormat			format;
			sizeof(Vec4),						// uint32_t			offset;
		},
	};

	const VkPipelineVertexInputStateCreateInfo vertexInputStateInfo =
	{
		VK_STRUCTURE_TYPE_PIPELINE_VERTEX_INPUT_STATE_CREATE_INFO,		// VkStructureType                             sType;
		DE_NULL,														// const void*                                 pNext;
		(VkPipelineVertexInputStateCreateFlags)0,						// VkPipelineVertexInputStateCreateFlags       flags;
		1u,																// uint32_t                                    vertexBindingDescriptionCount;
		&vertexInputBindingDescription,									// const VkVertexInputBindingDescription*      pVertexBindingDescriptions;
		DE_LENGTH_OF_ARRAY(vertexInputAttributeDescriptions),			// uint32_t                                    vertexAttributeDescriptionCount;
		vertexInputAttributeDescriptions,								// const VkVertexInputAttributeDescription*    pVertexAttributeDescriptions;
	};

	const VkPipelineInputAssemblyStateCreateInfo pipelineInputAssemblyStateInfo =
	{
		VK_STRUCTURE_TYPE_PIPELINE_INPUT_ASSEMBLY_STATE_CREATE_INFO,	// VkStructureType                             sType;
		DE_NULL,														// const void*                                 pNext;
		(VkPipelineInputAssemblyStateCreateFlags)0,						// VkPipelineInputAssemblyStateCreateFlags     flags;
		topology,														// VkPrimitiveTopology                         topology;
		VK_FALSE,														// VkBool32                                    primitiveRestartEnable;
	};

	const VkViewport	viewport	= makeViewport(renderSize);
	const VkRect2D		scissor		= makeRect2D(renderSize);

	const VkPipelineViewportStateCreateInfo pipelineViewportStateInfo =
	{
		VK_STRUCTURE_TYPE_PIPELINE_VIEWPORT_STATE_CREATE_INFO,			// VkStructureType                             sType;
		DE_NULL,														// const void*                                 pNext;
		(VkPipelineViewportStateCreateFlags)0,							// VkPipelineViewportStateCreateFlags          flags;
		1u,																// uint32_t                                    viewportCount;
		&viewport,														// const VkViewport*                           pViewports;
		1u,																// uint32_t                                    scissorCount;
		&scissor,														// const VkRect2D*                             pScissors;
	};

	const VkPipelineRasterizationStateCreateInfo pipelineRasterizationStateInfo =
	{
		VK_STRUCTURE_TYPE_PIPELINE_RASTERIZATION_STATE_CREATE_INFO,		// VkStructureType                          sType;
		DE_NULL,														// const void*                              pNext;
		(VkPipelineRasterizationStateCreateFlags)0,						// VkPipelineRasterizationStateCreateFlags  flags;
		VK_FALSE,														// VkBool32                                 depthClampEnable;
		VK_FALSE,														// VkBool32                                 rasterizerDiscardEnable;
		VK_POLYGON_MODE_FILL,											// VkPolygonMode							polygonMode;
		VK_CULL_MODE_NONE,												// VkCullModeFlags							cullMode;
		VK_FRONT_FACE_COUNTER_CLOCKWISE,								// VkFrontFace								frontFace;
		VK_FALSE,														// VkBool32									depthBiasEnable;
		0.0f,															// float									depthBiasConstantFactor;
		0.0f,															// float									depthBiasClamp;
		0.0f,															// float									depthBiasSlopeFactor;
		1.0f,															// float									lineWidth;
	};

	const VkPipelineMultisampleStateCreateInfo pipelineMultisampleStateInfo =
	{
		VK_STRUCTURE_TYPE_PIPELINE_MULTISAMPLE_STATE_CREATE_INFO,		// VkStructureType							sType;
		DE_NULL,														// const void*								pNext;
		(VkPipelineMultisampleStateCreateFlags)0,						// VkPipelineMultisampleStateCreateFlags	flags;
		numSamples,														// VkSampleCountFlagBits					rasterizationSamples;
		VK_FALSE,														// VkBool32									sampleShadingEnable;
		0.0f,															// float									minSampleShading;
		DE_NULL,														// const VkSampleMask*						pSampleMask;
		VK_FALSE,														// VkBool32									alphaToCoverageEnable;
		VK_FALSE														// VkBool32									alphaToOneEnable;
	};

	const VkStencilOpState stencilOpState = makeStencilOpState(
		VK_STENCIL_OP_KEEP,				// stencil fail
		VK_STENCIL_OP_KEEP,				// depth & stencil pass
		VK_STENCIL_OP_KEEP,				// depth only fail
		VK_COMPARE_OP_ALWAYS,			// compare op
		0u,								// compare mask
		0u,								// write mask
		0u);							// reference

	VkPipelineDepthStencilStateCreateInfo pipelineDepthStencilStateInfo =
	{
		VK_STRUCTURE_TYPE_PIPELINE_DEPTH_STENCIL_STATE_CREATE_INFO,		// VkStructureType							sType;
		DE_NULL,														// const void*								pNext;
		(VkPipelineDepthStencilStateCreateFlags)0,						// VkPipelineDepthStencilStateCreateFlags	flags;
		VK_FALSE,														// VkBool32									depthTestEnable;
		VK_FALSE,														// VkBool32									depthWriteEnable;
		VK_COMPARE_OP_LESS,												// VkCompareOp								depthCompareOp;
		VK_FALSE,														// VkBool32									depthBoundsTestEnable;
		VK_FALSE,														// VkBool32									stencilTestEnable;
		stencilOpState,													// VkStencilOpState							front;
		stencilOpState,													// VkStencilOpState							back;
		0.0f,															// float									minDepthBounds;
		1.0f,															// float									maxDepthBounds;
	};

	const VkColorComponentFlags colorComponentsAll = VK_COLOR_COMPONENT_R_BIT | VK_COLOR_COMPONENT_G_BIT | VK_COLOR_COMPONENT_B_BIT | VK_COLOR_COMPONENT_A_BIT;
	// Number of blend attachments must equal the number of color attachments during any subpass.
	const VkPipelineColorBlendAttachmentState pipelineColorBlendAttachmentState =
	{
		VK_FALSE,						// VkBool32					blendEnable;
		VK_BLEND_FACTOR_ONE,			// VkBlendFactor			srcColorBlendFactor;
		VK_BLEND_FACTOR_ZERO,			// VkBlendFactor			dstColorBlendFactor;
		VK_BLEND_OP_ADD,				// VkBlendOp				colorBlendOp;
		VK_BLEND_FACTOR_ONE,			// VkBlendFactor			srcAlphaBlendFactor;
		VK_BLEND_FACTOR_ZERO,			// VkBlendFactor			dstAlphaBlendFactor;
		VK_BLEND_OP_ADD,				// VkBlendOp				alphaBlendOp;
		colorComponentsAll,				// VkColorComponentFlags	colorWriteMask;
	};

	const VkPipelineColorBlendStateCreateInfo pipelineColorBlendStateInfo =
	{
		VK_STRUCTURE_TYPE_PIPELINE_COLOR_BLEND_STATE_CREATE_INFO,		// VkStructureType								sType;
		DE_NULL,														// const void*									pNext;
		(VkPipelineColorBlendStateCreateFlags)0,						// VkPipelineColorBlendStateCreateFlags			flags;
		VK_FALSE,														// VkBool32										logicOpEnable;
		VK_LOGIC_OP_COPY,												// VkLogicOp									logicOp;
		1u,																// deUint32										attachmentCount;
		&pipelineColorBlendAttachmentState,								// const VkPipelineColorBlendAttachmentState*	pAttachments;
		{ 0.0f, 0.0f, 0.0f, 0.0f },										// float										blendConstants[4];
	};

	const VkPipelineShaderStageCreateInfo pShaderStages[] =
	{
		{
			VK_STRUCTURE_TYPE_PIPELINE_SHADER_STAGE_CREATE_INFO,		// VkStructureType						sType;
			DE_NULL,													// const void*							pNext;
			(VkPipelineShaderStageCreateFlags)0,						// VkPipelineShaderStageCreateFlags		flags;
			VK_SHADER_STAGE_VERTEX_BIT,									// VkShaderStageFlagBits				stage;
			vertexModule,												// VkShaderModule						module;
			"main",														// const char*							pName;
			DE_NULL,													// const VkSpecializationInfo*			pSpecializationInfo;
		},
		{
			VK_STRUCTURE_TYPE_PIPELINE_SHADER_STAGE_CREATE_INFO,		// VkStructureType						sType;
			DE_NULL,													// const void*							pNext;
			(VkPipelineShaderStageCreateFlags)0,						// VkPipelineShaderStageCreateFlags		flags;
			VK_SHADER_STAGE_FRAGMENT_BIT,								// VkShaderStageFlagBits				stage;
			fragmentModule,												// VkShaderModule						module;
			"main",														// const char*							pName;
			DE_NULL,													// const VkSpecializationInfo*			pSpecializationInfo;
		}
	};

	DE_ASSERT(numSubpasses > 0u);

	std::vector<VkGraphicsPipelineCreateInfo>	graphicsPipelineInfos	(0);
	std::vector<VkPipeline>						rawPipelines			(numSubpasses, DE_NULL);

	{
#ifndef CTS_USES_VULKANSC
		const VkPipelineCreateFlags firstPipelineFlags	= (numSubpasses > 1u ? VK_PIPELINE_CREATE_ALLOW_DERIVATIVES_BIT
																			: VkPipelineCreateFlagBits(0));
#else
		const VkPipelineCreateFlags firstPipelineFlags	= VkPipelineCreateFlagBits(0);
#endif // CTS_USES_VULKANSC

		VkGraphicsPipelineCreateInfo createInfo			=
		{
			VK_STRUCTURE_TYPE_GRAPHICS_PIPELINE_CREATE_INFO,	// VkStructureType									sType;
			DE_NULL,											// const void*										pNext;
			firstPipelineFlags,									// VkPipelineCreateFlags							flags;
			DE_LENGTH_OF_ARRAY(pShaderStages),					// deUint32											stageCount;
			pShaderStages,										// const VkPipelineShaderStageCreateInfo*			pStages;
			&vertexInputStateInfo,								// const VkPipelineVertexInputStateCreateInfo*		pVertexInputState;
			&pipelineInputAssemblyStateInfo,					// const VkPipelineInputAssemblyStateCreateInfo*	pInputAssemblyState;
			DE_NULL,											// const VkPipelineTessellationStateCreateInfo*		pTessellationState;
			&pipelineViewportStateInfo,							// const VkPipelineViewportStateCreateInfo*			pViewportState;
			&pipelineRasterizationStateInfo,					// const VkPipelineRasterizationStateCreateInfo*	pRasterizationState;
			&pipelineMultisampleStateInfo,						// const VkPipelineMultisampleStateCreateInfo*		pMultisampleState;
			&pipelineDepthStencilStateInfo,						// const VkPipelineDepthStencilStateCreateInfo*		pDepthStencilState;
			&pipelineColorBlendStateInfo,						// const VkPipelineColorBlendStateCreateInfo*		pColorBlendState;
			DE_NULL,											// const VkPipelineDynamicStateCreateInfo*			pDynamicState;
			pipelineLayout,										// VkPipelineLayout									layout;
			renderPass,											// VkRenderPass										renderPass;
			0u,													// deUint32											subpass;
			DE_NULL,											// VkPipeline										basePipelineHandle;
			-1,													// deInt32											basePipelineIndex;
		};

		graphicsPipelineInfos.push_back					(createInfo);

#ifndef CTS_USES_VULKANSC
		createInfo.flags								= VK_PIPELINE_CREATE_DERIVATIVE_BIT;
		createInfo.basePipelineIndex					= 0;
#endif // CTS_USES_VULKANSC

		for (deUint32 subpassNdx = 1u; subpassNdx < numSubpasses; ++subpassNdx)
		{
			createInfo.subpass = subpassNdx;
			graphicsPipelineInfos.push_back(createInfo);
		}
	}

	VK_CHECK(vk.createGraphicsPipelines(device, DE_NULL, static_cast<deUint32>(graphicsPipelineInfos.size()), &graphicsPipelineInfos[0], DE_NULL, &rawPipelines[0]));

	std::vector<PipelineSp>	pipelines;

	for (std::vector<VkPipeline>::const_iterator it = rawPipelines.begin(); it != rawPipelines.end(); ++it)
		pipelines.push_back(makeSharedPtr(Move<VkPipeline>(check<VkPipeline>(*it), Deleter<VkPipeline>(vk, device, DE_NULL))));

	return pipelines;
}

//! Create a vector of pipelines, each with an increasing subpass index
void preparePipelineWrapper (GraphicsPipelineWrapper&		gpw,
							 const deUint32					subpassNdx,
							 const VkPipelineLayout			pipelineLayout,
							 const VkRenderPass				renderPass,
							 const VkShaderModule			vertexModule,
							 const VkShaderModule			fragmentModule,
							 const IVec2					renderSize,
							 const VkSampleCountFlagBits	numSamples,
							 const VkPrimitiveTopology		topology)
{
	const VkVertexInputBindingDescription vertexInputBindingDescription =
	{
		0u,								// uint32_t				binding;
		sizeof(Vertex4RGBA),			// uint32_t				stride;
		VK_VERTEX_INPUT_RATE_VERTEX,	// VkVertexInputRate	inputRate;
	};

	const VkVertexInputAttributeDescription vertexInputAttributeDescriptions[] =
	{
		{
			0u,									// uint32_t			location;
			0u,									// uint32_t			binding;
			VK_FORMAT_R32G32B32A32_SFLOAT,		// VkFormat			format;
			0u,									// uint32_t			offset;
		},
		{
			1u,									// uint32_t			location;
			0u,									// uint32_t			binding;
			VK_FORMAT_R32G32B32A32_SFLOAT,		// VkFormat			format;
			sizeof(Vec4),						// uint32_t			offset;
		},
	};

	const VkPipelineVertexInputStateCreateInfo vertexInputStateInfo =
	{
		VK_STRUCTURE_TYPE_PIPELINE_VERTEX_INPUT_STATE_CREATE_INFO,		// VkStructureType                             sType;
		DE_NULL,														// const void*                                 pNext;
		(VkPipelineVertexInputStateCreateFlags)0,						// VkPipelineVertexInputStateCreateFlags       flags;
		1u,																// uint32_t                                    vertexBindingDescriptionCount;
		&vertexInputBindingDescription,									// const VkVertexInputBindingDescription*      pVertexBindingDescriptions;
		DE_LENGTH_OF_ARRAY(vertexInputAttributeDescriptions),			// uint32_t                                    vertexAttributeDescriptionCount;
		vertexInputAttributeDescriptions,								// const VkVertexInputAttributeDescription*    pVertexAttributeDescriptions;
	};

	const std::vector<VkViewport>	viewport	{ makeViewport(renderSize) };
	const std::vector<VkRect2D>		scissor		{ makeRect2D(renderSize) };

	const VkPipelineMultisampleStateCreateInfo pipelineMultisampleStateInfo =
	{
		VK_STRUCTURE_TYPE_PIPELINE_MULTISAMPLE_STATE_CREATE_INFO,		// VkStructureType							sType;
		DE_NULL,														// const void*								pNext;
		(VkPipelineMultisampleStateCreateFlags)0,						// VkPipelineMultisampleStateCreateFlags	flags;
		numSamples,														// VkSampleCountFlagBits					rasterizationSamples;
		VK_FALSE,														// VkBool32									sampleShadingEnable;
		0.0f,															// float									minSampleShading;
		DE_NULL,														// const VkSampleMask*						pSampleMask;
		VK_FALSE,														// VkBool32									alphaToCoverageEnable;
		VK_FALSE														// VkBool32									alphaToOneEnable;
	};

	const VkColorComponentFlags colorComponentsAll = VK_COLOR_COMPONENT_R_BIT | VK_COLOR_COMPONENT_G_BIT | VK_COLOR_COMPONENT_B_BIT | VK_COLOR_COMPONENT_A_BIT;
	// Number of blend attachments must equal the number of color attachments during any subpass.
	const VkPipelineColorBlendAttachmentState pipelineColorBlendAttachmentState =
	{
		VK_FALSE,						// VkBool32					blendEnable;
		VK_BLEND_FACTOR_ONE,			// VkBlendFactor			srcColorBlendFactor;
		VK_BLEND_FACTOR_ZERO,			// VkBlendFactor			dstColorBlendFactor;
		VK_BLEND_OP_ADD,				// VkBlendOp				colorBlendOp;
		VK_BLEND_FACTOR_ONE,			// VkBlendFactor			srcAlphaBlendFactor;
		VK_BLEND_FACTOR_ZERO,			// VkBlendFactor			dstAlphaBlendFactor;
		VK_BLEND_OP_ADD,				// VkBlendOp				alphaBlendOp;
		colorComponentsAll,				// VkColorComponentFlags	colorWriteMask;
	};

	const VkPipelineColorBlendStateCreateInfo pipelineColorBlendStateInfo =
	{
		VK_STRUCTURE_TYPE_PIPELINE_COLOR_BLEND_STATE_CREATE_INFO,		// VkStructureType								sType;
		DE_NULL,														// const void*									pNext;
		(VkPipelineColorBlendStateCreateFlags)0,						// VkPipelineColorBlendStateCreateFlags			flags;
		VK_FALSE,														// VkBool32										logicOpEnable;
		VK_LOGIC_OP_COPY,												// VkLogicOp									logicOp;
		1u,																// deUint32										attachmentCount;
		&pipelineColorBlendAttachmentState,								// const VkPipelineColorBlendAttachmentState*	pAttachments;
		{ 0.0f, 0.0f, 0.0f, 0.0f },										// float										blendConstants[4];
	};

	gpw.setDefaultTopology(topology)
	   .setDefaultRasterizationState()
	   .setDefaultDepthStencilState()
	   .setupVertexInputStete(&vertexInputStateInfo)
	   .setupPreRasterizationShaderState(viewport,
			scissor,
			pipelineLayout,
			renderPass,
			subpassNdx,
			vertexModule)
	   .setupFragmentShaderState(pipelineLayout, renderPass, subpassNdx, fragmentModule, DE_NULL, &pipelineMultisampleStateInfo)
	   .setupFragmentOutputState(renderPass, subpassNdx, &pipelineColorBlendStateInfo, &pipelineMultisampleStateInfo)
<<<<<<< HEAD
=======
	   .setMonolithicPipelineLayout(pipelineLayout)
>>>>>>> b82b4024
	   .buildPipeline();
}

//! Make a render pass with one subpass per color attachment and one attachment per image layer.
Move<VkRenderPass> makeMultisampleRenderPass (const DeviceInterface&		vk,
											  const VkDevice				device,
											  const VkFormat				colorFormat,
											  const VkSampleCountFlagBits	numSamples,
											  const deUint32				numLayers)
{
	const VkAttachmentDescription colorAttachmentDescription =
	{
		(VkAttachmentDescriptionFlags)0,					// VkAttachmentDescriptionFlags		flags;
		colorFormat,										// VkFormat							format;
		numSamples,											// VkSampleCountFlagBits			samples;
		VK_ATTACHMENT_LOAD_OP_CLEAR,						// VkAttachmentLoadOp				loadOp;
		VK_ATTACHMENT_STORE_OP_STORE,						// VkAttachmentStoreOp				storeOp;
		VK_ATTACHMENT_LOAD_OP_DONT_CARE,					// VkAttachmentLoadOp				stencilLoadOp;
		VK_ATTACHMENT_STORE_OP_DONT_CARE,					// VkAttachmentStoreOp				stencilStoreOp;
		VK_IMAGE_LAYOUT_UNDEFINED,							// VkImageLayout					initialLayout;
		VK_IMAGE_LAYOUT_COLOR_ATTACHMENT_OPTIMAL,			// VkImageLayout					finalLayout;
	};
	const std::vector<VkAttachmentDescription> attachmentDescriptions(numLayers, colorAttachmentDescription);

	// Create a subpass for each attachment (each attachement is a layer of an arrayed image).

	std::vector<VkAttachmentReference>	colorAttachmentReferences(numLayers);
	std::vector<VkSubpassDescription>	subpasses;

	for (deUint32 i = 0; i < numLayers; ++i)
	{
		const VkAttachmentReference attachmentRef =
		{
			i,												// deUint32			attachment;
			VK_IMAGE_LAYOUT_COLOR_ATTACHMENT_OPTIMAL		// VkImageLayout	layout;
		};
		colorAttachmentReferences[i] = attachmentRef;

		const VkSubpassDescription subpassDescription =
		{
			(VkSubpassDescriptionFlags)0,					// VkSubpassDescriptionFlags		flags;
			VK_PIPELINE_BIND_POINT_GRAPHICS,				// VkPipelineBindPoint				pipelineBindPoint;
			0u,												// deUint32							inputAttachmentCount;
			DE_NULL,										// const VkAttachmentReference*		pInputAttachments;
			1u,												// deUint32							colorAttachmentCount;
			&colorAttachmentReferences[i],					// const VkAttachmentReference*		pColorAttachments;
			DE_NULL,										// const VkAttachmentReference*		pResolveAttachments;
			DE_NULL,										// const VkAttachmentReference*		pDepthStencilAttachment;
			0u,												// deUint32							preserveAttachmentCount;
			DE_NULL											// const deUint32*					pPreserveAttachments;
		};
		subpasses.push_back(subpassDescription);
	}

	const VkRenderPassCreateInfo renderPassInfo =
	{
		VK_STRUCTURE_TYPE_RENDER_PASS_CREATE_INFO,				// VkStructureType					sType;
		DE_NULL,												// const void*						pNext;
		(VkRenderPassCreateFlags)0,								// VkRenderPassCreateFlags			flags;
		static_cast<deUint32>(attachmentDescriptions.size()),	// deUint32							attachmentCount;
		&attachmentDescriptions[0],								// const VkAttachmentDescription*	pAttachments;
		static_cast<deUint32>(subpasses.size()),				// deUint32							subpassCount;
		&subpasses[0],											// const VkSubpassDescription*		pSubpasses;
		0u,														// deUint32							dependencyCount;
		DE_NULL													// const VkSubpassDependency*		pDependencies;
	};

	return createRenderPass(vk, device, &renderPassInfo);
}

//! A single-attachment, single-subpass render pass.
Move<VkRenderPass> makeSimpleRenderPass (const DeviceInterface&	vk,
										 const VkDevice			device,
										 const VkFormat			colorFormat)
{
	const VkAttachmentDescription colorAttachmentDescription =
	{
		(VkAttachmentDescriptionFlags)0,					// VkAttachmentDescriptionFlags		flags;
		colorFormat,										// VkFormat							format;
		VK_SAMPLE_COUNT_1_BIT,								// VkSampleCountFlagBits			samples;
		VK_ATTACHMENT_LOAD_OP_CLEAR,						// VkAttachmentLoadOp				loadOp;
		VK_ATTACHMENT_STORE_OP_STORE,						// VkAttachmentStoreOp				storeOp;
		VK_ATTACHMENT_LOAD_OP_DONT_CARE,					// VkAttachmentLoadOp				stencilLoadOp;
		VK_ATTACHMENT_STORE_OP_DONT_CARE,					// VkAttachmentStoreOp				stencilStoreOp;
		VK_IMAGE_LAYOUT_UNDEFINED,							// VkImageLayout					initialLayout;
		VK_IMAGE_LAYOUT_COLOR_ATTACHMENT_OPTIMAL,			// VkImageLayout					finalLayout;
	};

	const VkAttachmentReference colorAttachmentRef =
	{
		0u,													// deUint32			attachment;
		VK_IMAGE_LAYOUT_COLOR_ATTACHMENT_OPTIMAL			// VkImageLayout	layout;
	};

	const VkSubpassDescription subpassDescription =
	{
		(VkSubpassDescriptionFlags)0,						// VkSubpassDescriptionFlags		flags;
		VK_PIPELINE_BIND_POINT_GRAPHICS,					// VkPipelineBindPoint				pipelineBindPoint;
		0u,													// deUint32							inputAttachmentCount;
		DE_NULL,											// const VkAttachmentReference*		pInputAttachments;
		1u,													// deUint32							colorAttachmentCount;
		&colorAttachmentRef,								// const VkAttachmentReference*		pColorAttachments;
		DE_NULL,											// const VkAttachmentReference*		pResolveAttachments;
		DE_NULL,											// const VkAttachmentReference*		pDepthStencilAttachment;
		0u,													// deUint32							preserveAttachmentCount;
		DE_NULL												// const deUint32*					pPreserveAttachments;
	};

	const VkRenderPassCreateInfo renderPassInfo =
	{
		VK_STRUCTURE_TYPE_RENDER_PASS_CREATE_INFO,			// VkStructureType					sType;
		DE_NULL,											// const void*						pNext;
		(VkRenderPassCreateFlags)0,							// VkRenderPassCreateFlags			flags;
		1u,													// deUint32							attachmentCount;
		&colorAttachmentDescription,						// const VkAttachmentDescription*	pAttachments;
		1u,													// deUint32							subpassCount;
		&subpassDescription,								// const VkSubpassDescription*		pSubpasses;
		0u,													// deUint32							dependencyCount;
		DE_NULL												// const VkSubpassDependency*		pDependencies;
	};

	return createRenderPass(vk, device, &renderPassInfo);
}

Move<VkImage> makeImage (const DeviceInterface& vk, const VkDevice device, const VkFormat format, const IVec2& size, const deUint32 numLayers, const VkSampleCountFlagBits samples, const VkImageUsageFlags usage)
{
	const VkImageCreateInfo imageParams =
	{
		VK_STRUCTURE_TYPE_IMAGE_CREATE_INFO,			// VkStructureType			sType;
		DE_NULL,										// const void*				pNext;
		(VkImageCreateFlags)0,							// VkImageCreateFlags		flags;
		VK_IMAGE_TYPE_2D,								// VkImageType				imageType;
		format,											// VkFormat					format;
		makeExtent3D(size.x(), size.y(), 1),			// VkExtent3D				extent;
		1u,												// deUint32					mipLevels;
		numLayers,										// deUint32					arrayLayers;
		samples,										// VkSampleCountFlagBits	samples;
		VK_IMAGE_TILING_OPTIMAL,						// VkImageTiling			tiling;
		usage,											// VkImageUsageFlags		usage;
		VK_SHARING_MODE_EXCLUSIVE,						// VkSharingMode			sharingMode;
		0u,												// deUint32					queueFamilyIndexCount;
		DE_NULL,										// const deUint32*			pQueueFamilyIndices;
		VK_IMAGE_LAYOUT_UNDEFINED,						// VkImageLayout			initialLayout;
	};
	return createImage(vk, device, &imageParams);
}

//! Make a simplest sampler.
Move<VkSampler> makeSampler (const DeviceInterface& vk, const VkDevice device)
{
	const VkSamplerCreateInfo samplerParams =
	{
		VK_STRUCTURE_TYPE_SAMPLER_CREATE_INFO,			// VkStructureType			sType;
		DE_NULL,										// const void*				pNext;
		(VkSamplerCreateFlags)0,						// VkSamplerCreateFlags		flags;
		VK_FILTER_NEAREST,								// VkFilter					magFilter;
		VK_FILTER_NEAREST,								// VkFilter					minFilter;
		VK_SAMPLER_MIPMAP_MODE_NEAREST,					// VkSamplerMipmapMode		mipmapMode;
		VK_SAMPLER_ADDRESS_MODE_CLAMP_TO_EDGE,			// VkSamplerAddressMode		addressModeU;
		VK_SAMPLER_ADDRESS_MODE_CLAMP_TO_EDGE,			// VkSamplerAddressMode		addressModeV;
		VK_SAMPLER_ADDRESS_MODE_CLAMP_TO_EDGE,			// VkSamplerAddressMode		addressModeW;
		0.0f,											// float					mipLodBias;
		VK_FALSE,										// VkBool32					anisotropyEnable;
		1.0f,											// float					maxAnisotropy;
		VK_FALSE,										// VkBool32					compareEnable;
		VK_COMPARE_OP_ALWAYS,							// VkCompareOp				compareOp;
		0.0f,											// float					minLod;
		0.0f,											// float					maxLod;
		VK_BORDER_COLOR_FLOAT_TRANSPARENT_BLACK,		// VkBorderColor			borderColor;
		VK_FALSE,										// VkBool32					unnormalizedCoordinates;
	};
	return createSampler(vk, device, &samplerParams);
}

inline VkImageSubresourceRange makeColorSubresourceRange (const int baseArrayLayer, const int layerCount)
{
	return makeImageSubresourceRange(VK_IMAGE_ASPECT_COLOR_BIT, 0u, 1u, static_cast<deUint32>(baseArrayLayer), static_cast<deUint32>(layerCount));
}

inline VkImageSubresourceLayers makeColorSubresourceLayers (const int baseArrayLayer, const int layerCount)
{
	return makeImageSubresourceLayers(VK_IMAGE_ASPECT_COLOR_BIT, 0u, static_cast<deUint32>(baseArrayLayer), static_cast<deUint32>(layerCount));
}

void checkImageFormatRequirements (const InstanceInterface&		vki,
								   const VkPhysicalDevice		physDevice,
								   const VkSampleCountFlagBits	sampleCount,
								   const VkFormat				format,
								   const VkImageUsageFlags		usage)
{
	VkPhysicalDeviceFeatures	features;
	vki.getPhysicalDeviceFeatures(physDevice, &features);

	if (((usage & VK_IMAGE_USAGE_STORAGE_BIT) != 0) && !features.shaderStorageImageMultisample)
		TCU_THROW(NotSupportedError, "Multisampled storage images are not supported");

	VkImageFormatProperties		imageFormatProperties;
	const VkResult				imageFormatResult		= vki.getPhysicalDeviceImageFormatProperties(
		physDevice, format, VK_IMAGE_TYPE_2D, VK_IMAGE_TILING_OPTIMAL, usage, (VkImageCreateFlags)0, &imageFormatProperties);

	if (imageFormatResult == VK_ERROR_FORMAT_NOT_SUPPORTED)
		TCU_THROW(NotSupportedError, "Image format is not supported");

	if ((imageFormatProperties.sampleCounts & sampleCount) != sampleCount)
		TCU_THROW(NotSupportedError, "Requested sample count is not supported");
}

//! The default foreground color.
inline Vec4 getPrimitiveColor (void)
{
	return Vec4(1.0f, 0.0f, 0.0f, 1.0f);
}

//! Get a reference clear value based on color format.
VkClearValue getClearValue (const VkFormat format)
{
	if (isUintFormat(format) || isIntFormat(format))
		return makeClearValueColorU32(16, 32, 64, 96);
	else
		return makeClearValueColorF32(0.0f, 0.0f, 1.0f, 1.0f);
}

std::string getColorFormatStr (const int numComponents, const bool isUint, const bool isSint)
{
	std::ostringstream str;
	if (numComponents == 1)
		str << (isUint ? "uint" : isSint ? "int" : "float");
	else
		str << (isUint ? "u" : isSint ? "i" : "") << "vec" << numComponents;

	return str.str();
}

std::string getSamplerTypeStr (const int numLayers, const bool isUint, const bool isSint)
{
	std::ostringstream str;
	str << (isUint ? "u" : isSint ? "i" : "") << "sampler2DMS" << (numLayers > 1 ? "Array" : "");
	return str.str();
}

//! Generate a gvec4 color literal.
template<typename T>
std::string getColorStr (const T* data, int numComponents, const bool isUint, const bool isSint)
{
	const int maxIndex = 3;  // 4 components max

	std::ostringstream str;
	str << (isUint ? "u" : isSint ? "i" : "") << "vec4(";

	for (int i = 0; i < numComponents; ++i)
	{
		str << data[i]
			<< (i < maxIndex ? ", " : "");
	}

	for (int i = numComponents; i < maxIndex + 1; ++i)
	{
		str << (i == maxIndex ? 1 : 0)
			<< (i <  maxIndex ? ", " : "");
	}

	str << ")";
	return str.str();
}

//! Clear color literal value used by the sampling shader.
std::string getReferenceClearColorStr (const VkFormat format, const int numComponents, const bool isUint, const bool isSint)
{
	const VkClearColorValue clearColor = getClearValue(format).color;
	if (isUint)
		return getColorStr(clearColor.uint32, numComponents, isUint, isSint);
	else if (isSint)
		return getColorStr(clearColor.int32, numComponents, isUint, isSint);
	else
		return getColorStr(clearColor.float32, numComponents, isUint, isSint);
}

//! Primitive color literal value used by the sampling shader.
std::string getReferencePrimitiveColorStr (int numComponents, const bool isUint, const bool isSint)
{
	const Vec4 color = getPrimitiveColor();
	return getColorStr(color.getPtr(), numComponents, isUint, isSint);
}

inline int getNumSamples (const VkSampleCountFlagBits samples)
{
	return static_cast<int>(samples);	// enum bitmask actually matches the number of samples
}

//! A flat-colored shape with sharp angles to make antialiasing visible.
std::vector<Vertex4RGBA> genTriangleVertices (void)
{
	static const Vertex4RGBA data[] =
	{
		{
			Vec4(-1.0f, 0.0f, 0.0f, 1.0f),
			getPrimitiveColor(),
		},
		{
			Vec4(0.8f, 0.2f, 0.0f, 1.0f),
			getPrimitiveColor(),
		},
		{
			Vec4(0.8f, -0.2f, 0.0f, 1.0f),
			getPrimitiveColor(),
		},
	};
	return std::vector<Vertex4RGBA>(data, data + DE_LENGTH_OF_ARRAY(data));
}

Vec4 sampleIndexToColor (deUint32 index)
{
	Vec4 res = Vec4(0.0f, 0.0f, 0.0f, 1.0f);

	if (index & 0x01) res += Vec4(0.5f, 0.0f, 0.0f, 0.0f);
	if (index & 0x02) res += Vec4(0.0f, 0.5f, 0.0f, 0.0f);
	if (index & 0x04) res += Vec4(0.0f, 0.0f, 0.5f, 0.0f);

	if (index & 0x08) res += Vec4(0.5f, 0.0f, 0.0f, 0.0f);
	if (index & 0x10) res += Vec4(0.0f, 0.5f, 0.0f, 0.0f);
	if (index & 0x20) res += Vec4(0.0f, 0.0f, 0.5f, 0.0f);

	return res;
}

float* getStandardSampleLocations (VkSampleCountFlagBits samples)
{
	static float standardSampleLocations_1[1 * 2] = {
		0.5f, 0.5f,
	};

	static float standardSampleLocations_2[2 * 2] = {
		0.75f, 0.75f,
		0.25f, 0.25f,
	};

	static float standardSampleLocations_4[4 * 2] = {
		0.375f, 0.125f,
		0.875f, 0.375f,
		0.125f, 0.625f,
		0.625f, 0.875f,
	};

	static float standardSampleLocations_8[8 * 2] = {
		0.5625f, 0.3125f,
		0.4375f, 0.6875f,
		0.8125f, 0.5625f,
		0.3125f, 0.1875f,
		0.1875f, 0.8125f,
		0.0625f, 0.4375f,
		0.6875f, 0.9375f,
		0.9375f, 0.0625f,
	};

	static float standardSampleLocations_16[16 * 2] = {
		0.5625f, 0.5625f,
		0.4375f, 0.3125f,
		0.3125f, 0.625f,
		0.75f, 0.4375f,
		0.1875f, 0.375f,
		0.625f, 0.8125f,
		0.8125f, 0.6875f,
		0.6875f, 0.1875f,
		0.375f, 0.875f,
		0.5f, 0.0625f,
		0.25f, 0.125f,
		0.125f, 0.75f,
		0.0f, 0.5f,
		0.9375f, 0.25f,
		0.875f, 0.9375f,
		0.0625f, 0.0f,
	};

	switch (samples)
	{
	case VK_SAMPLE_COUNT_1_BIT:
		return standardSampleLocations_1;
	case VK_SAMPLE_COUNT_2_BIT:
		return standardSampleLocations_2;
	case VK_SAMPLE_COUNT_4_BIT:
		return standardSampleLocations_4;
	case VK_SAMPLE_COUNT_8_BIT:
		return standardSampleLocations_8;
	case VK_SAMPLE_COUNT_16_BIT:
		return standardSampleLocations_16;
	default:
		TCU_THROW(InternalError, "Unknown multisample bit configuration requested");
	}
}

//! A flat-colored shapes plotted at standard sample points.
std::vector<Vertex4RGBA> genPerSampleTriangleVertices (VkSampleCountFlagBits samples)
{
	float*						coordinates		= getStandardSampleLocations(samples);
	const float					triangleSize	= 1.0f / (static_cast<float>(samples) * 2.0f);
	std::vector<Vertex4RGBA>	res;

	for (deUint32 i = 0; i < static_cast<deUint32>(samples); i++)
	{
		Vertex4RGBA data[] =
		{
			{
				Vec4(0 + coordinates[i * 2 + 0] * 2 - 1, -triangleSize + coordinates[i * 2 + 1] * 2 - 1, 0.0f, 1.0f),
				sampleIndexToColor(i),
			},
			{
				Vec4(-triangleSize + coordinates[i * 2 + 0] * 2 - 1, triangleSize + coordinates[i * 2 + 1] * 2 - 1, 0.0f, 1.0f),
				sampleIndexToColor(i),
			},
			{
				Vec4(triangleSize + coordinates[i * 2 + 0] * 2 - 1, triangleSize + coordinates[i * 2 + 1] * 2 - 1, 0.0f, 1.0f),
				sampleIndexToColor(i),
			},
		};
		res.push_back(data[0]);
		res.push_back(data[1]);
		res.push_back(data[2]);
	}
	return res;
}

//! A full-viewport quad. Use with TRIANGLE_STRIP topology.
std::vector<Vertex4RGBA> genFullQuadVertices (void)
{
	static const Vertex4RGBA data[] =
	{
		{
			Vec4(-1.0f, -1.0f, 0.0f, 1.0f),
			Vec4(), // unused
		},
		{
			Vec4(-1.0f, 1.0f, 0.0f, 1.0f),
			Vec4(), // unused
		},
		{
			Vec4(1.0f, -1.0f, 0.0f, 1.0f),
			Vec4(), // unused
		},
		{
			Vec4(1.0f, 1.0f, 0.0f, 1.0f),
			Vec4(), // unused
		},
	};
	return std::vector<Vertex4RGBA>(data, data + DE_LENGTH_OF_ARRAY(data));
}

std::string getShaderImageFormatQualifier (const tcu::TextureFormat& format)
{
	const char* orderPart;
	const char* typePart;

	switch (format.order)
	{
		case tcu::TextureFormat::R:		orderPart = "r";	break;
		case tcu::TextureFormat::RG:	orderPart = "rg";	break;
		case tcu::TextureFormat::RGB:	orderPart = "rgb";	break;
		case tcu::TextureFormat::RGBA:	orderPart = "rgba";	break;

		default:
			DE_ASSERT(false);
			orderPart = DE_NULL;
	}

	switch (format.type)
	{
		case tcu::TextureFormat::FLOAT:				typePart = "32f";		break;
		case tcu::TextureFormat::HALF_FLOAT:		typePart = "16f";		break;

		case tcu::TextureFormat::UNSIGNED_INT32:	typePart = "32ui";		break;
		case tcu::TextureFormat::UNSIGNED_INT16:	typePart = "16ui";		break;
		case tcu::TextureFormat::UNSIGNED_INT8:		typePart = "8ui";		break;

		case tcu::TextureFormat::SIGNED_INT32:		typePart = "32i";		break;
		case tcu::TextureFormat::SIGNED_INT16:		typePart = "16i";		break;
		case tcu::TextureFormat::SIGNED_INT8:		typePart = "8i";		break;

		case tcu::TextureFormat::UNORM_INT16:		typePart = "16";		break;
		case tcu::TextureFormat::UNORM_INT8:		typePart = "8";			break;

		case tcu::TextureFormat::SNORM_INT16:		typePart = "16_snorm";	break;
		case tcu::TextureFormat::SNORM_INT8:		typePart = "8_snorm";	break;

		default:
			DE_ASSERT(false);
			typePart = DE_NULL;
	}

	return std::string() + orderPart + typePart;
}

std::string getShaderMultisampledImageType (const tcu::TextureFormat& format, const int numLayers)
{
	const std::string formatPart = tcu::getTextureChannelClass(format.type) == tcu::TEXTURECHANNELCLASS_UNSIGNED_INTEGER ? "u" :
								   tcu::getTextureChannelClass(format.type) == tcu::TEXTURECHANNELCLASS_SIGNED_INTEGER   ? "i" : "";

	std::ostringstream str;
	str << formatPart << "image2DMS" << (numLayers > 1 ? "Array" : "");

	return str.str();
}

void addSimpleVertexAndFragmentPrograms (SourceCollections& programCollection, const CaseDef caseDef)
{
	const int	numComponents	= tcu::getNumUsedChannels(mapVkFormat(caseDef.colorFormat).order);
	const bool	isUint			= isUintFormat(caseDef.colorFormat);
	const bool	isSint			= isIntFormat(caseDef.colorFormat);

	// Vertex shader
	{
		std::ostringstream src;
		src << glu::getGLSLVersionDeclaration(glu::GLSL_VERSION_450) << "\n"
			<< "\n"
			<< "layout(location = 0) in  vec4 in_position;\n"
			<< "layout(location = 1) in  vec4 in_color;\n"
			<< "layout(location = 0) out vec4 o_color;\n"
			<< "\n"
			<< "out gl_PerVertex {\n"
			<< "    vec4 gl_Position;\n"
			<< "};\n"
			<< "\n"
			<< "void main(void)\n"
			<< "{\n"
			<< "    gl_Position = in_position;\n"
			<< "    o_color     = in_color;\n"
			<< "}\n";

		programCollection.glslSources.add("vert") << glu::VertexSource(src.str());
	}

	// Fragment shader
	{
		const std::string colorFormat = getColorFormatStr(numComponents, isUint, isSint);

		std::ostringstream src;
		src << glu::getGLSLVersionDeclaration(glu::GLSL_VERSION_450) << "\n"
			<< "\n"
			<< "layout(location = 0) in  vec4 in_color;\n"
			<< "layout(location = 0) out " << colorFormat << " o_color;\n"
			<< "\n"
			<< "void main(void)\n"
			<< "{\n"
			<< "    o_color = " << colorFormat << "("		// float color will be converted to int/uint here if needed
			<< (numComponents == 1 ? "in_color.r"   :
				numComponents == 2 ? "in_color.rg"  :
				numComponents == 3 ? "in_color.rgb" : "in_color") << ");\n"
			<< "}\n";

		programCollection.glslSources.add("frag") << glu::FragmentSource(src.str());
	}
}

//! Synchronously render to a multisampled color image.
void renderMultisampledImage (Context& context, const CaseDef& caseDef, const VkImage colorImage)
{
	const DeviceInterface&			vk					= context.getDeviceInterface();
	const VkDevice					device				= context.getDevice();
	const VkQueue					queue				= context.getUniversalQueue();
	const deUint32					queueFamilyIndex	= context.getUniversalQueueFamilyIndex();
	Allocator&						allocator			= context.getDefaultAllocator();

	const Unique<VkCommandPool>		cmdPool				(createCommandPool(vk, device, VK_COMMAND_POOL_CREATE_RESET_COMMAND_BUFFER_BIT, queueFamilyIndex));
	const Unique<VkCommandBuffer>	cmdBuffer			(makeCommandBuffer(vk, device, *cmdPool));

	{
		// Create an image view (attachment) for each layer of the image
		std::vector<ImageViewSp>	colorAttachments;
		std::vector<VkImageView>	attachmentHandles;
		for (int i = 0; i < caseDef.numLayers; ++i)
		{
			colorAttachments.push_back(makeSharedPtr(makeImageView(
				vk, device, colorImage, VK_IMAGE_VIEW_TYPE_2D, caseDef.colorFormat, makeColorSubresourceRange(i, 1))));
			attachmentHandles.push_back(**colorAttachments.back());
		}

		// Vertex buffer
		const std::vector<Vertex4RGBA>	vertices			= caseDef.colorSamples ? genPerSampleTriangleVertices(caseDef.numSamples) : genTriangleVertices();
		const VkDeviceSize				vertexBufferSize	= sizeInBytes(vertices);
		const Unique<VkBuffer>			vertexBuffer		(makeBuffer(vk, device, vertexBufferSize, VK_BUFFER_USAGE_VERTEX_BUFFER_BIT));
		const UniquePtr<Allocation>		vertexBufferAlloc	(bindBuffer(vk, device, allocator, *vertexBuffer, MemoryRequirement::HostVisible));

		{
			deMemcpy(vertexBufferAlloc->getHostPtr(), &vertices[0], static_cast<std::size_t>(vertexBufferSize));
			flushAlloc(vk, device, *vertexBufferAlloc);
		}

		const Unique<VkShaderModule>			vertexModule	(createShaderModule			(vk, device, context.getBinaryCollection().get("vert"), 0u));
		const Unique<VkShaderModule>			fragmentModule	(createShaderModule			(vk, device, context.getBinaryCollection().get("frag"), 0u));
		const Unique<VkRenderPass>				renderPass		(makeMultisampleRenderPass	(vk, device, caseDef.colorFormat, caseDef.numSamples, caseDef.numLayers));
		const Unique<VkFramebuffer>				framebuffer		(makeFramebuffer			(vk, device, *renderPass, caseDef.numLayers, &attachmentHandles[0],
																							 static_cast<deUint32>(caseDef.renderSize.x()),  static_cast<deUint32>(caseDef.renderSize.y())));
		const Unique<VkPipelineLayout>			pipelineLayout	(makePipelineLayout			(vk, device));
		const bool								isMonolithic	(caseDef.pipelineConstructionType == PIPELINE_CONSTRUCTION_TYPE_MONOLITHIC);
		std::vector<PipelineSp>					pipelinesSp;
		std::vector<GraphicsPipelineWrapper>	pipelineWrapper;

		if (isMonolithic)
		{
			pipelinesSp = makeGraphicsPipelines(vk, device, caseDef.numLayers, *pipelineLayout, *renderPass, *vertexModule, *fragmentModule,
												caseDef.renderSize, caseDef.numSamples, VK_PRIMITIVE_TOPOLOGY_TRIANGLE_LIST);
		}
		else
		{
			// we can't create a vector of derived pipelines with GraphicsPipelineWrapper
			pipelineWrapper.reserve(caseDef.numLayers);
			for (int subpassNdx = 0; subpassNdx < caseDef.numLayers; ++subpassNdx)
			{
				pipelineWrapper.emplace_back(vk, device, caseDef.pipelineConstructionType);
				preparePipelineWrapper(pipelineWrapper.back(), subpassNdx, *pipelineLayout, *renderPass, *vertexModule, *fragmentModule,
									   caseDef.renderSize, caseDef.numSamples, VK_PRIMITIVE_TOPOLOGY_TRIANGLE_LIST);
			}
		}

		beginCommandBuffer(vk, *cmdBuffer);

		const std::vector<VkClearValue> clearValues(caseDef.numLayers, getClearValue(caseDef.colorFormat));

		beginRenderPass(vk, *cmdBuffer, *renderPass, *framebuffer, makeRect2D(0, 0, caseDef.renderSize.x(), caseDef.renderSize.y()), (deUint32)clearValues.size(), &clearValues[0]);
		{
			const VkDeviceSize vertexBufferOffset = 0ull;
			vk.cmdBindVertexBuffers(*cmdBuffer, 0u, 1u, &vertexBuffer.get(), &vertexBufferOffset);
		}

		for (int layerNdx = 0; layerNdx < caseDef.numLayers; ++layerNdx)
		{
			if (layerNdx != 0)
				vk.cmdNextSubpass(*cmdBuffer, VK_SUBPASS_CONTENTS_INLINE);

			VkPipeline pipeline = isMonolithic ? **pipelinesSp[layerNdx] : pipelineWrapper[layerNdx].getPipeline();
			vk.cmdBindPipeline(*cmdBuffer, VK_PIPELINE_BIND_POINT_GRAPHICS, pipeline);
			vk.cmdDraw(*cmdBuffer, static_cast<deUint32>(vertices.size()), 1u, 0u, 0u);
		}

		endRenderPass(vk, *cmdBuffer);

		endCommandBuffer(vk, *cmdBuffer);
		submitCommandsAndWait(vk, device, queue, *cmdBuffer);
	}
}

namespace SampledImage
{

void initPrograms (SourceCollections& programCollection, const CaseDef caseDef)
{
	// Pass 1: Render to texture

	addSimpleVertexAndFragmentPrograms(programCollection, caseDef);

	// Pass 2: Sample texture

	// Vertex shader
	{
		std::ostringstream src;
		src << glu::getGLSLVersionDeclaration(glu::GLSL_VERSION_450) << "\n"
			<< "\n"
			<< "layout(location = 0) in  vec4  in_position;\n"
			<< "\n"
			<< "out gl_PerVertex {\n"
			<< "    vec4 gl_Position;\n"
			<< "};\n"
			<< "\n"
			<< "void main(void)\n"
			<< "{\n"
			<< "    gl_Position = in_position;\n"
			<< "}\n";

		programCollection.glslSources.add("sample_vert") << glu::VertexSource(src.str());
	}

	// Fragment shader
	{
		const int			numComponents		= tcu::getNumUsedChannels(mapVkFormat(caseDef.colorFormat).order);
		const bool			isUint				= isUintFormat(caseDef.colorFormat);
		const bool			isSint				= isIntFormat(caseDef.colorFormat);
		const std::string	texelFormatStr		= (isUint ? "uvec4" : isSint ? "ivec4" : "vec4");
		const std::string	refClearColor		= getReferenceClearColorStr(caseDef.colorFormat, numComponents, isUint, isSint);
		const std::string	refPrimitiveColor	= getReferencePrimitiveColorStr(numComponents, isUint, isSint);
		const std::string	samplerTypeStr		= getSamplerTypeStr(caseDef.numLayers, isUint, isSint);

		std::ostringstream src;
		src << glu::getGLSLVersionDeclaration(glu::GLSL_VERSION_450) << "\n"
			<< "\n"
			<< "layout(location = 0) out uvec2 o_status;\n"
			<< "\n"
			<< "layout(set = 0, binding = 0) uniform " << samplerTypeStr << " colorTexture;\n"
			<< "\n"
			<< "void main(void)\n"
			<< "{\n"
			<< "    uint clearColorCount = 0;\n"
			<< "    uint primitiveColorCount = 0;\n"
			<< "\n";

		if (caseDef.numLayers == 1)
			src << "    for (int sampleNdx = 0; sampleNdx < " << caseDef.numSamples << "; ++sampleNdx) {\n"
				<< "        " << texelFormatStr << " color = texelFetch(colorTexture, ivec2(gl_FragCoord.xy), sampleNdx);\n"
				<< "        if (color == " << refClearColor << ")\n"
				<< "            ++clearColorCount;\n"
				<< "        else if (color == " << refPrimitiveColor << ")\n"
				<< "            ++primitiveColorCount;\n"
				<< "    }\n";
		else
			src << "    for (int layerNdx = 0; layerNdx < " << caseDef.numLayers << "; ++layerNdx)\n"
				<< "    for (int sampleNdx = 0; sampleNdx < " << caseDef.numSamples << "; ++sampleNdx) {\n"
				<< "        " << texelFormatStr << " color = texelFetch(colorTexture, ivec3(gl_FragCoord.xy, layerNdx), sampleNdx);\n"
				<< "        if (color == " << refClearColor << ")\n"
				<< "            ++clearColorCount;\n"
				<< "        else if (color == " << refPrimitiveColor << ")\n"
				<< "            ++primitiveColorCount;\n"
				<< "    }\n";

		src << "\n"
			<< "    o_status = uvec2(clearColorCount, primitiveColorCount);\n"
			<< "}\n";

		programCollection.glslSources.add("sample_frag") << glu::FragmentSource(src.str());
	}
}

void checkSupport (Context& context, const CaseDef caseDef)
{
	const VkImageUsageFlags colorImageUsage = VK_IMAGE_USAGE_COLOR_ATTACHMENT_BIT | VK_IMAGE_USAGE_SAMPLED_BIT;

	checkImageFormatRequirements(context.getInstanceInterface(), context.getPhysicalDevice(), caseDef.numSamples, caseDef.colorFormat, colorImageUsage);
	checkPipelineLibraryRequirements(context.getInstanceInterface(), context.getPhysicalDevice(), caseDef.pipelineConstructionType);

#ifndef CTS_USES_VULKANSC
	if (context.isDeviceFunctionalitySupported("VK_KHR_portability_subset") &&
		!context.getPortabilitySubsetFeatures().multisampleArrayImage &&
		(caseDef.numSamples != VK_SAMPLE_COUNT_1_BIT) && (caseDef.numLayers != 1))
	{
		TCU_THROW(NotSupportedError, "VK_KHR_portability_subset: Implementation does not support image array with multiple samples per texel");
	}
#endif // CTS_USES_VULKANSC
}

tcu::TestStatus test (Context& context, const CaseDef caseDef)
{
	const DeviceInterface&		vk					= context.getDeviceInterface();
	const VkDevice				device				= context.getDevice();
	const VkQueue				queue				= context.getUniversalQueue();
	const deUint32				queueFamilyIndex	= context.getUniversalQueueFamilyIndex();
	Allocator&					allocator			= context.getDefaultAllocator();

	const VkImageUsageFlags		colorImageUsage		= VK_IMAGE_USAGE_COLOR_ATTACHMENT_BIT | VK_IMAGE_USAGE_SAMPLED_BIT;

	{
		tcu::TestLog& log = context.getTestContext().getLog();
		log << tcu::LogSection("Description", "")
			<< tcu::TestLog::Message << "Rendering to a multisampled image. Expecting all samples to be either a clear color or a primitive color." << tcu::TestLog::EndMessage
			<< tcu::TestLog::Message << "Sampling from the texture with texelFetch (OpImageFetch)." << tcu::TestLog::EndMessage
			<< tcu::TestLog::EndSection;
	}

	// Multisampled color image
	const Unique<VkImage>			colorImage		(makeImage(vk, device, caseDef.colorFormat, caseDef.renderSize, caseDef.numLayers, caseDef.numSamples, colorImageUsage));
	const UniquePtr<Allocation>		colorImageAlloc	(bindImage(vk, device, allocator, *colorImage, MemoryRequirement::Any));

	const Unique<VkCommandPool>		cmdPool			(createCommandPool(vk, device, VK_COMMAND_POOL_CREATE_RESET_COMMAND_BUFFER_BIT, queueFamilyIndex));
	const Unique<VkCommandBuffer>	cmdBuffer		(makeCommandBuffer(vk, device, *cmdPool));

	// Step 1: Render to texture
	{
		renderMultisampledImage(context, caseDef, *colorImage);
	}

	// Step 2: Sample texture
	{
		// Color image view
		const VkImageViewType			colorImageViewType	= (caseDef.numLayers == 1 ? VK_IMAGE_VIEW_TYPE_2D : VK_IMAGE_VIEW_TYPE_2D_ARRAY);
		const Unique<VkImageView>		colorImageView		(makeImageView(vk, device, *colorImage, colorImageViewType, caseDef.colorFormat, makeColorSubresourceRange(0, caseDef.numLayers)));
		const Unique<VkSampler>			colorSampler		(makeSampler(vk, device));

		// Checksum image
		const VkFormat					checksumFormat		= VK_FORMAT_R8G8_UINT;
		const Unique<VkImage>			checksumImage		(makeImage(vk, device, checksumFormat, caseDef.renderSize, 1u, VK_SAMPLE_COUNT_1_BIT,
																	   VK_IMAGE_USAGE_COLOR_ATTACHMENT_BIT | VK_IMAGE_USAGE_TRANSFER_SRC_BIT));
		const UniquePtr<Allocation>		checksumImageAlloc	(bindImage(vk, device, allocator, *checksumImage, MemoryRequirement::Any));
		const Unique<VkImageView>		checksumImageView	(makeImageView(vk, device, *checksumImage, VK_IMAGE_VIEW_TYPE_2D, checksumFormat, makeColorSubresourceRange(0, 1)));

		// Checksum buffer (for host reading)
		const VkDeviceSize				checksumBufferSize	= caseDef.renderSize.x() * caseDef.renderSize.y() * tcu::getPixelSize(mapVkFormat(checksumFormat));
		const Unique<VkBuffer>			checksumBuffer		(makeBuffer(vk, device, checksumBufferSize, VK_BUFFER_USAGE_TRANSFER_DST_BIT));
		const UniquePtr<Allocation>		checksumBufferAlloc	(bindBuffer(vk, device, allocator, *checksumBuffer, MemoryRequirement::HostVisible));

		zeroBuffer(vk, device, *checksumBufferAlloc, checksumBufferSize);

		// Vertex buffer
		const std::vector<Vertex4RGBA>	vertices			= genFullQuadVertices();
		const VkDeviceSize				vertexBufferSize	= sizeInBytes(vertices);
		const Unique<VkBuffer>			vertexBuffer		(makeBuffer(vk, device, vertexBufferSize, VK_BUFFER_USAGE_VERTEX_BUFFER_BIT));
		const UniquePtr<Allocation>		vertexBufferAlloc	(bindBuffer(vk, device, allocator, *vertexBuffer, MemoryRequirement::HostVisible));

		{
			deMemcpy(vertexBufferAlloc->getHostPtr(), &vertices[0], static_cast<std::size_t>(vertexBufferSize));
			flushAlloc(vk, device, *vertexBufferAlloc);
		}

		// Descriptors
		// \note OpImageFetch doesn't use a sampler, but in GLSL texelFetch needs a sampler2D which translates to a combined image sampler in Vulkan.

		const Unique<VkDescriptorSetLayout> descriptorSetLayout(DescriptorSetLayoutBuilder()
			.addSingleSamplerBinding(VK_DESCRIPTOR_TYPE_COMBINED_IMAGE_SAMPLER, VK_SHADER_STAGE_FRAGMENT_BIT, &colorSampler.get())
			.build(vk, device));

		const Unique<VkDescriptorPool> descriptorPool(DescriptorPoolBuilder()
			.addType(VK_DESCRIPTOR_TYPE_COMBINED_IMAGE_SAMPLER)
			.build(vk, device, VK_DESCRIPTOR_POOL_CREATE_FREE_DESCRIPTOR_SET_BIT, 1u));

		const Unique<VkDescriptorSet>	descriptorSet		(makeDescriptorSet(vk, device, *descriptorPool, *descriptorSetLayout));
		const VkDescriptorImageInfo		imageDescriptorInfo	= makeDescriptorImageInfo(DE_NULL, *colorImageView, VK_IMAGE_LAYOUT_SHADER_READ_ONLY_OPTIMAL);

		DescriptorSetUpdateBuilder()
			.writeSingle(*descriptorSet, DescriptorSetUpdateBuilder::Location::binding(0u), VK_DESCRIPTOR_TYPE_COMBINED_IMAGE_SAMPLER, &imageDescriptorInfo)
			.update(vk, device);

		const Unique<VkShaderModule>			vertexModule	(createShaderModule		(vk, device, context.getBinaryCollection().get("sample_vert"), 0u));
		const Unique<VkShaderModule>			fragmentModule	(createShaderModule		(vk, device, context.getBinaryCollection().get("sample_frag"), 0u));
		const Unique<VkRenderPass>				renderPass		(makeSimpleRenderPass	(vk, device, checksumFormat));
		const Unique<VkFramebuffer>				framebuffer		(makeFramebuffer		(vk, device, *renderPass, 1u, &checksumImageView.get(),
																				 static_cast<deUint32>(caseDef.renderSize.x()),  static_cast<deUint32>(caseDef.renderSize.y())));
		const Unique<VkPipelineLayout>			pipelineLayout	(makePipelineLayout		(vk, device, *descriptorSetLayout));

		const bool								isMonolithic	(caseDef.pipelineConstructionType == PIPELINE_CONSTRUCTION_TYPE_MONOLITHIC);
		std::vector<PipelineSp>					pipelinesSp;
		std::vector<GraphicsPipelineWrapper>	pipelineWrapper;

		if (isMonolithic)
		{
			pipelinesSp = makeGraphicsPipelines(vk, device, 1u, *pipelineLayout, *renderPass, *vertexModule, *fragmentModule,
												caseDef.renderSize, VK_SAMPLE_COUNT_1_BIT, VK_PRIMITIVE_TOPOLOGY_TRIANGLE_STRIP);
		}
		else
		{
			pipelineWrapper.emplace_back(vk, device, caseDef.pipelineConstructionType);
			preparePipelineWrapper(pipelineWrapper.back(), 0u, *pipelineLayout, *renderPass, *vertexModule, *fragmentModule,
								   caseDef.renderSize, VK_SAMPLE_COUNT_1_BIT, VK_PRIMITIVE_TOPOLOGY_TRIANGLE_STRIP);
		}

		beginCommandBuffer(vk, *cmdBuffer);

		// Prepare for sampling in the fragment shader
		{
			const VkImageMemoryBarrier barriers[] =
			{
				{
					VK_STRUCTURE_TYPE_IMAGE_MEMORY_BARRIER,						// VkStructureType			sType;
					DE_NULL,													// const void*				pNext;
					VK_ACCESS_COLOR_ATTACHMENT_WRITE_BIT,						// VkAccessFlags			outputMask;
					VK_ACCESS_SHADER_READ_BIT,									// VkAccessFlags			inputMask;
					VK_IMAGE_LAYOUT_COLOR_ATTACHMENT_OPTIMAL,					// VkImageLayout			oldLayout;
					VK_IMAGE_LAYOUT_SHADER_READ_ONLY_OPTIMAL,					// VkImageLayout			newLayout;
					VK_QUEUE_FAMILY_IGNORED,									// deUint32					srcQueueFamilyIndex;
					VK_QUEUE_FAMILY_IGNORED,									// deUint32					destQueueFamilyIndex;
					*colorImage,												// VkImage					image;
					makeColorSubresourceRange(0, caseDef.numLayers),			// VkImageSubresourceRange	subresourceRange;
				},
			};

			vk.cmdPipelineBarrier(*cmdBuffer, VK_PIPELINE_STAGE_COLOR_ATTACHMENT_OUTPUT_BIT, VK_PIPELINE_STAGE_FRAGMENT_SHADER_BIT, 0u,
				0u, DE_NULL, 0u, DE_NULL, DE_LENGTH_OF_ARRAY(barriers), barriers);
		}

		beginRenderPass(vk, *cmdBuffer, *renderPass, *framebuffer, makeRect2D(0, 0, caseDef.renderSize.x(), caseDef.renderSize.y()), tcu::UVec4(0u));

		VkPipeline pipeline = isMonolithic ? **pipelinesSp.back() : pipelineWrapper.back().getPipeline();
		vk.cmdBindPipeline(*cmdBuffer, VK_PIPELINE_BIND_POINT_GRAPHICS, pipeline);
		vk.cmdBindDescriptorSets(*cmdBuffer, VK_PIPELINE_BIND_POINT_GRAPHICS, *pipelineLayout, 0u, 1u, &descriptorSet.get(), 0u, DE_NULL);
		{
			const VkDeviceSize vertexBufferOffset = 0ull;
			vk.cmdBindVertexBuffers(*cmdBuffer, 0u, 1u, &vertexBuffer.get(), &vertexBufferOffset);
		}

		vk.cmdDraw(*cmdBuffer, static_cast<deUint32>(vertices.size()), 1u, 0u, 0u);
		endRenderPass(vk, *cmdBuffer);

		copyImageToBuffer(vk, *cmdBuffer, *checksumImage, *checksumBuffer, caseDef.renderSize);

		endCommandBuffer(vk, *cmdBuffer);
		submitCommandsAndWait(vk, device, queue, *cmdBuffer);

		// Verify result

		{
			invalidateAlloc(vk, device, *checksumBufferAlloc);

			const tcu::ConstPixelBufferAccess	access						(mapVkFormat(checksumFormat), caseDef.renderSize.x(), caseDef.renderSize.y(), 1, checksumBufferAlloc->getHostPtr());
			const deUint32						numExpectedChecksum			= getNumSamples(caseDef.numSamples) * caseDef.numLayers;
			bool								multipleColorsPerTexelFound	= false;

			for (int y = 0; y < caseDef.renderSize.y(); ++y)
			for (int x = 0; x < caseDef.renderSize.x(); ++x)
			{
				deUint32 clearColorCount		= access.getPixelUint(x, y).x();
				deUint32 primitiveColorCount	= access.getPixelUint(x, y).y();

				if ((clearColorCount + primitiveColorCount) != numExpectedChecksum)
					return tcu::TestStatus::fail("Some samples have incorrect color");

				if ((clearColorCount > 0) && (primitiveColorCount > 0))
					multipleColorsPerTexelFound = true;
			}

			// For a multisampled image, we are expecting some texels to have samples of both clear color and primitive color
			if (!multipleColorsPerTexelFound)
				return tcu::TestStatus::fail("Could not find texels with samples of both clear color and primitive color");
		}
	}

	return tcu::TestStatus::pass("OK");
}

} // SampledImage ns

namespace StorageImage
{

void initPrograms (SourceCollections& programCollection, const CaseDef caseDef)
{
	// Vertex & fragment

	addSimpleVertexAndFragmentPrograms(programCollection, caseDef);

	// Compute
	{
		const std::string	imageTypeStr		= getShaderMultisampledImageType(mapVkFormat(caseDef.colorFormat), caseDef.numLayers);
		const std::string	formatQualifierStr	= getShaderImageFormatQualifier(mapVkFormat(caseDef.colorFormat));
		const std::string	signednessPrefix	= isUintFormat(caseDef.colorFormat) ? "u" : isIntFormat(caseDef.colorFormat) ? "i" : "";
		const std::string	gvec4Expr			= signednessPrefix + "vec4";
		const std::string	texelCoordStr		= (caseDef.numLayers == 1 ? "ivec2(gx, gy)" : "ivec3(gx, gy, gz)");

		std::ostringstream src;
		src << glu::getGLSLVersionDeclaration(glu::GLSL_VERSION_450) << "\n"
			<< "layout(local_size_x = 1) in;\n"
			<< "layout(set = 0, binding = 0, " << formatQualifierStr << ") uniform " << imageTypeStr << " u_msImage;\n"
			<< "\n"
			<< "void main(void)\n"
			<< "{\n"
			<< "    int gx = int(gl_GlobalInvocationID.x);\n"
			<< "    int gy = int(gl_GlobalInvocationID.y);\n"
			<< "    int gz = int(gl_GlobalInvocationID.z);\n"
			<< "\n"
			<< "    " << gvec4Expr << " prevColor = imageLoad(u_msImage, " << texelCoordStr << ", 0);\n"
			<< "    for (int sampleNdx = 1; sampleNdx < " << caseDef.numSamples << "; ++sampleNdx) {\n"
			<< "        " << gvec4Expr << " color = imageLoad(u_msImage, " << texelCoordStr << ", sampleNdx);\n"
			<< "        imageStore(u_msImage, " << texelCoordStr <<", sampleNdx, prevColor);\n"
			<< "        prevColor = color;\n"
			<< "    }\n"
			<< "    imageStore(u_msImage, " << texelCoordStr <<", 0, prevColor);\n"
			<< "}\n";

		programCollection.glslSources.add("comp") << glu::ComputeSource(src.str());
	}
}

//! Render a MS image, resolve it, and copy result to resolveBuffer.
void renderAndResolve (Context& context, const CaseDef& caseDef, const VkBuffer resolveBuffer, const bool useComputePass)
{
	const DeviceInterface&		vk					= context.getDeviceInterface();
	const VkDevice				device				= context.getDevice();
	const VkQueue				queue				= context.getUniversalQueue();
	const deUint32				queueFamilyIndex	= context.getUniversalQueueFamilyIndex();
	Allocator&					allocator			= context.getDefaultAllocator();

	// Multisampled color image
	const Unique<VkImage>			colorImage			(makeImage(vk, device, caseDef.colorFormat, caseDef.renderSize, caseDef.numLayers, caseDef.numSamples,
																   VK_IMAGE_USAGE_COLOR_ATTACHMENT_BIT | VK_IMAGE_USAGE_STORAGE_BIT | VK_IMAGE_USAGE_TRANSFER_SRC_BIT | VK_IMAGE_USAGE_TRANSFER_DST_BIT));
	const UniquePtr<Allocation>		colorImageAlloc		(bindImage(vk, device, allocator, *colorImage, MemoryRequirement::Any));

	const Unique<VkImage>			resolveImage		(makeImage(vk, device, caseDef.colorFormat, caseDef.renderSize, caseDef.numLayers, VK_SAMPLE_COUNT_1_BIT,
																   VK_IMAGE_USAGE_TRANSFER_SRC_BIT | VK_IMAGE_USAGE_TRANSFER_DST_BIT));
	const UniquePtr<Allocation>		resolveImageAlloc	(bindImage(vk, device, allocator, *resolveImage, MemoryRequirement::Any));

	const Unique<VkCommandPool>		cmdPool				(createCommandPool  (vk, device, VK_COMMAND_POOL_CREATE_RESET_COMMAND_BUFFER_BIT, queueFamilyIndex));
	const Unique<VkCommandBuffer>	cmdBuffer			(makeCommandBuffer(vk, device, *cmdPool));

	// Working image barrier, we change it based on which rendering stages were executed so far.
	VkImageMemoryBarrier colorImageBarrier =
	{
		VK_STRUCTURE_TYPE_IMAGE_MEMORY_BARRIER,						// VkStructureType			sType;
		DE_NULL,													// const void*				pNext;
		(VkAccessFlags)0,											// VkAccessFlags			outputMask;
		(VkAccessFlags)0,											// VkAccessFlags			inputMask;
		VK_IMAGE_LAYOUT_UNDEFINED,									// VkImageLayout			oldLayout;
		VK_IMAGE_LAYOUT_UNDEFINED,									// VkImageLayout			newLayout;
		VK_QUEUE_FAMILY_IGNORED,									// deUint32					srcQueueFamilyIndex;
		VK_QUEUE_FAMILY_IGNORED,									// deUint32					destQueueFamilyIndex;
		*colorImage,												// VkImage					image;
		makeColorSubresourceRange(0, caseDef.numLayers),			// VkImageSubresourceRange	subresourceRange;
	};

	// Pass 1: Render an image
	{
		renderMultisampledImage(context, caseDef, *colorImage);

		colorImageBarrier.srcAccessMask = VK_ACCESS_COLOR_ATTACHMENT_WRITE_BIT;
		colorImageBarrier.oldLayout		= VK_IMAGE_LAYOUT_COLOR_ATTACHMENT_OPTIMAL;
	}

	// Pass 2: Compute shader
	if (useComputePass)
	{
		// Descriptors

		Unique<VkDescriptorSetLayout> descriptorSetLayout(DescriptorSetLayoutBuilder()
			.addSingleBinding(VK_DESCRIPTOR_TYPE_STORAGE_IMAGE, VK_SHADER_STAGE_COMPUTE_BIT)
			.build(vk, device));

		Unique<VkDescriptorPool> descriptorPool(DescriptorPoolBuilder()
			.addType(VK_DESCRIPTOR_TYPE_STORAGE_IMAGE, 1u)
			.build(vk, device, VK_DESCRIPTOR_POOL_CREATE_FREE_DESCRIPTOR_SET_BIT, 1u));

		const Unique<VkImageView>		colorImageView		(makeImageView(vk, device, *colorImage,
																			(caseDef.numLayers == 1 ? VK_IMAGE_VIEW_TYPE_2D : VK_IMAGE_VIEW_TYPE_2D_ARRAY),
																			caseDef.colorFormat, makeColorSubresourceRange(0, caseDef.numLayers)));
		const Unique<VkDescriptorSet>	descriptorSet		(makeDescriptorSet(vk, device, *descriptorPool, *descriptorSetLayout));
		const VkDescriptorImageInfo		descriptorImageInfo	= makeDescriptorImageInfo(DE_NULL, *colorImageView, VK_IMAGE_LAYOUT_GENERAL);

		DescriptorSetUpdateBuilder()
			.writeSingle(*descriptorSet, DescriptorSetUpdateBuilder::Location::binding(0u), VK_DESCRIPTOR_TYPE_STORAGE_IMAGE, &descriptorImageInfo)
			.update(vk, device);

		const Unique<VkPipelineLayout>	pipelineLayout	(makePipelineLayout	(vk, device, *descriptorSetLayout));
		const Unique<VkShaderModule>	shaderModule	(createShaderModule	(vk, device, context.getBinaryCollection().get("comp"), 0));
		const Unique<VkPipeline>		pipeline		(makeComputePipeline(vk, device, *pipelineLayout, *shaderModule));

		beginCommandBuffer(vk, *cmdBuffer);

		// Image layout for load/stores
		{
			colorImageBarrier.dstAccessMask = VK_ACCESS_SHADER_READ_BIT | VK_ACCESS_SHADER_WRITE_BIT;
			colorImageBarrier.newLayout		= VK_IMAGE_LAYOUT_GENERAL;

			vk.cmdPipelineBarrier(*cmdBuffer, VK_PIPELINE_STAGE_COLOR_ATTACHMENT_OUTPUT_BIT, VK_PIPELINE_STAGE_COMPUTE_SHADER_BIT, 0u,
				0u, DE_NULL, 0u, DE_NULL, 1u, &colorImageBarrier);

			colorImageBarrier.srcAccessMask = colorImageBarrier.dstAccessMask;
			colorImageBarrier.oldLayout		= colorImageBarrier.newLayout;
		}
		// Dispatch
		{
			vk.cmdBindPipeline(*cmdBuffer, VK_PIPELINE_BIND_POINT_COMPUTE, *pipeline);
			vk.cmdBindDescriptorSets(*cmdBuffer, VK_PIPELINE_BIND_POINT_COMPUTE, *pipelineLayout, 0u, 1u, &descriptorSet.get(), 0u, DE_NULL);
			vk.cmdDispatch(*cmdBuffer, caseDef.renderSize.x(), caseDef.renderSize.y(), caseDef.numLayers);
		}

		endCommandBuffer(vk, *cmdBuffer);
		submitCommandsAndWait(vk, device, queue, *cmdBuffer);
	}

	// Resolve and verify the image
	{
		beginCommandBuffer(vk, *cmdBuffer);

		// Prepare for resolve
		{
			colorImageBarrier.dstAccessMask = VK_ACCESS_TRANSFER_READ_BIT;
			colorImageBarrier.newLayout		= VK_IMAGE_LAYOUT_TRANSFER_SRC_OPTIMAL;

			const VkImageMemoryBarrier	barriers[]		=
			{
				colorImageBarrier,
				{
					VK_STRUCTURE_TYPE_IMAGE_MEMORY_BARRIER,						// VkStructureType			sType;
					DE_NULL,													// const void*				pNext;
					(VkAccessFlags)0,											// VkAccessFlags			outputMask;
					VK_ACCESS_TRANSFER_WRITE_BIT,								// VkAccessFlags			inputMask;
					VK_IMAGE_LAYOUT_UNDEFINED,									// VkImageLayout			oldLayout;
					VK_IMAGE_LAYOUT_TRANSFER_DST_OPTIMAL,						// VkImageLayout			newLayout;
					VK_QUEUE_FAMILY_IGNORED,									// deUint32					srcQueueFamilyIndex;
					VK_QUEUE_FAMILY_IGNORED,									// deUint32					destQueueFamilyIndex;
					*resolveImage,												// VkImage					image;
					makeColorSubresourceRange(0, caseDef.numLayers),			// VkImageSubresourceRange	subresourceRange;
				},
			};

			const VkPipelineStageFlags	srcStageMask	= (colorImageBarrier.srcAccessMask == VK_ACCESS_COLOR_ATTACHMENT_WRITE_BIT)
														? VK_PIPELINE_STAGE_COLOR_ATTACHMENT_OUTPUT_BIT
														: VK_PIPELINE_STAGE_COMPUTE_SHADER_BIT;

			vk.cmdPipelineBarrier(*cmdBuffer, srcStageMask, VK_PIPELINE_STAGE_TRANSFER_BIT, 0u,
				0u, DE_NULL, 0u, DE_NULL, DE_LENGTH_OF_ARRAY(barriers), barriers);

			colorImageBarrier.srcAccessMask = colorImageBarrier.dstAccessMask;
			colorImageBarrier.oldLayout		= colorImageBarrier.newLayout;
		}
		// Resolve the image
		{
			const VkImageResolve resolveRegion =
			{
				makeColorSubresourceLayers(0, caseDef.numLayers),					// VkImageSubresourceLayers    srcSubresource;
				makeOffset3D(0, 0, 0),												// VkOffset3D                  srcOffset;
				makeColorSubresourceLayers(0, caseDef.numLayers),					// VkImageSubresourceLayers    dstSubresource;
				makeOffset3D(0, 0, 0),												// VkOffset3D                  dstOffset;
				makeExtent3D(caseDef.renderSize.x(), caseDef.renderSize.y(), 1u),	// VkExtent3D                  extent;
			};

			vk.cmdResolveImage(*cmdBuffer, *colorImage, VK_IMAGE_LAYOUT_TRANSFER_SRC_OPTIMAL, *resolveImage, VK_IMAGE_LAYOUT_TRANSFER_DST_OPTIMAL, 1u, &resolveRegion);
		}

		copyImageToBuffer(vk, *cmdBuffer, *resolveImage, resolveBuffer, caseDef.renderSize, VK_ACCESS_TRANSFER_WRITE_BIT, VK_IMAGE_LAYOUT_TRANSFER_DST_OPTIMAL, caseDef.numLayers);

		endCommandBuffer(vk, *cmdBuffer);
		submitCommandsAndWait(vk, device, queue, *cmdBuffer);
	}
}

//! Exact image compare, but allow for some error when color format is integer.
bool compareImages (tcu::TestLog& log, const CaseDef& caseDef, const tcu::ConstPixelBufferAccess layeredReferenceImage, const tcu::ConstPixelBufferAccess layeredActualImage)
{
	DE_ASSERT(caseDef.numSamples > 1);

	const Vec4	goodColor			= Vec4(0.0f, 1.0f, 0.0f, 1.0f);
	const Vec4	badColor			= Vec4(1.0f, 0.0f, 0.0f, 1.0f);
	const bool	isAnyIntFormat		= isIntFormat(caseDef.colorFormat) || isUintFormat(caseDef.colorFormat);

	// There should be no mismatched pixels for non-integer formats. Otherwise we may get a wrong color in a location where sample coverage isn't exactly 0 or 1.
	const int	badPixelTolerance	= (isAnyIntFormat ? 2 * caseDef.renderSize.x() : 0);
	int			goodLayers			= 0;

	for (int layerNdx = 0; layerNdx < caseDef.numLayers; ++layerNdx)
	{
		const tcu::ConstPixelBufferAccess	referenceImage	= tcu::getSubregion(layeredReferenceImage, 0, 0, layerNdx, caseDef.renderSize.x(), caseDef.renderSize.y(), 1);
		const tcu::ConstPixelBufferAccess	actualImage		= tcu::getSubregion(layeredActualImage, 0, 0, layerNdx, caseDef.renderSize.x(), caseDef.renderSize.y(), 1);
		const std::string					imageName		= "color layer " + de::toString(layerNdx);

		tcu::TextureLevel		errorMaskStorage	(tcu::TextureFormat(tcu::TextureFormat::RGB, tcu::TextureFormat::UNORM_INT8), caseDef.renderSize.x(), caseDef.renderSize.y());
		tcu::PixelBufferAccess	errorMask			= errorMaskStorage.getAccess();
		int						numBadPixels		= 0;

		for (int y = 0; y < caseDef.renderSize.y(); ++y)
		for (int x = 0; x < caseDef.renderSize.x(); ++x)
		{
			if (isAnyIntFormat && (referenceImage.getPixelInt(x, y) == actualImage.getPixelInt(x, y)))
				errorMask.setPixel(goodColor, x, y);
			else if (referenceImage.getPixel(x, y) == actualImage.getPixel(x, y))
				errorMask.setPixel(goodColor, x, y);
			else
			{
				++numBadPixels;
				errorMask.setPixel(badColor, x, y);
			}
		}

		if (numBadPixels <= badPixelTolerance)
		{
			++goodLayers;

			log << tcu::TestLog::ImageSet(imageName, imageName)
				<< tcu::TestLog::Image("Result",	"Result",		actualImage)
				<< tcu::TestLog::EndImageSet;
		}
		else
		{
			log << tcu::TestLog::ImageSet(imageName, imageName)
				<< tcu::TestLog::Image("Result",	"Result",		actualImage)
				<< tcu::TestLog::Image("Reference",	"Reference",	referenceImage)
				<< tcu::TestLog::Image("ErrorMask",	"Error mask",	errorMask)
				<< tcu::TestLog::EndImageSet;
		}
	}

	if (goodLayers == caseDef.numLayers)
	{
		log << tcu::TestLog::Message << "All rendered images are correct." << tcu::TestLog::EndMessage;
		return true;
	}
	else
	{
		log << tcu::TestLog::Message << "FAILED: Some rendered images were incorrect." << tcu::TestLog::EndMessage;
		return false;
	}
}

void checkSupport (Context& context, const CaseDef caseDef)
{
	const VkImageUsageFlags colorImageUsage = VK_IMAGE_USAGE_COLOR_ATTACHMENT_BIT | VK_IMAGE_USAGE_STORAGE_BIT;

	checkImageFormatRequirements(context.getInstanceInterface(), context.getPhysicalDevice(), caseDef.numSamples, caseDef.colorFormat, colorImageUsage);
	checkPipelineLibraryRequirements(context.getInstanceInterface(), context.getPhysicalDevice(), caseDef.pipelineConstructionType);
}

tcu::TestStatus test (Context& context, const CaseDef caseDef)
{
	const DeviceInterface&		vk					= context.getDeviceInterface();
	const VkDevice				device				= context.getDevice();
	Allocator&					allocator			= context.getDefaultAllocator();

	{
		tcu::TestLog& log = context.getTestContext().getLog();
		log << tcu::LogSection("Description", "")
			<< tcu::TestLog::Message << "Rendering to a multisampled image. Image will be processed with a compute shader using OpImageRead and OpImageWrite." << tcu::TestLog::EndMessage
			<< tcu::TestLog::Message << "Expecting the processed image to be roughly the same as the input image (deviation may occur for integer formats)." << tcu::TestLog::EndMessage
			<< tcu::TestLog::EndSection;
	}

	// Host-readable buffer
	const VkDeviceSize				resolveBufferSize			= caseDef.renderSize.x() * caseDef.renderSize.y() * caseDef.numLayers * tcu::getPixelSize(mapVkFormat(caseDef.colorFormat));
	const Unique<VkBuffer>			resolveImageOneBuffer		(makeBuffer(vk, device, resolveBufferSize, VK_BUFFER_USAGE_TRANSFER_DST_BIT));
	const UniquePtr<Allocation>		resolveImageOneBufferAlloc	(bindBuffer(vk, device, allocator, *resolveImageOneBuffer, MemoryRequirement::HostVisible));
	const Unique<VkBuffer>			resolveImageTwoBuffer		(makeBuffer(vk, device, resolveBufferSize, VK_BUFFER_USAGE_TRANSFER_DST_BIT));
	const UniquePtr<Allocation>		resolveImageTwoBufferAlloc	(bindBuffer(vk, device, allocator, *resolveImageTwoBuffer, MemoryRequirement::HostVisible));

	zeroBuffer(vk, device, *resolveImageOneBufferAlloc, resolveBufferSize);
	zeroBuffer(vk, device, *resolveImageTwoBufferAlloc, resolveBufferSize);

	// Render: repeat the same rendering twice to avoid non-essential API calls and layout transitions (e.g. copy).
	{
		renderAndResolve(context, caseDef, *resolveImageOneBuffer, false);	// Pass 1: render a basic multisampled image
		renderAndResolve(context, caseDef, *resolveImageTwoBuffer, true);	// Pass 2: the same but altered with a compute shader
	}

	// Verify
	{
		invalidateAlloc(vk, device, *resolveImageOneBufferAlloc);
		invalidateAlloc(vk, device, *resolveImageTwoBufferAlloc);

		const tcu::PixelBufferAccess		layeredImageOne	(mapVkFormat(caseDef.colorFormat), caseDef.renderSize.x(), caseDef.renderSize.y(), caseDef.numLayers, resolveImageOneBufferAlloc->getHostPtr());
		const tcu::ConstPixelBufferAccess	layeredImageTwo	(mapVkFormat(caseDef.colorFormat), caseDef.renderSize.x(), caseDef.renderSize.y(), caseDef.numLayers, resolveImageTwoBufferAlloc->getHostPtr());

		// Check all layers
		if (!compareImages(context.getTestContext().getLog(), caseDef, layeredImageOne, layeredImageTwo))
			return tcu::TestStatus::fail("Rendered images are not correct");
	}

	return tcu::TestStatus::pass("OK");
}

} // StorageImage ns


namespace StandardSamplePosition
{

void initPrograms (SourceCollections& programCollection, const CaseDef caseDef)
{
	// Pass 1: Render to texture

	addSimpleVertexAndFragmentPrograms(programCollection, caseDef);

	// Pass 2: Sample texture

	// Vertex shader
	{
		std::ostringstream src;
		src << glu::getGLSLVersionDeclaration(glu::GLSL_VERSION_450) << "\n"
			<< "\n"
			<< "layout(location = 0) in  vec4  in_position;\n"
			<< "\n"
			<< "out gl_PerVertex {\n"
			<< "    vec4 gl_Position;\n"
			<< "};\n"
			<< "\n"
			<< "void main(void)\n"
			<< "{\n"
			<< "    gl_Position = in_position;\n"
			<< "}\n";

		programCollection.glslSources.add("sample_vert") << glu::VertexSource(src.str());
	}

	// Fragment shader
	{
		std::ostringstream src;
		src << glu::getGLSLVersionDeclaration(glu::GLSL_VERSION_450) << "\n"
			<< "\n"
			<< "layout(location = 0) out uint o_status;\n"
			<< "\n"
			<< "layout(set = 0, binding = 0) uniform sampler2DMS colorTexture;\n"
			<< "\n"
			<< "void main(void)\n"
			<< "{\n"
			<< "    uint result = 0;\n"
			<< "    vec4 a, b;\n\n"
			<< "\n";

		for (deUint32 sampleNdx = 0; sampleNdx < (deUint32)caseDef.numSamples; sampleNdx++)
		{
			Vec4 expectedColor = sampleIndexToColor(sampleNdx);

			src << "    a = texelFetch(colorTexture, ivec2(0,0), " << sampleNdx << ");\n"
				   "    b = vec4(" << expectedColor.x() << ", " << expectedColor.y() << ", " << expectedColor.z() << ", 1.0);\n"
				   "    if (abs(a.x - b.x) > 0.1 || abs(a.y - b.y) > 0.1 || abs(a.z - b.z) > 0.1) result++;\n";
		}

		src << "\n"
			<< "    o_status = result;\n"
			<< "}\n";

		programCollection.glslSources.add("sample_frag") << glu::FragmentSource(src.str());
	}
}

void checkSupport (Context& context, const CaseDef caseDef)
{
	const VkImageUsageFlags colorImageUsage		= VK_IMAGE_USAGE_COLOR_ATTACHMENT_BIT | VK_IMAGE_USAGE_SAMPLED_BIT;
	const VkPhysicalDeviceProperties props		= getPhysicalDeviceProperties(context.getInstanceInterface(), context.getPhysicalDevice());

	checkImageFormatRequirements(context.getInstanceInterface(), context.getPhysicalDevice(), caseDef.numSamples, caseDef.colorFormat, colorImageUsage);

	if (!props.limits.standardSampleLocations)
		TCU_THROW(NotSupportedError, "Device does not support standard sample locations.");

	if (caseDef.numSamples == VK_SAMPLE_COUNT_32_BIT ||
		caseDef.numSamples == VK_SAMPLE_COUNT_64_BIT)
	{
		TCU_THROW(InternalError, "Standard does not define sample positions for 32x or 64x multisample modes");
	}

	checkPipelineLibraryRequirements(context.getInstanceInterface(), context.getPhysicalDevice(), caseDef.pipelineConstructionType);
}

tcu::TestStatus test (Context& context, const CaseDef caseDef)
{
	const DeviceInterface&	vk					= context.getDeviceInterface();
	const VkDevice			device				= context.getDevice();
	const VkQueue			queue				= context.getUniversalQueue();
	const deUint32			queueFamilyIndex	= context.getUniversalQueueFamilyIndex();
	Allocator&				allocator			= context.getDefaultAllocator();

	const VkImageUsageFlags		colorImageUsage		= VK_IMAGE_USAGE_COLOR_ATTACHMENT_BIT | VK_IMAGE_USAGE_SAMPLED_BIT;

	{
		tcu::TestLog& log = context.getTestContext().getLog();
		log << tcu::LogSection("Description", "")
			<< tcu::TestLog::Message << "Rendering to a multisampled image. Expecting samples to have specified colors." << tcu::TestLog::EndMessage
			<< tcu::TestLog::Message << "Sampling from the texture with texelFetch (OpImageFetch)." << tcu::TestLog::EndMessage
			<< tcu::TestLog::EndSection;
	}

	// Multisampled color image
	const Unique<VkImage>			colorImage		(makeImage(vk, device, caseDef.colorFormat, caseDef.renderSize, caseDef.numLayers, caseDef.numSamples, colorImageUsage));
	const UniquePtr<Allocation>		colorImageAlloc	(bindImage(vk, device, allocator, *colorImage, MemoryRequirement::Any));

	const Unique<VkCommandPool>		cmdPool			(createCommandPool(vk, device, VK_COMMAND_POOL_CREATE_RESET_COMMAND_BUFFER_BIT, queueFamilyIndex));
	const Unique<VkCommandBuffer>	cmdBuffer		(makeCommandBuffer(vk, device, *cmdPool));

	// Step 1: Render to texture
	{
		renderMultisampledImage(context, caseDef, *colorImage);
	}

	// Step 2: Sample texture
	{
		// Color image view
		const VkImageViewType			colorImageViewType	= (caseDef.numLayers == 1 ? VK_IMAGE_VIEW_TYPE_2D : VK_IMAGE_VIEW_TYPE_2D_ARRAY);
		const Unique<VkImageView>		colorImageView		(makeImageView(vk, device, *colorImage, colorImageViewType, caseDef.colorFormat, makeColorSubresourceRange(0, caseDef.numLayers)));
		const Unique<VkSampler>			colorSampler		(makeSampler(vk, device));

		// Checksum image
		const VkFormat					checksumFormat		= VK_FORMAT_R8_UINT;
		const Unique<VkImage>			checksumImage		(makeImage(vk, device, checksumFormat, caseDef.renderSize, 1u, VK_SAMPLE_COUNT_1_BIT,
																	   VK_IMAGE_USAGE_COLOR_ATTACHMENT_BIT | VK_IMAGE_USAGE_TRANSFER_SRC_BIT));
		const UniquePtr<Allocation>		checksumImageAlloc	(bindImage(vk, device, allocator, *checksumImage, MemoryRequirement::Any));
		const Unique<VkImageView>		checksumImageView	(makeImageView(vk, device, *checksumImage, VK_IMAGE_VIEW_TYPE_2D, checksumFormat, makeColorSubresourceRange(0, 1)));

		// Checksum buffer (for host reading)
		const VkDeviceSize				checksumBufferSize	= caseDef.renderSize.x() * caseDef.renderSize.y() * tcu::getPixelSize(mapVkFormat(checksumFormat));
		const Unique<VkBuffer>			checksumBuffer		(makeBuffer(vk, device, checksumBufferSize, VK_BUFFER_USAGE_TRANSFER_DST_BIT));
		const UniquePtr<Allocation>		checksumBufferAlloc	(bindBuffer(vk, device, allocator, *checksumBuffer, MemoryRequirement::HostVisible));

		zeroBuffer(vk, device, *checksumBufferAlloc, checksumBufferSize);

		// Vertex buffer
		const std::vector<Vertex4RGBA>	vertices			= genFullQuadVertices();
		const VkDeviceSize				vertexBufferSize	= sizeInBytes(vertices);
		const Unique<VkBuffer>			vertexBuffer		(makeBuffer(vk, device, vertexBufferSize, VK_BUFFER_USAGE_VERTEX_BUFFER_BIT));
		const UniquePtr<Allocation>		vertexBufferAlloc	(bindBuffer(vk, device, allocator, *vertexBuffer, MemoryRequirement::HostVisible));

		{
			deMemcpy(vertexBufferAlloc->getHostPtr(), &vertices[0], static_cast<std::size_t>(vertexBufferSize));
			flushAlloc(vk, device, *vertexBufferAlloc);
		}

		// Descriptors
		// \note OpImageFetch doesn't use a sampler, but in GLSL texelFetch needs a sampler2D which translates to a combined image sampler in Vulkan.

		const Unique<VkDescriptorSetLayout> descriptorSetLayout(DescriptorSetLayoutBuilder()
			.addSingleSamplerBinding(VK_DESCRIPTOR_TYPE_COMBINED_IMAGE_SAMPLER, VK_SHADER_STAGE_FRAGMENT_BIT, &colorSampler.get())
			.build(vk, device));

		const Unique<VkDescriptorPool> descriptorPool(DescriptorPoolBuilder()
			.addType(VK_DESCRIPTOR_TYPE_COMBINED_IMAGE_SAMPLER)
			.build(vk, device, VK_DESCRIPTOR_POOL_CREATE_FREE_DESCRIPTOR_SET_BIT, 1u));

		const Unique<VkDescriptorSet>	descriptorSet		(makeDescriptorSet(vk, device, *descriptorPool, *descriptorSetLayout));
		const VkDescriptorImageInfo		imageDescriptorInfo	= makeDescriptorImageInfo(DE_NULL, *colorImageView, VK_IMAGE_LAYOUT_SHADER_READ_ONLY_OPTIMAL);

		DescriptorSetUpdateBuilder()
			.writeSingle(*descriptorSet, DescriptorSetUpdateBuilder::Location::binding(0u), VK_DESCRIPTOR_TYPE_COMBINED_IMAGE_SAMPLER, &imageDescriptorInfo)
			.update(vk, device);

		const Unique<VkShaderModule>			vertexModule	(createShaderModule		(vk, device, context.getBinaryCollection().get("sample_vert"), 0u));
		const Unique<VkShaderModule>			fragmentModule	(createShaderModule		(vk, device, context.getBinaryCollection().get("sample_frag"), 0u));
		const Unique<VkRenderPass>				renderPass		(makeSimpleRenderPass	(vk, device, checksumFormat));
		const Unique<VkFramebuffer>				framebuffer		(makeFramebuffer		(vk, device, *renderPass, 1u, &checksumImageView.get(),
																						 static_cast<deUint32>(caseDef.renderSize.x()),  static_cast<deUint32>(caseDef.renderSize.y())));
		const Unique<VkPipelineLayout>			pipelineLayout	(makePipelineLayout		(vk, device, *descriptorSetLayout));
		const bool								isMonolithic	(caseDef.pipelineConstructionType == PIPELINE_CONSTRUCTION_TYPE_MONOLITHIC);
		std::vector<PipelineSp>					pipelinesSp;
		std::vector<GraphicsPipelineWrapper>	pipelineWrapper;

		if (isMonolithic)
		{
			pipelinesSp = makeGraphicsPipelines(vk, device, 1u, *pipelineLayout, *renderPass, *vertexModule, *fragmentModule,
												caseDef.renderSize, VK_SAMPLE_COUNT_1_BIT, VK_PRIMITIVE_TOPOLOGY_TRIANGLE_STRIP);
		}
		else
		{
			pipelineWrapper.emplace_back(vk, device, caseDef.pipelineConstructionType);
			preparePipelineWrapper(pipelineWrapper.back(), 0u, *pipelineLayout, *renderPass, *vertexModule, *fragmentModule,
								   caseDef.renderSize, VK_SAMPLE_COUNT_1_BIT, VK_PRIMITIVE_TOPOLOGY_TRIANGLE_STRIP);
		}

		beginCommandBuffer(vk, *cmdBuffer);

		// Prepare for sampling in the fragment shader
		{
			const VkImageMemoryBarrier barriers[] =
			{
				{
					VK_STRUCTURE_TYPE_IMAGE_MEMORY_BARRIER,						// VkStructureType			sType;
					DE_NULL,													// const void*				pNext;
					VK_ACCESS_COLOR_ATTACHMENT_WRITE_BIT,						// VkAccessFlags			outputMask;
					VK_ACCESS_SHADER_READ_BIT,									// VkAccessFlags			inputMask;
					VK_IMAGE_LAYOUT_COLOR_ATTACHMENT_OPTIMAL,					// VkImageLayout			oldLayout;
					VK_IMAGE_LAYOUT_SHADER_READ_ONLY_OPTIMAL,					// VkImageLayout			newLayout;
					VK_QUEUE_FAMILY_IGNORED,									// deUint32					srcQueueFamilyIndex;
					VK_QUEUE_FAMILY_IGNORED,									// deUint32					destQueueFamilyIndex;
					*colorImage,												// VkImage					image;
					makeColorSubresourceRange(0, caseDef.numLayers),			// VkImageSubresourceRange	subresourceRange;
				},
			};

			vk.cmdPipelineBarrier(*cmdBuffer, VK_PIPELINE_STAGE_COLOR_ATTACHMENT_OUTPUT_BIT, VK_PIPELINE_STAGE_FRAGMENT_SHADER_BIT, 0u,
				0u, DE_NULL, 0u, DE_NULL, DE_LENGTH_OF_ARRAY(barriers), barriers);
		}

		beginRenderPass(vk, *cmdBuffer, *renderPass, *framebuffer, makeRect2D(0, 0, caseDef.renderSize.x(), caseDef.renderSize.y()), tcu::UVec4(0u));

		VkPipeline pipeline = isMonolithic ? **pipelinesSp.back() : pipelineWrapper.back().getPipeline();
		vk.cmdBindPipeline(*cmdBuffer, VK_PIPELINE_BIND_POINT_GRAPHICS, pipeline);
		vk.cmdBindDescriptorSets(*cmdBuffer, VK_PIPELINE_BIND_POINT_GRAPHICS, *pipelineLayout, 0u, 1u, &descriptorSet.get(), 0u, DE_NULL);
		{
			const VkDeviceSize vertexBufferOffset = 0ull;
			vk.cmdBindVertexBuffers(*cmdBuffer, 0u, 1u, &vertexBuffer.get(), &vertexBufferOffset);
		}

		vk.cmdDraw(*cmdBuffer, static_cast<deUint32>(vertices.size()), 1u, 0u, 0u);
		endRenderPass(vk, *cmdBuffer);

		copyImageToBuffer(vk, *cmdBuffer, *checksumImage, *checksumBuffer, caseDef.renderSize);

		endCommandBuffer(vk, *cmdBuffer);
		submitCommandsAndWait(vk, device, queue, *cmdBuffer);

		// Verify result

		{
			invalidateAlloc(vk, device, *checksumBufferAlloc);

			const tcu::ConstPixelBufferAccess	access						(mapVkFormat(checksumFormat), caseDef.renderSize.x(), caseDef.renderSize.y(), 1, checksumBufferAlloc->getHostPtr());

			deUint32 result		= access.getPixelUint(0, 0).x();

			if (result)
				return tcu::TestStatus::fail(std::to_string(result) + " multisamples have unexpected color.");
		}
	}

	return tcu::TestStatus::pass("OK");
}

} // StandardSamplePosition ns


std::string getSizeLayerString (const IVec2& size, const int numLayers)
{
	std::ostringstream str;
	str << size.x() << "x" << size.y() << "_" << numLayers;
	return str.str();
}

std::string getFormatString (const VkFormat format)
{
	std::string name(getFormatName(format));
	return de::toLower(name.substr(10));
}

void addTestCasesWithFunctions (tcu::TestCaseGroup*						group,
								FunctionSupport1<CaseDef>::Function		checkSupport,
								FunctionPrograms1<CaseDef>::Function	initPrograms,
								FunctionInstance1<CaseDef>::Function	testFunc,
								PipelineConstructionType				pipelineConstructionType)
{
	const IVec2 size[] =
	{
		IVec2(64, 64),
		IVec2(79, 31),
	};
	const int numLayers[] =
	{
		1, 4
	};
	const VkSampleCountFlagBits samples[] =
	{
		VK_SAMPLE_COUNT_2_BIT,
		VK_SAMPLE_COUNT_4_BIT,
		VK_SAMPLE_COUNT_8_BIT,
		VK_SAMPLE_COUNT_16_BIT,
		VK_SAMPLE_COUNT_32_BIT,
		VK_SAMPLE_COUNT_64_BIT,
	};
	const VkFormat format[] =
	{
		VK_FORMAT_R8G8B8A8_UNORM,
		VK_FORMAT_R32_UINT,
		VK_FORMAT_R16G16_SINT,
		VK_FORMAT_R32G32B32A32_SFLOAT,
	};

	for (int sizeNdx = 0; sizeNdx < DE_LENGTH_OF_ARRAY(size); ++sizeNdx)
	for (int layerNdx = 0; layerNdx < DE_LENGTH_OF_ARRAY(numLayers); ++layerNdx)
	{
		MovePtr<tcu::TestCaseGroup>	sizeLayerGroup(new tcu::TestCaseGroup(group->getTestContext(), getSizeLayerString(size[sizeNdx], numLayers[layerNdx]).c_str(), ""));
		for (int formatNdx = 0; formatNdx < DE_LENGTH_OF_ARRAY(format); ++formatNdx)
		{
			MovePtr<tcu::TestCaseGroup>	formatGroup(new tcu::TestCaseGroup(group->getTestContext(), getFormatString(format[formatNdx]).c_str(), ""));
			for (int samplesNdx = 0; samplesNdx < DE_LENGTH_OF_ARRAY(samples); ++samplesNdx)
			{
				std::ostringstream caseName;
				caseName << "samples_" << getNumSamples(samples[samplesNdx]);

				const CaseDef caseDef
				{
					pipelineConstructionType,	// PipelineConstructionType	pipelineConstructionType;
					size[sizeNdx],				// IVec2					renderSize;
					numLayers[layerNdx],		// int						numLayers;
					format[formatNdx],			// VkFormat					colorFormat;
					samples[samplesNdx],		// VkSampleCountFlagBits	numSamples;
					false,						// bool						colorQuad;
				};

				addFunctionCaseWithPrograms(formatGroup.get(), caseName.str(), "", checkSupport, initPrograms, testFunc, caseDef);
			}
			sizeLayerGroup->addChild(formatGroup.release());
		}
		group->addChild(sizeLayerGroup.release());
	}
}

void addStandardSamplePositionTestCasesWithFunctions (tcu::TestCaseGroup*					group,
													  FunctionSupport1<CaseDef>::Function	checkSupport,
													  FunctionPrograms1<CaseDef>::Function	initPrograms,
													  FunctionInstance1<CaseDef>::Function	testFunc,
													  PipelineConstructionType				pipelineConstructionType)
{
	const VkSampleCountFlagBits samples[] =
	{
		VK_SAMPLE_COUNT_2_BIT,
		VK_SAMPLE_COUNT_4_BIT,
		VK_SAMPLE_COUNT_8_BIT,
		VK_SAMPLE_COUNT_16_BIT,
		VK_SAMPLE_COUNT_32_BIT,
		VK_SAMPLE_COUNT_64_BIT,
	};
	const VkFormat format[] =
	{
		VK_FORMAT_R8G8B8A8_UNORM,
		VK_FORMAT_R32G32B32A32_SFLOAT,
	};

	for (int formatNdx = 0; formatNdx < DE_LENGTH_OF_ARRAY(format); ++formatNdx)
	{
		MovePtr<tcu::TestCaseGroup> formatGroup(new tcu::TestCaseGroup(group->getTestContext(), getFormatString(format[formatNdx]).c_str(), ""));
		for (int samplesNdx = 0; samplesNdx < DE_LENGTH_OF_ARRAY(samples); ++samplesNdx)
		{
			std::ostringstream caseName;
			caseName << "samples_" << getNumSamples(samples[samplesNdx]);

			const CaseDef caseDef
			{
				pipelineConstructionType,	// PipelineConstructionType	pipelineConstructionType;
				IVec2(1,1),					// IVec2					renderSize;
				1,							// int						numLayers;
				format[formatNdx],			// VkFormat					colorFormat;
				samples[samplesNdx],		// VkSampleCountFlagBits	numSamples;
				true,						// bool						colorQuad;
			};

			addFunctionCaseWithPrograms(formatGroup.get(), caseName.str(), "", checkSupport, initPrograms, testFunc, caseDef);
		}
		group->addChild(formatGroup.release());
	}
}

void createSampledImageTestsInGroup (tcu::TestCaseGroup* group, PipelineConstructionType pipelineConstructionType)
{
	addTestCasesWithFunctions(group, SampledImage::checkSupport, SampledImage::initPrograms, SampledImage::test, pipelineConstructionType);
}

void createStorageImageTestsInGroup (tcu::TestCaseGroup* group, PipelineConstructionType pipelineConstructionType)
{
	addTestCasesWithFunctions(group, StorageImage::checkSupport, StorageImage::initPrograms, StorageImage::test, pipelineConstructionType);
}

void createStandardSamplePositionTestsInGroup (tcu::TestCaseGroup* group, PipelineConstructionType pipelineConstructionType)
{
	addStandardSamplePositionTestCasesWithFunctions(group, StandardSamplePosition::checkSupport, StandardSamplePosition::initPrograms, StandardSamplePosition::test, pipelineConstructionType);
}

} // anonymous ns

//! Render to a multisampled image and sample from it in a fragment shader.
tcu::TestCaseGroup* createMultisampleSampledImageTests (tcu::TestContext& testCtx, PipelineConstructionType pipelineConstructionType)
{
	return createTestGroup(testCtx, "sampled_image", "Multisampled image direct sample access", createSampledImageTestsInGroup, pipelineConstructionType);
}

//! Render to a multisampled image and access it with load/stores in a compute shader.
tcu::TestCaseGroup* createMultisampleStorageImageTests (tcu::TestContext& testCtx, PipelineConstructionType pipelineConstructionType)
{
	return createTestGroup(testCtx, "storage_image", "Multisampled image draw and read/write in compute shader", createStorageImageTestsInGroup, pipelineConstructionType);
}

//! Render to a multisampled image and verify standard multisample positions.
tcu::TestCaseGroup* createMultisampleStandardSamplePositionTests (tcu::TestContext& testCtx, PipelineConstructionType pipelineConstructionType)
{
	return createTestGroup(testCtx, "standardsampleposition", "Multisampled image standard sample position tests", createStandardSamplePositionTestsInGroup, pipelineConstructionType);
}

} // pipeline
} // vkt<|MERGE_RESOLUTION|>--- conflicted
+++ resolved
@@ -416,10 +416,7 @@
 			vertexModule)
 	   .setupFragmentShaderState(pipelineLayout, renderPass, subpassNdx, fragmentModule, DE_NULL, &pipelineMultisampleStateInfo)
 	   .setupFragmentOutputState(renderPass, subpassNdx, &pipelineColorBlendStateInfo, &pipelineMultisampleStateInfo)
-<<<<<<< HEAD
-=======
 	   .setMonolithicPipelineLayout(pipelineLayout)
->>>>>>> b82b4024
 	   .buildPipeline();
 }
 
