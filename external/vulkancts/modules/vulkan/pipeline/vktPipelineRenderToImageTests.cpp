/*------------------------------------------------------------------------
 * Vulkan Conformance Tests
 * ------------------------
 *
 * Copyright (c) 2017 The Khronos Group Inc.
 *
 * Licensed under the Apache License, Version 2.0 (the "License");
 * you may not use this file except in compliance with the License.
 * You may obtain a copy of the License at
 *
 *      http://www.apache.org/licenses/LICENSE-2.0
 *
 * Unless required by applicable law or agreed to in writing, software
 * distributed under the License is distributed on an "AS IS" BASIS,
 * WITHOUT WARRANTIES OR CONDITIONS OF ANY KIND, either express or implied.
 * See the License for the specific language governing permissions and
 * limitations under the License.
 *
 *//*!
 * \file vktPipelineRenderToImageTests.cpp
 * \brief Render to image tests
 *//*--------------------------------------------------------------------*/

#include "vktPipelineRenderToImageTests.hpp"
#include "vktPipelineMakeUtil.hpp"
#include "vktTestCase.hpp"
#include "vktTestCaseUtil.hpp"
#include "vktPipelineVertexUtil.hpp"
#include "vktTestGroupUtil.hpp"
#include "vkObjUtil.hpp"

#include "vkMemUtil.hpp"
#include "vkQueryUtil.hpp"
#include "vkTypeUtil.hpp"
#include "vkRefUtil.hpp"
#include "vkBuilderUtil.hpp"
#include "vkPrograms.hpp"
#include "vkImageUtil.hpp"
#include "vkCmdUtil.hpp"

#include "tcuTextureUtil.hpp"
#include "tcuImageCompare.hpp"
#include "tcuTestLog.hpp"
#include "tcuPlatform.hpp"
#include "vkPlatform.hpp"

#include "deUniquePtr.hpp"
#include "deSharedPtr.hpp"

#include <string>
#include <vector>
#include <set>
#include <algorithm>

namespace vkt
{
namespace pipeline
{
namespace
{
using namespace vk;
using de::UniquePtr;
using de::MovePtr;
using de::SharedPtr;
using tcu::IVec3;
using tcu::Vec4;
using tcu::UVec4;
using tcu::IVec2;
using tcu::IVec4;
using tcu::BVec4;
using std::vector;

typedef SharedPtr<Unique<VkImageView> >	SharedPtrVkImageView;

enum Constants
{
	NUM_CUBE_FACES					= 6,
	REFERENCE_COLOR_VALUE			= 125,
	REFERENCE_STENCIL_VALUE			= 42,
	MAX_SIZE						= -1,	//!< Should be queried at runtime and replaced with max possible value
	MAX_VERIFICATION_REGION_SIZE	= 32,	//!<  Limit the checked area to a small size, especially for huge images
	MAX_VERIFICATION_REGION_DEPTH	= 8,

	MASK_W					= (1 | 0 | 0 | 0),
	MASK_W_LAYERS			= (1 | 0 | 0 | 8),
	MASK_WH					= (1 | 2 | 0 | 0),
	MASK_WH_LAYERS			= (1 | 2 | 0 | 8),
	MASK_WHD				= (1 | 2 | 4 | 0),
};

enum AllocationKind
{
	ALLOCATION_KIND_SUBALLOCATED = 0,
	ALLOCATION_KIND_DEDICATED,
};

static const float	REFERENCE_DEPTH_VALUE	= 1.0f;
static const Vec4	COLOR_TABLE[]			=
{
	Vec4(0.9f, 0.0f, 0.0f, 1.0f),
	Vec4(0.6f, 1.0f, 0.0f, 1.0f),
	Vec4(0.3f, 0.0f, 1.0f, 1.0f),
	Vec4(0.1f, 1.0f, 1.0f, 1.0f),
	Vec4(0.8f, 1.0f, 0.0f, 1.0f),
	Vec4(0.5f, 0.0f, 1.0f, 1.0f),
	Vec4(0.2f, 0.0f, 0.0f, 1.0f),
	Vec4(1.0f, 1.0f, 0.0f, 1.0f),
};

struct CaseDef
{
	PipelineConstructionType	pipelineConstructionType;
	VkImageViewType				viewType;
	IVec4						imageSizeHint;			//!< (w, h, d, layers), a component may have a symbolic value MAX_SIZE
	VkFormat					colorFormat;
	VkFormat					depthStencilFormat;		//! A depth/stencil format, or UNDEFINED if not used
	AllocationKind				allocationKind;
};

template<typename T>
inline SharedPtr<Unique<T> > makeSharedPtr (Move<T> move)
{
	return SharedPtr<Unique<T> >(new Unique<T>(move));
}

template<typename T>
inline VkDeviceSize sizeInBytes (const vector<T>& vec)
{
	return vec.size() * sizeof(vec[0]);
}

inline bool isCube (const VkImageViewType viewType)
{
	return (viewType == VK_IMAGE_VIEW_TYPE_CUBE || viewType == VK_IMAGE_VIEW_TYPE_CUBE_ARRAY);
}

inline VkDeviceSize product (const IVec4& v)
{
	return ((static_cast<VkDeviceSize>(v.x()) * v.y()) * v.z()) * v.w();
}

template<typename T>
inline T sum (const vector<T>& v)
{
	T total = static_cast<T>(0);
	for (typename vector<T>::const_iterator it = v.begin(); it != v.end(); ++it)
		total += *it;
	return total;
}

template <typename T, int Size>
int findIndexOfMaxComponent (const tcu::Vector<T, Size>& vec)
{
	int index	= 0;
	T	value	= vec[0];

	for (int i = 1; i < Size; ++i)
	{
		if (vec[i] > value)
		{
			index	= i;
			value	= vec[i];
		}
	}

	return index;
}

inline int maxLayersOrDepth (const IVec4& size)
{
	// This is safe because 3D images must have layers (w) = 1
	return deMax32(size.z(), size.w());
}

de::MovePtr<Allocation> bindBuffer (const InstanceInterface&	vki,
									const DeviceInterface&		vkd,
									const VkPhysicalDevice&		physDevice,
									const VkDevice				device,
									const VkBuffer&				buffer,
									const MemoryRequirement		requirement,
									Allocator&					allocator,
									AllocationKind				allocationKind)
{
	switch (allocationKind)
	{
		case ALLOCATION_KIND_SUBALLOCATED:
		{
			return vk::bindBuffer(vkd, device, allocator, buffer, requirement);
		}

		case ALLOCATION_KIND_DEDICATED:
		{
			return bindBufferDedicated(vki, vkd, physDevice, device, buffer, requirement);
		}

		default:
		{
			TCU_THROW(InternalError, "Invalid allocation kind");
		}
	}
}

de::MovePtr<Allocation> bindImage (const InstanceInterface&		vki,
								   const DeviceInterface&		vkd,
								   const VkPhysicalDevice&		physDevice,
								   const VkDevice				device,
								   const VkImage&				image,
								   const MemoryRequirement		requirement,
								   Allocator&					allocator,
								   AllocationKind				allocationKind)
{
	switch (allocationKind)
	{
		case ALLOCATION_KIND_SUBALLOCATED:
		{
			return vk::bindImage(vkd, device, allocator, image, requirement);
		}

		case ALLOCATION_KIND_DEDICATED:
		{
			return bindImageDedicated(vki, vkd, physDevice, device, image, requirement);
		}

		default:
		{
			TCU_THROW(InternalError, "Invalid allocation kind");
		}
	}
}

// This is very test specific, so be careful if you want to reuse this code.
void preparePipelineWrapper(GraphicsPipelineWrapper&	gpw,
							const VkPipeline			basePipeline,		// for derivatives
							const VkPipelineLayout		pipelineLayout,
							const VkRenderPass			renderPass,
							const VkShaderModule		vertexModule,
							const VkShaderModule		fragmentModule,
							const IVec2&				renderSize,
							const VkPrimitiveTopology	topology,
							const deUint32				subpass,
							const bool					useDepth,
							const bool					useStencil)
{
	const VkVertexInputBindingDescription vertexInputBindingDescription =
	{
		0u,								// uint32_t				binding;
		sizeof(Vertex4RGBA),			// uint32_t				stride;
		VK_VERTEX_INPUT_RATE_VERTEX,	// VkVertexInputRate	inputRate;
	};

	const VkVertexInputAttributeDescription vertexInputAttributeDescriptions[] =
	{
		{
			0u,								// uint32_t			location;
			0u,								// uint32_t			binding;
			VK_FORMAT_R32G32B32A32_SFLOAT,	// VkFormat			format;
			0u,								// uint32_t			offset;
		},
		{
			1u,								// uint32_t			location;
			0u,								// uint32_t			binding;
			VK_FORMAT_R32G32B32A32_SFLOAT,	// VkFormat			format;
			sizeof(Vec4),					// uint32_t			offset;
		}
	};

	const VkPipelineVertexInputStateCreateInfo vertexInputStateInfo =
	{
		VK_STRUCTURE_TYPE_PIPELINE_VERTEX_INPUT_STATE_CREATE_INFO,	// VkStructureType							sType;
		DE_NULL,													// const void*								pNext;
		(VkPipelineVertexInputStateCreateFlags)0,					// VkPipelineVertexInputStateCreateFlags	flags;
		1u,															// uint32_t									vertexBindingDescriptionCount;
		&vertexInputBindingDescription,								// const VkVertexInputBindingDescription*	pVertexBindingDescriptions;
		DE_LENGTH_OF_ARRAY(vertexInputAttributeDescriptions),		// uint32_t									vertexAttributeDescriptionCount;
		vertexInputAttributeDescriptions,							// const VkVertexInputAttributeDescription*	pVertexAttributeDescriptions;
	};

	const std::vector<VkViewport>	viewport	{ makeViewport(renderSize) };
	const std::vector<VkRect2D>		scissor		{ makeRect2D(renderSize) };

	const VkStencilOpState stencilOpState = makeStencilOpState(
		VK_STENCIL_OP_KEEP,									// stencil fail
		VK_STENCIL_OP_KEEP,									// depth & stencil pass
		VK_STENCIL_OP_KEEP,									// depth only fail
		VK_COMPARE_OP_EQUAL,								// compare op
		~0u,												// compare mask
		~0u,												// write mask
		static_cast<deUint32>(REFERENCE_STENCIL_VALUE));	// reference

	VkPipelineDepthStencilStateCreateInfo pipelineDepthStencilStateInfo =
	{
		VK_STRUCTURE_TYPE_PIPELINE_DEPTH_STENCIL_STATE_CREATE_INFO,	// VkStructureType							sType;
		DE_NULL,													// const void*								pNext;
		(VkPipelineDepthStencilStateCreateFlags)0,					// VkPipelineDepthStencilStateCreateFlags	flags;
		useDepth,													// VkBool32									depthTestEnable;
		VK_FALSE,													// VkBool32									depthWriteEnable;
		VK_COMPARE_OP_LESS,											// VkCompareOp								depthCompareOp;
		VK_FALSE,													// VkBool32									depthBoundsTestEnable;
		useStencil,													// VkBool32									stencilTestEnable;
		stencilOpState,												// VkStencilOpState							front;
		stencilOpState,												// VkStencilOpState							back;
		0.0f,														// float									minDepthBounds;
		1.0f,														// float									maxDepthBounds;
	};

	const VkColorComponentFlags colorComponentsAll = VK_COLOR_COMPONENT_R_BIT | VK_COLOR_COMPONENT_G_BIT | VK_COLOR_COMPONENT_B_BIT | VK_COLOR_COMPONENT_A_BIT;
	// Number of blend attachments must equal the number of color attachments during any subpass.
	const VkPipelineColorBlendAttachmentState pipelineColorBlendAttachmentState =
	{
		VK_FALSE,				// VkBool32					blendEnable;
		VK_BLEND_FACTOR_ONE,	// VkBlendFactor			srcColorBlendFactor;
		VK_BLEND_FACTOR_ZERO,	// VkBlendFactor			dstColorBlendFactor;
		VK_BLEND_OP_ADD,		// VkBlendOp				colorBlendOp;
		VK_BLEND_FACTOR_ONE,	// VkBlendFactor			srcAlphaBlendFactor;
		VK_BLEND_FACTOR_ZERO,	// VkBlendFactor			dstAlphaBlendFactor;
		VK_BLEND_OP_ADD,		// VkBlendOp				alphaBlendOp;
		colorComponentsAll,		// VkColorComponentFlags	colorWriteMask;
	};

	const VkPipelineColorBlendStateCreateInfo pipelineColorBlendStateInfo =
	{
		VK_STRUCTURE_TYPE_PIPELINE_COLOR_BLEND_STATE_CREATE_INFO,	// VkStructureType								sType;
		DE_NULL,													// const void*									pNext;
		(VkPipelineColorBlendStateCreateFlags)0,					// VkPipelineColorBlendStateCreateFlags			flags;
		VK_FALSE,													// VkBool32										logicOpEnable;
		VK_LOGIC_OP_COPY,											// VkLogicOp									logicOp;
		1u,															// deUint32										attachmentCount;
		&pipelineColorBlendAttachmentState,							// const VkPipelineColorBlendAttachmentState*	pAttachments;
		{ 0.0f, 0.0f, 0.0f, 0.0f },									// float										blendConstants[4];
	};

<<<<<<< HEAD
	gpw.setDefaultTopology(topology)
	   .setDefaultRasterizationState()
	   .setDefaultMultisampleState()
	   .setupVertexInputStete(&vertexInputStateInfo)
	   .setupPreRasterizationShaderState(viewport,
										 scissor,
										 pipelineLayout,
										 renderPass,
										 subpass,
										 vertexModule)
	   .setupFragmentShaderState(pipelineLayout, renderPass, subpass, fragmentModule, &pipelineDepthStencilStateInfo)
	   .setupFragmentOutputState(renderPass, subpass, &pipelineColorBlendStateInfo)
	   .buildPipeline(DE_NULL, basePipeline, -1);
=======
	const VkPipelineShaderStageCreateInfo pShaderStages[] =
	{
		{
			VK_STRUCTURE_TYPE_PIPELINE_SHADER_STAGE_CREATE_INFO,	// VkStructureType						sType;
			DE_NULL,												// const void*							pNext;
			(VkPipelineShaderStageCreateFlags)0,					// VkPipelineShaderStageCreateFlags		flags;
			VK_SHADER_STAGE_VERTEX_BIT,								// VkShaderStageFlagBits				stage;
			vertexModule,											// VkShaderModule						module;
			"main",													// const char*							pName;
			DE_NULL,												// const VkSpecializationInfo*			pSpecializationInfo;
		},
		{
			VK_STRUCTURE_TYPE_PIPELINE_SHADER_STAGE_CREATE_INFO,	// VkStructureType						sType;
			DE_NULL,												// const void*							pNext;
			(VkPipelineShaderStageCreateFlags)0,					// VkPipelineShaderStageCreateFlags		flags;
			VK_SHADER_STAGE_FRAGMENT_BIT,							// VkShaderStageFlagBits				stage;
			fragmentModule,											// VkShaderModule						module;
			"main",													// const char*							pName;
			DE_NULL,												// const VkSpecializationInfo*			pSpecializationInfo;
		}
	};

#ifndef CTS_USES_VULKANSC
	const VkPipelineCreateFlags			flags = (basePipeline == DE_NULL ? VK_PIPELINE_CREATE_ALLOW_DERIVATIVES_BIT
																		 : VK_PIPELINE_CREATE_DERIVATIVE_BIT);
#else
	const VkPipelineCreateFlags			flags = VkPipelineCreateFlags(0u);
#endif // CTS_USES_VULKANSC

	const VkGraphicsPipelineCreateInfo	graphicsPipelineInfo =
	{
		VK_STRUCTURE_TYPE_GRAPHICS_PIPELINE_CREATE_INFO,	// VkStructureType									sType;
		DE_NULL,											// const void*										pNext;
		flags,												// VkPipelineCreateFlags							flags;
		DE_LENGTH_OF_ARRAY(pShaderStages),					// deUint32											stageCount;
		pShaderStages,										// const VkPipelineShaderStageCreateInfo*			pStages;
		&vertexInputStateInfo,								// const VkPipelineVertexInputStateCreateInfo*		pVertexInputState;
		&pipelineInputAssemblyStateInfo,					// const VkPipelineInputAssemblyStateCreateInfo*	pInputAssemblyState;
		DE_NULL,											// const VkPipelineTessellationStateCreateInfo*		pTessellationState;
		&pipelineViewportStateInfo,							// const VkPipelineViewportStateCreateInfo*			pViewportState;
		&pipelineRasterizationStateInfo,					// const VkPipelineRasterizationStateCreateInfo*	pRasterizationState;
		&pipelineMultisampleStateInfo,						// const VkPipelineMultisampleStateCreateInfo*		pMultisampleState;
		&pipelineDepthStencilStateInfo,						// const VkPipelineDepthStencilStateCreateInfo*		pDepthStencilState;
		&pipelineColorBlendStateInfo,						// const VkPipelineColorBlendStateCreateInfo*		pColorBlendState;
		DE_NULL,											// const VkPipelineDynamicStateCreateInfo*			pDynamicState;
		pipelineLayout,										// VkPipelineLayout									layout;
		renderPass,											// VkRenderPass										renderPass;
		subpass,											// deUint32											subpass;
		basePipeline,										// VkPipeline										basePipelineHandle;
		0,													// deInt32											basePipelineIndex;
	};

	return createGraphicsPipeline(vk, device, DE_NULL, &graphicsPipelineInfo);
>>>>>>> abfb6408
}

//! Make a render pass with one subpass per color attachment and depth/stencil attachment (if used).
Move<VkRenderPass> makeRenderPass (const DeviceInterface&		vk,
								   const VkDevice				device,
								   const VkFormat				colorFormat,
								   const VkFormat				depthStencilFormat,
								   const deUint32				numLayers,
								   const VkImageLayout			initialColorImageLayout			= VK_IMAGE_LAYOUT_UNDEFINED,
								   const VkImageLayout			initialDepthStencilImageLayout	= VK_IMAGE_LAYOUT_UNDEFINED)
{
	const VkAttachmentDescription colorAttachmentDescription =
	{
		(VkAttachmentDescriptionFlags)0,					// VkAttachmentDescriptionFlags		flags;
		colorFormat,										// VkFormat							format;
		VK_SAMPLE_COUNT_1_BIT,								// VkSampleCountFlagBits			samples;
		VK_ATTACHMENT_LOAD_OP_CLEAR,						// VkAttachmentLoadOp				loadOp;
		VK_ATTACHMENT_STORE_OP_STORE,						// VkAttachmentStoreOp				storeOp;
		VK_ATTACHMENT_LOAD_OP_DONT_CARE,					// VkAttachmentLoadOp				stencilLoadOp;
		VK_ATTACHMENT_STORE_OP_DONT_CARE,					// VkAttachmentStoreOp				stencilStoreOp;
		initialColorImageLayout,							// VkImageLayout					initialLayout;
		VK_IMAGE_LAYOUT_COLOR_ATTACHMENT_OPTIMAL,			// VkImageLayout					finalLayout;
	};
	vector<VkAttachmentDescription> attachmentDescriptions(numLayers, colorAttachmentDescription);

	const VkAttachmentDescription depthStencilAttachmentDescription =
	{
		(VkAttachmentDescriptionFlags)0,					// VkAttachmentDescriptionFlags		flags;
		depthStencilFormat,									// VkFormat							format;
		VK_SAMPLE_COUNT_1_BIT,								// VkSampleCountFlagBits			samples;
		VK_ATTACHMENT_LOAD_OP_CLEAR,						// VkAttachmentLoadOp				loadOp;
		VK_ATTACHMENT_STORE_OP_DONT_CARE,					// VkAttachmentStoreOp				storeOp;
		VK_ATTACHMENT_LOAD_OP_CLEAR,						// VkAttachmentLoadOp				stencilLoadOp;
		VK_ATTACHMENT_STORE_OP_DONT_CARE,					// VkAttachmentStoreOp				stencilStoreOp;
		initialDepthStencilImageLayout,						// VkImageLayout					initialLayout;
		VK_IMAGE_LAYOUT_DEPTH_STENCIL_ATTACHMENT_OPTIMAL,	// VkImageLayout					finalLayout;
	};

	if (depthStencilFormat != VK_FORMAT_UNDEFINED)
		attachmentDescriptions.insert(attachmentDescriptions.end(), numLayers, depthStencilAttachmentDescription);

	// Create a subpass for each attachment (each attachement is a layer of an arrayed image).
	vector<VkAttachmentReference>	colorAttachmentReferences		(numLayers);
	vector<VkAttachmentReference>	depthStencilAttachmentReferences(numLayers);
	vector<VkSubpassDescription>	subpasses;

	// Ordering here must match the framebuffer attachments
	for (deUint32 i = 0; i < numLayers; ++i)
	{
		const VkAttachmentReference attachmentRef =
		{
			i,													// deUint32			attachment;
			VK_IMAGE_LAYOUT_COLOR_ATTACHMENT_OPTIMAL			// VkImageLayout	layout;
		};
		const VkAttachmentReference depthStencilAttachmentRef =
		{
			i + numLayers,										// deUint32			attachment;
			VK_IMAGE_LAYOUT_DEPTH_STENCIL_ATTACHMENT_OPTIMAL	// VkImageLayout	layout;
		};

		colorAttachmentReferences[i]		= attachmentRef;
		depthStencilAttachmentReferences[i]	= depthStencilAttachmentRef;

		const VkAttachmentReference*	pDepthStencilAttachment	= (depthStencilFormat != VK_FORMAT_UNDEFINED ? &depthStencilAttachmentReferences[i] : DE_NULL);
		const VkSubpassDescription		subpassDescription		=
		{
			(VkSubpassDescriptionFlags)0,					// VkSubpassDescriptionFlags		flags;
			VK_PIPELINE_BIND_POINT_GRAPHICS,				// VkPipelineBindPoint				pipelineBindPoint;
			0u,												// deUint32							inputAttachmentCount;
			DE_NULL,										// const VkAttachmentReference*		pInputAttachments;
			1u,												// deUint32							colorAttachmentCount;
			&colorAttachmentReferences[i],					// const VkAttachmentReference*		pColorAttachments;
			DE_NULL,										// const VkAttachmentReference*		pResolveAttachments;
			pDepthStencilAttachment,						// const VkAttachmentReference*		pDepthStencilAttachment;
			0u,												// deUint32							preserveAttachmentCount;
			DE_NULL											// const deUint32*					pPreserveAttachments;
		};
		subpasses.push_back(subpassDescription);
	}

	const VkRenderPassCreateInfo renderPassInfo =
	{
		VK_STRUCTURE_TYPE_RENDER_PASS_CREATE_INFO,				// VkStructureType					sType;
		DE_NULL,												// const void*						pNext;
		(VkRenderPassCreateFlags)0,								// VkRenderPassCreateFlags			flags;
		static_cast<deUint32>(attachmentDescriptions.size()),	// deUint32							attachmentCount;
		&attachmentDescriptions[0],								// const VkAttachmentDescription*	pAttachments;
		static_cast<deUint32>(subpasses.size()),				// deUint32							subpassCount;
		&subpasses[0],											// const VkSubpassDescription*		pSubpasses;
		0u,														// deUint32							dependencyCount;
		DE_NULL													// const VkSubpassDependency*		pDependencies;
	};

	return createRenderPass(vk, device, &renderPassInfo);
}

Move<VkImage> makeImage (const DeviceInterface&		vk,
						 const VkDevice				device,
						 VkImageCreateFlags			flags,
						 VkImageType				imageType,
						 const VkFormat				format,
						 const IVec3&				size,
						 const deUint32				numMipLevels,
						 const deUint32				numLayers,
						 const VkImageUsageFlags	usage)
{
	const VkImageCreateInfo imageParams =
	{
		VK_STRUCTURE_TYPE_IMAGE_CREATE_INFO,	// VkStructureType			sType;
		DE_NULL,								// const void*				pNext;
		flags,									// VkImageCreateFlags		flags;
		imageType,								// VkImageType				imageType;
		format,									// VkFormat					format;
		makeExtent3D(size),						// VkExtent3D				extent;
		numMipLevels,							// deUint32					mipLevels;
		numLayers,								// deUint32					arrayLayers;
		VK_SAMPLE_COUNT_1_BIT,					// VkSampleCountFlagBits	samples;
		VK_IMAGE_TILING_OPTIMAL,				// VkImageTiling			tiling;
		usage,									// VkImageUsageFlags		usage;
		VK_SHARING_MODE_EXCLUSIVE,				// VkSharingMode			sharingMode;
		0u,										// deUint32					queueFamilyIndexCount;
		DE_NULL,								// const deUint32*			pQueueFamilyIndices;
		VK_IMAGE_LAYOUT_UNDEFINED,				// VkImageLayout			initialLayout;
	};
	return createImage(vk, device, &imageParams);
}

inline VkImageSubresourceRange makeColorSubresourceRange (const int baseArrayLayer, const int layerCount)
{
	return makeImageSubresourceRange(VK_IMAGE_ASPECT_COLOR_BIT, 0u, 1u, static_cast<deUint32>(baseArrayLayer), static_cast<deUint32>(layerCount));
}

//! Get a reference clear value based on color format.
VkClearValue getClearValue (const VkFormat format)
{
	if (isUintFormat(format) || isIntFormat(format))
		return makeClearValueColorU32(REFERENCE_COLOR_VALUE, REFERENCE_COLOR_VALUE, REFERENCE_COLOR_VALUE, REFERENCE_COLOR_VALUE);
	else
		return makeClearValueColorF32(1.0f, 1.0f, 1.0f, 1.0f);
}

std::string getColorFormatStr (const int numComponents, const bool isUint, const bool isSint)
{
	std::ostringstream str;
	if (numComponents == 1)
		str << (isUint ? "uint" : isSint ? "int" : "float");
	else
		str << (isUint ? "u" : isSint ? "i" : "") << "vec" << numComponents;

	return str.str();
}

//! A half-viewport quad. Use with TRIANGLE_STRIP topology.
vector<Vertex4RGBA> genFullQuadVertices (const int subpassCount)
{
	vector<Vertex4RGBA>	vectorData;
	for (int subpassNdx = 0; subpassNdx < subpassCount; ++subpassNdx)
	{
		Vertex4RGBA data =
		{
			Vec4(0.0f, -1.0f, 0.0f, 1.0f),
			COLOR_TABLE[subpassNdx % DE_LENGTH_OF_ARRAY(COLOR_TABLE)],
		};
		vectorData.push_back(data);
		data.position	= Vec4(0.0f,  1.0f, 0.0f, 1.0f);
		vectorData.push_back(data);
		data.position	= Vec4(1.0f, -1.0f, 0.0f, 1.0f);
		vectorData.push_back(data);
		data.position	= Vec4(1.0f,  1.0f, 0.0f, 1.0f);
		vectorData.push_back(data);
	}
	return vectorData;
}

VkImageType getImageType (const VkImageViewType viewType)
{
	switch (viewType)
	{
		case VK_IMAGE_VIEW_TYPE_1D:
		case VK_IMAGE_VIEW_TYPE_1D_ARRAY:
			return VK_IMAGE_TYPE_1D;

		case VK_IMAGE_VIEW_TYPE_2D:
		case VK_IMAGE_VIEW_TYPE_2D_ARRAY:
		case VK_IMAGE_VIEW_TYPE_CUBE:
		case VK_IMAGE_VIEW_TYPE_CUBE_ARRAY:
			return VK_IMAGE_TYPE_2D;

		case VK_IMAGE_VIEW_TYPE_3D:
			return VK_IMAGE_TYPE_3D;

		default:
			DE_ASSERT(0);
			return VK_IMAGE_TYPE_LAST;
	}
}

//! ImageViewType for accessing a single layer/slice of an image
VkImageViewType getImageViewSliceType (const VkImageViewType viewType)
{
	switch (viewType)
	{
		case VK_IMAGE_VIEW_TYPE_1D:
		case VK_IMAGE_VIEW_TYPE_1D_ARRAY:
			return VK_IMAGE_VIEW_TYPE_1D;

		case VK_IMAGE_VIEW_TYPE_2D:
		case VK_IMAGE_VIEW_TYPE_2D_ARRAY:
		case VK_IMAGE_VIEW_TYPE_CUBE:
		case VK_IMAGE_VIEW_TYPE_CUBE_ARRAY:
		case VK_IMAGE_VIEW_TYPE_3D:
			return VK_IMAGE_VIEW_TYPE_2D;

		default:
			DE_ASSERT(0);
			return VK_IMAGE_VIEW_TYPE_LAST;
	}
}

VkImageCreateFlags getImageCreateFlags (const VkImageViewType viewType)
{
	VkImageCreateFlags	flags	= (VkImageCreateFlags)0;

	if (viewType == VK_IMAGE_VIEW_TYPE_3D)	flags |= VK_IMAGE_CREATE_2D_ARRAY_COMPATIBLE_BIT;
	if (isCube(viewType))					flags |= VK_IMAGE_CREATE_CUBE_COMPATIBLE_BIT;

	return flags;
}

void generateExpectedImage (const tcu::PixelBufferAccess& outputImage, const IVec2& renderSize, const int colorDepthOffset)
{
	const tcu::TextureChannelClass	channelClass	= tcu::getTextureChannelClass(outputImage.getFormat().type);
	const bool						isInt			= (channelClass == tcu::TEXTURECHANNELCLASS_SIGNED_INTEGER || channelClass == tcu::TEXTURECHANNELCLASS_UNSIGNED_INTEGER);
	const VkClearValue				clearValue		= getClearValue(mapTextureFormat(outputImage.getFormat()));

	if (isInt)
		tcu::clear(outputImage, IVec4(clearValue.color.int32));
	else
		tcu::clear(outputImage, Vec4(clearValue.color.float32));

	for (int z = 0; z < outputImage.getDepth(); ++z)
	{
		const Vec4& setColor	= COLOR_TABLE[(z + colorDepthOffset) % DE_LENGTH_OF_ARRAY(COLOR_TABLE)];
		const IVec4 setColorInt	= (static_cast<float>(REFERENCE_COLOR_VALUE) * setColor).cast<deInt32>();

		for (int y = 0;					y < renderSize.y(); ++y)
		for (int x = renderSize.x()/2;	x < renderSize.x(); ++x)
		{
			if (isInt)
				outputImage.setPixel(setColorInt, x, y, z);
			else
				outputImage.setPixel(setColor, x, y, z);
		}
	}
}

IVec4 getMaxImageSize (const VkImageViewType viewType, const IVec4& sizeHint)
{
	//Limits have been taken from the vulkan specification
	IVec4 size = IVec4(
		sizeHint.x() != MAX_SIZE ? sizeHint.x() : 4096,
		sizeHint.y() != MAX_SIZE ? sizeHint.y() : 4096,
		sizeHint.z() != MAX_SIZE ? sizeHint.z() : 256,
		sizeHint.w() != MAX_SIZE ? sizeHint.w() : 256);

	switch (viewType)
	{
		case VK_IMAGE_VIEW_TYPE_1D:
		case VK_IMAGE_VIEW_TYPE_1D_ARRAY:
			size.x() = deMin32(4096, size.x());
			break;

		case VK_IMAGE_VIEW_TYPE_2D:
		case VK_IMAGE_VIEW_TYPE_2D_ARRAY:
			size.x() = deMin32(4096, size.x());
			size.y() = deMin32(4096, size.y());
			break;

		case VK_IMAGE_VIEW_TYPE_3D:
			size.x() = deMin32(256, size.x());
			size.y() = deMin32(256, size.y());
			break;

		case VK_IMAGE_VIEW_TYPE_CUBE:
		case VK_IMAGE_VIEW_TYPE_CUBE_ARRAY:
			size.x() = deMin32(4096, size.x());
			size.y() = deMin32(4096, size.y());
			size.w() = deMin32(252, size.w());
			size.w() = NUM_CUBE_FACES * (size.w() / NUM_CUBE_FACES);	// round down to 6 faces
			break;

		default:
			DE_ASSERT(0);
			return IVec4();
	}

	return size;
}

deUint32 getMemoryTypeNdx (Context& context, const CaseDef& caseDef)
{
	const DeviceInterface&					vk					= context.getDeviceInterface();
	const InstanceInterface&				vki					= context.getInstanceInterface();
	const VkDevice							device				= context.getDevice();
	const VkPhysicalDevice					physDevice			= context.getPhysicalDevice();

	const VkPhysicalDeviceMemoryProperties	memoryProperties	= getPhysicalDeviceMemoryProperties(vki, physDevice);
	Move<VkImage>							colorImage;
	VkMemoryRequirements					memReqs;

	const VkImageUsageFlags					imageUsage	= VK_IMAGE_USAGE_COLOR_ATTACHMENT_BIT | VK_IMAGE_USAGE_TRANSFER_SRC_BIT;
	const IVec4								imageSize	= getMaxImageSize(caseDef.viewType, caseDef.imageSizeHint);

	//create image, don't bind any memory to it
	colorImage	= makeImage(vk, device, getImageCreateFlags(caseDef.viewType), getImageType(caseDef.viewType), caseDef.colorFormat,
								imageSize.swizzle(0, 1, 2), 1u, imageSize.w(), imageUsage);

	vk.getImageMemoryRequirements(device, *colorImage, &memReqs);
	return selectMatchingMemoryType(memoryProperties, memReqs.memoryTypeBits, MemoryRequirement::Any);
}

VkDeviceSize getMaxDeviceHeapSize (Context& context, const CaseDef& caseDef)
{
	const InstanceInterface&				vki					= context.getInstanceInterface();
	const VkPhysicalDevice					physDevice			= context.getPhysicalDevice();
	const VkPhysicalDeviceMemoryProperties	memoryProperties	= getPhysicalDeviceMemoryProperties(vki, physDevice);
	const deUint32							memoryTypeNdx		= getMemoryTypeNdx (context, caseDef);

	return memoryProperties.memoryHeaps[memoryProperties.memoryTypes[memoryTypeNdx].heapIndex].size;
}

//! Get a smaller image size. Returns a vector of zeroes, if it can't reduce more.
IVec4 getReducedImageSize (const CaseDef& caseDef, IVec4 size)
{
	const int maxIndex		= findIndexOfMaxComponent(size);
	const int reducedSize	= size[maxIndex] >> 1;

	switch (caseDef.viewType)
	{
		case VK_IMAGE_VIEW_TYPE_CUBE:
		case VK_IMAGE_VIEW_TYPE_CUBE_ARRAY:
			if (maxIndex < 2)
				size.x() = size.y() = reducedSize;
			else if (maxIndex == 3 && reducedSize >= NUM_CUBE_FACES)
				size.w() = NUM_CUBE_FACES * (reducedSize / NUM_CUBE_FACES); // round down to a multiple of 6
			else
				size = IVec4(0);
			break;

		default:
			size[maxIndex] = reducedSize;
			break;
	}

	if (reducedSize == 0)
		size = IVec4(0);

	return size;
}

bool isDepthStencilFormatSupported (const InstanceInterface& vki, const VkPhysicalDevice physDevice, const VkFormat format)
{
	const VkFormatProperties properties = getPhysicalDeviceFormatProperties(vki, physDevice, format);
	return (properties.optimalTilingFeatures & VK_FORMAT_FEATURE_DEPTH_STENCIL_ATTACHMENT_BIT) != 0;
}

VkImageAspectFlags getFormatAspectFlags (const VkFormat format)
{
	if (format == VK_FORMAT_UNDEFINED)
		return 0;

	const tcu::TextureFormat::ChannelOrder	order	= mapVkFormat(format).order;

	switch (order)
	{
		case tcu::TextureFormat::DS:	return VK_IMAGE_ASPECT_DEPTH_BIT | VK_IMAGE_ASPECT_STENCIL_BIT;
		case tcu::TextureFormat::D:		return VK_IMAGE_ASPECT_DEPTH_BIT;
		case tcu::TextureFormat::S:		return VK_IMAGE_ASPECT_STENCIL_BIT;
		default:						return VK_IMAGE_ASPECT_COLOR_BIT;
	}
}

void initPrograms (SourceCollections& programCollection, const CaseDef caseDef)
{
	const int	numComponents	= getNumUsedChannels(mapVkFormat(caseDef.colorFormat).order);
	const bool	isUint			= isUintFormat(caseDef.colorFormat);
	const bool	isSint			= isIntFormat(caseDef.colorFormat);

	// Vertex shader
	{
		std::ostringstream src;
		src << glu::getGLSLVersionDeclaration(glu::GLSL_VERSION_450) << "\n"
			<< "\n"
			<< "layout(location = 0) in  vec4 in_position;\n"
			<< "layout(location = 1) in  vec4 in_color;\n"
			<< "layout(location = 0) out vec4 out_color;\n"
			<< "\n"
			<< "out gl_PerVertex {\n"
			<< "	vec4 gl_Position;\n"
			<< "};\n"
			<< "\n"
			<< "void main(void)\n"
			<< "{\n"
			<< "	gl_Position	= in_position;\n"
			<< "	out_color	= in_color;\n"
			<< "}\n";

		programCollection.glslSources.add("vert") << glu::VertexSource(src.str());
	}

	// Fragment shader
	{
		std::ostringstream colorValue;
		colorValue << REFERENCE_COLOR_VALUE;
		const std::string colorFormat	= getColorFormatStr(numComponents, isUint, isSint);
		const std::string colorInteger	= (isUint || isSint ? " * "+colorFormat+"("+colorValue.str()+")" :"");

		std::ostringstream src;
		src << glu::getGLSLVersionDeclaration(glu::GLSL_VERSION_450) << "\n"
			<< "\n"
			<< "layout(location = 0) in  vec4 in_color;\n"
			<< "layout(location = 0) out " << colorFormat << " o_color;\n"
			<< "\n"
			<< "void main(void)\n"
			<< "{\n"
			<< "    o_color = " << colorFormat << "("
			<< (numComponents == 1 ? "in_color.r"   :
				numComponents == 2 ? "in_color.rg"  :
				numComponents == 3 ? "in_color.rgb" : "in_color")
			<< colorInteger
			<< ");\n"
			<< "}\n";

		programCollection.glslSources.add("frag") << glu::FragmentSource(src.str());
	}
}

//! See testAttachmentSize() description
tcu::TestStatus testWithSizeReduction (Context& context, const CaseDef& caseDef)
{
	const DeviceInterface&			vk					= context.getDeviceInterface();
	const InstanceInterface&		vki					= context.getInstanceInterface();
	const VkDevice					device				= context.getDevice();
	const VkPhysicalDevice			physDevice			= context.getPhysicalDevice();
	const VkQueue					queue				= context.getUniversalQueue();
	const deUint32					queueFamilyIndex	= context.getUniversalQueueFamilyIndex();
	Allocator&						allocator			= context.getDefaultAllocator();

	// The memory might be too small to allocate a largest possible attachment, so try to account for that.
	const bool						useDepthStencil		= (caseDef.depthStencilFormat != VK_FORMAT_UNDEFINED);

	IVec4							imageSize			= getMaxImageSize(caseDef.viewType, caseDef.imageSizeHint);
	VkDeviceSize					colorSize			= product(imageSize) * tcu::getPixelSize(mapVkFormat(caseDef.colorFormat));
	VkDeviceSize					depthStencilSize	= (useDepthStencil ? product(imageSize) * tcu::getPixelSize(mapVkFormat(caseDef.depthStencilFormat)) : 0ull);

	const VkDeviceSize				reserveForChecking	= 500ull * 1024ull;	//left 512KB
	const float						additionalMemory	= 1.15f;			//left some free memory on device (15%)
	VkDeviceSize					neededMemory		= static_cast<VkDeviceSize>(static_cast<float>(colorSize + depthStencilSize) * additionalMemory) + reserveForChecking;
	VkDeviceSize					maxMemory			= getMaxDeviceHeapSize(context, caseDef) >> 2;

	tcu::PlatformMemoryLimits		memoryLimits;
	context.getTestContext().getPlatform().getMemoryLimits(memoryLimits);
	maxMemory = std::min(maxMemory, VkDeviceSize(memoryLimits.totalSystemMemory));

	const VkDeviceSize				deviceMemoryBudget	= std::min(neededMemory, maxMemory);
	bool							allocationPossible	= false;

	// Keep reducing the size, if image size is too big
	while (neededMemory > deviceMemoryBudget)
	{
		imageSize = getReducedImageSize(caseDef, imageSize);

		if (imageSize == IVec4())
			return tcu::TestStatus::fail("Couldn't create an image with required size");

		colorSize			= product(imageSize) * tcu::getPixelSize(mapVkFormat(caseDef.colorFormat));
		depthStencilSize	= (useDepthStencil ? product(imageSize) * tcu::getPixelSize(mapVkFormat(caseDef.depthStencilFormat)) : 0ull);
		neededMemory		= static_cast<VkDeviceSize>(static_cast<double>(colorSize + depthStencilSize) * additionalMemory);
	}

	// Keep reducing the size, if allocation return out of any memory
	while (!allocationPossible)
	{
		VkDeviceMemory				object			= 0;
		const VkMemoryAllocateInfo	allocateInfo	=
		{
			VK_STRUCTURE_TYPE_MEMORY_ALLOCATE_INFO,	//VkStructureType	sType;
			DE_NULL,								//const void*		pNext;
			neededMemory,							//VkDeviceSize		allocationSize;
			getMemoryTypeNdx(context, caseDef)		//deUint32			memoryTypeIndex;
		};

		const VkResult				result			= vk.allocateMemory(device, &allocateInfo, DE_NULL, &object);

		if (VK_ERROR_OUT_OF_DEVICE_MEMORY == result || VK_ERROR_OUT_OF_HOST_MEMORY == result)
		{
			imageSize = getReducedImageSize(caseDef, imageSize);

			if (imageSize == IVec4())
				return tcu::TestStatus::fail("Couldn't create an image with required size");

			colorSize			= product(imageSize) * tcu::getPixelSize(mapVkFormat(caseDef.colorFormat));
			depthStencilSize	= (useDepthStencil ? product(imageSize) * tcu::getPixelSize(mapVkFormat(caseDef.depthStencilFormat)) : 0ull);
			neededMemory		= static_cast<VkDeviceSize>(static_cast<double>(colorSize + depthStencilSize) * additionalMemory) + reserveForChecking;
		}
		else if (VK_SUCCESS != result)
		{
			return tcu::TestStatus::fail("Couldn't allocate memory");
		}
		else
		{
			//free memory using Move pointer
			Move<VkDeviceMemory> memoryAllocated (check<VkDeviceMemory>(object), Deleter<VkDeviceMemory>(vk, device, DE_NULL));
			allocationPossible = true;
		}
	}

	context.getTestContext().getLog()
		<< tcu::TestLog::Message << "Using an image with size (width, height, depth, layers) = " << imageSize << tcu::TestLog::EndMessage;

	// "Slices" is either the depth of a 3D image, or the number of layers of an arrayed image
	const deInt32					numSlices			= maxLayersOrDepth(imageSize);

	// Determine the verification bounds. The checked region will be in the center of the rendered image
	const IVec4	checkSize	= tcu::min(imageSize, IVec4(MAX_VERIFICATION_REGION_SIZE,
														MAX_VERIFICATION_REGION_SIZE,
														MAX_VERIFICATION_REGION_DEPTH,
														MAX_VERIFICATION_REGION_DEPTH));
	const IVec4	checkOffset	= (imageSize - checkSize) / 2;

	// Only make enough space for the check region
	const VkDeviceSize				colorBufferSize		= product(checkSize) * tcu::getPixelSize(mapVkFormat(caseDef.colorFormat));
	const Unique<VkBuffer>			colorBuffer			(makeBuffer(vk, device, colorBufferSize, VK_BUFFER_USAGE_TRANSFER_DST_BIT));
	const UniquePtr<Allocation>		colorBufferAlloc	(bindBuffer(vki, vk, physDevice, device, *colorBuffer, MemoryRequirement::HostVisible, allocator, caseDef.allocationKind));

	{
		deMemset(colorBufferAlloc->getHostPtr(), 0, static_cast<std::size_t>(colorBufferSize));
		flushAlloc(vk, device, *colorBufferAlloc);
	}

	const Unique<VkShaderModule>	vertexModule	(createShaderModule			(vk, device, context.getBinaryCollection().get("vert"), 0u));
	const Unique<VkShaderModule>	fragmentModule	(createShaderModule			(vk, device, context.getBinaryCollection().get("frag"), 0u));
	const Unique<VkRenderPass>		renderPass		(makeRenderPass				(vk, device, caseDef.colorFormat, caseDef.depthStencilFormat, static_cast<deUint32>(numSlices),
																				 (caseDef.viewType == VK_IMAGE_VIEW_TYPE_3D) ? VK_IMAGE_LAYOUT_COLOR_ATTACHMENT_OPTIMAL
																															 : VK_IMAGE_LAYOUT_UNDEFINED));
	const Unique<VkPipelineLayout>	pipelineLayout	(makePipelineLayout			(vk, device));
	vector<GraphicsPipelineWrapper>	pipelines;

	Move<VkImage>					colorImage;
	MovePtr<Allocation>				colorImageAlloc;
	vector<SharedPtrVkImageView>	colorAttachments;
	Move<VkImage>					depthStencilImage;
	MovePtr<Allocation>				depthStencilImageAlloc;
	vector<SharedPtrVkImageView>	depthStencilAttachments;
	vector<VkImageView>				attachmentHandles;			// all attachments (color and d/s)
	Move<VkBuffer>					vertexBuffer;
	MovePtr<Allocation>				vertexBufferAlloc;
	Move<VkFramebuffer>				framebuffer;

	// Create a color image
	{
		const VkImageUsageFlags	imageUsage	= VK_IMAGE_USAGE_COLOR_ATTACHMENT_BIT | VK_IMAGE_USAGE_TRANSFER_SRC_BIT;

		colorImage		= makeImage(vk, device, getImageCreateFlags(caseDef.viewType), getImageType(caseDef.viewType), caseDef.colorFormat,
									imageSize.swizzle(0, 1, 2), 1u, imageSize.w(), imageUsage);
		colorImageAlloc	= bindImage(vki, vk, physDevice, device, *colorImage, MemoryRequirement::Any, allocator, caseDef.allocationKind);
	}

	// Create a depth/stencil image (always a 2D image, optionally layered)
	if (useDepthStencil)
	{
		const VkImageUsageFlags	imageUsage	= VK_IMAGE_USAGE_DEPTH_STENCIL_ATTACHMENT_BIT;

		depthStencilImage		= makeImage(vk, device, (VkImageCreateFlags)0, VK_IMAGE_TYPE_2D, caseDef.depthStencilFormat,
											IVec3(imageSize.x(), imageSize.y(), 1), 1u, numSlices, imageUsage);
		depthStencilImageAlloc	= bindImage(vki, vk, physDevice, device, *depthStencilImage, MemoryRequirement::Any, allocator, caseDef.allocationKind);
	}

	// Create a vertex buffer
	{
		const vector<Vertex4RGBA>	vertices			= genFullQuadVertices(numSlices);
		const VkDeviceSize			vertexBufferSize	= sizeInBytes(vertices);

		vertexBuffer		= makeBuffer(vk, device, vertexBufferSize, VK_BUFFER_USAGE_VERTEX_BUFFER_BIT);
		vertexBufferAlloc	= bindBuffer(vki, vk, physDevice, device, *vertexBuffer, MemoryRequirement::HostVisible, allocator, caseDef.allocationKind);

		deMemcpy(vertexBufferAlloc->getHostPtr(), &vertices[0], static_cast<std::size_t>(vertexBufferSize));
		flushAlloc(vk, device, *vertexBufferAlloc);
	}

	// Prepare color image upfront for rendering to individual slices.  3D slices aren't separate subresources, so they shouldn't be transitioned
	// during each subpass like array layers.
	if (caseDef.viewType == VK_IMAGE_VIEW_TYPE_3D)
	{
		const Unique<VkCommandPool>		cmdPool		(createCommandPool(vk, device, VK_COMMAND_POOL_CREATE_RESET_COMMAND_BUFFER_BIT, queueFamilyIndex));
		const Unique<VkCommandBuffer>	cmdBuffer	(makeCommandBuffer(vk, device, *cmdPool));

		beginCommandBuffer(vk, *cmdBuffer);

		const VkImageMemoryBarrier	imageBarrier	=
		{
			VK_STRUCTURE_TYPE_IMAGE_MEMORY_BARRIER,				// VkStructureType            sType;
			DE_NULL,											// const void*                pNext;
			(VkAccessFlags)0,									// VkAccessFlags              srcAccessMask;
			VK_ACCESS_COLOR_ATTACHMENT_WRITE_BIT,				// VkAccessFlags              dstAccessMask;
			VK_IMAGE_LAYOUT_UNDEFINED,							// VkImageLayout              oldLayout;
			VK_IMAGE_LAYOUT_COLOR_ATTACHMENT_OPTIMAL,			// VkImageLayout              newLayout;
			VK_QUEUE_FAMILY_IGNORED,							// uint32_t                   srcQueueFamilyIndex;
			VK_QUEUE_FAMILY_IGNORED,							// uint32_t                   dstQueueFamilyIndex;
			*colorImage,										// VkImage                    image;
			{													// VkImageSubresourceRange    subresourceRange;
				VK_IMAGE_ASPECT_COLOR_BIT,							// VkImageAspectFlags    aspectMask;
				0u,													// uint32_t              baseMipLevel;
				1u,													// uint32_t              levelCount;
				0u,													// uint32_t              baseArrayLayer;
				static_cast<deUint32>(imageSize.w()),				// uint32_t              layerCount;
			}
		};

		vk.cmdPipelineBarrier(*cmdBuffer, VK_PIPELINE_STAGE_TOP_OF_PIPE_BIT, VK_PIPELINE_STAGE_COLOR_ATTACHMENT_OUTPUT_BIT, 0u,
								0u, DE_NULL, 0u, DE_NULL, 1u, &imageBarrier);

		endCommandBuffer(vk, *cmdBuffer);
		submitCommandsAndWait(vk, device, queue, *cmdBuffer);
	}

	// For each image layer or slice (3D), create an attachment and a pipeline
	{
		const VkImageAspectFlags	depthStencilAspect		= getFormatAspectFlags(caseDef.depthStencilFormat);
		const bool					useDepth				= (depthStencilAspect & VK_IMAGE_ASPECT_DEPTH_BIT)   != 0;
		const bool					useStencil				= (depthStencilAspect & VK_IMAGE_ASPECT_STENCIL_BIT) != 0;
		VkPipeline					basePipeline			= DE_NULL;

		// Color attachments are first in the framebuffer
		pipelines.reserve(numSlices);
		for (int subpassNdx = 0; subpassNdx < numSlices; ++subpassNdx)
		{
			colorAttachments.push_back(makeSharedPtr(
				makeImageView(vk, device, *colorImage, getImageViewSliceType(caseDef.viewType), caseDef.colorFormat, makeColorSubresourceRange(subpassNdx, 1))));
			attachmentHandles.push_back(**colorAttachments.back());

			// We also have to create pipelines for each subpass
<<<<<<< HEAD
			pipelines.emplace_back(vk, device, caseDef.pipelineConstructionType, (basePipeline == DE_NULL ? VK_PIPELINE_CREATE_ALLOW_DERIVATIVES_BIT
																										  : VK_PIPELINE_CREATE_DERIVATIVE_BIT));
			preparePipelineWrapper(pipelines.back(), basePipeline, *pipelineLayout, *renderPass, *vertexModule, *fragmentModule,
								   imageSize.swizzle(0, 1), VK_PRIMITIVE_TOPOLOGY_TRIANGLE_STRIP, static_cast<deUint32>(subpassNdx), useDepth, useStencil);

			basePipeline = pipelines.front().getPipeline();
=======
			pipelines.push_back(makeSharedPtr(makeGraphicsPipeline(
				vk, device, basePipeline, *pipelineLayout, *renderPass, *vertexModule, *fragmentModule, imageSize.swizzle(0, 1), VK_PRIMITIVE_TOPOLOGY_TRIANGLE_STRIP,
				static_cast<deUint32>(subpassNdx), useDepth, useStencil)));
#ifndef CTS_USES_VULKANSC  // Pipeline derivatives are forbidden in Vulkan SC
			basePipeline = **pipelines.front();
#endif // CTS_USES_VULKANSC
>>>>>>> abfb6408
		}

		// Then D/S attachments, if any
		if (useDepthStencil)
		for (int subpassNdx = 0; subpassNdx < numSlices; ++subpassNdx)
		{
			depthStencilAttachments.push_back(makeSharedPtr(
				makeImageView(vk, device, *depthStencilImage, VK_IMAGE_VIEW_TYPE_2D, caseDef.depthStencilFormat, makeImageSubresourceRange(depthStencilAspect, 0u, 1u, subpassNdx, 1u))));
			attachmentHandles.push_back(**depthStencilAttachments.back());
		}
	}

	framebuffer = makeFramebuffer(vk, device, *renderPass, static_cast<deUint32>(attachmentHandles.size()), &attachmentHandles[0], static_cast<deUint32>(imageSize.x()), static_cast<deUint32>(imageSize.y()));

	{
		const Unique<VkCommandPool>		cmdPool		(createCommandPool(vk, device, VK_COMMAND_POOL_CREATE_RESET_COMMAND_BUFFER_BIT, queueFamilyIndex));
		const Unique<VkCommandBuffer>	cmdBuffer	(makeCommandBuffer(vk, device, *cmdPool));

		beginCommandBuffer(vk, *cmdBuffer);
		{
			vector<VkClearValue>	clearValues	(numSlices, getClearValue(caseDef.colorFormat));

			if (useDepthStencil)
				clearValues.insert(clearValues.end(), numSlices, makeClearValueDepthStencil(REFERENCE_DEPTH_VALUE, REFERENCE_STENCIL_VALUE));

			const VkDeviceSize		vertexBufferOffset	= 0ull;

			beginRenderPass(vk, *cmdBuffer, *renderPass, *framebuffer, makeRect2D(0, 0, imageSize.x(), imageSize.y()), (deUint32)clearValues.size(), &clearValues[0]);
			vk.cmdBindVertexBuffers(*cmdBuffer, 0u, 1u, &vertexBuffer.get(), &vertexBufferOffset);
		}

		// Draw
		for (deUint32 subpassNdx = 0; subpassNdx < static_cast<deUint32>(numSlices); ++subpassNdx)
		{
			if (subpassNdx != 0)
				vk.cmdNextSubpass(*cmdBuffer, VK_SUBPASS_CONTENTS_INLINE);

			vk.cmdBindPipeline(*cmdBuffer, VK_PIPELINE_BIND_POINT_GRAPHICS, pipelines[subpassNdx].getPipeline());
			vk.cmdDraw(*cmdBuffer, 4u, 1u, subpassNdx*4u, 0u);
		}

		endRenderPass(vk, *cmdBuffer);

		// Copy colorImage -> host visible colorBuffer
		{
			const VkImageMemoryBarrier	imageBarriers[]	=
			{
				{
					VK_STRUCTURE_TYPE_IMAGE_MEMORY_BARRIER,			// VkStructureType			sType;
					DE_NULL,										// const void*				pNext;
					VK_ACCESS_COLOR_ATTACHMENT_WRITE_BIT,			// VkAccessFlags			outputMask;
					VK_ACCESS_TRANSFER_READ_BIT,					// VkAccessFlags			inputMask;
					VK_IMAGE_LAYOUT_COLOR_ATTACHMENT_OPTIMAL,		// VkImageLayout			oldLayout;
					VK_IMAGE_LAYOUT_TRANSFER_SRC_OPTIMAL,			// VkImageLayout			newLayout;
					VK_QUEUE_FAMILY_IGNORED,						// deUint32					srcQueueFamilyIndex;
					VK_QUEUE_FAMILY_IGNORED,						// deUint32					destQueueFamilyIndex;
					*colorImage,									// VkImage					image;
					makeColorSubresourceRange(0, imageSize.w())		// VkImageSubresourceRange	subresourceRange;
				}
			};

			vk.cmdPipelineBarrier(*cmdBuffer, VK_PIPELINE_STAGE_COLOR_ATTACHMENT_OUTPUT_BIT, VK_PIPELINE_STAGE_TRANSFER_BIT, 0u,
								  0u, DE_NULL, 0u, DE_NULL, DE_LENGTH_OF_ARRAY(imageBarriers), imageBarriers);

			// Copy the checked region rather than the whole image
			const VkImageSubresourceLayers	subresource	=
			{
				VK_IMAGE_ASPECT_COLOR_BIT,							// VkImageAspectFlags    aspectMask;
				0u,													// uint32_t              mipLevel;
				static_cast<deUint32>(checkOffset.w()),				// uint32_t              baseArrayLayer;
				static_cast<deUint32>(checkSize.w()),				// uint32_t              layerCount;
			};

			const VkBufferImageCopy			region		=
			{
				0ull,																// VkDeviceSize                bufferOffset;
				0u,																	// uint32_t                    bufferRowLength;
				0u,																	// uint32_t                    bufferImageHeight;
				subresource,														// VkImageSubresourceLayers    imageSubresource;
				makeOffset3D(checkOffset.x(), checkOffset.y(), checkOffset.z()),	// VkOffset3D                  imageOffset;
				makeExtent3D(checkSize.swizzle(0, 1, 2)),							// VkExtent3D                  imageExtent;
			};

			vk.cmdCopyImageToBuffer(*cmdBuffer, *colorImage, VK_IMAGE_LAYOUT_TRANSFER_SRC_OPTIMAL, *colorBuffer, 1u, &region);

			const VkBufferMemoryBarrier	bufferBarriers[] =
			{
				{
					VK_STRUCTURE_TYPE_BUFFER_MEMORY_BARRIER,	// VkStructureType    sType;
					DE_NULL,									// const void*        pNext;
					VK_ACCESS_TRANSFER_WRITE_BIT,				// VkAccessFlags      srcAccessMask;
					VK_ACCESS_HOST_READ_BIT,					// VkAccessFlags      dstAccessMask;
					VK_QUEUE_FAMILY_IGNORED,					// uint32_t           srcQueueFamilyIndex;
					VK_QUEUE_FAMILY_IGNORED,					// uint32_t           dstQueueFamilyIndex;
					*colorBuffer,								// VkBuffer           buffer;
					0ull,										// VkDeviceSize       offset;
					VK_WHOLE_SIZE,								// VkDeviceSize       size;
				},
			};

			vk.cmdPipelineBarrier(*cmdBuffer, VK_PIPELINE_STAGE_TRANSFER_BIT, VK_PIPELINE_STAGE_HOST_BIT, 0u,
								  0u, DE_NULL, DE_LENGTH_OF_ARRAY(bufferBarriers), bufferBarriers, 0u, DE_NULL);
		}

		endCommandBuffer(vk, *cmdBuffer);
		submitCommandsAndWait(vk, device, queue, *cmdBuffer);
	}

	// Verify results
	{
		invalidateAlloc(vk, device, *colorBufferAlloc);

		const tcu::TextureFormat			format			= mapVkFormat(caseDef.colorFormat);
		const int							checkDepth		= maxLayersOrDepth(checkSize);
		const int							depthOffset		= maxLayersOrDepth(checkOffset);
		const tcu::ConstPixelBufferAccess	resultImage		(format, checkSize.x(), checkSize.y(), checkDepth, colorBufferAlloc->getHostPtr());
		tcu::TextureLevel					textureLevel	(format, checkSize.x(), checkSize.y(), checkDepth);
		const tcu::PixelBufferAccess		expectedImage	= textureLevel.getAccess();
		bool								ok				= false;

		generateExpectedImage(expectedImage, checkSize.swizzle(0, 1), depthOffset);

		if (isFloatFormat(caseDef.colorFormat))
			ok = tcu::floatThresholdCompare(context.getTestContext().getLog(), "Image Comparison", "", expectedImage, resultImage, tcu::Vec4(0.01f), tcu::COMPARE_LOG_RESULT);
		else
			ok = tcu::intThresholdCompare(context.getTestContext().getLog(), "Image Comparison", "", expectedImage, resultImage, tcu::UVec4(2), tcu::COMPARE_LOG_RESULT);

		return ok ? tcu::TestStatus::pass("Pass") : tcu::TestStatus::fail("Fail");
	}
}

void checkImageViewTypeRequirements (Context& context, const VkImageViewType viewType)
{
#ifndef CTS_USES_VULKANSC
	if (viewType == VK_IMAGE_VIEW_TYPE_3D)
	{
		if (context.isDeviceFunctionalitySupported("VK_KHR_portability_subset") &&
			!context.getPortabilitySubsetFeatures().imageView2DOn3DImage)
		{
			TCU_THROW(NotSupportedError, "VK_KHR_portability_subset: Implementation does not support 2D or 2D array image view to be created on a 3D VkImage");
		}

		context.requireDeviceFunctionality("VK_KHR_maintenance1");
	}
#endif // CTS_USES_VULKANSC

	if (viewType == VK_IMAGE_VIEW_TYPE_CUBE_ARRAY)
		context.requireDeviceCoreFeature(DEVICE_CORE_FEATURE_IMAGE_CUBE_ARRAY);
}

void checkSupportAttachmentSize (Context& context, const CaseDef caseDef)
{
	checkImageViewTypeRequirements(context, caseDef.viewType);

	if (caseDef.allocationKind == ALLOCATION_KIND_DEDICATED)
		context.requireDeviceFunctionality("VK_KHR_dedicated_allocation");

	if (caseDef.depthStencilFormat != VK_FORMAT_UNDEFINED  && !isDepthStencilFormatSupported(context.getInstanceInterface(), context.getPhysicalDevice(), caseDef.depthStencilFormat))
		TCU_THROW(NotSupportedError, "Unsupported depth/stencil format");

	checkPipelineLibraryRequirements(context.getInstanceInterface(), context.getPhysicalDevice(), caseDef.pipelineConstructionType);
}

//! A test that can exercise very big color and depth/stencil attachment sizes.
//! If the total memory consumed by images is too large, or if the implementation returns OUT_OF_MEMORY error somewhere,
//! the test can be retried with a next increment of size reduction index, making the attachments smaller.
tcu::TestStatus testAttachmentSize (Context& context, const CaseDef caseDef)
{
	return testWithSizeReduction(context, caseDef);
	// Never reached
}

vector<IVec4> getMipLevelSizes (IVec4 baseSize)
{
	vector<IVec4> levels;
	levels.push_back(baseSize);

	while (baseSize.x() != 1 || baseSize.y() != 1 || baseSize.z() != 1)
	{
		baseSize.x() = deMax32(baseSize.x() >> 1, 1);
		baseSize.y() = deMax32(baseSize.y() >> 1, 1);
		baseSize.z() = deMax32(baseSize.z() >> 1, 1);
		levels.push_back(baseSize);
	}

	return levels;
}

//! Compute memory consumed by each mip level, including all layers. Sizes include a padding for alignment.
vector<VkDeviceSize> getPerMipLevelStorageSize (const vector<IVec4>& mipLevelSizes, const VkDeviceSize pixelSize)
{
	const deInt64			levelAlignment	= 16;
	vector<VkDeviceSize>	storageSizes;

	for (vector<IVec4>::const_iterator it = mipLevelSizes.begin(); it != mipLevelSizes.end(); ++it)
		storageSizes.push_back(deAlign64(pixelSize * product(*it), levelAlignment));

	return storageSizes;
}

void drawToMipLevel (const Context&				context,
					 const CaseDef&				caseDef,
					 const int					mipLevel,
					 const IVec4&				mipSize,
					 const int					numSlices,
					 const VkImage				colorImage,
					 const VkImage				depthStencilImage,
					 const VkBuffer				vertexBuffer,
					 const VkPipelineLayout		pipelineLayout,
					 const VkShaderModule		vertexModule,
					 const VkShaderModule		fragmentModule)
{
	const DeviceInterface&			vk					= context.getDeviceInterface();
	const VkDevice					device				= context.getDevice();
	const VkQueue					queue				= context.getUniversalQueue();
	const deUint32					queueFamilyIndex	= context.getUniversalQueueFamilyIndex();
	const VkImageAspectFlags		depthStencilAspect	= getFormatAspectFlags(caseDef.depthStencilFormat);
	const bool						useDepth			= (depthStencilAspect & VK_IMAGE_ASPECT_DEPTH_BIT)   != 0;
	const bool						useStencil			= (depthStencilAspect & VK_IMAGE_ASPECT_STENCIL_BIT) != 0;
	const Unique<VkRenderPass>		renderPass			(makeRenderPass(vk, device, caseDef.colorFormat, caseDef.depthStencilFormat, static_cast<deUint32>(numSlices),
																		VK_IMAGE_LAYOUT_COLOR_ATTACHMENT_OPTIMAL,
																		VK_IMAGE_LAYOUT_DEPTH_STENCIL_ATTACHMENT_OPTIMAL));
	vector<GraphicsPipelineWrapper>	pipelines;
	vector<SharedPtrVkImageView>	colorAttachments;
	vector<SharedPtrVkImageView>	depthStencilAttachments;
	vector<VkImageView>				attachmentHandles;			// all attachments (color and d/s)

	// For each image layer or slice (3D), create an attachment and a pipeline
	{
		VkPipeline					basePipeline			= DE_NULL;

		// Color attachments are first in the framebuffer
		pipelines.reserve(numSlices);
		for (int subpassNdx = 0; subpassNdx < numSlices; ++subpassNdx)
		{
			colorAttachments.push_back(makeSharedPtr(makeImageView(
				vk, device, colorImage, getImageViewSliceType(caseDef.viewType), caseDef.colorFormat,
				makeImageSubresourceRange(VK_IMAGE_ASPECT_COLOR_BIT, mipLevel, 1u, subpassNdx, 1u))));
			attachmentHandles.push_back(**colorAttachments.back());

			// We also have to create pipelines for each subpass
			pipelines.emplace_back(vk, device, caseDef.pipelineConstructionType, (basePipeline == DE_NULL ? VK_PIPELINE_CREATE_ALLOW_DERIVATIVES_BIT
																										  : VK_PIPELINE_CREATE_DERIVATIVE_BIT));
			preparePipelineWrapper(pipelines.back(), basePipeline, pipelineLayout, *renderPass, vertexModule, fragmentModule,
								   mipSize.swizzle(0, 1), VK_PRIMITIVE_TOPOLOGY_TRIANGLE_STRIP, static_cast<deUint32>(subpassNdx), useDepth, useStencil);

<<<<<<< HEAD
			basePipeline = pipelines.front().getPipeline();
=======
#ifndef CTS_USES_VULKANSC // Pipeline derivatives are forbidden in Vulkan SC
			basePipeline = **pipelines.front();
#endif // CTS_USES_VULKANSC
>>>>>>> abfb6408
		}

		// Then D/S attachments, if any
		if (useDepth || useStencil)
		for (int subpassNdx = 0; subpassNdx < numSlices; ++subpassNdx)
		{
			depthStencilAttachments.push_back(makeSharedPtr(makeImageView(
				vk, device, depthStencilImage, VK_IMAGE_VIEW_TYPE_2D, caseDef.depthStencilFormat,
				makeImageSubresourceRange(depthStencilAspect, mipLevel, 1u, subpassNdx, 1u))));
			attachmentHandles.push_back(**depthStencilAttachments.back());
		}
	}

	const Unique<VkFramebuffer>			framebuffer (makeFramebuffer(vk, device, *renderPass, static_cast<deUint32>(attachmentHandles.size()), &attachmentHandles[0],
																	 static_cast<deUint32>(mipSize.x()), static_cast<deUint32>(mipSize.y())));

	{
		const Unique<VkCommandPool>		cmdPool		(createCommandPool(vk, device, VK_COMMAND_POOL_CREATE_RESET_COMMAND_BUFFER_BIT, queueFamilyIndex));
		const Unique<VkCommandBuffer>	cmdBuffer	(makeCommandBuffer(vk, device, *cmdPool));

		beginCommandBuffer(vk, *cmdBuffer);
		{
			vector<VkClearValue>	clearValues	(numSlices, getClearValue(caseDef.colorFormat));

			if (useDepth || useStencil)
				clearValues.insert(clearValues.end(), numSlices, makeClearValueDepthStencil(REFERENCE_DEPTH_VALUE, REFERENCE_STENCIL_VALUE));

			const VkDeviceSize		vertexBufferOffset	= 0ull;

			beginRenderPass(vk, *cmdBuffer, *renderPass, *framebuffer, makeRect2D(0, 0, mipSize.x(), mipSize.y()), (deUint32)clearValues.size(), &clearValues[0]);
			vk.cmdBindVertexBuffers(*cmdBuffer, 0u, 1u, &vertexBuffer, &vertexBufferOffset);
		}

		// Draw
		for (deUint32 subpassNdx = 0; subpassNdx < static_cast<deUint32>(numSlices); ++subpassNdx)
		{
			if (subpassNdx != 0)
				vk.cmdNextSubpass(*cmdBuffer, VK_SUBPASS_CONTENTS_INLINE);

			vk.cmdBindPipeline(*cmdBuffer, VK_PIPELINE_BIND_POINT_GRAPHICS, pipelines[subpassNdx].getPipeline());
			vk.cmdDraw(*cmdBuffer, 4u, 1u, subpassNdx*4u, 0u);
		}

		endRenderPass(vk, *cmdBuffer);

		endCommandBuffer(vk, *cmdBuffer);
		submitCommandsAndWait(vk, device, queue, *cmdBuffer);
	}
}

void checkSupportRenderToMipMaps (Context& context, const CaseDef caseDef)
{
	checkImageViewTypeRequirements(context, caseDef.viewType);

	if (caseDef.allocationKind == ALLOCATION_KIND_DEDICATED)
		context.requireDeviceFunctionality("VK_KHR_dedicated_allocation");

	if (caseDef.depthStencilFormat != VK_FORMAT_UNDEFINED  && !isDepthStencilFormatSupported(context.getInstanceInterface(), context.getPhysicalDevice(), caseDef.depthStencilFormat))
		TCU_THROW(NotSupportedError, "Unsupported depth/stencil format");

	checkPipelineLibraryRequirements(context.getInstanceInterface(), context.getPhysicalDevice(), caseDef.pipelineConstructionType);
}

//! Use image mip levels as attachments
tcu::TestStatus testRenderToMipMaps (Context& context, const CaseDef caseDef)
{
	const DeviceInterface&			vk					= context.getDeviceInterface();
	const InstanceInterface&		vki					= context.getInstanceInterface();
	const VkDevice					device				= context.getDevice();
	const VkPhysicalDevice			physDevice			= context.getPhysicalDevice();
	const VkQueue					queue				= context.getUniversalQueue();
	const deUint32					queueFamilyIndex	= context.getUniversalQueueFamilyIndex();
	Allocator&						allocator			= context.getDefaultAllocator();

	const IVec4						imageSize				= caseDef.imageSizeHint;	// MAX_SIZE is not used in this test
	const deInt32					numSlices				= maxLayersOrDepth(imageSize);
	const vector<IVec4>				mipLevelSizes			= getMipLevelSizes(imageSize);
	const vector<VkDeviceSize>		mipLevelStorageSizes	= getPerMipLevelStorageSize(mipLevelSizes, tcu::getPixelSize(mapVkFormat(caseDef.colorFormat)));
	const int						numMipLevels			= static_cast<int>(mipLevelSizes.size());
	const bool						useDepthStencil			= (caseDef.depthStencilFormat != VK_FORMAT_UNDEFINED);

	// Create a color buffer big enough to hold all layers and mip levels
	const VkDeviceSize				colorBufferSize		= sum(mipLevelStorageSizes);
	const Unique<VkBuffer>			colorBuffer			(makeBuffer(vk, device, colorBufferSize, VK_BUFFER_USAGE_TRANSFER_DST_BIT));
	const UniquePtr<Allocation>		colorBufferAlloc	(bindBuffer(vki, vk, physDevice, device, *colorBuffer, MemoryRequirement::HostVisible, allocator, caseDef.allocationKind));

	{
		deMemset(colorBufferAlloc->getHostPtr(), 0, static_cast<std::size_t>(colorBufferSize));
		flushAlloc(vk, device, *colorBufferAlloc);
	}

	const Unique<VkShaderModule>	vertexModule		(createShaderModule	(vk, device, context.getBinaryCollection().get("vert"), 0u));
	const Unique<VkShaderModule>	fragmentModule		(createShaderModule	(vk, device, context.getBinaryCollection().get("frag"), 0u));
	const Unique<VkPipelineLayout>	pipelineLayout		(makePipelineLayout	(vk, device));

	Move<VkImage>					colorImage;
	MovePtr<Allocation>				colorImageAlloc;
	Move<VkImage>					depthStencilImage;
	MovePtr<Allocation>				depthStencilImageAlloc;
	Move<VkBuffer>					vertexBuffer;
	MovePtr<Allocation>				vertexBufferAlloc;

	// Create a color image
	{
		const VkImageUsageFlags	imageUsage	= VK_IMAGE_USAGE_COLOR_ATTACHMENT_BIT | VK_IMAGE_USAGE_TRANSFER_SRC_BIT;

		colorImage		= makeImage(vk, device, getImageCreateFlags(caseDef.viewType), getImageType(caseDef.viewType), caseDef.colorFormat,
									imageSize.swizzle(0, 1, 2), numMipLevels, imageSize.w(), imageUsage);
		colorImageAlloc	= bindImage(vki, vk, physDevice, device, *colorImage, MemoryRequirement::Any, allocator, caseDef.allocationKind);
	}

	// Create a depth/stencil image (always a 2D image, optionally layered)
	if (useDepthStencil)
	{
		const VkImageUsageFlags	imageUsage	= VK_IMAGE_USAGE_DEPTH_STENCIL_ATTACHMENT_BIT;

		depthStencilImage		= makeImage(vk, device, (VkImageCreateFlags)0, VK_IMAGE_TYPE_2D, caseDef.depthStencilFormat,
											IVec3(imageSize.x(), imageSize.y(), 1), numMipLevels, numSlices, imageUsage);
		depthStencilImageAlloc	= bindImage(vki, vk, physDevice, device, *depthStencilImage, MemoryRequirement::Any, allocator, caseDef.allocationKind);
	}

	// Create a vertex buffer
	{
		const vector<Vertex4RGBA>	vertices			= genFullQuadVertices(numSlices);
		const VkDeviceSize			vertexBufferSize	= sizeInBytes(vertices);

		vertexBuffer		= makeBuffer(vk, device, vertexBufferSize, VK_BUFFER_USAGE_VERTEX_BUFFER_BIT);
		vertexBufferAlloc	= bindBuffer(vki, vk, physDevice, device, *vertexBuffer, MemoryRequirement::HostVisible, allocator, caseDef.allocationKind);

		deMemcpy(vertexBufferAlloc->getHostPtr(), &vertices[0], static_cast<std::size_t>(vertexBufferSize));
		flushAlloc(vk, device, *vertexBufferAlloc);
	}

	// Prepare images
	{
		const Unique<VkCommandPool>		cmdPool		(createCommandPool(vk, device, VK_COMMAND_POOL_CREATE_RESET_COMMAND_BUFFER_BIT, queueFamilyIndex));
		const Unique<VkCommandBuffer>	cmdBuffer	(makeCommandBuffer(vk, device, *cmdPool));

		beginCommandBuffer(vk, *cmdBuffer);

		const VkImageMemoryBarrier	imageBarriers[]	=
		{
			{
				VK_STRUCTURE_TYPE_IMAGE_MEMORY_BARRIER,				// VkStructureType            sType;
				DE_NULL,											// const void*                pNext;
				(VkAccessFlags)0,									// VkAccessFlags              srcAccessMask;
				VK_ACCESS_COLOR_ATTACHMENT_WRITE_BIT,				// VkAccessFlags              dstAccessMask;
				VK_IMAGE_LAYOUT_UNDEFINED,							// VkImageLayout              oldLayout;
				VK_IMAGE_LAYOUT_COLOR_ATTACHMENT_OPTIMAL,			// VkImageLayout              newLayout;
				VK_QUEUE_FAMILY_IGNORED,							// uint32_t                   srcQueueFamilyIndex;
				VK_QUEUE_FAMILY_IGNORED,							// uint32_t                   dstQueueFamilyIndex;
				*colorImage,										// VkImage                    image;
				{													// VkImageSubresourceRange    subresourceRange;
					VK_IMAGE_ASPECT_COLOR_BIT,							// VkImageAspectFlags    aspectMask;
					0u,													// uint32_t              baseMipLevel;
					static_cast<deUint32>(numMipLevels),				// uint32_t              levelCount;
					0u,													// uint32_t              baseArrayLayer;
					static_cast<deUint32>(imageSize.w()),				// uint32_t              layerCount;
				},
			},
			{
				VK_STRUCTURE_TYPE_IMAGE_MEMORY_BARRIER,				// VkStructureType            sType;
				DE_NULL,											// const void*                pNext;
				(VkAccessFlags)0,									// VkAccessFlags              srcAccessMask;
				VK_ACCESS_DEPTH_STENCIL_ATTACHMENT_WRITE_BIT,		// VkAccessFlags              dstAccessMask;
				VK_IMAGE_LAYOUT_UNDEFINED,							// VkImageLayout              oldLayout;
				VK_IMAGE_LAYOUT_DEPTH_STENCIL_ATTACHMENT_OPTIMAL,	// VkImageLayout              newLayout;
				VK_QUEUE_FAMILY_IGNORED,							// uint32_t                   srcQueueFamilyIndex;
				VK_QUEUE_FAMILY_IGNORED,							// uint32_t                   dstQueueFamilyIndex;
				*depthStencilImage,									// VkImage                    image;
				{													// VkImageSubresourceRange    subresourceRange;
					getFormatAspectFlags(caseDef.depthStencilFormat),	// VkImageAspectFlags    aspectMask;
					0u,													// uint32_t              baseMipLevel;
					static_cast<deUint32>(numMipLevels),				// uint32_t              levelCount;
					0u,													// uint32_t              baseArrayLayer;
					static_cast<deUint32>(numSlices),					// uint32_t              layerCount;
				},
			}
		};

		const deUint32	numImageBarriers = static_cast<deUint32>(DE_LENGTH_OF_ARRAY(imageBarriers) - (useDepthStencil ? 0 : 1));

		vk.cmdPipelineBarrier(*cmdBuffer, VK_PIPELINE_STAGE_TOP_OF_PIPE_BIT, VK_PIPELINE_STAGE_COLOR_ATTACHMENT_OUTPUT_BIT | VK_PIPELINE_STAGE_EARLY_FRAGMENT_TESTS_BIT, 0u,
								0u, DE_NULL, 0u, DE_NULL, numImageBarriers, imageBarriers);

		endCommandBuffer(vk, *cmdBuffer);
		submitCommandsAndWait(vk, device, queue, *cmdBuffer);
	}

	// Draw
	for (int mipLevel = 0; mipLevel < numMipLevels; ++mipLevel)
	{
		const IVec4&	mipSize		= mipLevelSizes[mipLevel];
		const int		levelSlices	= maxLayersOrDepth(mipSize);

		drawToMipLevel (context, caseDef, mipLevel, mipSize, levelSlices, *colorImage, *depthStencilImage, *vertexBuffer, *pipelineLayout,
						*vertexModule, *fragmentModule);
	}

	// Copy results: colorImage -> host visible colorBuffer
	{
		const Unique<VkCommandPool>		cmdPool		(createCommandPool(vk, device, VK_COMMAND_POOL_CREATE_RESET_COMMAND_BUFFER_BIT, queueFamilyIndex));
		const Unique<VkCommandBuffer>	cmdBuffer	(makeCommandBuffer(vk, device, *cmdPool));

		beginCommandBuffer(vk, *cmdBuffer);

		{
			const VkImageMemoryBarrier	imageBarriers[]	=
			{
				{
					VK_STRUCTURE_TYPE_IMAGE_MEMORY_BARRIER,			// VkStructureType            sType;
					DE_NULL,										// const void*                pNext;
					VK_ACCESS_COLOR_ATTACHMENT_WRITE_BIT,			// VkAccessFlags              srcAccessMask;
					VK_ACCESS_TRANSFER_READ_BIT,					// VkAccessFlags              dstAccessMask;
					VK_IMAGE_LAYOUT_COLOR_ATTACHMENT_OPTIMAL,		// VkImageLayout              oldLayout;
					VK_IMAGE_LAYOUT_TRANSFER_SRC_OPTIMAL,			// VkImageLayout              newLayout;
					VK_QUEUE_FAMILY_IGNORED,						// uint32_t                   srcQueueFamilyIndex;
					VK_QUEUE_FAMILY_IGNORED,						// uint32_t                   dstQueueFamilyIndex;
					*colorImage,									// VkImage                    image;
					{												// VkImageSubresourceRange    subresourceRange;
						VK_IMAGE_ASPECT_COLOR_BIT,							// VkImageAspectFlags    aspectMask;
						0u,													// uint32_t              baseMipLevel;
						static_cast<deUint32>(numMipLevels),				// uint32_t              levelCount;
						0u,													// uint32_t              baseArrayLayer;
						static_cast<deUint32>(imageSize.w()),				// uint32_t              layerCount;
					},
				}
			};

			vk.cmdPipelineBarrier(*cmdBuffer, VK_PIPELINE_STAGE_COLOR_ATTACHMENT_OUTPUT_BIT, VK_PIPELINE_STAGE_TRANSFER_BIT, 0u,
									0u, DE_NULL, 0u, DE_NULL, DE_LENGTH_OF_ARRAY(imageBarriers), imageBarriers);
		}
		{
			vector<VkBufferImageCopy>	regions;
			VkDeviceSize				levelOffset = 0ull;
			VkBufferImageCopy			workRegion	=
			{
				0ull,																				// VkDeviceSize                bufferOffset;
				0u,																					// uint32_t                    bufferRowLength;
				0u,																					// uint32_t                    bufferImageHeight;
				makeImageSubresourceLayers(VK_IMAGE_ASPECT_COLOR_BIT, 0u, 0u, imageSize.w()),		// VkImageSubresourceLayers    imageSubresource;
				makeOffset3D(0, 0, 0),																// VkOffset3D                  imageOffset;
				makeExtent3D(0, 0, 0),																// VkExtent3D                  imageExtent;
			};

			for (int mipLevel = 0; mipLevel < numMipLevels; ++mipLevel)
			{
				workRegion.bufferOffset					= levelOffset;
				workRegion.imageSubresource.mipLevel	= static_cast<deUint32>(mipLevel);
				workRegion.imageExtent					= makeExtent3D(mipLevelSizes[mipLevel].swizzle(0, 1, 2));

				regions.push_back(workRegion);

				levelOffset += mipLevelStorageSizes[mipLevel];
			}

			vk.cmdCopyImageToBuffer(*cmdBuffer, *colorImage, VK_IMAGE_LAYOUT_TRANSFER_SRC_OPTIMAL, *colorBuffer, static_cast<deUint32>(regions.size()), &regions[0]);
		}
		{
			const VkBufferMemoryBarrier	bufferBarriers[] =
			{
				{
					VK_STRUCTURE_TYPE_BUFFER_MEMORY_BARRIER,	// VkStructureType    sType;
					DE_NULL,									// const void*        pNext;
					VK_ACCESS_TRANSFER_WRITE_BIT,				// VkAccessFlags      srcAccessMask;
					VK_ACCESS_HOST_READ_BIT,					// VkAccessFlags      dstAccessMask;
					VK_QUEUE_FAMILY_IGNORED,					// uint32_t           srcQueueFamilyIndex;
					VK_QUEUE_FAMILY_IGNORED,					// uint32_t           dstQueueFamilyIndex;
					*colorBuffer,								// VkBuffer           buffer;
					0ull,										// VkDeviceSize       offset;
					VK_WHOLE_SIZE,								// VkDeviceSize       size;
				},
			};

			vk.cmdPipelineBarrier(*cmdBuffer, VK_PIPELINE_STAGE_TRANSFER_BIT, VK_PIPELINE_STAGE_HOST_BIT, 0u,
									0u, DE_NULL, DE_LENGTH_OF_ARRAY(bufferBarriers), bufferBarriers, 0u, DE_NULL);
		}

		endCommandBuffer(vk, *cmdBuffer);
		submitCommandsAndWait(vk, device, queue, *cmdBuffer);
	}

	// Verify results (per mip level)
	{
		invalidateAlloc(vk, device, *colorBufferAlloc);

		const tcu::TextureFormat			format			= mapVkFormat(caseDef.colorFormat);

		VkDeviceSize						levelOffset		= 0ull;
		bool								allOk			= true;

		for (int mipLevel = 0; mipLevel < numMipLevels; ++mipLevel)
		{
			const IVec4&						mipSize			= mipLevelSizes[mipLevel];
			const void*	const					pLevelData		= static_cast<const deUint8*>(colorBufferAlloc->getHostPtr()) + levelOffset;
			const int							levelDepth		= maxLayersOrDepth(mipSize);
			const tcu::ConstPixelBufferAccess	resultImage		(format, mipSize.x(), mipSize.y(), levelDepth, pLevelData);
			tcu::TextureLevel					textureLevel	(format, mipSize.x(), mipSize.y(), levelDepth);
			const tcu::PixelBufferAccess		expectedImage	= textureLevel.getAccess();
			const std::string					comparisonName	= "Mip level " + de::toString(mipLevel);
			bool								ok				= false;

			generateExpectedImage(expectedImage, mipSize.swizzle(0, 1), 0);

			if (isFloatFormat(caseDef.colorFormat))
				ok = tcu::floatThresholdCompare(context.getTestContext().getLog(), "Image Comparison", comparisonName.c_str(), expectedImage, resultImage, tcu::Vec4(0.01f), tcu::COMPARE_LOG_RESULT);
			else
				ok = tcu::intThresholdCompare(context.getTestContext().getLog(), "Image Comparison", comparisonName.c_str(), expectedImage, resultImage, tcu::UVec4(2), tcu::COMPARE_LOG_RESULT);

			allOk		=  allOk && ok;	// keep testing all levels, even if we know it's a fail overall
			levelOffset += mipLevelStorageSizes[mipLevel];
		}

		return allOk ? tcu::TestStatus::pass("Pass") : tcu::TestStatus::fail("Fail");
	}
}

std::string getSizeDescription (const IVec4& size)
{
	std::ostringstream str;

	const char* const description[4] =
	{
		"width", "height", "depth", "layers"
	};

	int numMaxComponents = 0;

	for (int i = 0; i < 4; ++i)
	{
		if (size[i] == MAX_SIZE)
		{
			if (numMaxComponents > 0)
				str << "_";

			str << description[i];
			++numMaxComponents;
		}
	}

	if (numMaxComponents == 0)
		str << "small";

	return str.str();
}

inline std::string getFormatString (const VkFormat format)
{
	std::string name(getFormatName(format));
	return de::toLower(name.substr(10));
}

std::string getFormatString (const VkFormat colorFormat, const VkFormat depthStencilFormat)
{
	std::ostringstream str;
	str << getFormatString(colorFormat);
	if (depthStencilFormat != VK_FORMAT_UNDEFINED)
		str << "_" << getFormatString(depthStencilFormat);
	return str.str();
}

std::string getShortImageViewTypeName (const VkImageViewType imageViewType)
{
	std::string s(getImageViewTypeName(imageViewType));
	return de::toLower(s.substr(19));
}

inline BVec4 bvecFromMask (deUint32 mask)
{
	return BVec4((mask >> 0) & 1,
				 (mask >> 1) & 1,
				 (mask >> 2) & 1,
				 (mask >> 3) & 1);
}

vector<IVec4> genSizeCombinations (const IVec4& baselineSize, const deUint32 sizeMask, const VkImageViewType imageViewType)
{
	vector<IVec4>		sizes;
	std::set<deUint32>	masks;

	for (deUint32 i = 0; i < (1u << 4); ++i)
	{
		// Cube images have square faces
		if (isCube(imageViewType) && ((i & MASK_WH) != 0))
			i |= MASK_WH;

		masks.insert(i & sizeMask);
	}

	for (std::set<deUint32>::const_iterator it = masks.begin(); it != masks.end(); ++it)
		sizes.push_back(tcu::select(IVec4(MAX_SIZE), baselineSize, bvecFromMask(*it)));

	return sizes;
}

void addTestCasesWithFunctions (tcu::TestCaseGroup* group, PipelineConstructionType pipelineConstructionType, AllocationKind allocationKind)
{
	const struct
	{
		VkImageViewType		viewType;
		IVec4				baselineSize;	//!< image size: (dimX, dimY, dimZ, arraySize)
		deUint32			sizeMask;		//!< if a dimension is masked, generate a huge size case for it
	} testCase[] =
	{
		{ VK_IMAGE_VIEW_TYPE_1D,			IVec4(54,  1, 1,   1),	MASK_W			},
		{ VK_IMAGE_VIEW_TYPE_1D_ARRAY,		IVec4(54,  1, 1,   4),	MASK_W_LAYERS	},
		{ VK_IMAGE_VIEW_TYPE_2D,			IVec4(44, 23, 1,   1),	MASK_WH			},
		{ VK_IMAGE_VIEW_TYPE_2D_ARRAY,		IVec4(44, 23, 1,   4),	MASK_WH_LAYERS	},
		{ VK_IMAGE_VIEW_TYPE_3D,			IVec4(22, 31, 7,   1),	MASK_WHD		},
		{ VK_IMAGE_VIEW_TYPE_CUBE,			IVec4(35, 35, 1,   6),	MASK_WH			},
		{ VK_IMAGE_VIEW_TYPE_CUBE_ARRAY,	IVec4(35, 35, 1, 2*6),	MASK_WH_LAYERS	},
	};

	const VkFormat format[]	=
	{
		VK_FORMAT_R8G8B8A8_UNORM,
		VK_FORMAT_R32_UINT,
		VK_FORMAT_R16G16_SINT,
		VK_FORMAT_R32G32B32A32_SFLOAT,
		VK_FORMAT_A1R5G5B5_UNORM_PACK16,
		VK_FORMAT_R5G6B5_UNORM_PACK16,
		VK_FORMAT_A2B10G10R10_UINT_PACK32,
		VK_FORMAT_A2B10G10R10_UNORM_PACK32
	};

	const VkFormat depthStencilFormat[] =
	{
		VK_FORMAT_UNDEFINED,			// don't use a depth/stencil attachment
		VK_FORMAT_D16_UNORM,
		VK_FORMAT_S8_UINT,
		VK_FORMAT_D24_UNORM_S8_UINT,	// one of the following mixed formats must be supported
		VK_FORMAT_D32_SFLOAT_S8_UINT,
	};

	for (int caseNdx = 0; caseNdx < DE_LENGTH_OF_ARRAY(testCase); ++caseNdx)
	{
		MovePtr<tcu::TestCaseGroup>	imageGroup(new tcu::TestCaseGroup(group->getTestContext(), getShortImageViewTypeName(testCase[caseNdx].viewType).c_str(), ""));

		// Generate attachment size cases
		{
			vector<IVec4> sizes = genSizeCombinations(testCase[caseNdx].baselineSize, testCase[caseNdx].sizeMask, testCase[caseNdx].viewType);

#ifdef CTS_USES_VULKANSC
			// filter out sizes in which width and height is equal to maximimum values
			sizes.erase(std::remove_if(begin(sizes), end(sizes), [&](const IVec4& v) { return v.x() == MAX_SIZE && v.y() == MAX_SIZE; }), end(sizes));
#endif // CTS_USES_VULKANSC

			MovePtr<tcu::TestCaseGroup>	smallGroup(new tcu::TestCaseGroup(group->getTestContext(), "small", ""));
			MovePtr<tcu::TestCaseGroup>	hugeGroup (new tcu::TestCaseGroup(group->getTestContext(), "huge",  ""));

			imageGroup->addChild(smallGroup.get());
			imageGroup->addChild(hugeGroup.get());

			for (vector<IVec4>::const_iterator sizeIter = sizes.begin(); sizeIter != sizes.end(); ++sizeIter)
			{
				// The first size is the baseline size, put it in a dedicated group
				if (sizeIter == sizes.begin())
				{
					for (int dsFormatNdx = 0; dsFormatNdx < DE_LENGTH_OF_ARRAY(depthStencilFormat); ++dsFormatNdx)
					for (int formatNdx   = 0; formatNdx   < DE_LENGTH_OF_ARRAY(format);             ++formatNdx)
					{
						const CaseDef caseDef
						{
							pipelineConstructionType,			// PipelineConstructionType		pipelineConstructionType;
							testCase[caseNdx].viewType,			// VkImageViewType				imageType;
							*sizeIter,							// IVec4						imageSizeHint;
							format[formatNdx],					// VkFormat						colorFormat;
							depthStencilFormat[dsFormatNdx],	// VkFormat						depthStencilFormat;
							allocationKind						// AllocationKind				allocationKind;
						};
						addFunctionCaseWithPrograms(smallGroup.get(), getFormatString(format[formatNdx], depthStencilFormat[dsFormatNdx]), "", checkSupportAttachmentSize, initPrograms, testAttachmentSize, caseDef);
					}
				}
				else // All huge cases go into a separate group
				{
					if (allocationKind != ALLOCATION_KIND_DEDICATED)
					{
						MovePtr<tcu::TestCaseGroup>	sizeGroup	(new tcu::TestCaseGroup(group->getTestContext(), getSizeDescription(*sizeIter).c_str(), ""));
						const VkFormat				colorFormat	= VK_FORMAT_R8G8B8A8_UNORM;

						// Use the same color format for all cases, to reduce the number of permutations
						for (int dsFormatNdx = 0; dsFormatNdx < DE_LENGTH_OF_ARRAY(depthStencilFormat); ++dsFormatNdx)
						{
							const CaseDef caseDef
							{
								pipelineConstructionType,			// PipelineConstructionType		pipelineConstructionType;
								testCase[caseNdx].viewType,			// VkImageViewType				viewType;
								*sizeIter,							// IVec4						imageSizeHint;
								colorFormat,						// VkFormat						colorFormat;
								depthStencilFormat[dsFormatNdx],	// VkFormat						depthStencilFormat;
								allocationKind						// AllocationKind				allocationKind;
							};
							addFunctionCaseWithPrograms(sizeGroup.get(), getFormatString(colorFormat, depthStencilFormat[dsFormatNdx]), "", checkSupportAttachmentSize, initPrograms, testAttachmentSize, caseDef);
						}
						hugeGroup->addChild(sizeGroup.release());
					}
				}
			}
			smallGroup.release();
			hugeGroup.release();
		}

		// Generate mip map cases
		{
			MovePtr<tcu::TestCaseGroup>	mipmapGroup(new tcu::TestCaseGroup(group->getTestContext(), "mipmap", ""));

			for (int dsFormatNdx = 0; dsFormatNdx < DE_LENGTH_OF_ARRAY(depthStencilFormat); ++dsFormatNdx)
			for (int formatNdx   = 0; formatNdx   < DE_LENGTH_OF_ARRAY(format);             ++formatNdx)
			{
				const CaseDef caseDef
				{
					pipelineConstructionType,			// PipelineConstructionType		pipelineConstructionType;
					testCase[caseNdx].viewType,			// VkImageViewType				imageType;
					testCase[caseNdx].baselineSize,		// IVec4						imageSizeHint;
					format[formatNdx],					// VkFormat						colorFormat;
					depthStencilFormat[dsFormatNdx],	// VkFormat						depthStencilFormat;
					allocationKind						// AllocationKind				allocationKind;
				};
				addFunctionCaseWithPrograms(mipmapGroup.get(), getFormatString(format[formatNdx], depthStencilFormat[dsFormatNdx]), "", checkSupportRenderToMipMaps, initPrograms, testRenderToMipMaps, caseDef);
			}
			imageGroup->addChild(mipmapGroup.release());
		}

		group->addChild(imageGroup.release());
	}
}

void addCoreRenderToImageTests (tcu::TestCaseGroup* group, PipelineConstructionType pipelineConstructionType)
{
	addTestCasesWithFunctions(group, pipelineConstructionType, ALLOCATION_KIND_SUBALLOCATED);
}

void addDedicatedAllocationRenderToImageTests (tcu::TestCaseGroup* group, PipelineConstructionType pipelineConstructionType)
{
	addTestCasesWithFunctions(group, pipelineConstructionType, ALLOCATION_KIND_DEDICATED);
}

} // anonymous ns

tcu::TestCaseGroup* createRenderToImageTests (tcu::TestContext& testCtx, PipelineConstructionType pipelineConstructionType)
{
	de::MovePtr<tcu::TestCaseGroup>	renderToImageTests	(new tcu::TestCaseGroup(testCtx, "render_to_image", "Render to image tests"));

	renderToImageTests->addChild(createTestGroup(testCtx, "core",					"Core render to image tests",								addCoreRenderToImageTests, pipelineConstructionType));
	renderToImageTests->addChild(createTestGroup(testCtx, "dedicated_allocation",	"Render to image tests for dedicated memory allocation",	addDedicatedAllocationRenderToImageTests, pipelineConstructionType));

	return renderToImageTests.release();
}

} // pipeline
} // vkt<|MERGE_RESOLUTION|>--- conflicted
+++ resolved
@@ -329,7 +329,6 @@
 		{ 0.0f, 0.0f, 0.0f, 0.0f },									// float										blendConstants[4];
 	};
 
-<<<<<<< HEAD
 	gpw.setDefaultTopology(topology)
 	   .setDefaultRasterizationState()
 	   .setDefaultMultisampleState()
@@ -343,61 +342,6 @@
 	   .setupFragmentShaderState(pipelineLayout, renderPass, subpass, fragmentModule, &pipelineDepthStencilStateInfo)
 	   .setupFragmentOutputState(renderPass, subpass, &pipelineColorBlendStateInfo)
 	   .buildPipeline(DE_NULL, basePipeline, -1);
-=======
-	const VkPipelineShaderStageCreateInfo pShaderStages[] =
-	{
-		{
-			VK_STRUCTURE_TYPE_PIPELINE_SHADER_STAGE_CREATE_INFO,	// VkStructureType						sType;
-			DE_NULL,												// const void*							pNext;
-			(VkPipelineShaderStageCreateFlags)0,					// VkPipelineShaderStageCreateFlags		flags;
-			VK_SHADER_STAGE_VERTEX_BIT,								// VkShaderStageFlagBits				stage;
-			vertexModule,											// VkShaderModule						module;
-			"main",													// const char*							pName;
-			DE_NULL,												// const VkSpecializationInfo*			pSpecializationInfo;
-		},
-		{
-			VK_STRUCTURE_TYPE_PIPELINE_SHADER_STAGE_CREATE_INFO,	// VkStructureType						sType;
-			DE_NULL,												// const void*							pNext;
-			(VkPipelineShaderStageCreateFlags)0,					// VkPipelineShaderStageCreateFlags		flags;
-			VK_SHADER_STAGE_FRAGMENT_BIT,							// VkShaderStageFlagBits				stage;
-			fragmentModule,											// VkShaderModule						module;
-			"main",													// const char*							pName;
-			DE_NULL,												// const VkSpecializationInfo*			pSpecializationInfo;
-		}
-	};
-
-#ifndef CTS_USES_VULKANSC
-	const VkPipelineCreateFlags			flags = (basePipeline == DE_NULL ? VK_PIPELINE_CREATE_ALLOW_DERIVATIVES_BIT
-																		 : VK_PIPELINE_CREATE_DERIVATIVE_BIT);
-#else
-	const VkPipelineCreateFlags			flags = VkPipelineCreateFlags(0u);
-#endif // CTS_USES_VULKANSC
-
-	const VkGraphicsPipelineCreateInfo	graphicsPipelineInfo =
-	{
-		VK_STRUCTURE_TYPE_GRAPHICS_PIPELINE_CREATE_INFO,	// VkStructureType									sType;
-		DE_NULL,											// const void*										pNext;
-		flags,												// VkPipelineCreateFlags							flags;
-		DE_LENGTH_OF_ARRAY(pShaderStages),					// deUint32											stageCount;
-		pShaderStages,										// const VkPipelineShaderStageCreateInfo*			pStages;
-		&vertexInputStateInfo,								// const VkPipelineVertexInputStateCreateInfo*		pVertexInputState;
-		&pipelineInputAssemblyStateInfo,					// const VkPipelineInputAssemblyStateCreateInfo*	pInputAssemblyState;
-		DE_NULL,											// const VkPipelineTessellationStateCreateInfo*		pTessellationState;
-		&pipelineViewportStateInfo,							// const VkPipelineViewportStateCreateInfo*			pViewportState;
-		&pipelineRasterizationStateInfo,					// const VkPipelineRasterizationStateCreateInfo*	pRasterizationState;
-		&pipelineMultisampleStateInfo,						// const VkPipelineMultisampleStateCreateInfo*		pMultisampleState;
-		&pipelineDepthStencilStateInfo,						// const VkPipelineDepthStencilStateCreateInfo*		pDepthStencilState;
-		&pipelineColorBlendStateInfo,						// const VkPipelineColorBlendStateCreateInfo*		pColorBlendState;
-		DE_NULL,											// const VkPipelineDynamicStateCreateInfo*			pDynamicState;
-		pipelineLayout,										// VkPipelineLayout									layout;
-		renderPass,											// VkRenderPass										renderPass;
-		subpass,											// deUint32											subpass;
-		basePipeline,										// VkPipeline										basePipelineHandle;
-		0,													// deInt32											basePipelineIndex;
-	};
-
-	return createGraphicsPipeline(vk, device, DE_NULL, &graphicsPipelineInfo);
->>>>>>> abfb6408
 }
 
 //! Make a render pass with one subpass per color attachment and depth/stencil attachment (if used).
@@ -1039,22 +983,17 @@
 				makeImageView(vk, device, *colorImage, getImageViewSliceType(caseDef.viewType), caseDef.colorFormat, makeColorSubresourceRange(subpassNdx, 1))));
 			attachmentHandles.push_back(**colorAttachments.back());
 
+#ifndef CTS_USES_VULKANSC  // Pipeline derivatives are forbidden in Vulkan SC
 			// We also have to create pipelines for each subpass
-<<<<<<< HEAD
 			pipelines.emplace_back(vk, device, caseDef.pipelineConstructionType, (basePipeline == DE_NULL ? VK_PIPELINE_CREATE_ALLOW_DERIVATIVES_BIT
 																										  : VK_PIPELINE_CREATE_DERIVATIVE_BIT));
+#else
+			pipelines.emplace_back(vk, device, caseDef.pipelineConstructionType, 0u);
+#endif // CTS_USES_VULKANSC
 			preparePipelineWrapper(pipelines.back(), basePipeline, *pipelineLayout, *renderPass, *vertexModule, *fragmentModule,
 								   imageSize.swizzle(0, 1), VK_PRIMITIVE_TOPOLOGY_TRIANGLE_STRIP, static_cast<deUint32>(subpassNdx), useDepth, useStencil);
 
 			basePipeline = pipelines.front().getPipeline();
-=======
-			pipelines.push_back(makeSharedPtr(makeGraphicsPipeline(
-				vk, device, basePipeline, *pipelineLayout, *renderPass, *vertexModule, *fragmentModule, imageSize.swizzle(0, 1), VK_PRIMITIVE_TOPOLOGY_TRIANGLE_STRIP,
-				static_cast<deUint32>(subpassNdx), useDepth, useStencil)));
-#ifndef CTS_USES_VULKANSC  // Pipeline derivatives are forbidden in Vulkan SC
-			basePipeline = **pipelines.front();
-#endif // CTS_USES_VULKANSC
->>>>>>> abfb6408
 		}
 
 		// Then D/S attachments, if any
@@ -1295,19 +1234,17 @@
 				makeImageSubresourceRange(VK_IMAGE_ASPECT_COLOR_BIT, mipLevel, 1u, subpassNdx, 1u))));
 			attachmentHandles.push_back(**colorAttachments.back());
 
-			// We also have to create pipelines for each subpass
+		// We also have to create pipelines for each subpass
+#ifndef CTS_USES_VULKANSC // Pipeline derivatives are forbidden in Vulkan SC
 			pipelines.emplace_back(vk, device, caseDef.pipelineConstructionType, (basePipeline == DE_NULL ? VK_PIPELINE_CREATE_ALLOW_DERIVATIVES_BIT
 																										  : VK_PIPELINE_CREATE_DERIVATIVE_BIT));
+#else
+			pipelines.emplace_back(vk, device, caseDef.pipelineConstructionType, 0u);
+#endif // CTS_USES_VULKANSC
 			preparePipelineWrapper(pipelines.back(), basePipeline, pipelineLayout, *renderPass, vertexModule, fragmentModule,
 								   mipSize.swizzle(0, 1), VK_PRIMITIVE_TOPOLOGY_TRIANGLE_STRIP, static_cast<deUint32>(subpassNdx), useDepth, useStencil);
 
-<<<<<<< HEAD
 			basePipeline = pipelines.front().getPipeline();
-=======
-#ifndef CTS_USES_VULKANSC // Pipeline derivatives are forbidden in Vulkan SC
-			basePipeline = **pipelines.front();
-#endif // CTS_USES_VULKANSC
->>>>>>> abfb6408
 		}
 
 		// Then D/S attachments, if any
