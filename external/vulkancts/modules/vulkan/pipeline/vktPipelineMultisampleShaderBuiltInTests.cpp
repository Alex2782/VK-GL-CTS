/*------------------------------------------------------------------------
* Vulkan Conformance Tests
* ------------------------
*
* Copyright (c) 2016 The Khronos Group Inc.
*
* Licensed under the Apache License, Version 2.0 (the "License");
* you may not use this file except in compliance with the License.
* You may obtain a copy of the License at
*
*      http://www.apache.org/licenses/LICENSE-2.0
*
* Unless required by applicable law or agreed to in writing, software
* distributed under the License is distributed on an "AS IS" BASIS,
* WITHOUT WARRANTIES OR CONDITIONS OF ANY KIND, either express or implied.
* See the License for the specific language governing permissions and
* limitations under the License.
*
*//*
* \file vktPipelineMultisampleShaderBuiltInTests.cpp
* \brief Multisample Shader BuiltIn Tests
*//*--------------------------------------------------------------------*/

#include "vktPipelineMultisampleShaderBuiltInTests.hpp"
#include "vktPipelineMultisampleBaseResolveAndPerSampleFetch.hpp"
#include "vktPipelineMakeUtil.hpp"

#include "vkBuilderUtil.hpp"
#include "vkQueryUtil.hpp"
#include "vkObjUtil.hpp"
#include "vkImageWithMemory.hpp"
#include "vkBufferWithMemory.hpp"
#include "vkBarrierUtil.hpp"
#include "vkCmdUtil.hpp"
#include "vkTypeUtil.hpp"

#include "tcuVectorUtil.hpp"
#include "tcuTestLog.hpp"

#include <set>

using std::set;

namespace vkt
{
namespace pipeline
{
namespace multisample
{

using namespace vk;

struct VertexDataNdc
{
	VertexDataNdc (const tcu::Vec4& posNdc) : positionNdc(posNdc) {}

	tcu::Vec4 positionNdc;
};

MultisampleInstanceBase::VertexDataDesc getVertexDataDescriptonNdc (void)
{
	MultisampleInstanceBase::VertexDataDesc vertexDataDesc;

	vertexDataDesc.verticesCount	 = 4u;
	vertexDataDesc.dataStride		 = sizeof(VertexDataNdc);
	vertexDataDesc.dataSize			 = vertexDataDesc.verticesCount * vertexDataDesc.dataStride;
	vertexDataDesc.primitiveTopology = VK_PRIMITIVE_TOPOLOGY_TRIANGLE_STRIP;

	const VkVertexInputAttributeDescription vertexAttribPositionNdc =
	{
		0u,											// deUint32	location;
		0u,											// deUint32	binding;
		VK_FORMAT_R32G32B32A32_SFLOAT,				// VkFormat	format;
		DE_OFFSET_OF(VertexDataNdc, positionNdc),	// deUint32	offset;
	};

	vertexDataDesc.vertexAttribDescVec.push_back(vertexAttribPositionNdc);

	return vertexDataDesc;
}

void uploadVertexDataNdc (const Allocation& vertexBufferAllocation, const MultisampleInstanceBase::VertexDataDesc& vertexDataDescripton)
{
	std::vector<VertexDataNdc> vertices;

	vertices.push_back(VertexDataNdc(tcu::Vec4(-1.0f, -1.0f, 0.0f, 1.0f)));
	vertices.push_back(VertexDataNdc(tcu::Vec4( 1.0f, -1.0f, 0.0f, 1.0f)));
	vertices.push_back(VertexDataNdc(tcu::Vec4(-1.0f,  1.0f, 0.0f, 1.0f)));
	vertices.push_back(VertexDataNdc(tcu::Vec4( 1.0f,  1.0f, 0.0f, 1.0f)));

	deMemcpy(vertexBufferAllocation.getHostPtr(), dataPointer(vertices), static_cast<std::size_t>(vertexDataDescripton.dataSize));
}

struct VertexDataNdcScreen
{
	VertexDataNdcScreen (const tcu::Vec4& posNdc, const tcu::Vec2& posScreen) : positionNdc(posNdc), positionScreen(posScreen) {}

	tcu::Vec4 positionNdc;
	tcu::Vec2 positionScreen;
};

MultisampleInstanceBase::VertexDataDesc getVertexDataDescriptonNdcScreen (void)
{
	MultisampleInstanceBase::VertexDataDesc vertexDataDesc;

	vertexDataDesc.verticesCount	 = 4u;
	vertexDataDesc.dataStride		 = sizeof(VertexDataNdcScreen);
	vertexDataDesc.dataSize			 = vertexDataDesc.verticesCount * vertexDataDesc.dataStride;
	vertexDataDesc.primitiveTopology = VK_PRIMITIVE_TOPOLOGY_TRIANGLE_STRIP;

	const VkVertexInputAttributeDescription vertexAttribPositionNdc =
	{
		0u,													// deUint32	location;
		0u,													// deUint32	binding;
		VK_FORMAT_R32G32B32A32_SFLOAT,						// VkFormat	format;
		DE_OFFSET_OF(VertexDataNdcScreen, positionNdc),		// deUint32	offset;
	};

	vertexDataDesc.vertexAttribDescVec.push_back(vertexAttribPositionNdc);

	const VkVertexInputAttributeDescription vertexAttribPositionScreen =
	{
		1u,													// deUint32	location;
		0u,													// deUint32	binding;
		VK_FORMAT_R32G32_SFLOAT,							// VkFormat	format;
		DE_OFFSET_OF(VertexDataNdcScreen, positionScreen),	// deUint32	offset;
	};

	vertexDataDesc.vertexAttribDescVec.push_back(vertexAttribPositionScreen);

	return vertexDataDesc;
}

void uploadVertexDataNdcScreen (const Allocation& vertexBufferAllocation, const MultisampleInstanceBase::VertexDataDesc& vertexDataDescripton, const tcu::Vec2& screenSize)
{
	std::vector<VertexDataNdcScreen> vertices;

	vertices.push_back(VertexDataNdcScreen(tcu::Vec4(-1.0f, -1.0f, 0.0f, 1.0f), tcu::Vec2(0.0f, 0.0f)));
	vertices.push_back(VertexDataNdcScreen(tcu::Vec4( 1.0f, -1.0f, 0.0f, 1.0f), tcu::Vec2(screenSize.x(), 0.0f)));
	vertices.push_back(VertexDataNdcScreen(tcu::Vec4(-1.0f,  1.0f, 0.0f, 1.0f), tcu::Vec2(0.0f, screenSize.y())));
	vertices.push_back(VertexDataNdcScreen(tcu::Vec4( 1.0f,  1.0f, 0.0f, 1.0f), tcu::Vec2(screenSize.x(), screenSize.y())));

	deMemcpy(vertexBufferAllocation.getHostPtr(), dataPointer(vertices), static_cast<std::size_t>(vertexDataDescripton.dataSize));
}

bool checkForErrorMS (const vk::VkImageCreateInfo& imageMSInfo, const std::vector<tcu::ConstPixelBufferAccess>& dataPerSample, const deUint32 errorCompNdx)
{
	const deUint32 numSamples = static_cast<deUint32>(imageMSInfo.samples);

	for (deUint32 z = 0u; z < imageMSInfo.extent.depth;  ++z)
	for (deUint32 y = 0u; y < imageMSInfo.extent.height; ++y)
	for (deUint32 x = 0u; x < imageMSInfo.extent.width;  ++x)
	{
		for (deUint32 sampleNdx = 0u; sampleNdx < numSamples; ++sampleNdx)
		{
			const deUint32 errorComponent = dataPerSample[sampleNdx].getPixelUint(x, y, z)[errorCompNdx];

			if (errorComponent > 0)
				return true;
		}
	}

	return false;
}

bool checkForErrorRS (const vk::VkImageCreateInfo& imageRSInfo, const tcu::ConstPixelBufferAccess& dataRS, const deUint32 errorCompNdx)
{
	for (deUint32 z = 0u; z < imageRSInfo.extent.depth;  ++z)
	for (deUint32 y = 0u; y < imageRSInfo.extent.height; ++y)
	for (deUint32 x = 0u; x < imageRSInfo.extent.width;  ++x)
	{
		const deUint32 errorComponent = dataRS.getPixelUint(x, y, z)[errorCompNdx];

		if (errorComponent > 0)
			return true;
	}

	return false;
}

template <typename CaseClassName>
class MSCase : public MSCaseBaseResolveAndPerSampleFetch
{
public:
								MSCase			(tcu::TestContext&		testCtx,
												 const std::string&		name,
												 const ImageMSParams&	imageMSParams)
								: MSCaseBaseResolveAndPerSampleFetch(testCtx, name, imageMSParams) {}

	virtual void				checkSupport	(Context& context) const;
	void						init			(void);
	void						initPrograms	(vk::SourceCollections& programCollection) const;
	TestInstance*				createInstance	(Context&				context) const;
	static MultisampleCaseBase*	createCase		(tcu::TestContext&		testCtx,
												 const std::string&		name,
												 const ImageMSParams&	imageMSParams);
};
#ifndef CTS_USES_VULKANSC
template <typename CaseClassName>
void MSCase<CaseClassName>::checkSupport(Context& context) const
{
	checkGraphicsPipelineLibrarySupport(context);
}
#endif // CTS_USES_VULKANSC

template <typename CaseClassName>
void MSCase<CaseClassName>::checkSupport(Context& context) const
{
	checkGraphicsPipelineLibrarySupport(context);
}

template <typename CaseClassName>
MultisampleCaseBase* MSCase<CaseClassName>::createCase (tcu::TestContext& testCtx, const std::string& name, const ImageMSParams& imageMSParams)
{
	return new MSCase<CaseClassName>(testCtx, name, imageMSParams);
}

template <typename InstanceClassName>
class MSInstance : public MSInstanceBaseResolveAndPerSampleFetch
{
public:
													MSInstance				(Context&											context,
																			 const ImageMSParams&								imageMSParams)
													: MSInstanceBaseResolveAndPerSampleFetch(context, imageMSParams) {}

	VertexDataDesc									getVertexDataDescripton	(void) const;
	void											uploadVertexData		(const Allocation&									vertexBufferAllocation,
																			 const VertexDataDesc&								vertexDataDescripton) const;

	tcu::TestStatus									verifyImageData			(const vk::VkImageCreateInfo&						imageMSInfo,
																			 const vk::VkImageCreateInfo&						imageRSInfo,
																			 const std::vector<tcu::ConstPixelBufferAccess>&	dataPerSample,
																			 const tcu::ConstPixelBufferAccess&					dataRS) const;

	virtual VkPipelineMultisampleStateCreateInfo	getMSStateCreateInfo	(const ImageMSParams&								imageMSParams) const
	{
		return MSInstanceBaseResolveAndPerSampleFetch::getMSStateCreateInfo(imageMSParams);
	}
};

class MSInstanceSampleID;

template<> MultisampleInstanceBase::VertexDataDesc MSInstance<MSInstanceSampleID>::getVertexDataDescripton (void) const
{
	return getVertexDataDescriptonNdc();
}

template<> void MSInstance<MSInstanceSampleID>::uploadVertexData (const Allocation& vertexBufferAllocation, const VertexDataDesc& vertexDataDescripton) const
{
	uploadVertexDataNdc(vertexBufferAllocation, vertexDataDescripton);
}

template<> tcu::TestStatus MSInstance<MSInstanceSampleID>::verifyImageData	(const vk::VkImageCreateInfo&						imageMSInfo,
																			 const vk::VkImageCreateInfo&						imageRSInfo,
																			 const std::vector<tcu::ConstPixelBufferAccess>&	dataPerSample,
																			 const tcu::ConstPixelBufferAccess&					dataRS) const
{
	DE_UNREF(imageRSInfo);
	DE_UNREF(dataRS);

	const deUint32 numSamples = static_cast<deUint32>(imageMSInfo.samples);

	for (deUint32 sampleNdx = 0u; sampleNdx < numSamples; ++sampleNdx)
	{
		for (deUint32 z = 0u; z < imageMSInfo.extent.depth;  ++z)
		for (deUint32 y = 0u; y < imageMSInfo.extent.height; ++y)
		for (deUint32 x = 0u; x < imageMSInfo.extent.width;  ++x)
		{
			const deUint32 sampleID = dataPerSample[sampleNdx].getPixelUint(x, y, z).x();

			if (sampleID != sampleNdx)
				return tcu::TestStatus::fail("gl_SampleID does not have correct value");
		}
	}

	return tcu::TestStatus::pass("Passed");
}

class MSCaseSampleID;

template<> void MSCase<MSCaseSampleID>::checkSupport (Context& context) const
{
	checkGraphicsPipelineLibrarySupport(context);
	context.requireDeviceCoreFeature(DEVICE_CORE_FEATURE_SAMPLE_RATE_SHADING);
}

template<> void MSCase<MSCaseSampleID>::init (void)
{
	m_testCtx.getLog()
		<< tcu::TestLog::Message
		<< "Writing gl_SampleID to the red channel of the texture and verifying texture values.\n"
		<< "Expecting value N at sample index N of a multisample texture.\n"
		<< tcu::TestLog::EndMessage;

	MultisampleCaseBase::init();
}

template<> void MSCase<MSCaseSampleID>::initPrograms (vk::SourceCollections& programCollection) const
{
	MSCaseBaseResolveAndPerSampleFetch::initPrograms(programCollection);

	// Create vertex shader
	std::ostringstream vs;

	vs << "#version 440\n"
		<< "layout(location = 0) in vec4 vs_in_position_ndc;\n"
		<< "\n"
		<< "out gl_PerVertex {\n"
		<< "	vec4  gl_Position;\n"
		<< "};\n"
		<< "void main (void)\n"
		<< "{\n"
		<< "	gl_Position	= vs_in_position_ndc;\n"
		<< "}\n";

	programCollection.glslSources.add("vertex_shader") << glu::VertexSource(vs.str());

	// Create fragment shader
	std::ostringstream fs;

	fs << "#version 440\n"
		<< "\n"
		<< "layout(location = 0) out vec4 fs_out_color;\n"
		<< "\n"
		<< "void main (void)\n"
		<< "{\n"
		<< "	fs_out_color = vec4(float(gl_SampleID) / float(255), 0.0, 0.0, 1.0);\n"
		<< "}\n";

	programCollection.glslSources.add("fragment_shader") << glu::FragmentSource(fs.str());
}

template<> TestInstance* MSCase<MSCaseSampleID>::createInstance (Context& context) const
{
	return new MSInstance<MSInstanceSampleID>(context, m_imageMSParams);
}

class MSInstanceSamplePosDistribution;

template<> MultisampleInstanceBase::VertexDataDesc MSInstance<MSInstanceSamplePosDistribution>::getVertexDataDescripton (void) const
{
	return getVertexDataDescriptonNdc();
}

template<> void MSInstance<MSInstanceSamplePosDistribution>::uploadVertexData (const Allocation& vertexBufferAllocation, const VertexDataDesc& vertexDataDescripton) const
{
	uploadVertexDataNdc(vertexBufferAllocation, vertexDataDescripton);
}

template<> tcu::TestStatus MSInstance<MSInstanceSamplePosDistribution>::verifyImageData	(const vk::VkImageCreateInfo&						imageMSInfo,
																						 const vk::VkImageCreateInfo&						imageRSInfo,
																						 const std::vector<tcu::ConstPixelBufferAccess>&	dataPerSample,
																						 const tcu::ConstPixelBufferAccess&					dataRS) const
{
	const deUint32 numSamples = static_cast<deUint32>(imageMSInfo.samples);

	// approximate Bates distribution as normal
	const float variance = (1.0f / (12.0f * (float)numSamples));
	const float standardDeviation = deFloatSqrt(variance);

	// 95% of means of sample positions are within 2 standard deviations if
	// they were randomly assigned. Sample patterns are expected to be more
	// uniform than a random pattern.
	const float distanceThreshold = 2.0f * standardDeviation;

	for (deUint32 z = 0u; z < imageRSInfo.extent.depth;  ++z)
	for (deUint32 y = 0u; y < imageRSInfo.extent.height; ++y)
	for (deUint32 x = 0u; x < imageRSInfo.extent.width;  ++x)
	{
		const deUint32 errorComponent = dataRS.getPixelUint(x, y, z).z();

		if (errorComponent > 0)
			return tcu::TestStatus::fail("gl_SamplePosition is not within interval [0,1]");

		if (numSamples >= VK_SAMPLE_COUNT_4_BIT)
		{
			const tcu::Vec2 averageSamplePos	= tcu::Vec2((float)dataRS.getPixelUint(x, y, z).x() / 255.0f, (float)dataRS.getPixelUint(x, y, z).y() / 255.0f);
			const tcu::Vec2	distanceFromCenter	= tcu::abs(averageSamplePos - tcu::Vec2(0.5f, 0.5f));

			if (distanceFromCenter.x() > distanceThreshold || distanceFromCenter.y() > distanceThreshold)
				return tcu::TestStatus::fail("Sample positions are not uniformly distributed within the pixel");
		}
	}

	for (deUint32 z = 0u; z < imageMSInfo.extent.depth;  ++z)
	for (deUint32 y = 0u; y < imageMSInfo.extent.height; ++y)
	for (deUint32 x = 0u; x < imageMSInfo.extent.width;  ++x)
	{
		std::vector<tcu::Vec2> samplePositions(numSamples);

		for (deUint32 sampleNdx = 0u; sampleNdx < numSamples; ++sampleNdx)
		{
			const deUint32 errorComponent = dataPerSample[sampleNdx].getPixelUint(x, y, z).z();

			if (errorComponent > 0)
				return tcu::TestStatus::fail("gl_SamplePosition is not within interval [0,1]");

			samplePositions[sampleNdx] = tcu::Vec2( (float)dataPerSample[sampleNdx].getPixelUint(x, y, z).x() / 255.0f,
													(float)dataPerSample[sampleNdx].getPixelUint(x, y, z).y() / 255.0f);
		}

		for (deUint32 sampleNdxA = 0u;				sampleNdxA < numSamples; ++sampleNdxA)
		for (deUint32 sampleNdxB = sampleNdxA + 1u; sampleNdxB < numSamples; ++sampleNdxB)
		{
			if (samplePositions[sampleNdxA] == samplePositions[sampleNdxB])
				return tcu::TestStatus::fail("Two samples have the same position");
		}

		if (numSamples >= VK_SAMPLE_COUNT_4_BIT)
		{
			tcu::Vec2 averageSamplePos(0.0f, 0.0f);

			for (deUint32 sampleNdx = 0u; sampleNdx < numSamples; ++sampleNdx)
			{
				averageSamplePos.x() += samplePositions[sampleNdx].x();
				averageSamplePos.y() += samplePositions[sampleNdx].y();
			}

			averageSamplePos.x() /= (float)numSamples;
			averageSamplePos.y() /= (float)numSamples;

			const tcu::Vec2	distanceFromCenter = tcu::abs(averageSamplePos - tcu::Vec2(0.5f, 0.5f));

			if (distanceFromCenter.x() > distanceThreshold || distanceFromCenter.y() > distanceThreshold)
				return tcu::TestStatus::fail("Sample positions are not uniformly distributed within the pixel");
		}
	}

	return tcu::TestStatus::pass("Passed");
}

class MSCaseSamplePosDistribution;

template<> void MSCase<MSCaseSamplePosDistribution>::checkSupport (Context& context) const
{
	checkGraphicsPipelineLibrarySupport(context);
	context.requireDeviceCoreFeature(DEVICE_CORE_FEATURE_SAMPLE_RATE_SHADING);
}

template<> void MSCase<MSCaseSamplePosDistribution>::init (void)
{
	m_testCtx.getLog()
		<< tcu::TestLog::Message
		<< "Verifying gl_SamplePosition value with multisample targets:\n"
		<< "	a) Expect legal sample position.\n"
		<< "	b) Sample position is unique within the set of all sample positions of a pixel.\n"
		<< "	c) Sample position distribution is uniform or almost uniform.\n"
		<< tcu::TestLog::EndMessage;

	MultisampleCaseBase::init();
}

template<> void MSCase<MSCaseSamplePosDistribution>::initPrograms (vk::SourceCollections& programCollection) const
{
	MSCaseBaseResolveAndPerSampleFetch::initPrograms(programCollection);

	// Create vertex shader
	std::ostringstream vs;

	vs << "#version 440\n"
		<< "layout(location = 0) in vec4 vs_in_position_ndc;\n"
		<< "\n"
		<< "out gl_PerVertex {\n"
		<< "	vec4  gl_Position;\n"
		<< "};\n"
		<< "void main (void)\n"
		<< "{\n"
		<< "	gl_Position	= vs_in_position_ndc;\n"
		<< "}\n";

	programCollection.glslSources.add("vertex_shader") << glu::VertexSource(vs.str());

	// Create fragment shader
	std::ostringstream fs;

	fs << "#version 440\n"
		<< "\n"
		<< "layout(location = 0) out vec4 fs_out_color;\n"
		<< "\n"
		<< "void main (void)\n"
		<< "{\n"
		<< "	if (gl_SamplePosition.x < 0.0 || gl_SamplePosition.x > 1.0 || gl_SamplePosition.y < 0.0 || gl_SamplePosition.y > 1.0)\n"
		"		fs_out_color = vec4(0.0, 0.0, 1.0, 1.0);\n"
		"	else\n"
		"		fs_out_color = vec4(gl_SamplePosition.x, gl_SamplePosition.y, 0.0, 1.0);\n"
		"}\n";

	programCollection.glslSources.add("fragment_shader") << glu::FragmentSource(fs.str());
}

template<> TestInstance* MSCase<MSCaseSamplePosDistribution>::createInstance (Context& context) const
{
	return new MSInstance<MSInstanceSamplePosDistribution>(context, m_imageMSParams);
}

class MSInstanceSamplePosCorrectness;

template<> MultisampleInstanceBase::VertexDataDesc MSInstance<MSInstanceSamplePosCorrectness>::getVertexDataDescripton (void) const
{
	return getVertexDataDescriptonNdcScreen();
}

template<> void MSInstance<MSInstanceSamplePosCorrectness>::uploadVertexData (const Allocation& vertexBufferAllocation, const VertexDataDesc& vertexDataDescripton) const
{
	const tcu::UVec3 layerSize = getLayerSize(IMAGE_TYPE_2D, m_imageMSParams.imageSize);

	uploadVertexDataNdcScreen(vertexBufferAllocation, vertexDataDescripton, tcu::Vec2(static_cast<float>(layerSize.x()), static_cast<float>(layerSize.y())));
}

template<> tcu::TestStatus MSInstance<MSInstanceSamplePosCorrectness>::verifyImageData	(const vk::VkImageCreateInfo&						imageMSInfo,
																						 const vk::VkImageCreateInfo&						imageRSInfo,
																						 const std::vector<tcu::ConstPixelBufferAccess>&	dataPerSample,
																						 const tcu::ConstPixelBufferAccess&					dataRS) const
{
	if (checkForErrorMS(imageMSInfo, dataPerSample, 0))
		return tcu::TestStatus::fail("Varying values are not sampled at gl_SamplePosition");

	if (checkForErrorRS(imageRSInfo, dataRS, 0))
		return tcu::TestStatus::fail("Varying values are not sampled at gl_SamplePosition");

	return tcu::TestStatus::pass("Passed");
}

class MSCaseSamplePosCorrectness;

template<> void MSCase<MSCaseSamplePosCorrectness>::checkSupport (Context& context) const
{
	checkGraphicsPipelineLibrarySupport(context);
	context.requireDeviceCoreFeature(DEVICE_CORE_FEATURE_SAMPLE_RATE_SHADING);
}

template<> void MSCase<MSCaseSamplePosCorrectness>::init (void)
{
	m_testCtx.getLog()
		<< tcu::TestLog::Message
		<< "Verifying gl_SamplePosition correctness:\n"
		<< "	1) Varying values should be sampled at the sample position.\n"
		<< "		=> fract(position_screen) == gl_SamplePosition\n"
		<< tcu::TestLog::EndMessage;

	MultisampleCaseBase::init();
}

template<> void MSCase<MSCaseSamplePosCorrectness>::initPrograms (vk::SourceCollections& programCollection) const
{
	MSCaseBaseResolveAndPerSampleFetch::initPrograms(programCollection);

	// Create vertex shaders
	std::ostringstream vs;

	vs	<< "#version 440\n"
		<< "layout(location = 0) in vec4 vs_in_position_ndc;\n"
		<< "layout(location = 1) in vec2 vs_in_position_screen;\n"
		<< "\n"
		<< "layout(location = 0) sample out vec2 vs_out_position_screen;\n"
		<< "\n"
		<< "out gl_PerVertex {\n"
		<< "	vec4  gl_Position;\n"
		<< "};\n"
		<< "void main (void)\n"
		<< "{\n"
		<< "	gl_Position				= vs_in_position_ndc;\n"
		<< "	vs_out_position_screen	= vs_in_position_screen;\n"
		<< "}\n";

	programCollection.glslSources.add("vertex_shader") << glu::VertexSource(vs.str());

	// Create fragment shader
	std::ostringstream fs;

	fs	<< "#version 440\n"
		<< "layout(location = 0) sample in vec2 fs_in_position_screen;\n"
		<< "\n"
		<< "layout(location = 0) out vec4 fs_out_color;\n"
		<< "\n"
		<< "void main (void)\n"
		<< "{\n"
		<< "	const float threshold = 0.15625; // 4 subpixel bits. Assume 3 accurate bits + 0.03125 for other errors\n"
		<< "	const ivec2 nearby_pixel = ivec2(floor(fs_in_position_screen));\n"
		<< "	bool ok	= false;\n"
		<< "\n"
		<< "	// sample at edge + inaccuaries may cause us to round to any neighboring pixel\n"
		<< "	// check all neighbors for any match\n"
		<< "	for (int dy = -1; dy <= 1; ++dy)\n"
		<< "	for (int dx = -1; dx <= 1; ++dx)\n"
		<< "	{\n"
		<< "		ivec2 current_pixel			= nearby_pixel + ivec2(dx, dy);\n"
		<< "		vec2 position_inside_pixel	= vec2(current_pixel) + gl_SamplePosition;\n"
		<< "		vec2 position_diff			= abs(position_inside_pixel - fs_in_position_screen);\n"
		<< "\n"
		<< "		if (all(lessThan(position_diff, vec2(threshold))))\n"
		<< "			ok = true;\n"
		<< "	}\n"
		<< "\n"
		<< "	if (ok)\n"
		<< "		fs_out_color = vec4(0.0, 1.0, 0.0, 1.0);\n"
		<< "	else\n"
		<< "		fs_out_color = vec4(1.0, 0.0, 0.0, 1.0);\n"
		<< "}\n";

	programCollection.glslSources.add("fragment_shader") << glu::FragmentSource(fs.str());
}

template<> TestInstance* MSCase<MSCaseSamplePosCorrectness>::createInstance (Context& context) const
{
	return new MSInstance<MSInstanceSamplePosCorrectness>(context, m_imageMSParams);
}

class MSInstanceSampleMaskPattern : public MSInstanceBaseResolveAndPerSampleFetch
{
public:
											MSInstanceSampleMaskPattern	(Context&											context,
																		 const ImageMSParams&								imageMSParams);

	VkPipelineMultisampleStateCreateInfo	getMSStateCreateInfo		(const ImageMSParams&								imageMSParams) const;

	const VkDescriptorSetLayout*			createMSPassDescSetLayout	(const ImageMSParams&								imageMSParams);

	const VkDescriptorSet*					createMSPassDescSet			(const ImageMSParams&								imageMSParams,
																		 const VkDescriptorSetLayout*						descSetLayout);

	VertexDataDesc							getVertexDataDescripton		(void) const;

	void									uploadVertexData			(const Allocation&									vertexBufferAllocation,
																		 const VertexDataDesc&								vertexDataDescripton) const;

	tcu::TestStatus							verifyImageData				(const vk::VkImageCreateInfo&						imageMSInfo,
																		 const vk::VkImageCreateInfo&						imageRSInfo,
																		 const std::vector<tcu::ConstPixelBufferAccess>&	dataPerSample,
																		 const tcu::ConstPixelBufferAccess&					dataRS) const;
protected:

	VkSampleMask				m_sampleMask;
	Move<VkDescriptorSetLayout>	m_descriptorSetLayout;
	Move<VkDescriptorPool>		m_descriptorPool;
	Move<VkDescriptorSet>		m_descriptorSet;
	de::MovePtr<Buffer>			m_buffer;
};

MSInstanceSampleMaskPattern::MSInstanceSampleMaskPattern (Context& context, const ImageMSParams& imageMSParams) : MSInstanceBaseResolveAndPerSampleFetch(context, imageMSParams)
{
	m_sampleMask = 0xAAAAAAAAu & ((1u << imageMSParams.numSamples) - 1u);
}

VkPipelineMultisampleStateCreateInfo MSInstanceSampleMaskPattern::getMSStateCreateInfo (const ImageMSParams& imageMSParams) const
{
	const VkPipelineMultisampleStateCreateInfo multisampleStateInfo =
	{
		VK_STRUCTURE_TYPE_PIPELINE_MULTISAMPLE_STATE_CREATE_INFO,		// VkStructureType							sType;
		DE_NULL,														// const void*								pNext;
		(VkPipelineMultisampleStateCreateFlags)0u,						// VkPipelineMultisampleStateCreateFlags	flags;
		imageMSParams.numSamples,										// VkSampleCountFlagBits					rasterizationSamples;
		VK_FALSE,														// VkBool32									sampleShadingEnable;
		1.0f,															// float									minSampleShading;
		&m_sampleMask,													// const VkSampleMask*						pSampleMask;
		VK_FALSE,														// VkBool32									alphaToCoverageEnable;
		VK_FALSE,														// VkBool32									alphaToOneEnable;
	};

	return multisampleStateInfo;
}

const VkDescriptorSetLayout* MSInstanceSampleMaskPattern::createMSPassDescSetLayout (const ImageMSParams& imageMSParams)
{
	DE_UNREF(imageMSParams);

	const DeviceInterface&		deviceInterface = m_context.getDeviceInterface();
	const VkDevice				device			= m_context.getDevice();

	// Create descriptor set layout
	m_descriptorSetLayout = DescriptorSetLayoutBuilder()
		.addSingleBinding(VK_DESCRIPTOR_TYPE_UNIFORM_BUFFER, VK_SHADER_STAGE_FRAGMENT_BIT)
		.build(deviceInterface, device);

	return &m_descriptorSetLayout.get();
}

const VkDescriptorSet* MSInstanceSampleMaskPattern::createMSPassDescSet (const ImageMSParams& imageMSParams, const VkDescriptorSetLayout* descSetLayout)
{
	DE_UNREF(imageMSParams);

	const DeviceInterface&		deviceInterface = m_context.getDeviceInterface();
	const VkDevice				device			= m_context.getDevice();
	Allocator&					allocator		= m_context.getDefaultAllocator();

	// Create descriptor pool
	m_descriptorPool = DescriptorPoolBuilder()
		.addType(VK_DESCRIPTOR_TYPE_UNIFORM_BUFFER, 1u)
		.build(deviceInterface, device, VK_DESCRIPTOR_POOL_CREATE_FREE_DESCRIPTOR_SET_BIT, 1u);

	// Create descriptor set
	m_descriptorSet = makeDescriptorSet(deviceInterface, device, *m_descriptorPool, *descSetLayout);

	const VkBufferCreateInfo bufferSampleMaskInfo = makeBufferCreateInfo(sizeof(VkSampleMask), VK_BUFFER_USAGE_UNIFORM_BUFFER_BIT);

	m_buffer = de::MovePtr<Buffer>(new Buffer(deviceInterface, device, allocator, bufferSampleMaskInfo, MemoryRequirement::HostVisible));

	deMemcpy(m_buffer->getAllocation().getHostPtr(), &m_sampleMask, sizeof(VkSampleMask));

	flushAlloc(deviceInterface, device, m_buffer->getAllocation());

	const VkDescriptorBufferInfo descBufferInfo = makeDescriptorBufferInfo(**m_buffer, 0u, sizeof(VkSampleMask));

	DescriptorSetUpdateBuilder()
		.writeSingle(*m_descriptorSet, DescriptorSetUpdateBuilder::Location::binding(0u), VK_DESCRIPTOR_TYPE_UNIFORM_BUFFER, &descBufferInfo)
		.update(deviceInterface, device);

	return &m_descriptorSet.get();
}

MultisampleInstanceBase::VertexDataDesc MSInstanceSampleMaskPattern::getVertexDataDescripton (void) const
{
	return getVertexDataDescriptonNdc();
}

void MSInstanceSampleMaskPattern::uploadVertexData (const Allocation& vertexBufferAllocation, const VertexDataDesc& vertexDataDescripton) const
{
	uploadVertexDataNdc(vertexBufferAllocation, vertexDataDescripton);
}

tcu::TestStatus	MSInstanceSampleMaskPattern::verifyImageData	(const vk::VkImageCreateInfo&						imageMSInfo,
																 const vk::VkImageCreateInfo&						imageRSInfo,
																 const std::vector<tcu::ConstPixelBufferAccess>&	dataPerSample,
																 const tcu::ConstPixelBufferAccess&					dataRS) const
{
	DE_UNREF(imageRSInfo);
	DE_UNREF(dataRS);

	if (checkForErrorMS(imageMSInfo, dataPerSample, 0))
		return tcu::TestStatus::fail("gl_SampleMaskIn bits have not been killed by pSampleMask state");

	return tcu::TestStatus::pass("Passed");
}

class MSCaseSampleMaskPattern;

template<> void MSCase<MSCaseSampleMaskPattern>::init (void)
{
	m_testCtx.getLog()
		<< tcu::TestLog::Message
		<< "Verifying gl_SampleMaskIn value with pSampleMask state. gl_SampleMaskIn does not contain any bits set that are have been killed by pSampleMask state. Expecting:\n"
		<< "Expected result: gl_SampleMaskIn AND ~(pSampleMask) should be zero.\n"
		<< tcu::TestLog::EndMessage;

	MultisampleCaseBase::init();
}

template<> void MSCase<MSCaseSampleMaskPattern>::initPrograms (vk::SourceCollections& programCollection) const
{
	MSCaseBaseResolveAndPerSampleFetch::initPrograms(programCollection);

	// Create vertex shader
	std::ostringstream vs;

	vs << "#version 440\n"
		<< "layout(location = 0) in vec4 vs_in_position_ndc;\n"
		<< "\n"
		<< "out gl_PerVertex {\n"
		<< "	vec4  gl_Position;\n"
		<< "};\n"
		<< "void main (void)\n"
		<< "{\n"
		<< "	gl_Position	= vs_in_position_ndc;\n"
		<< "}\n";

	programCollection.glslSources.add("vertex_shader") << glu::VertexSource(vs.str());

	// Create fragment shader
	std::ostringstream fs;

	fs << "#version 440\n"
		<< "\n"
		<< "layout(location = 0) out vec4 fs_out_color;\n"
		<< "\n"
		<< "layout(set = 0, binding = 0, std140) uniform SampleMaskBlock\n"
		<< "{\n"
		<< "	int sampleMaskPattern;\n"
		<< "};"
		<< "\n"
		<< "void main (void)\n"
		<< "{\n"
		<< "	if ((gl_SampleMaskIn[0] & ~sampleMaskPattern) != 0)\n"
		<< "		fs_out_color = vec4(1.0, 0.0, 0.0, 1.0);\n"
		<< "	else\n"
		<< "		fs_out_color = vec4(0.0, 1.0, 0.0, 1.0);\n"
		<< "}\n";

	programCollection.glslSources.add("fragment_shader") << glu::FragmentSource(fs.str());
}

template<> TestInstance* MSCase<MSCaseSampleMaskPattern>::createInstance (Context& context) const
{
	return new MSInstanceSampleMaskPattern(context, m_imageMSParams);
}

class MSInstanceSampleMaskBitCount;

template<> MultisampleInstanceBase::VertexDataDesc MSInstance<MSInstanceSampleMaskBitCount>::getVertexDataDescripton (void) const
{
	return getVertexDataDescriptonNdc();
}

template<> void MSInstance<MSInstanceSampleMaskBitCount>::uploadVertexData (const Allocation& vertexBufferAllocation, const VertexDataDesc& vertexDataDescripton) const
{
	uploadVertexDataNdc(vertexBufferAllocation, vertexDataDescripton);
}

template<> tcu::TestStatus MSInstance<MSInstanceSampleMaskBitCount>::verifyImageData	(const vk::VkImageCreateInfo&						imageMSInfo,
																						 const vk::VkImageCreateInfo&						imageRSInfo,
																						 const std::vector<tcu::ConstPixelBufferAccess>&	dataPerSample,
																						 const tcu::ConstPixelBufferAccess&					dataRS) const
{
	DE_UNREF(imageRSInfo);
	DE_UNREF(dataRS);

	if (checkForErrorMS(imageMSInfo, dataPerSample, 0))
		return tcu::TestStatus::fail("gl_SampleMaskIn has more than one bit set for some shader invocations");

	return tcu::TestStatus::pass("Passed");
}

class MSCaseSampleMaskBitCount;

template<> void MSCase<MSCaseSampleMaskBitCount>::checkSupport (Context& context) const
{
	checkGraphicsPipelineLibrarySupport(context);
	context.requireDeviceCoreFeature(DEVICE_CORE_FEATURE_SAMPLE_RATE_SHADING);
}

template<> void MSCase<MSCaseSampleMaskBitCount>::init (void)
{
	m_testCtx.getLog()
		<< tcu::TestLog::Message
		<< "Verifying gl_SampleMaskIn.\n"
		<< "	Fragment shader will be invoked numSamples times.\n"
		<< "	=> gl_SampleMaskIn should have only one bit set for each shader invocation.\n"
		<< tcu::TestLog::EndMessage;

	MultisampleCaseBase::init();
}

template<> void MSCase<MSCaseSampleMaskBitCount>::initPrograms (vk::SourceCollections& programCollection) const
{
	MSCaseBaseResolveAndPerSampleFetch::initPrograms(programCollection);

	// Create vertex shader
	std::ostringstream vs;

	vs << "#version 440\n"
		<< "layout(location = 0) in vec4 vs_in_position_ndc;\n"
		<< "\n"
		<< "out gl_PerVertex {\n"
		<< "	vec4  gl_Position;\n"
		<< "};\n"
		<< "void main (void)\n"
		<< "{\n"
		<< "	gl_Position	= vs_in_position_ndc;\n"
		<< "}\n";

	programCollection.glslSources.add("vertex_shader") << glu::VertexSource(vs.str());

	// Create fragment shader
	std::ostringstream fs;

	fs << "#version 440\n"
		<< "\n"
		<< "layout(location = 0) out vec4 fs_out_color;\n"
		<< "\n"
		<< "void main (void)\n"
		<< "{\n"
		<< "	uint maskBitCount = 0u;\n"
		<< "\n"
		<< "	for (int i = 0; i < 32; ++i)\n"
		<< "		if (((gl_SampleMaskIn[0] >> i) & 0x01) == 0x01)\n"
		<< "			++maskBitCount;\n"
		<< "\n"
		<< "	if (maskBitCount != 1u)\n"
		<< "		fs_out_color = vec4(1.0, 0.0, 0.0, 1.0);\n"
		<< "	else\n"
		<< "		fs_out_color = vec4(0.0, 1.0, 0.0, 1.0);\n"
		<< "}\n";

	programCollection.glslSources.add("fragment_shader") << glu::FragmentSource(fs.str());
}

template<> TestInstance* MSCase<MSCaseSampleMaskBitCount>::createInstance (Context& context) const
{
	return new MSInstance<MSInstanceSampleMaskBitCount>(context, m_imageMSParams);
}

class MSInstanceSampleMaskCorrectBit;

template<> MultisampleInstanceBase::VertexDataDesc MSInstance<MSInstanceSampleMaskCorrectBit>::getVertexDataDescripton (void) const
{
	return getVertexDataDescriptonNdc();
}

template<> void MSInstance<MSInstanceSampleMaskCorrectBit>::uploadVertexData (const Allocation& vertexBufferAllocation, const VertexDataDesc& vertexDataDescripton) const
{
	uploadVertexDataNdc(vertexBufferAllocation, vertexDataDescripton);
}

template<> tcu::TestStatus MSInstance<MSInstanceSampleMaskCorrectBit>::verifyImageData	(const vk::VkImageCreateInfo&						imageMSInfo,
																						 const vk::VkImageCreateInfo&						imageRSInfo,
																						 const std::vector<tcu::ConstPixelBufferAccess>&	dataPerSample,
																						 const tcu::ConstPixelBufferAccess&					dataRS) const
{
	DE_UNREF(imageRSInfo);
	DE_UNREF(dataRS);

	if (checkForErrorMS(imageMSInfo, dataPerSample, 0))
		return tcu::TestStatus::fail("The bit corresponsing to current gl_SampleID is not set in gl_SampleMaskIn");

	return tcu::TestStatus::pass("Passed");
}

class MSCaseSampleMaskCorrectBit;

template<> void MSCase<MSCaseSampleMaskCorrectBit>::checkSupport (Context& context) const
{
	checkGraphicsPipelineLibrarySupport(context);
	context.requireDeviceCoreFeature(DEVICE_CORE_FEATURE_SAMPLE_RATE_SHADING);
}

template<> void MSCase<MSCaseSampleMaskCorrectBit>::init (void)
{
	m_testCtx.getLog()
		<< tcu::TestLog::Message
		<< "Verifying gl_SampleMaskIn.\n"
		<< "	Fragment shader will be invoked numSamples times.\n"
		<< "	=> In each invocation gl_SampleMaskIn should have the bit set that corresponds to gl_SampleID.\n"
		<< tcu::TestLog::EndMessage;

	MultisampleCaseBase::init();
}

template<> void MSCase<MSCaseSampleMaskCorrectBit>::initPrograms (vk::SourceCollections& programCollection) const
{
	MSCaseBaseResolveAndPerSampleFetch::initPrograms(programCollection);

	// Create vertex shader
	std::ostringstream vs;

	vs << "#version 440\n"
		<< "layout(location = 0) in vec4 vs_in_position_ndc;\n"
		<< "\n"
		<< "out gl_PerVertex {\n"
		<< "	vec4  gl_Position;\n"
		<< "};\n"
		<< "void main (void)\n"
		<< "{\n"
		<< "	gl_Position	= vs_in_position_ndc;\n"
		<< "}\n";

	programCollection.glslSources.add("vertex_shader") << glu::VertexSource(vs.str());

	// Create fragment shader
	std::ostringstream fs;

	fs << "#version 440\n"
		<< "\n"
		<< "layout(location = 0) out vec4 fs_out_color;\n"
		<< "\n"
		<< "void main (void)\n"
		<< "{\n"
		<< "	if (((gl_SampleMaskIn[0] >> gl_SampleID) & 0x01) == 0x01)\n"
		<< "		fs_out_color = vec4(0.0, 1.0, 0.0, 1.0);\n"
		<< "	else\n"
		<< "		fs_out_color = vec4(1.0, 0.0, 0.0, 1.0);\n"
		<< "}\n";

	programCollection.glslSources.add("fragment_shader") << glu::FragmentSource(fs.str());
}

template<> TestInstance* MSCase<MSCaseSampleMaskCorrectBit>::createInstance (Context& context) const
{
	return new MSInstance<MSInstanceSampleMaskCorrectBit>(context, m_imageMSParams);
}

class MSInstanceSampleMaskWrite;

template<> MultisampleInstanceBase::VertexDataDesc MSInstance<MSInstanceSampleMaskWrite>::getVertexDataDescripton (void) const
{
	return getVertexDataDescriptonNdc();
}

template<> void MSInstance<MSInstanceSampleMaskWrite>::uploadVertexData (const Allocation& vertexBufferAllocation, const VertexDataDesc& vertexDataDescripton) const
{
	uploadVertexDataNdc(vertexBufferAllocation, vertexDataDescripton);
}

//! Creates VkPipelineMultisampleStateCreateInfo with sample shading disabled.
template<> VkPipelineMultisampleStateCreateInfo MSInstance<MSInstanceSampleMaskWrite>::getMSStateCreateInfo (const ImageMSParams& imageMSParams) const
{
	const VkPipelineMultisampleStateCreateInfo multisampleStateInfo =
	{
		VK_STRUCTURE_TYPE_PIPELINE_MULTISAMPLE_STATE_CREATE_INFO,	// VkStructureType							sType;
		DE_NULL,													// const void*								pNext;
		(VkPipelineMultisampleStateCreateFlags)0u,					// VkPipelineMultisampleStateCreateFlags	flags;
		imageMSParams.numSamples,									// VkSampleCountFlagBits					rasterizationSamples;
		VK_FALSE,													// VkBool32									sampleShadingEnable;
		0.0f,														// float									minSampleShading;
		DE_NULL,													// const VkSampleMask*						pSampleMask;
		VK_FALSE,													// VkBool32									alphaToCoverageEnable;
		VK_FALSE,													// VkBool32									alphaToOneEnable;
	};

	return multisampleStateInfo;
}

template<> tcu::TestStatus MSInstance<MSInstanceSampleMaskWrite>::verifyImageData	(const vk::VkImageCreateInfo&						imageMSInfo,
																					 const vk::VkImageCreateInfo&						imageRSInfo,
																					 const std::vector<tcu::ConstPixelBufferAccess>&	dataPerSample,
																					 const tcu::ConstPixelBufferAccess&					dataRS) const
{
	const deUint32 numSamples = static_cast<deUint32>(imageMSInfo.samples);

	for (deUint32 z = 0u; z < imageMSInfo.extent.depth;  ++z)
	for (deUint32 y = 0u; y < imageMSInfo.extent.height; ++y)
	for (deUint32 x = 0u; x < imageMSInfo.extent.width;  ++x)
	{
		for (deUint32 sampleNdx = 0u; sampleNdx < numSamples; ++sampleNdx)
		{
			const deUint32 firstComponent = dataPerSample[sampleNdx].getPixelUint(x, y, z)[0];

			if (firstComponent != 0u && firstComponent != 255u)
				return tcu::TestStatus::fail("Expected color to be zero or saturated on the first channel");
		}
	}

	for (deUint32 z = 0u; z < imageRSInfo.extent.depth;  ++z)
	for (deUint32 y = 0u; y < imageRSInfo.extent.height; ++y)
	for (deUint32 x = 0u; x < imageRSInfo.extent.width;  ++x)
	{
		const float firstComponent = dataRS.getPixel(x, y, z)[0];

		if (deFloatAbs(firstComponent - 0.5f) > 0.02f)
			return tcu::TestStatus::fail("Expected resolve color to be half intensity on the first channel");
	}

	return tcu::TestStatus::pass("Passed");
}

class MSCaseSampleMaskWrite;

template<> void MSCase<MSCaseSampleMaskWrite>::init (void)
{
	m_testCtx.getLog()
		<< tcu::TestLog::Message
		<< "Discarding half of the samples using gl_SampleMask."
		<< "Expecting half intensity on multisample targets (numSamples > 1)\n"
		<< tcu::TestLog::EndMessage;

	MultisampleCaseBase::init();
}

template<> void MSCase<MSCaseSampleMaskWrite>::initPrograms (vk::SourceCollections& programCollection) const
{
	MSCaseBaseResolveAndPerSampleFetch::initPrograms(programCollection);

	// Create vertex shader
	std::ostringstream vs;

	vs << "#version 440\n"
		<< "layout(location = 0) in vec4 vs_in_position_ndc;\n"
		<< "\n"
		<< "out gl_PerVertex {\n"
		<< "	vec4  gl_Position;\n"
		<< "};\n"
		<< "void main (void)\n"
		<< "{\n"
		<< "	gl_Position	= vs_in_position_ndc;\n"
		<< "}\n";

	programCollection.glslSources.add("vertex_shader") << glu::VertexSource(vs.str());

	// Create fragment shader
	std::ostringstream fs;

	fs << "#version 440\n"
		<< "\n"
		<< "layout(location = 0) out vec4 fs_out_color;\n"
		<< "\n"
		<< "void main (void)\n"
		<< "{\n"
		<< "	gl_SampleMask[0] = 0xAAAAAAAA;\n"
		<< "\n"
		<< "	fs_out_color = vec4(1.0, 0.0, 0.0, 1.0);\n"
		<< "}\n";

	programCollection.glslSources.add("fragment_shader") << glu::FragmentSource(fs.str());
}

template<> TestInstance* MSCase<MSCaseSampleMaskWrite>::createInstance (Context& context) const
{
	return new MSInstance<MSInstanceSampleMaskWrite>(context, m_imageMSParams);
}

const set<deUint32> kValidSquareSampleCounts =
{
	vk::VK_SAMPLE_COUNT_1_BIT,
	vk::VK_SAMPLE_COUNT_2_BIT,
	vk::VK_SAMPLE_COUNT_4_BIT,
	vk::VK_SAMPLE_COUNT_8_BIT,
	vk::VK_SAMPLE_COUNT_16_BIT,
};

void assertSquareSampleCount (deUint32 sampleCount)
{
	DE_ASSERT(kValidSquareSampleCounts.find(sampleCount) != kValidSquareSampleCounts.end());
	DE_UNREF(sampleCount); // for release builds.
}

// When dealing with N samples, each coordinate (x, y) will be used to decide which samples will be written to, using N/2 bits for
// each of the X and Y values. Take into account this returns 0 for 1 sample.
deUint32 bitsPerCoord (deUint32 numSamples)
{
	assertSquareSampleCount(numSamples);
	return (numSamples / 2u);
}

// These tests will try to verify all write or mask bit combinations for the given sample count, and will verify one combination per
// image pixel. This means the following image sizes need to be used:
//		- 2 samples: 2x2
//		- 4 samples: 4x4
//		- 8 samples: 16x16
//		- 16 samples: 256x256
// In other words, images will be square with 2^(samples-1) pixels on each side.
vk::VkExtent2D imageSize (deUint32 sampleCount)
{
	assertSquareSampleCount(sampleCount);

	// Special case: 2x1 image (not actually square).
	if (sampleCount == vk::VK_SAMPLE_COUNT_1_BIT)
		return vk::VkExtent2D{2u, 1u};

	// Other cases: square image as described above.
	const auto dim = (1u<<(sampleCount>>1u));
	return vk::VkExtent2D{dim, dim};
}

vk::VkExtent3D getExtent3D (deUint32 sampleCount)
{
	const auto size = imageSize(sampleCount);
	return vk::VkExtent3D{size.width, size.height, 1u};
}

std::string getShaderDecl (const tcu::Vec4& color)
{
	std::ostringstream declaration;
	declaration << "vec4(" << color.x() << ", " << color.y() << ", " << color.z() << ", " << color.w() << ")";
	return declaration.str();
}

struct WriteSampleParams
{
	vk::PipelineConstructionType	pipelineConstructionType;
	vk::VkSampleCountFlagBits		sampleCount;
};

class WriteSampleTest : public vkt::TestCase
{
public:
									WriteSampleTest		(tcu::TestContext& testCtx, const std::string& name, const std::string& desc, const WriteSampleParams& params)
										: vkt::TestCase(testCtx, name, desc), m_params(params)
										{}
	virtual							~WriteSampleTest	(void) {}

	virtual void					initPrograms		(vk::SourceCollections& programCollection) const;
	virtual vkt::TestInstance*		createInstance		(Context& context) const;
	virtual void					checkSupport		(Context& context) const;

	static const tcu::Vec4			kClearColor;
	static const tcu::Vec4			kBadColor;
	static const tcu::Vec4			kGoodColor;
	static const tcu::Vec4			kWriteColor;

	static constexpr vk::VkFormat	kImageFormat		= vk::VK_FORMAT_R8G8B8A8_UNORM;

	// Keep these two in sync.
	static constexpr vk::VkImageUsageFlags		kUsageFlags		= (vk::VK_IMAGE_USAGE_STORAGE_BIT | vk::VK_IMAGE_USAGE_TRANSFER_SRC_BIT | vk::VK_IMAGE_USAGE_TRANSFER_DST_BIT);
	static constexpr vk::VkFormatFeatureFlags	kFeatureFlags	= (vk::VK_FORMAT_FEATURE_STORAGE_IMAGE_BIT | vk::VK_FORMAT_FEATURE_TRANSFER_SRC_BIT | vk::VK_FORMAT_FEATURE_TRANSFER_DST_BIT);

private:
	WriteSampleParams		m_params;
};

const tcu::Vec4 WriteSampleTest::kClearColor	{0.0f, 0.0f, 0.0f, 1.0f};
const tcu::Vec4 WriteSampleTest::kBadColor		{1.0f, 0.0f, 0.0f, 1.0f};
const tcu::Vec4 WriteSampleTest::kGoodColor		{0.0f, 1.0f, 0.0f, 1.0f};
const tcu::Vec4 WriteSampleTest::kWriteColor	{0.0f, 0.0f, 1.0f, 1.0f};

class WriteSampleTestInstance : public vkt::TestInstance
{
public:
								WriteSampleTestInstance		(vkt::Context& context, const WriteSampleParams& params)
									: vkt::TestInstance(context), m_params(params)
									{}

	virtual						~WriteSampleTestInstance	(void) {}

	virtual tcu::TestStatus		iterate						(void);

private:
	WriteSampleParams			m_params;
};

void WriteSampleTest::checkSupport (Context& context) const
{
	const auto&	vki				= context.getInstanceInterface();
	const auto	physicalDevice	= context.getPhysicalDevice();

	// Check multisample storage images support.
	const auto features = vk::getPhysicalDeviceFeatures(vki, physicalDevice);
	if (!features.shaderStorageImageMultisample)
		TCU_THROW(NotSupportedError, "Using multisample images as storage is not supported");

	// Check the specific image format.
	const auto properties = vk::getPhysicalDeviceFormatProperties(vki, physicalDevice, kImageFormat);
	if (!(properties.optimalTilingFeatures & kFeatureFlags))
		TCU_THROW(NotSupportedError, "Format does not support the required features");

	// Check the supported sample count.
	const auto imgProps = vk::getPhysicalDeviceImageFormatProperties(vki, physicalDevice, kImageFormat, vk::VK_IMAGE_TYPE_2D, vk::VK_IMAGE_TILING_OPTIMAL, kUsageFlags, 0u);
	if (!(imgProps.sampleCounts & m_params.sampleCount))
		TCU_THROW(NotSupportedError, "Format does not support the required sample count");

	checkPipelineLibraryRequirements(vki, physicalDevice, m_params.pipelineConstructionType);
}

void WriteSampleTest::initPrograms (vk::SourceCollections& programCollection) const
{
	std::ostringstream writeColorDecl, goodColorDecl, badColorDecl, clearColorDecl, allColorDecl;

	writeColorDecl	<< "        vec4  wcolor   = " << getShaderDecl(kWriteColor)	<< ";\n";
	goodColorDecl	<< "        vec4  bcolor   = " << getShaderDecl(kBadColor)		<< ";\n";
	badColorDecl	<< "        vec4  gcolor   = " << getShaderDecl(kGoodColor)		<< ";\n";
	clearColorDecl	<< "        vec4  ccolor   = " << getShaderDecl(kClearColor)	<< ";\n";
	allColorDecl	<< writeColorDecl.str() << goodColorDecl.str() << badColorDecl.str() << clearColorDecl.str();

	std::ostringstream shaderWrite;

	const auto bpc		= de::toString(bitsPerCoord(m_params.sampleCount));
	const auto count	= de::toString(m_params.sampleCount);

	shaderWrite
		<< "#version 450\n"
		<< "\n"
		<< "layout (rgba8, set=0, binding=0) uniform image2DMS writeImg;\n"
		<< "layout (rgba8, set=0, binding=1) uniform image2D   verificationImg;\n"
		<< "\n"
		<< "void main()\n"
		<< "{\n"
		<< writeColorDecl.str()
		<< "        uvec2 ucoords  = uvec2(gl_GlobalInvocationID.xy);\n"
		<< "        ivec2 icoords  = ivec2(ucoords);\n"
		<< "        uint writeMask = ((ucoords.x << " << bpc << ") | ucoords.y);\n"
		<< "        for (uint i = 0; i < " << count << "; ++i)\n"
		<< "        {\n"
		<< "                if ((writeMask & (1 << i)) != 0)\n"
		<< "                        imageStore(writeImg, icoords, int(i), wcolor);\n"
		<< "        }\n"
		<< "}\n"
		;

	std::ostringstream shaderVerify;

	shaderVerify
		<< "#version 450\n"
		<< "\n"
		<< "layout (rgba8, set=0, binding=0) uniform image2DMS writeImg;\n"
		<< "layout (rgba8, set=0, binding=1) uniform image2D   verificationImg;\n"
		<< "\n"
		<< "void main()\n"
		<< "{\n"
		<< allColorDecl.str()
		<< "        uvec2 ucoords  = uvec2(gl_GlobalInvocationID.xy);\n"
		<< "        ivec2 icoords  = ivec2(ucoords);\n"
		<< "        uint writeMask = ((ucoords.x << " << bpc << ") | ucoords.y);\n"
		<< "        bool ok = true;\n"
		<< "        for (uint i = 0; i < " << count << "; ++i)\n"
		<< "        {\n"
		<< "                bool expectWrite = ((writeMask & (1 << i)) != 0);\n"
		<< "                vec4 sampleColor = imageLoad(writeImg, icoords, int(i));\n"
		<< "                vec4 wantedColor = (expectWrite ? wcolor : ccolor);\n"
		<< "                ok = ok && (sampleColor == wantedColor);\n"
		<< "        }\n"
		<< "        vec4 resultColor = (ok ? gcolor : bcolor);\n"
		<< "        imageStore(verificationImg, icoords, resultColor);\n"
		<< "}\n"
		;

	programCollection.glslSources.add("write")	<< glu::ComputeSource(shaderWrite.str());
	programCollection.glslSources.add("verify")	<< glu::ComputeSource(shaderVerify.str());
}

vkt::TestInstance* WriteSampleTest::createInstance (Context& context) const
{
	return new WriteSampleTestInstance{context, m_params};
}

tcu::TestStatus WriteSampleTestInstance::iterate (void)
{
	const auto&	vkd			= m_context.getDeviceInterface();
	const auto	device		= m_context.getDevice();
	auto&		allocator	= m_context.getDefaultAllocator();
	const auto	queue		= m_context.getUniversalQueue();
	const auto	queueIndex	= m_context.getUniversalQueueFamilyIndex();
	const auto	extent3D	= getExtent3D(m_params.sampleCount);

	// Create storage image and verification image.
	const vk::VkImageCreateInfo storageImageInfo =
	{
		vk::VK_STRUCTURE_TYPE_IMAGE_CREATE_INFO,	// VkStructureType			sType;
		nullptr,									// const void*				pNext;
		0u,											// VkImageCreateFlags		flags;
		vk::VK_IMAGE_TYPE_2D,						// VkImageType				imageType;
		WriteSampleTest::kImageFormat,				// VkFormat					format;
		extent3D,									// VkExtent3D				extent;
		1u,											// deUint32					mipLevels;
		1u,											// deUint32					arrayLayers;
		m_params.sampleCount,						// VkSampleCountFlagBits	samples;
		vk::VK_IMAGE_TILING_OPTIMAL,				// VkImageTiling			tiling;
		WriteSampleTest::kUsageFlags,				// VkImageUsageFlags		usage;
		vk::VK_SHARING_MODE_EXCLUSIVE,				// VkSharingMode			sharingMode;
		1u,											// deUint32					queueFamilyIndexCount;
		&queueIndex,								// const deUint32*			pQueueFamilyIndices;
		vk::VK_IMAGE_LAYOUT_UNDEFINED,				// VkImageLayout			initialLayout;
	};

	const vk::VkImageCreateInfo verificationImageInfo =
	{
		vk::VK_STRUCTURE_TYPE_IMAGE_CREATE_INFO,	// VkStructureType			sType;
		nullptr,									// const void*				pNext;
		0u,											// VkImageCreateFlags		flags;
		vk::VK_IMAGE_TYPE_2D,						// VkImageType				imageType;
		WriteSampleTest::kImageFormat,				// VkFormat					format;
		extent3D,									// VkExtent3D				extent;
		1u,											// deUint32					mipLevels;
		1u,											// deUint32					arrayLayers;
		vk::VK_SAMPLE_COUNT_1_BIT,					// VkSampleCountFlagBits	samples;
		vk::VK_IMAGE_TILING_OPTIMAL,				// VkImageTiling			tiling;
		WriteSampleTest::kUsageFlags,				// VkImageUsageFlags		usage;
		vk::VK_SHARING_MODE_EXCLUSIVE,				// VkSharingMode			sharingMode;
		1u,											// deUint32					queueFamilyIndexCount;
		&queueIndex,								// const deUint32*			pQueueFamilyIndices;
		vk::VK_IMAGE_LAYOUT_UNDEFINED,				// VkImageLayout			initialLayout;
	};

	vk::ImageWithMemory storageImgPrt		{vkd, device, allocator, storageImageInfo, vk::MemoryRequirement::Any};
	vk::ImageWithMemory verificationImgPtr	{vkd, device, allocator, verificationImageInfo, vk::MemoryRequirement::Any};

	const vk::VkImageSubresourceRange kSubresourceRange =
	{
		vk::VK_IMAGE_ASPECT_COLOR_BIT,	// VkImageAspectFlags	aspectMask;
		0u,								// deUint32				baseMipLevel;
		1u,								// deUint32				levelCount;
		0u,								// deUint32				baseArrayLayer;
		1u,								// deUint32				layerCount;
	};

	auto storageImgViewPtr		= vk::makeImageView(vkd, device, storageImgPrt.get(), vk::VK_IMAGE_VIEW_TYPE_2D, WriteSampleTest::kImageFormat, kSubresourceRange);
	auto verificationImgViewPtr	= vk::makeImageView(vkd, device, verificationImgPtr.get(), vk::VK_IMAGE_VIEW_TYPE_2D, WriteSampleTest::kImageFormat, kSubresourceRange);

	// Prepare a staging buffer to check verification image.
	const auto				tcuFormat			= vk::mapVkFormat(WriteSampleTest::kImageFormat);
	const VkDeviceSize		bufferSize			= extent3D.width * extent3D.height * extent3D.depth * tcu::getPixelSize(tcuFormat);
	const auto				stagingBufferInfo	= vk::makeBufferCreateInfo(bufferSize, vk::VK_BUFFER_USAGE_TRANSFER_DST_BIT);
	vk::BufferWithMemory	stagingBuffer		{vkd, device, allocator, stagingBufferInfo, MemoryRequirement::HostVisible};

	// Descriptor set layout.
	vk::DescriptorSetLayoutBuilder layoutBuilder;
	layoutBuilder.addSingleBinding(vk::VK_DESCRIPTOR_TYPE_STORAGE_IMAGE, vk::VK_SHADER_STAGE_COMPUTE_BIT);
	layoutBuilder.addSingleBinding(vk::VK_DESCRIPTOR_TYPE_STORAGE_IMAGE, vk::VK_SHADER_STAGE_COMPUTE_BIT);
	auto descriptorSetLayout = layoutBuilder.build(vkd, device);

	// Descriptor pool.
	vk::DescriptorPoolBuilder poolBuilder;
	poolBuilder.addType(vk::VK_DESCRIPTOR_TYPE_STORAGE_IMAGE, 2u);
	auto descriptorPool = poolBuilder.build(vkd, device, vk::VK_DESCRIPTOR_POOL_CREATE_FREE_DESCRIPTOR_SET_BIT, 1u);

	// Descriptor set.
	const auto descriptorSet = vk::makeDescriptorSet(vkd, device, descriptorPool.get(), descriptorSetLayout.get());

	// Update descriptor set using the images.
	const auto storageImgDescriptorInfo			= vk::makeDescriptorImageInfo(DE_NULL, storageImgViewPtr.get(), vk::VK_IMAGE_LAYOUT_GENERAL);
	const auto verificationImgDescriptorInfo	= vk::makeDescriptorImageInfo(DE_NULL, verificationImgViewPtr.get(), vk::VK_IMAGE_LAYOUT_GENERAL);

	vk::DescriptorSetUpdateBuilder updateBuilder;
	updateBuilder.writeSingle(descriptorSet.get(), vk::DescriptorSetUpdateBuilder::Location::binding(0u), vk::VK_DESCRIPTOR_TYPE_STORAGE_IMAGE, &storageImgDescriptorInfo);
	updateBuilder.writeSingle(descriptorSet.get(), vk::DescriptorSetUpdateBuilder::Location::binding(1u), vk::VK_DESCRIPTOR_TYPE_STORAGE_IMAGE, &verificationImgDescriptorInfo);
	updateBuilder.update(vkd, device);

	// Create write and verification compute pipelines.
	auto shaderWriteModule	= vk::createShaderModule(vkd, device, m_context.getBinaryCollection().get("write"), 0u);
	auto shaderVerifyModule	= vk::createShaderModule(vkd, device, m_context.getBinaryCollection().get("verify"), 0u);
	auto pipelineLayout		= vk::makePipelineLayout(vkd, device, descriptorSetLayout.get());

	const vk::VkComputePipelineCreateInfo writePipelineCreateInfo =
	{
		vk::VK_STRUCTURE_TYPE_COMPUTE_PIPELINE_CREATE_INFO,
		nullptr,
		0u,															// flags
		{															// compute shader
			vk::VK_STRUCTURE_TYPE_PIPELINE_SHADER_STAGE_CREATE_INFO,	// VkStructureType						sType;
			nullptr,													// const void*							pNext;
			0u,															// VkPipelineShaderStageCreateFlags		flags;
			vk::VK_SHADER_STAGE_COMPUTE_BIT,							// VkShaderStageFlagBits				stage;
			shaderWriteModule.get(),									// VkShaderModule						module;
			"main",														// const char*							pName;
			nullptr,													// const VkSpecializationInfo*			pSpecializationInfo;
		},
		pipelineLayout.get(),										// layout
		DE_NULL,													// basePipelineHandle
		0,															// basePipelineIndex
	};

	auto verificationPipelineCreateInfo = writePipelineCreateInfo;
	verificationPipelineCreateInfo.stage.module = shaderVerifyModule.get();

	auto writePipeline			= vk::createComputePipeline(vkd, device, DE_NULL, &writePipelineCreateInfo);
	auto verificationPipeline	= vk::createComputePipeline(vkd, device, DE_NULL, &verificationPipelineCreateInfo);

	// Transition images to the correct layout and buffers at different stages.
	auto storageImgPreClearBarrier			= vk::makeImageMemoryBarrier(0, vk::VK_ACCESS_TRANSFER_WRITE_BIT, vk::VK_IMAGE_LAYOUT_UNDEFINED, vk::VK_IMAGE_LAYOUT_TRANSFER_DST_OPTIMAL, storageImgPrt.get(), kSubresourceRange);
	auto storageImgPreShaderBarrier			= vk::makeImageMemoryBarrier(vk::VK_ACCESS_TRANSFER_WRITE_BIT, vk::VK_ACCESS_SHADER_WRITE_BIT, vk::VK_IMAGE_LAYOUT_TRANSFER_DST_OPTIMAL, vk::VK_IMAGE_LAYOUT_GENERAL, storageImgPrt.get(), kSubresourceRange);
	auto verificationImgPreShaderBarrier	= vk::makeImageMemoryBarrier(0, vk::VK_ACCESS_SHADER_WRITE_BIT, vk::VK_IMAGE_LAYOUT_UNDEFINED, vk::VK_IMAGE_LAYOUT_GENERAL, verificationImgPtr.get(), kSubresourceRange);
	auto storageImgPreVerificationBarrier	= vk::makeImageMemoryBarrier(vk::VK_ACCESS_SHADER_WRITE_BIT, vk::VK_ACCESS_SHADER_READ_BIT, vk::VK_IMAGE_LAYOUT_GENERAL, vk::VK_IMAGE_LAYOUT_GENERAL, storageImgPrt.get(), kSubresourceRange);
	auto verificationImgPostBarrier			= vk::makeImageMemoryBarrier(vk::VK_ACCESS_SHADER_WRITE_BIT, vk::VK_ACCESS_TRANSFER_READ_BIT, vk::VK_IMAGE_LAYOUT_GENERAL, vk::VK_IMAGE_LAYOUT_TRANSFER_SRC_OPTIMAL, verificationImgPtr.get(), kSubresourceRange);
	auto bufferBarrier						= vk::makeBufferMemoryBarrier(vk::VK_ACCESS_TRANSFER_WRITE_BIT, vk::VK_ACCESS_HOST_READ_BIT, stagingBuffer.get(), 0ull, bufferSize);

	// Command buffer.
	auto cmdPool		= vk::makeCommandPool(vkd, device, queueIndex);
	auto cmdBufferPtr	= vk::allocateCommandBuffer(vkd, device, cmdPool.get(), vk::VK_COMMAND_BUFFER_LEVEL_PRIMARY);
	auto cmdBuffer		= cmdBufferPtr.get();

	// Clear color for the storage image.
	const auto clearColor = vk::makeClearValueColor(WriteSampleTest::kClearColor);

	const vk::VkBufferImageCopy	copyRegion =
	{
		0ull,									// VkDeviceSize				bufferOffset;
		extent3D.width,							// deUint32					bufferRowLength;
		extent3D.height,						// deUint32					bufferImageHeight;
		{										// VkImageSubresourceLayers	imageSubresource;
			vk::VK_IMAGE_ASPECT_COLOR_BIT,			// VkImageAspectFlags	aspectMask;
			0u,										// deUint32				mipLevel;
			0u,										// deUint32				baseArrayLayer;
			1u,										// deUint32				layerCount;
		},
		{ 0, 0, 0 },							// VkOffset3D				imageOffset;
		extent3D,								// VkExtent3D				imageExtent;
	};

	// Record and submit commands.
	vk::beginCommandBuffer(vkd, cmdBuffer);
		// Clear storage image.
		vkd.cmdPipelineBarrier(cmdBuffer, vk::VK_PIPELINE_STAGE_TOP_OF_PIPE_BIT, vk::VK_PIPELINE_STAGE_TRANSFER_BIT, 0u, 0u, nullptr, 0u, nullptr, 1u, &storageImgPreClearBarrier);
		vkd.cmdClearColorImage(cmdBuffer, storageImgPrt.get(), vk::VK_IMAGE_LAYOUT_TRANSFER_DST_OPTIMAL, &clearColor.color, 1u, &kSubresourceRange);

		// Bind write pipeline and descriptor set.
		vkd.cmdBindPipeline(cmdBuffer, vk::VK_PIPELINE_BIND_POINT_COMPUTE, writePipeline.get());
		vkd.cmdBindDescriptorSets(cmdBuffer, vk::VK_PIPELINE_BIND_POINT_COMPUTE, pipelineLayout.get(), 0, 1u, &descriptorSet.get(), 0u, nullptr);

		// Transition images to the appropriate layout before running the shader.
		vkd.cmdPipelineBarrier(cmdBuffer, vk::VK_PIPELINE_STAGE_TRANSFER_BIT, vk::VK_PIPELINE_STAGE_COMPUTE_SHADER_BIT, 0u, 0u, nullptr, 0u, nullptr, 1u, &storageImgPreShaderBarrier);
		vkd.cmdPipelineBarrier(cmdBuffer, vk::VK_PIPELINE_STAGE_TOP_OF_PIPE_BIT, vk::VK_PIPELINE_STAGE_COMPUTE_SHADER_BIT, 0u, 0u, nullptr, 0u, nullptr, 1u, &verificationImgPreShaderBarrier);

		// Run shader.
		vkd.cmdDispatch(cmdBuffer, extent3D.width, extent3D.height, extent3D.depth);

		// Bind verification pipeline.
		vkd.cmdBindPipeline(cmdBuffer, vk::VK_PIPELINE_BIND_POINT_COMPUTE, verificationPipeline.get());

		// Make sure writes happen before reads in the second dispatch for the storage image.
		vkd.cmdPipelineBarrier(cmdBuffer, vk::VK_PIPELINE_STAGE_COMPUTE_SHADER_BIT, vk::VK_PIPELINE_STAGE_COMPUTE_SHADER_BIT, 0u, 0u, nullptr, 0u, nullptr, 1u, &storageImgPreVerificationBarrier);

		// Run verification shader.
		vkd.cmdDispatch(cmdBuffer, extent3D.width, extent3D.height, extent3D.depth);

		// Change verification image layout to prepare the transfer.
		vkd.cmdPipelineBarrier(cmdBuffer, vk::VK_PIPELINE_STAGE_COMPUTE_SHADER_BIT, vk::VK_PIPELINE_STAGE_TRANSFER_BIT, 0u, 0u, nullptr, 0u, nullptr, 1u, &verificationImgPostBarrier);

		// Copy verification image to staging buffer.
		vkd.cmdCopyImageToBuffer(cmdBuffer, verificationImgPtr.get(), vk::VK_IMAGE_LAYOUT_TRANSFER_SRC_OPTIMAL, stagingBuffer.get(), 1u, &copyRegion);
		vkd.cmdPipelineBarrier(cmdBuffer, vk::VK_PIPELINE_STAGE_TRANSFER_BIT, vk::VK_PIPELINE_STAGE_HOST_BIT, 0, 0u, nullptr, 1u, &bufferBarrier, 0u, nullptr);

	vk::endCommandBuffer(vkd, cmdBuffer);

	// Run shaders.
	vk::submitCommandsAndWait(vkd, device, queue, cmdBuffer);

	// Read buffer pixels.
	const auto& bufferAlloc = stagingBuffer.getAllocation();
	vk::invalidateAlloc(vkd, device, bufferAlloc);

	// Copy buffer data to texture level and verify all pixels have the proper color.
	tcu::TextureLevel texture {tcuFormat, static_cast<int>(extent3D.width), static_cast<int>(extent3D.height), static_cast<int>(extent3D.depth)};
	const auto access = texture.getAccess();
	deMemcpy(access.getDataPtr(), reinterpret_cast<char*>(bufferAlloc.getHostPtr()) + bufferAlloc.getOffset(), static_cast<size_t>(bufferSize));

	for (int i = 0; i < access.getWidth(); ++i)
	for (int j = 0; j < access.getHeight(); ++j)
	for (int k = 0; k < access.getDepth(); ++k)
	{
		if (access.getPixel(i, j, k) != WriteSampleTest::kGoodColor)
		{
			std::ostringstream msg;
			msg << "Invalid result at pixel (" << i << ", " << j << ", " << k << "); check error mask for more details";
			m_context.getTestContext().getLog() << tcu::TestLog::Image("ErrorMask", "Indicates which pixels have unexpected values", access);
			return tcu::TestStatus::fail(msg.str());
		}
	}

	return tcu::TestStatus::pass("Pass");
}

using WriteSampleMaskParams = WriteSampleParams;

class WriteSampleMaskTestCase : public vkt::TestCase
{
public:
							WriteSampleMaskTestCase		(tcu::TestContext& testCtx, const std::string& name, const std::string& description, const WriteSampleMaskParams& params);
	virtual					~WriteSampleMaskTestCase	(void) {}

	virtual void			checkSupport				(Context& context) const;
	virtual void			initPrograms				(vk::SourceCollections& programCollection) const;
	virtual TestInstance*	createInstance				(Context& context) const;
	static deUint32			getBufferElems				(deUint32 sampleCount);

	static const tcu::Vec4						kClearColor;
	static const tcu::Vec4						kWriteColor;

	static constexpr vk::VkFormat				kImageFormat	= vk::VK_FORMAT_R8G8B8A8_UNORM;
	static constexpr vk::VkImageUsageFlags		kUsageFlags		= (vk::VK_IMAGE_USAGE_COLOR_ATTACHMENT_BIT | vk::VK_IMAGE_USAGE_INPUT_ATTACHMENT_BIT);
	static constexpr vk::VkFormatFeatureFlags	kFeatureFlags	= (vk::VK_FORMAT_FEATURE_COLOR_ATTACHMENT_BIT);

private:
	WriteSampleMaskParams	m_params;
};

const tcu::Vec4 WriteSampleMaskTestCase::kClearColor	{0.0f, 0.0f, 0.0f, 1.0f};
const tcu::Vec4 WriteSampleMaskTestCase::kWriteColor	{0.0f, 0.0f, 1.0f, 1.0f};

class WriteSampleMaskTestInstance : public vkt::TestInstance
{
public:
								WriteSampleMaskTestInstance		(Context& context, const WriteSampleMaskParams& params);
	virtual						~WriteSampleMaskTestInstance	(void) {}

	virtual tcu::TestStatus		iterate							(void);

private:
	WriteSampleMaskParams		m_params;
};

WriteSampleMaskTestCase::WriteSampleMaskTestCase (tcu::TestContext& testCtx, const std::string& name, const std::string& description, const WriteSampleMaskParams& params)
	: vkt::TestCase	(testCtx, name, description)
	, m_params		(params)
{}

void WriteSampleMaskTestCase::checkSupport (Context& context) const
{
	const auto&	vki				= context.getInstanceInterface();
	const auto	physicalDevice	= context.getPhysicalDevice();

	// Check if sampleRateShading is supported.
	if(!vk::getPhysicalDeviceFeatures(vki, physicalDevice).sampleRateShading)
		TCU_THROW(NotSupportedError, "Sample rate shading is not supported");

	// Check the specific image format.
	const auto properties = vk::getPhysicalDeviceFormatProperties(vki, physicalDevice, kImageFormat);
	if (!(properties.optimalTilingFeatures & kFeatureFlags))
		TCU_THROW(NotSupportedError, "Format does not support the required features");

	// Check the supported sample count.
	const auto imgProps = vk::getPhysicalDeviceImageFormatProperties(vki, physicalDevice, kImageFormat, vk::VK_IMAGE_TYPE_2D, vk::VK_IMAGE_TILING_OPTIMAL, kUsageFlags, 0u);
	if (!(imgProps.sampleCounts & m_params.sampleCount))
		TCU_THROW(NotSupportedError, "Format does not support the required sample count");

	checkPipelineLibraryRequirements(vki, physicalDevice, m_params.pipelineConstructionType);
}

void WriteSampleMaskTestCase::initPrograms (vk::SourceCollections& programCollection) const
{
	const auto bpc			= de::toString(bitsPerCoord(m_params.sampleCount));
	const auto size			= imageSize(m_params.sampleCount);
	const auto bufferElems	= getBufferElems(m_params.sampleCount);

	// Passthrough vertex shader.
	std::ostringstream vertShader;

	vertShader
		<< "#version 450\n"
		<< "layout (location=0) in vec2 inPos;\n"
		<< "void main()\n"
		<< "{\n"
		<< "    gl_Position = vec4(inPos, 0.0, 1.0);\n"
		<< "}\n"
		;

	// Fragment shader common header.
	std::ostringstream fragHeader;

	fragHeader
		<< "#version 450\n"
		<< "\n"
		// The color attachment is useless for the second subpass but avoids having to use an empty subpass and verifying the sample
		// count is valid for it.
		<< "layout (location=0) out vec4 outColor;\n"
		<< "\n"
		<< "vec4 wcolor = " << getShaderDecl(kWriteColor) << ";\n"
		<< "vec4 ccolor = " << getShaderDecl(kClearColor) << ";\n"
		<< "\n"
		;

	const auto fragHeaderStr = fragHeader.str();

	// Fragment shader setting the sample mask and writing to the output color attachment. The sample mask will guarantee each image
	// pixel gets a different combination of sample bits set, allowing the fragment shader to write in that sample or not, from all
	// zeros in pixel (0, 0) to all ones in the opposite corner.
	std::ostringstream fragShaderWrite;

	fragShaderWrite
		<< fragHeaderStr
		<< "void main()\n"
		<< "{\n"
		<< "    uvec2 ucoords    = uvec2(gl_FragCoord);\n"
		<< "    ivec2 icoords    = ivec2(ucoords);\n"
		<< "    gl_SampleMask[0] = int((ucoords.x << " << bpc << ") | ucoords.y);\n"
		<< "    outColor         = wcolor;\n"
		<< "}\n"
		;

	// Fragment shader reading from the previous output color attachment and copying the state to an SSBO for verification.
	std::ostringstream fragShaderCheck;

	const bool isMultiSample = (m_params.sampleCount != vk::VK_SAMPLE_COUNT_1_BIT);
	fragShaderCheck
		<< fragHeaderStr
		<< "layout(set=0, binding=0, input_attachment_index=0) uniform subpassInput" << (isMultiSample ? "MS" : "") << " inputAttachment;\n"
		<< "layout(set=0, binding=1, std430) buffer StorageBuffer {\n"
		<< "    int writeFlags[" << bufferElems << "];\n"
		<< "} sb;\n"
		<< "\n"
		<< "void main()\n"
		<< "{\n"
		<< "    uvec2 ucoords          = uvec2(gl_FragCoord);\n"
		<< "    ivec2 icoords          = ivec2(ucoords);\n"
		<< "    uint  bufferp          = ((ucoords.y * " << size.width << " + ucoords.x) * " << m_params.sampleCount << ") + uint(gl_SampleID);\n"
		<< "    vec4  storedc          = subpassLoad(inputAttachment" << (isMultiSample ? ", gl_SampleID" : "") << ");\n"
		<< "    sb.writeFlags[bufferp] = ((storedc == wcolor) ? 1 : ((storedc == ccolor) ? 0 : 2));\n"
		<< "    outColor               = storedc;\n"
		<< "}\n"
		;

	programCollection.glslSources.add("vert")		<< glu::VertexSource(vertShader.str());
	programCollection.glslSources.add("frag_write")	<< glu::FragmentSource(fragShaderWrite.str());
	programCollection.glslSources.add("frag_check")	<< glu::FragmentSource(fragShaderCheck.str());
}

TestInstance* WriteSampleMaskTestCase::createInstance (Context& context) const
{
	return new WriteSampleMaskTestInstance(context, m_params);
}

deUint32 WriteSampleMaskTestCase::getBufferElems (deUint32 sampleCount)
{
	const auto imgSize = imageSize(sampleCount);
	return (imgSize.width * imgSize.height * sampleCount);
}

WriteSampleMaskTestInstance::WriteSampleMaskTestInstance (Context& context, const WriteSampleMaskParams& params)
	: vkt::TestInstance	(context)
	, m_params			(params)
{}

tcu::TestStatus WriteSampleMaskTestInstance::iterate (void)
{
	const auto&		vkd					= m_context.getDeviceInterface();
	const auto		device				= m_context.getDevice();
	auto&			alloc				= m_context.getDefaultAllocator();
	const auto		queueFamilyIndex	= m_context.getUniversalQueueFamilyIndex();
	const auto		queue				= m_context.getUniversalQueue();

	static constexpr auto	kImageFormat	= WriteSampleMaskTestCase::kImageFormat;
	static constexpr auto	kImageUsage		= WriteSampleMaskTestCase::kUsageFlags;
	const auto				kImageExtent	= getExtent3D(m_params.sampleCount);
	const auto				kBufferElems	= WriteSampleMaskTestCase::getBufferElems(m_params.sampleCount);
	const auto				kBufferSize		= static_cast<vk::VkDeviceSize>(kBufferElems * sizeof(deInt32));

	// Create image.
	const vk::VkImageCreateInfo imageCreateInfo =
	{
		vk::VK_STRUCTURE_TYPE_IMAGE_CREATE_INFO,	//	VkStructureType			sType;
		nullptr,									//	const void*				pNext;
		0u,											//	VkImageCreateFlags		flags;
		vk::VK_IMAGE_TYPE_2D,						//	VkImageType				imageType;
		kImageFormat,								//	VkFormat				format;
		kImageExtent,								//	VkExtent3D				extent;
		1u,											//	deUint32				mipLevels;
		1u,											//	deUint32				arrayLayers;
		m_params.sampleCount,						//	VkSampleCountFlagBits	samples;
		vk::VK_IMAGE_TILING_OPTIMAL,				//	VkImageTiling			tiling;
		kImageUsage,								//	VkImageUsageFlags		usage;
		vk::VK_SHARING_MODE_EXCLUSIVE,				//	VkSharingMode			sharingMode;
		0u,											//	deUint32				queueFamilyIndexCount;
		nullptr,									//	const deUint32*			pQueueFamilyIndices;
		vk::VK_IMAGE_LAYOUT_UNDEFINED,				//	VkImageLayout			initialLayout;
	};

	const vk::ImageWithMemory colorImage	(vkd, device, alloc, imageCreateInfo, vk::MemoryRequirement::Any);
	const vk::ImageWithMemory auxiliarImage	(vkd, device, alloc, imageCreateInfo, vk::MemoryRequirement::Any);	// For the second subpass.

	// Image views.
	const auto subresourceRange		= vk::makeImageSubresourceRange(vk::VK_IMAGE_ASPECT_COLOR_BIT, 0u, 1u, 0u, 1u);
	const auto colorImageView		= vk::makeImageView(vkd, device, colorImage.get(), vk::VK_IMAGE_VIEW_TYPE_2D, kImageFormat, subresourceRange);
	const auto auxiliarImageView	= vk::makeImageView(vkd, device, auxiliarImage.get(), vk::VK_IMAGE_VIEW_TYPE_2D, kImageFormat, subresourceRange);

	// Create storage buffer used to verify results.
	const vk::BufferWithMemory storageBuffer(vkd, device, alloc, vk::makeBufferCreateInfo(kBufferSize, vk::VK_BUFFER_USAGE_STORAGE_BUFFER_BIT), vk::MemoryRequirement::HostVisible);

	// Full-screen quad.
	const std::vector<tcu::Vec2> quadVertices =
	{
		tcu::Vec2(-1.0f,  1.0f),	// Lower left
		tcu::Vec2( 1.0f,  1.0f),	// Lower right
		tcu::Vec2( 1.0f, -1.0f),	// Top right.
		tcu::Vec2(-1.0f,  1.0f),	// Lower left
		tcu::Vec2( 1.0f, -1.0f),	// Top right.
		tcu::Vec2(-1.0f, -1.0f),	// Top left.
	};

	// Vertex buffer.
	const auto					vertexBufferSize	= static_cast<vk::VkDeviceSize>(quadVertices.size() * sizeof(decltype(quadVertices)::value_type));
	const vk::BufferWithMemory	vertexBuffer		(vkd, device, alloc, vk::makeBufferCreateInfo(vertexBufferSize, vk::VK_BUFFER_USAGE_VERTEX_BUFFER_BIT), vk::MemoryRequirement::HostVisible);
	const auto&					vertexBufferAlloc	= vertexBuffer.getAllocation();
	void*						vertexBufferPtr		= vertexBufferAlloc.getHostPtr();
	const vk::VkDeviceSize		vertexBufferOffset	= 0;
	deMemcpy(vertexBufferPtr, quadVertices.data(), static_cast<size_t>(vertexBufferSize));
	vk::flushAlloc(vkd, device, vertexBufferAlloc);

	// Descriptor set layout.
	vk::DescriptorSetLayoutBuilder setLayoutBuilder;
	setLayoutBuilder.addSingleBinding(vk::VK_DESCRIPTOR_TYPE_INPUT_ATTACHMENT, vk::VK_SHADER_STAGE_FRAGMENT_BIT);
	setLayoutBuilder.addSingleBinding(vk::VK_DESCRIPTOR_TYPE_STORAGE_BUFFER, vk::VK_SHADER_STAGE_FRAGMENT_BIT);
	const auto descriptorSetLayout = setLayoutBuilder.build(vkd, device);

	// Descriptor pool and set.
	vk::DescriptorPoolBuilder poolBuilder;
	poolBuilder.addType(vk::VK_DESCRIPTOR_TYPE_INPUT_ATTACHMENT, 1u);
	poolBuilder.addType(vk::VK_DESCRIPTOR_TYPE_STORAGE_BUFFER, 1u);
	const auto descriptorPool	= poolBuilder.build(vkd, device, vk::VK_DESCRIPTOR_POOL_CREATE_FREE_DESCRIPTOR_SET_BIT, 1u);
	const auto descriptorSet	= vk::makeDescriptorSet(vkd, device, descriptorPool.get(), descriptorSetLayout.get());

	// Render pass.
	const std::vector<vk::VkAttachmentDescription> attachments =
	{
		// Main color attachment.
		{
			0u,												//	VkAttachmentDescriptionFlags	flags;
			kImageFormat,									//	VkFormat						format;
			m_params.sampleCount,							//	VkSampleCountFlagBits			samples;
			vk::VK_ATTACHMENT_LOAD_OP_CLEAR,				//	VkAttachmentLoadOp				loadOp;
			vk::VK_ATTACHMENT_STORE_OP_STORE,				//	VkAttachmentStoreOp				storeOp;
			vk::VK_ATTACHMENT_LOAD_OP_DONT_CARE,			//	VkAttachmentLoadOp				stencilLoadOp;
			vk::VK_ATTACHMENT_STORE_OP_DONT_CARE,			//	VkAttachmentStoreOp				stencilStoreOp;
			vk::VK_IMAGE_LAYOUT_UNDEFINED,					//	VkImageLayout					initialLayout;
			vk::VK_IMAGE_LAYOUT_SHADER_READ_ONLY_OPTIMAL,	//	VkImageLayout					finalLayout;
		},
		// Auxiliar color attachment for the check pass.
		{
			0u,												//	VkAttachmentDescriptionFlags	flags;
			kImageFormat,									//	VkFormat						format;
			m_params.sampleCount,							//	VkSampleCountFlagBits			samples;
			vk::VK_ATTACHMENT_LOAD_OP_DONT_CARE,			//	VkAttachmentLoadOp				loadOp;
			vk::VK_ATTACHMENT_STORE_OP_DONT_CARE,			//	VkAttachmentStoreOp				storeOp;
			vk::VK_ATTACHMENT_LOAD_OP_DONT_CARE,			//	VkAttachmentLoadOp				stencilLoadOp;
			vk::VK_ATTACHMENT_STORE_OP_DONT_CARE,			//	VkAttachmentStoreOp				stencilStoreOp;
			vk::VK_IMAGE_LAYOUT_UNDEFINED,					//	VkImageLayout					initialLayout;
			vk::VK_IMAGE_LAYOUT_COLOR_ATTACHMENT_OPTIMAL,	//	VkImageLayout					finalLayout;
		},
	};

	const vk::VkAttachmentReference colorAttachmentReference =
	{
		0u,												//	deUint32		attachment;
		vk::VK_IMAGE_LAYOUT_COLOR_ATTACHMENT_OPTIMAL,	//	VkImageLayout	layout;
	};

	const vk::VkAttachmentReference colorAsInputAttachment =
	{
		0u,												//	deUint32		attachment;
		vk::VK_IMAGE_LAYOUT_SHADER_READ_ONLY_OPTIMAL,	//	VkImageLayout	layout;
	};

	const vk::VkAttachmentReference auxiliarAttachmentReference =
	{
		1u,												//	deUint32		attachment;
		vk::VK_IMAGE_LAYOUT_COLOR_ATTACHMENT_OPTIMAL,	//	VkImageLayout	layout;
	};

	const std::vector<vk::VkSubpassDescription> subpasses =
	{
		// First subpass writing to the main attachment.
		{
			0u,										//	VkSubpassDescriptionFlags		flags;
			vk::VK_PIPELINE_BIND_POINT_GRAPHICS,	//	VkPipelineBindPoint				pipelineBindPoint;
			0u,										//	deUint32						inputAttachmentCount;
			nullptr,								//	const VkAttachmentReference*	pInputAttachments;
			1u,										//	deUint32						colorAttachmentCount;
			&colorAttachmentReference,				//	const VkAttachmentReference*	pColorAttachments;
			nullptr,								//	const VkAttachmentReference*	pResolveAttachments;
			nullptr,								//	const VkAttachmentReference*	pDepthStencilAttachment;
			0u,										//	deUint32						preserveAttachmentCount;
			nullptr,								//	const deUint32*					pPreserveAttachments;
		},
		// Second subpass writing to the auxiliar attachment.
		{
			0u,										//	VkSubpassDescriptionFlags		flags;
			vk::VK_PIPELINE_BIND_POINT_GRAPHICS,	//	VkPipelineBindPoint				pipelineBindPoint;
			1u,										//	deUint32						inputAttachmentCount;
			&colorAsInputAttachment,				//	const VkAttachmentReference*	pInputAttachments;
			1u,										//	deUint32						colorAttachmentCount;
			&auxiliarAttachmentReference,			//	const VkAttachmentReference*	pColorAttachments;
			nullptr,								//	const VkAttachmentReference*	pResolveAttachments;
			nullptr,								//	const VkAttachmentReference*	pDepthStencilAttachment;
			0u,										//	deUint32						preserveAttachmentCount;
			nullptr,								//	const deUint32*					pPreserveAttachments;
		},
	};

	const std::vector<vk::VkSubpassDependency> subpassDependencies =
	{
		// First subpass writes to the color attachment and second subpass reads it as an input attachment.
		{
			0u,													//	deUint32				srcSubpass;
			1u,													//	deUint32				dstSubpass;
			vk::VK_PIPELINE_STAGE_COLOR_ATTACHMENT_OUTPUT_BIT,	//	VkPipelineStageFlags	srcStageMask;
			vk::VK_PIPELINE_STAGE_FRAGMENT_SHADER_BIT,			//	VkPipelineStageFlags	dstStageMask;
			vk::VK_ACCESS_COLOR_ATTACHMENT_WRITE_BIT,			//	VkAccessFlags			srcAccessMask;
			vk::VK_ACCESS_INPUT_ATTACHMENT_READ_BIT,			//	VkAccessFlags			dstAccessMask;
			0u,													//	VkDependencyFlags		dependencyFlags;
		},
	};

	const vk::VkRenderPassCreateInfo renderPassInfo =
	{
		vk::VK_STRUCTURE_TYPE_RENDER_PASS_CREATE_INFO,		//	VkStructureType					sType;
		nullptr,											//	const void*						pNext;
		0u,													//	VkRenderPassCreateFlags			flags;
		static_cast<deUint32>(attachments.size()),			//	deUint32						attachmentCount;
		attachments.data(),									//	const VkAttachmentDescription*	pAttachments;
		static_cast<deUint32>(subpasses.size()),			//	deUint32						subpassCount;
		subpasses.data(),									//	const VkSubpassDescription*		pSubpasses;
		static_cast<deUint32>(subpassDependencies.size()),	//	deUint32						dependencyCount;
		subpassDependencies.data(),							//	const VkSubpassDependency*		pDependencies;
	};
	const auto renderPass = vk::createRenderPass(vkd, device, &renderPassInfo);

	// Framebuffer.
	const std::vector<vk::VkImageView> imageViews =
	{
		colorImageView.get(),
		auxiliarImageView.get(),
	};
	const auto framebuffer = vk::makeFramebuffer(vkd, device, renderPass.get(), static_cast<deUint32>(imageViews.size()), imageViews.data(), kImageExtent.width, kImageExtent.height);

	// Empty pipeline layout for the first subpass.
	const auto emptyPipelineLayout = vk::makePipelineLayout(vkd, device);

	// Pipeline layout for the second subpass.
	const auto checkPipelineLayout = vk::makePipelineLayout(vkd, device, descriptorSetLayout.get());

	// Shader modules.
	const auto vertModule	= vk::createShaderModule(vkd, device, m_context.getBinaryCollection().get("vert"), 0u);
	const auto writeModule	= vk::createShaderModule(vkd, device, m_context.getBinaryCollection().get("frag_write"), 0u);
	const auto checkModule	= vk::createShaderModule(vkd, device, m_context.getBinaryCollection().get("frag_check"), 0u);

	const std::vector<vk::VkVertexInputBindingDescription> vertexBindings =
	{
		{
			0u,																	//	deUint32			binding;
			static_cast<deUint32>(sizeof(decltype(quadVertices)::value_type)),	//	deUint32			stride;
			vk::VK_VERTEX_INPUT_RATE_VERTEX,									//	VkVertexInputRate	inputRate;
		},
	};

	const std::vector<vk::VkVertexInputAttributeDescription> vertexAttributes =
	{
		{
			0u,								//	deUint32	location;
			0u,								//	deUint32	binding;
			vk::VK_FORMAT_R32G32_SFLOAT,	//	VkFormat	format;
			0u,								//	deUint32	offset;
		},
	};

	const vk::VkPipelineVertexInputStateCreateInfo vertexInputInfo =
	{
		vk::VK_STRUCTURE_TYPE_PIPELINE_VERTEX_INPUT_STATE_CREATE_INFO,	//	VkStructureType								sType;
		nullptr,														//	const void*									pNext;
		0u,																//	VkPipelineVertexInputStateCreateFlags		flags;
		static_cast<deUint32>(vertexBindings.size()),					//	deUint32									vertexBindingDescriptionCount;
		vertexBindings.data(),											//	const VkVertexInputBindingDescription*		pVertexBindingDescriptions;
		static_cast<deUint32>(vertexAttributes.size()),					//	deUint32									vertexAttributeDescriptionCount;
		vertexAttributes.data(),										//	const VkVertexInputAttributeDescription*	pVertexAttributeDescriptions;
	};

	const vk::VkPipelineInputAssemblyStateCreateInfo inputAssemblyInfo =
	{
		vk::VK_STRUCTURE_TYPE_PIPELINE_INPUT_ASSEMBLY_STATE_CREATE_INFO,	//	VkStructureType							sType;
		nullptr,															//	const void*								pNext;
		0u,																	//	VkPipelineInputAssemblyStateCreateFlags	flags;
		vk::VK_PRIMITIVE_TOPOLOGY_TRIANGLE_LIST,							//	VkPrimitiveTopology						topology;
		VK_FALSE,															//	VkBool32								primitiveRestartEnable;
	};

	const std::vector<VkViewport>	viewport	{ vk::makeViewport(kImageExtent) };
	const std::vector<VkRect2D>		scissor		{ vk::makeRect2D(kImageExtent) };

	const vk::VkPipelineMultisampleStateCreateInfo multisampleInfo =
	{
		vk::VK_STRUCTURE_TYPE_PIPELINE_MULTISAMPLE_STATE_CREATE_INFO,	//	VkStructureType							sType;
		nullptr,														//	const void*								pNext;
		0u,																//	VkPipelineMultisampleStateCreateFlags	flags;
		m_params.sampleCount,											//	VkSampleCountFlagBits					rasterizationSamples;
		VK_FALSE,														//	VkBool32								sampleShadingEnable;
		1.0f,															//	float									minSampleShading;
		nullptr,														//	const VkSampleMask*						pSampleMask;
		VK_FALSE,														//	VkBool32								alphaToCoverageEnable;
		VK_FALSE,														//	VkBool32								alphaToOneEnable;
	};

	const auto stencilState = vk::makeStencilOpState(vk::VK_STENCIL_OP_KEEP, vk::VK_STENCIL_OP_KEEP, vk::VK_STENCIL_OP_KEEP, vk::VK_COMPARE_OP_ALWAYS, 0xFFu, 0xFFu, 0u);

	const vk::VkPipelineDepthStencilStateCreateInfo depthStencilInfo =
	{
		vk::VK_STRUCTURE_TYPE_PIPELINE_DEPTH_STENCIL_STATE_CREATE_INFO,	//	VkStructureType							sType;
		nullptr,														//	const void*								pNext;
		0u,																//	VkPipelineDepthStencilStateCreateFlags	flags;
		VK_FALSE,														//	VkBool32								depthTestEnable;
		VK_FALSE,														//	VkBool32								depthWriteEnable;
		vk::VK_COMPARE_OP_ALWAYS,										//	VkCompareOp								depthCompareOp;
		VK_FALSE,														//	VkBool32								depthBoundsTestEnable;
		VK_FALSE,														//	VkBool32								stencilTestEnable;
		stencilState,													//	VkStencilOpState						front;
		stencilState,													//	VkStencilOpState						back;
		0.0f,															//	float									minDepthBounds;
		1.0f,															//	float									maxDepthBounds;
	};

	const vk::VkPipelineColorBlendAttachmentState colorBlendAttachmentState =
	{
		VK_FALSE,					//	VkBool32				blendEnable;
		vk::VK_BLEND_FACTOR_ZERO,	//	VkBlendFactor			srcColorBlendFactor;
		vk::VK_BLEND_FACTOR_ZERO,	//	VkBlendFactor			dstColorBlendFactor;
		vk::VK_BLEND_OP_ADD,		//	VkBlendOp				colorBlendOp;
		vk::VK_BLEND_FACTOR_ZERO,	//	VkBlendFactor			srcAlphaBlendFactor;
		vk::VK_BLEND_FACTOR_ZERO,	//	VkBlendFactor			dstAlphaBlendFactor;
		vk::VK_BLEND_OP_ADD,		//	VkBlendOp				alphaBlendOp;
		(							//	VkColorComponentFlags	colorWriteMask;
			vk::VK_COLOR_COMPONENT_R_BIT	|
			vk::VK_COLOR_COMPONENT_G_BIT	|
			vk::VK_COLOR_COMPONENT_B_BIT	|
			vk::VK_COLOR_COMPONENT_A_BIT	),
	};

	const vk::VkPipelineColorBlendStateCreateInfo colorBlendInfo =
	{
		vk::VK_STRUCTURE_TYPE_PIPELINE_COLOR_BLEND_STATE_CREATE_INFO,	//	VkStructureType								sType;
		nullptr,														//	const void*									pNext;
		0u,																//	VkPipelineColorBlendStateCreateFlags		flags;
		VK_FALSE,														//	VkBool32									logicOpEnable;
		vk::VK_LOGIC_OP_NO_OP,											//	VkLogicOp									logicOp;
		1u,																//	deUint32									attachmentCount;
		&colorBlendAttachmentState,										//	const VkPipelineColorBlendAttachmentState*	pAttachments;
		{ .0f, .0f, .0f, .0f },											//	float										blendConstants[4];
	};

	const vk::VkPipelineDynamicStateCreateInfo dynamicStateInfo =
	{
		vk::VK_STRUCTURE_TYPE_PIPELINE_DYNAMIC_STATE_CREATE_INFO,	//	VkStructureType						sType;
		nullptr,													//	const void*							pNext;
		0u,															//	VkPipelineDynamicStateCreateFlags	flags;
		0u,															//	deUint32							dynamicStateCount;
		nullptr,													//	const VkDynamicState*				pDynamicStates;
	};

	// Pipeline for the first subpass.
	vk::GraphicsPipelineWrapper firstSubpassPipeline(vkd, device, m_params.pipelineConstructionType);
	firstSubpassPipeline.setDynamicState(&dynamicStateInfo)
						.setDefaultRasterizationState()
						.setupVertexInputStete(&vertexInputInfo, &inputAssemblyInfo)
						.setupPreRasterizationShaderState(viewport, scissor, *emptyPipelineLayout, *renderPass, 0u, *vertModule)
						.setupFragmentShaderState(*emptyPipelineLayout, *renderPass, 0u, *writeModule, &depthStencilInfo, &multisampleInfo)
						.setupFragmentOutputState(*renderPass, 0u, &colorBlendInfo, &multisampleInfo)
<<<<<<< HEAD
=======
						.setMonolithicPipelineLayout(*emptyPipelineLayout)
>>>>>>> b82b4024
						.buildPipeline();

	// Pipeline for the second subpass.
	vk::GraphicsPipelineWrapper secondSubpassPipeline(vkd, device, m_params.pipelineConstructionType);
	secondSubpassPipeline.setDynamicState(&dynamicStateInfo)
						.setDefaultRasterizationState()
						.setupVertexInputStete(&vertexInputInfo, &inputAssemblyInfo)
						.setupPreRasterizationShaderState(viewport, scissor, *checkPipelineLayout, *renderPass, 1u, *vertModule)
						.setupFragmentShaderState(*checkPipelineLayout, *renderPass, 1u, *checkModule, &depthStencilInfo, &multisampleInfo)
						.setupFragmentOutputState(*renderPass, 1u, &colorBlendInfo, &multisampleInfo)
<<<<<<< HEAD
=======
						.setMonolithicPipelineLayout(*checkPipelineLayout)
>>>>>>> b82b4024
						.buildPipeline();

	// Command pool and command buffer.
	const auto cmdPool		= vk::makeCommandPool(vkd, device, queueFamilyIndex);
	const auto cmdBufferPtr	= vk::allocateCommandBuffer(vkd, device, cmdPool.get(), vk::VK_COMMAND_BUFFER_LEVEL_PRIMARY);
	const auto cmdBuffer	= cmdBufferPtr.get();

	// Update descriptor set.
	vk::DescriptorSetUpdateBuilder updateBuilder;
	const auto imageInfo	= vk::makeDescriptorImageInfo(DE_NULL, colorImageView.get(), vk::VK_IMAGE_LAYOUT_SHADER_READ_ONLY_OPTIMAL);
	const auto bufferInfo	= vk::makeDescriptorBufferInfo(storageBuffer.get(), 0u, VK_WHOLE_SIZE);
	updateBuilder.writeSingle(descriptorSet.get(), vk::DescriptorSetUpdateBuilder::Location::binding(0u), vk::VK_DESCRIPTOR_TYPE_INPUT_ATTACHMENT, &imageInfo);
	updateBuilder.writeSingle(descriptorSet.get(), vk::DescriptorSetUpdateBuilder::Location::binding(1u), vk::VK_DESCRIPTOR_TYPE_STORAGE_BUFFER, &bufferInfo);
	updateBuilder.update(vkd, device);

	// Output buffer pipeline barrier.
	const auto bufferBarrier = vk::makeBufferMemoryBarrier(vk::VK_ACCESS_SHADER_WRITE_BIT, vk::VK_ACCESS_HOST_READ_BIT, storageBuffer.get(), 0ull, VK_WHOLE_SIZE);

	// Run pipelines.
	vk::beginCommandBuffer(vkd, cmdBuffer);

	vk::beginRenderPass(vkd, cmdBuffer, renderPass.get(), framebuffer.get(), vk::makeRect2D(kImageExtent), WriteSampleMaskTestCase::kClearColor);
	vkd.cmdBindVertexBuffers(cmdBuffer, 0u, 1u, &vertexBuffer.get(), &vertexBufferOffset);
	vkd.cmdBindPipeline(cmdBuffer, vk::VK_PIPELINE_BIND_POINT_GRAPHICS, firstSubpassPipeline.getPipeline());
	vkd.cmdDraw(cmdBuffer, static_cast<deUint32>(quadVertices.size()), 1u, 0u, 0u);

	vkd.cmdNextSubpass(cmdBuffer, vk::VK_SUBPASS_CONTENTS_INLINE);
	vkd.cmdBindPipeline(cmdBuffer, vk::VK_PIPELINE_BIND_POINT_GRAPHICS, secondSubpassPipeline.getPipeline());
	vkd.cmdBindDescriptorSets(cmdBuffer, vk::VK_PIPELINE_BIND_POINT_GRAPHICS, checkPipelineLayout.get(), 0u, 1u, &descriptorSet.get(), 0u, nullptr);
	vkd.cmdDraw(cmdBuffer, static_cast<deUint32>(quadVertices.size()), 1u, 0u, 0u);

	vk::endRenderPass(vkd, cmdBuffer);
	vkd.cmdPipelineBarrier(cmdBuffer, vk::VK_PIPELINE_STAGE_FRAGMENT_SHADER_BIT, vk::VK_PIPELINE_STAGE_HOST_BIT, 0u, 0u, nullptr, 1u, &bufferBarrier, 0u, nullptr);
	vk::endCommandBuffer(vkd, cmdBuffer);

	vk::submitCommandsAndWait(vkd, device, queue, cmdBuffer);

	// Check buffer contents.
	auto&					bufferAlloc		= storageBuffer.getAllocation();
	const void*				bufferPtr		= bufferAlloc.getHostPtr();
	std::vector<deInt32>	bufferContents	(kBufferElems, 0);

	vk::invalidateAlloc(vkd, device, bufferAlloc);
	deMemcpy(bufferContents.data(), bufferPtr, static_cast<size_t>(kBufferSize));

	const auto sampleCount	= static_cast<deUint32>(m_params.sampleCount);
	const auto bpc			= bitsPerCoord(sampleCount);

	for (deUint32 x = 0; x < kImageExtent.width; ++x)
	for (deUint32 y = 0; y < kImageExtent.height; ++y)
	{
		// Samples on which we expect writes.
		const deUint32 sampleMask = ((x << bpc) | y);

		// Starting location for the pixel sample values in the buffer.
		const deUint32 pixelOffset = (y * kImageExtent.width + x) * sampleCount;

		for (deUint32 s = 0; s < sampleCount; ++s)
		{
			const deUint32 sampleIndex	= pixelOffset + s;
			const deInt32& value		= bufferContents[sampleIndex];

			if (value != 0 && value != 1)
			{
				// Garbage!
				std::ostringstream msg;
				msg << "Found garbage value " << value << " in buffer position " << sampleIndex << " (x=" << x << ", y=" << y << ", sample=" << s << ")";
				return tcu::TestStatus::fail(msg.str());
			}

			const deInt32 expected = (((sampleMask & (1u << s)) != 0u) ? 1 : 0);
			if (value != expected)
			{
				std::ostringstream msg;
				msg << "Read " << value << " while expecting " << expected << " in buffer position " << sampleIndex << " (x=" << x << ", y=" << y << ", sample=" << s << ")";
				return tcu::TestStatus::fail(msg.str());
			}
		}
	}

	return tcu::TestStatus::pass("Pass");
}

} // multisample

tcu::TestCaseGroup* createMultisampleShaderBuiltInTests (tcu::TestContext& testCtx, vk::PipelineConstructionType pipelineConstructionType)
{
	de::MovePtr<tcu::TestCaseGroup> testGroup(new tcu::TestCaseGroup(testCtx, "multisample_shader_builtin", "Multisample Shader BuiltIn Tests"));

	const tcu::UVec3 imageSizes[] =
	{
		tcu::UVec3(128u, 128u, 1u),
		tcu::UVec3(137u, 191u, 1u),
	};

	const deUint32 sizesElemCount = static_cast<deUint32>(sizeof(imageSizes) / sizeof(tcu::UVec3));

	const vk::VkSampleCountFlagBits samplesSetFull[] =
	{
		vk::VK_SAMPLE_COUNT_2_BIT,
		vk::VK_SAMPLE_COUNT_4_BIT,
		vk::VK_SAMPLE_COUNT_8_BIT,
		vk::VK_SAMPLE_COUNT_16_BIT,
		vk::VK_SAMPLE_COUNT_32_BIT,
		vk::VK_SAMPLE_COUNT_64_BIT,
	};

	const deUint32 samplesSetFullCount = static_cast<deUint32>(sizeof(samplesSetFull) / sizeof(vk::VkSampleCountFlagBits));

	testGroup->addChild(makeMSGroup<multisample::MSCase<multisample::MSCaseSampleID> >(testCtx, "sample_id", pipelineConstructionType, imageSizes, sizesElemCount, samplesSetFull, samplesSetFullCount));

	de::MovePtr<tcu::TestCaseGroup> samplePositionGroup(new tcu::TestCaseGroup(testCtx, "sample_position", "Sample Position Tests"));

	samplePositionGroup->addChild(makeMSGroup<multisample::MSCase<multisample::MSCaseSamplePosDistribution> >(testCtx, "distribution", pipelineConstructionType, imageSizes, sizesElemCount, samplesSetFull, samplesSetFullCount));
	samplePositionGroup->addChild(makeMSGroup<multisample::MSCase<multisample::MSCaseSamplePosCorrectness> > (testCtx, "correctness", pipelineConstructionType, imageSizes, sizesElemCount, samplesSetFull, samplesSetFullCount));

	testGroup->addChild(samplePositionGroup.release());

	const vk::VkSampleCountFlagBits samplesSetReduced[] =
	{
		vk::VK_SAMPLE_COUNT_2_BIT,
		vk::VK_SAMPLE_COUNT_4_BIT,
		vk::VK_SAMPLE_COUNT_8_BIT,
		vk::VK_SAMPLE_COUNT_16_BIT,
		vk::VK_SAMPLE_COUNT_32_BIT,
	};

	const deUint32 samplesSetReducedCount = static_cast<deUint32>(DE_LENGTH_OF_ARRAY(samplesSetReduced));

	de::MovePtr<tcu::TestCaseGroup> sampleMaskGroup(new tcu::TestCaseGroup(testCtx, "sample_mask", "Sample Mask Tests"));

	sampleMaskGroup->addChild(makeMSGroup<multisample::MSCase<multisample::MSCaseSampleMaskPattern> >	(testCtx, "pattern",	pipelineConstructionType, imageSizes, sizesElemCount, samplesSetReduced, samplesSetReducedCount));
	sampleMaskGroup->addChild(makeMSGroup<multisample::MSCase<multisample::MSCaseSampleMaskBitCount> >	(testCtx, "bit_count",	pipelineConstructionType, imageSizes, sizesElemCount, samplesSetReduced, samplesSetReducedCount));
	sampleMaskGroup->addChild(makeMSGroup<multisample::MSCase<multisample::MSCaseSampleMaskCorrectBit> >(testCtx, "correct_bit",pipelineConstructionType, imageSizes, sizesElemCount, samplesSetReduced, samplesSetReducedCount));
	sampleMaskGroup->addChild(makeMSGroup<multisample::MSCase<multisample::MSCaseSampleMaskWrite> >		(testCtx, "write",		pipelineConstructionType, imageSizes, sizesElemCount, samplesSetReduced, samplesSetReducedCount));

	testGroup->addChild(sampleMaskGroup.release());

	// Write image sample tests using a storage images (tests construct only compute pipeline).
	if (pipelineConstructionType == vk::PIPELINE_CONSTRUCTION_TYPE_MONOLITHIC)
	{
		de::MovePtr<tcu::TestCaseGroup> imageWriteSampleGroup(new tcu::TestCaseGroup(testCtx, "image_write_sample", "Test OpImageWrite with a sample ID"));

		for (auto count : multisample::kValidSquareSampleCounts)
		{
			if (count == vk::VK_SAMPLE_COUNT_1_BIT)
				continue;

			multisample::WriteSampleParams params { pipelineConstructionType, static_cast<vk::VkSampleCountFlagBits>(count) };
			const auto countStr = de::toString(count);
			imageWriteSampleGroup->addChild(new multisample::WriteSampleTest(testCtx, countStr + "_samples", "Test image with " + countStr + " samples", params));
		}

		testGroup->addChild(imageWriteSampleGroup.release());
	}

	// Write to gl_SampleMask from the fragment shader.
	{
		de::MovePtr<tcu::TestCaseGroup> writeSampleMaskGroup(new tcu::TestCaseGroup(testCtx, "write_sample_mask", "Test writes to SampleMask variable"));

		for (auto count : multisample::kValidSquareSampleCounts)
		{
			multisample::WriteSampleMaskParams params { pipelineConstructionType, static_cast<vk::VkSampleCountFlagBits>(count) };
			const auto countStr = de::toString(count);
			writeSampleMaskGroup->addChild(new multisample::WriteSampleMaskTestCase(testCtx, countStr + "_samples", "Test image with " + countStr + " samples", params));
		}

		testGroup->addChild(writeSampleMaskGroup.release());
	}

	return testGroup.release();
}

} // pipeline
} // vkt<|MERGE_RESOLUTION|>--- conflicted
+++ resolved
@@ -202,12 +202,6 @@
 	checkGraphicsPipelineLibrarySupport(context);
 }
 #endif // CTS_USES_VULKANSC
-
-template <typename CaseClassName>
-void MSCase<CaseClassName>::checkSupport(Context& context) const
-{
-	checkGraphicsPipelineLibrarySupport(context);
-}
 
 template <typename CaseClassName>
 MultisampleCaseBase* MSCase<CaseClassName>::createCase (tcu::TestContext& testCtx, const std::string& name, const ImageMSParams& imageMSParams)
@@ -1995,10 +1989,7 @@
 						.setupPreRasterizationShaderState(viewport, scissor, *emptyPipelineLayout, *renderPass, 0u, *vertModule)
 						.setupFragmentShaderState(*emptyPipelineLayout, *renderPass, 0u, *writeModule, &depthStencilInfo, &multisampleInfo)
 						.setupFragmentOutputState(*renderPass, 0u, &colorBlendInfo, &multisampleInfo)
-<<<<<<< HEAD
-=======
 						.setMonolithicPipelineLayout(*emptyPipelineLayout)
->>>>>>> b82b4024
 						.buildPipeline();
 
 	// Pipeline for the second subpass.
@@ -2009,10 +2000,7 @@
 						.setupPreRasterizationShaderState(viewport, scissor, *checkPipelineLayout, *renderPass, 1u, *vertModule)
 						.setupFragmentShaderState(*checkPipelineLayout, *renderPass, 1u, *checkModule, &depthStencilInfo, &multisampleInfo)
 						.setupFragmentOutputState(*renderPass, 1u, &colorBlendInfo, &multisampleInfo)
-<<<<<<< HEAD
-=======
 						.setMonolithicPipelineLayout(*checkPipelineLayout)
->>>>>>> b82b4024
 						.buildPipeline();
 
 	// Command pool and command buffer.
