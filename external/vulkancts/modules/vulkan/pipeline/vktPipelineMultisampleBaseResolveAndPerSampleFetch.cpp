/*------------------------------------------------------------------------
* Vulkan Conformance Tests
* ------------------------
*
* Copyright (c) 2016 The Khronos Group Inc.
*
* Licensed under the Apache License, Version 2.0 (the "License");
* you may not use this file except in compliance with the License.
* You may obtain a copy of the License at
*
*      http://www.apache.org/licenses/LICENSE-2.0
*
* Unless required by applicable law or agreed to in writing, software
* distributed under the License is distributed on an "AS IS" BASIS,
* WITHOUT WARRANTIES OR CONDITIONS OF ANY KIND, either express or implied.
* See the License for the specific language governing permissions and
* limitations under the License.
*
*//*
* \file vktPipelineMultisampleBaseResolveAndPerSampleFetch.cpp
* \brief Base class for tests that check results of multisample resolve
*		  and/or values of individual samples
*//*--------------------------------------------------------------------*/

#include "vktPipelineMultisampleBaseResolveAndPerSampleFetch.hpp"
#include "vktPipelineMakeUtil.hpp"
#include "vkBarrierUtil.hpp"
#include "vkBuilderUtil.hpp"
#include "vkQueryUtil.hpp"
#include "vkTypeUtil.hpp"
#include "vkCmdUtil.hpp"
#include "vkTypeUtil.hpp"
#include "vkObjUtil.hpp"
#include "tcuTestLog.hpp"
#include <vector>

namespace vkt
{
namespace pipeline
{
namespace multisample
{

using namespace vk;

void MSCaseBaseResolveAndPerSampleFetch::initPrograms (vk::SourceCollections& programCollection) const
{
	// Create vertex shader
	std::ostringstream vs;

	vs << "#version 440\n"
		<< "layout(location = 0) in vec4 vs_in_position_ndc;\n"
		<< "\n"
		<< "out gl_PerVertex {\n"
		<< "	vec4  gl_Position;\n"
		<< "};\n"
		<< "void main (void)\n"
		<< "{\n"
		<< "	gl_Position	= vs_in_position_ndc;\n"
		<< "}\n";

	programCollection.glslSources.add("per_sample_fetch_vs") << glu::VertexSource(vs.str());

	// Create fragment shader
	std::ostringstream fs;

	fs << "#version 440\n"
		<< "\n"
		<< "layout(location = 0) out vec4 fs_out_color;\n"
		<< "\n"
		<< "layout(set = 0, binding = 0, input_attachment_index = 0) uniform subpassInputMS imageMS;\n"
		<< "\n"
		<< "layout(set = 0, binding = 1, std140) uniform SampleBlock {\n"
		<< "    int sampleNdx;\n"
		<< "};\n"
		<< "void main (void)\n"
		<< "{\n"
		<< "	fs_out_color = subpassLoad(imageMS, sampleNdx);\n"
		<< "}\n";

	programCollection.glslSources.add("per_sample_fetch_fs") << glu::FragmentSource(fs.str());
}

MSInstanceBaseResolveAndPerSampleFetch::MSInstanceBaseResolveAndPerSampleFetch (Context& context, const ImageMSParams& imageMSParams)
	: MultisampleInstanceBase(context, imageMSParams) {}

VkPipelineMultisampleStateCreateInfo MSInstanceBaseResolveAndPerSampleFetch::getMSStateCreateInfo (const ImageMSParams& imageMSParams) const
{
	const VkPipelineMultisampleStateCreateInfo multisampleStateInfo =
	{
		VK_STRUCTURE_TYPE_PIPELINE_MULTISAMPLE_STATE_CREATE_INFO,		// VkStructureType							sType;
		DE_NULL,														// const void*								pNext;
		(VkPipelineMultisampleStateCreateFlags)0u,						// VkPipelineMultisampleStateCreateFlags	flags;
		imageMSParams.numSamples,										// VkSampleCountFlagBits					rasterizationSamples;
		VK_TRUE,														// VkBool32									sampleShadingEnable;
		1.0f,															// float									minSampleShading;
		DE_NULL,														// const VkSampleMask*						pSampleMask;
		VK_FALSE,														// VkBool32									alphaToCoverageEnable;
		VK_FALSE,														// VkBool32									alphaToOneEnable;
	};

	return multisampleStateInfo;
}

const VkDescriptorSetLayout* MSInstanceBaseResolveAndPerSampleFetch::createMSPassDescSetLayout(const ImageMSParams& imageMSParams)
{
	DE_UNREF(imageMSParams);

	return DE_NULL;
}

const VkDescriptorSet* MSInstanceBaseResolveAndPerSampleFetch::createMSPassDescSet(const ImageMSParams& imageMSParams, const VkDescriptorSetLayout* descSetLayout)
{
	DE_UNREF(imageMSParams);
	DE_UNREF(descSetLayout);

	return DE_NULL;
}

tcu::TestStatus MSInstanceBaseResolveAndPerSampleFetch::iterate (void)
{
	const InstanceInterface&	instance			= m_context.getInstanceInterface();
	const DeviceInterface&		deviceInterface		= m_context.getDeviceInterface();
	const VkDevice				device				= m_context.getDevice();
	const VkPhysicalDevice		physicalDevice		= m_context.getPhysicalDevice();
	Allocator&					allocator			= m_context.getDefaultAllocator();
	const VkQueue				queue				= m_context.getUniversalQueue();
	const deUint32				queueFamilyIndex	= m_context.getUniversalQueueFamilyIndex();

	VkImageCreateInfo			imageMSInfo;
	VkImageCreateInfo			imageRSInfo;
	const deUint32				firstSubpassAttachmentsCount = 2u;

	// Check if image size does not exceed device limits
	validateImageSize(instance, physicalDevice, m_imageType, m_imageMSParams.imageSize);

	// Check if device supports image format as color attachment
	validateImageFeatureFlags(instance, physicalDevice, mapTextureFormat(m_imageFormat), VK_FORMAT_FEATURE_COLOR_ATTACHMENT_BIT);

	imageMSInfo.sType					= VK_STRUCTURE_TYPE_IMAGE_CREATE_INFO;
	imageMSInfo.pNext					= DE_NULL;
	imageMSInfo.flags					= 0u;
	imageMSInfo.imageType				= mapImageType(m_imageType);
	imageMSInfo.format					= mapTextureFormat(m_imageFormat);
	imageMSInfo.extent					= makeExtent3D(getLayerSize(m_imageType, m_imageMSParams.imageSize));
	imageMSInfo.arrayLayers				= getNumLayers(m_imageType, m_imageMSParams.imageSize);
	imageMSInfo.mipLevels				= 1u;
	imageMSInfo.samples					= m_imageMSParams.numSamples;
	imageMSInfo.tiling					= VK_IMAGE_TILING_OPTIMAL;
	imageMSInfo.initialLayout			= VK_IMAGE_LAYOUT_UNDEFINED;
	imageMSInfo.usage					= VK_IMAGE_USAGE_COLOR_ATTACHMENT_BIT | VK_IMAGE_USAGE_INPUT_ATTACHMENT_BIT;
	imageMSInfo.sharingMode				= VK_SHARING_MODE_EXCLUSIVE;
	imageMSInfo.queueFamilyIndexCount	= 0u;
	imageMSInfo.pQueueFamilyIndices		= DE_NULL;

	if (m_imageType == IMAGE_TYPE_CUBE || m_imageType == IMAGE_TYPE_CUBE_ARRAY)
	{
		imageMSInfo.flags |= VK_IMAGE_CREATE_CUBE_COMPATIBLE_BIT;
	}

	validateImageInfo(instance, physicalDevice, imageMSInfo);

	const de::UniquePtr<Image> imageMS(new Image(deviceInterface, device, allocator, imageMSInfo, MemoryRequirement::Any));

	imageRSInfo			= imageMSInfo;
	imageRSInfo.samples	= VK_SAMPLE_COUNT_1_BIT;
	imageRSInfo.usage	= VK_IMAGE_USAGE_COLOR_ATTACHMENT_BIT | VK_IMAGE_USAGE_TRANSFER_SRC_BIT;

	validateImageInfo(instance, physicalDevice, imageRSInfo);

	const de::UniquePtr<Image> imageRS(new Image(deviceInterface, device, allocator, imageRSInfo, MemoryRequirement::Any));

	const deUint32 numSamples = static_cast<deUint32>(imageMSInfo.samples);

	std::vector<de::SharedPtr<Image> > imagesPerSampleVec(numSamples);

	for (deUint32 sampleNdx = 0u; sampleNdx < numSamples; ++sampleNdx)
	{
		imagesPerSampleVec[sampleNdx] = de::SharedPtr<Image>(new Image(deviceInterface, device, allocator, imageRSInfo, MemoryRequirement::Any));
	}

	// Create render pass
	std::vector<VkAttachmentDescription> attachments(firstSubpassAttachmentsCount + numSamples);

	{
		const VkAttachmentDescription attachmentMSDesc =
		{
			(VkAttachmentDescriptionFlags)0u,			// VkAttachmentDescriptionFlags		flags;
			imageMSInfo.format,							// VkFormat							format;
			imageMSInfo.samples,						// VkSampleCountFlagBits			samples;
			VK_ATTACHMENT_LOAD_OP_CLEAR,				// VkAttachmentLoadOp				loadOp;
			VK_ATTACHMENT_STORE_OP_STORE,				// VkAttachmentStoreOp				storeOp;
			VK_ATTACHMENT_LOAD_OP_DONT_CARE,			// VkAttachmentLoadOp				stencilLoadOp;
			VK_ATTACHMENT_STORE_OP_DONT_CARE,			// VkAttachmentStoreOp				stencilStoreOp;
			VK_IMAGE_LAYOUT_COLOR_ATTACHMENT_OPTIMAL,	// VkImageLayout					initialLayout;
			VK_IMAGE_LAYOUT_SHADER_READ_ONLY_OPTIMAL	// VkImageLayout					finalLayout;
		};

		attachments[0] = attachmentMSDesc;

		const VkAttachmentDescription attachmentRSDesc =
		{
			(VkAttachmentDescriptionFlags)0u,			// VkAttachmentDescriptionFlags		flags;
			imageRSInfo.format,							// VkFormat							format;
			imageRSInfo.samples,						// VkSampleCountFlagBits			samples;
			VK_ATTACHMENT_LOAD_OP_CLEAR,				// VkAttachmentLoadOp				loadOp;
			VK_ATTACHMENT_STORE_OP_STORE,				// VkAttachmentStoreOp				storeOp;
			VK_ATTACHMENT_LOAD_OP_DONT_CARE,			// VkAttachmentLoadOp				stencilLoadOp;
			VK_ATTACHMENT_STORE_OP_DONT_CARE,			// VkAttachmentStoreOp				stencilStoreOp;
			VK_IMAGE_LAYOUT_COLOR_ATTACHMENT_OPTIMAL,	// VkImageLayout					initialLayout;
			VK_IMAGE_LAYOUT_COLOR_ATTACHMENT_OPTIMAL	// VkImageLayout					finalLayout;
		};

		attachments[1] = attachmentRSDesc;

		for (deUint32 sampleNdx = 0u; sampleNdx < numSamples; ++sampleNdx)
		{
			attachments[firstSubpassAttachmentsCount + sampleNdx] = attachmentRSDesc;
		}
	}

	const VkAttachmentReference attachmentMSColorRef =
	{
		0u,											// deUint32			attachment;
		VK_IMAGE_LAYOUT_COLOR_ATTACHMENT_OPTIMAL	// VkImageLayout	layout;
	};

	const VkAttachmentReference attachmentMSInputRef =
	{
		0u,											// deUint32			attachment;
		VK_IMAGE_LAYOUT_SHADER_READ_ONLY_OPTIMAL	// VkImageLayout	layout;
	};

	const VkAttachmentReference attachmentRSColorRef =
	{
		1u,											// deUint32			attachment;
		VK_IMAGE_LAYOUT_COLOR_ATTACHMENT_OPTIMAL	// VkImageLayout	layout;
	};

	std::vector<VkAttachmentReference> perSampleAttachmentRef(numSamples);

	for (deUint32 sampleNdx = 0u; sampleNdx < numSamples; ++sampleNdx)
	{
		const VkAttachmentReference attachmentRef =
		{
			firstSubpassAttachmentsCount + sampleNdx,	// deUint32			attachment;
			VK_IMAGE_LAYOUT_COLOR_ATTACHMENT_OPTIMAL	// VkImageLayout	layout;
		};

		perSampleAttachmentRef[sampleNdx] = attachmentRef;
	}

	std::vector<deUint32> preserveAttachments(1u + numSamples);

	for (deUint32 attachNdx = 0u; attachNdx < 1u + numSamples; ++attachNdx)
	{
		preserveAttachments[attachNdx] = 1u + attachNdx;
	}

	std::vector<VkSubpassDescription> subpasses(1u + numSamples);
	std::vector<VkSubpassDependency>  subpassDependencies;

	const VkSubpassDescription firstSubpassDesc =
	{
		(VkSubpassDescriptionFlags)0u,		// VkSubpassDescriptionFlags		flags;
		VK_PIPELINE_BIND_POINT_GRAPHICS,	// VkPipelineBindPoint				pipelineBindPoint;
		0u,									// deUint32							inputAttachmentCount;
		DE_NULL,							// const VkAttachmentReference*		pInputAttachments;
		1u,									// deUint32							colorAttachmentCount;
		&attachmentMSColorRef,				// const VkAttachmentReference*		pColorAttachments;
		&attachmentRSColorRef,				// const VkAttachmentReference*		pResolveAttachments;
		DE_NULL,							// const VkAttachmentReference*		pDepthStencilAttachment;
		0u,									// deUint32							preserveAttachmentCount;
		DE_NULL								// const deUint32*					pPreserveAttachments;
	};

	subpasses[0] = firstSubpassDesc;

	for (deUint32 sampleNdx = 0u; sampleNdx < numSamples; ++sampleNdx)
	{
		const VkSubpassDescription subpassDesc =
		{
			(VkSubpassDescriptionFlags)0u,			// VkSubpassDescriptionFlags		flags;
			VK_PIPELINE_BIND_POINT_GRAPHICS,		// VkPipelineBindPoint				pipelineBindPoint;
			1u,										// deUint32							inputAttachmentCount;
			&attachmentMSInputRef,					// const VkAttachmentReference*		pInputAttachments;
			1u,										// deUint32							colorAttachmentCount;
			&perSampleAttachmentRef[sampleNdx],		// const VkAttachmentReference*		pColorAttachments;
			DE_NULL,								// const VkAttachmentReference*		pResolveAttachments;
			DE_NULL,								// const VkAttachmentReference*		pDepthStencilAttachment;
			1u + sampleNdx,							// deUint32							preserveAttachmentCount;
			dataPointer(preserveAttachments)		// const deUint32*					pPreserveAttachments;
		};

		subpasses[1u + sampleNdx] = subpassDesc;

		const VkSubpassDependency subpassDependency =
		{
			0u,												// uint32_t                srcSubpass;
			1u + sampleNdx,									// uint32_t                dstSubpass;
			VK_PIPELINE_STAGE_COLOR_ATTACHMENT_OUTPUT_BIT,  // VkPipelineStageFlags    srcStageMask;
			VK_PIPELINE_STAGE_FRAGMENT_SHADER_BIT,			// VkPipelineStageFlags    dstStageMask;
			VK_ACCESS_COLOR_ATTACHMENT_WRITE_BIT,			// VkAccessFlags           srcAccessMask;
			VK_ACCESS_INPUT_ATTACHMENT_READ_BIT,			// VkAccessFlags           dstAccessMask;
			0u,												// VkDependencyFlags       dependencyFlags;
		};

		subpassDependencies.push_back(subpassDependency);
	}
	// now handle the very last sample pass, which must synchronize with all prior subpasses
	for (deUint32 sampleNdx = 0u; sampleNdx < (numSamples - 1); ++sampleNdx)
	{
		const VkSubpassDependency subpassDependency =
		{
			1u + sampleNdx,									// uint32_t					srcSubpass;
			numSamples,										// uint32_t					dstSubpass;
			VK_PIPELINE_STAGE_COLOR_ATTACHMENT_OUTPUT_BIT,	// VkPipelineStageFlags		srcStageMask;
			VK_PIPELINE_STAGE_FRAGMENT_SHADER_BIT,			// VkPipelineStageFlags		dstStageMask;
			VK_ACCESS_COLOR_ATTACHMENT_WRITE_BIT,			// VkAccessFlags			srcAccessMask;
			VK_ACCESS_INPUT_ATTACHMENT_READ_BIT,			// VkAccessFlags			dstAccessMask;
			0u,												// VkDependencyFlags		dependencyFlags;
		};

		subpassDependencies.push_back(subpassDependency);
	}

	const VkRenderPassCreateInfo renderPassInfo =
	{
		VK_STRUCTURE_TYPE_RENDER_PASS_CREATE_INFO,			// VkStructureType					sType;
		DE_NULL,											// const void*						pNext;
		(VkRenderPassCreateFlags)0u,						// VkRenderPassCreateFlags			flags;
		static_cast<deUint32>(attachments.size()),			// deUint32							attachmentCount;
		dataPointer(attachments),							// const VkAttachmentDescription*	pAttachments;
		static_cast<deUint32>(subpasses.size()),			// deUint32							subpassCount;
		dataPointer(subpasses),								// const VkSubpassDescription*		pSubpasses;
		static_cast<deUint32>(subpassDependencies.size()),	// deUint32							dependencyCount;
		dataPointer(subpassDependencies)					// const VkSubpassDependency*		pDependencies;
	};

	const Unique<VkRenderPass> renderPass(createRenderPass(deviceInterface, device, &renderPassInfo));

	const VkImageSubresourceRange fullImageRange = makeImageSubresourceRange(VK_IMAGE_ASPECT_COLOR_BIT, 0u, imageMSInfo.mipLevels, 0u, imageMSInfo.arrayLayers);

	// Create color attachments image views
	typedef de::SharedPtr<Unique<VkImageView> > VkImageViewSp;
	std::vector<VkImageViewSp>	imageViewsShPtrs(firstSubpassAttachmentsCount + numSamples);
	std::vector<VkImageView>	imageViews(firstSubpassAttachmentsCount + numSamples);

	imageViewsShPtrs[0] = makeVkSharedPtr(makeImageView(deviceInterface, device, **imageMS, mapImageViewType(m_imageType), imageMSInfo.format, fullImageRange));
	imageViewsShPtrs[1] = makeVkSharedPtr(makeImageView(deviceInterface, device, **imageRS, mapImageViewType(m_imageType), imageRSInfo.format, fullImageRange));

	imageViews[0] = **imageViewsShPtrs[0];
	imageViews[1] = **imageViewsShPtrs[1];

	for (deUint32 sampleNdx = 0u; sampleNdx < numSamples; ++sampleNdx)
	{
		imageViewsShPtrs[firstSubpassAttachmentsCount + sampleNdx] = makeVkSharedPtr(makeImageView(deviceInterface, device, **imagesPerSampleVec[sampleNdx], mapImageViewType(m_imageType), imageRSInfo.format, fullImageRange));
		imageViews[firstSubpassAttachmentsCount + sampleNdx] = **imageViewsShPtrs[firstSubpassAttachmentsCount + sampleNdx];
	}

	// Create framebuffer
	const VkFramebufferCreateInfo framebufferInfo =
	{
		VK_STRUCTURE_TYPE_FRAMEBUFFER_CREATE_INFO,	// VkStructureType							   sType;
		DE_NULL,									// const void*                                 pNext;
		(VkFramebufferCreateFlags)0u,				// VkFramebufferCreateFlags                    flags;
		*renderPass,								// VkRenderPass                                renderPass;
		static_cast<deUint32>(imageViews.size()),	// uint32_t                                    attachmentCount;
		dataPointer(imageViews),					// const VkImageView*                          pAttachments;
		imageMSInfo.extent.width,					// uint32_t                                    width;
		imageMSInfo.extent.height,					// uint32_t                                    height;
		imageMSInfo.arrayLayers,					// uint32_t                                    layers;
	};

	const Unique<VkFramebuffer> framebuffer(createFramebuffer(deviceInterface, device, &framebufferInfo));

	const VkDescriptorSetLayout* descriptorSetLayoutMSPass = createMSPassDescSetLayout(m_imageMSParams);

	// Create pipeline layout
	const VkPipelineLayoutCreateInfo pipelineLayoutMSPassParams =
	{
		VK_STRUCTURE_TYPE_PIPELINE_LAYOUT_CREATE_INFO,	// VkStructureType					sType;
		DE_NULL,										// const void*						pNext;
		(VkPipelineLayoutCreateFlags)0u,				// VkPipelineLayoutCreateFlags		flags;
		descriptorSetLayoutMSPass ? 1u : 0u,			// deUint32							setLayoutCount;
		descriptorSetLayoutMSPass,						// const VkDescriptorSetLayout*		pSetLayouts;
		0u,												// deUint32							pushConstantRangeCount;
		DE_NULL,										// const VkPushConstantRange*		pPushConstantRanges;
	};

	const Unique<VkPipelineLayout> pipelineLayoutMSPass(createPipelineLayout(deviceInterface, device, &pipelineLayoutMSPassParams));

	// Create vertex attributes data
	const VertexDataDesc vertexDataDesc = getVertexDataDescripton();

	de::SharedPtr<Buffer> vertexBuffer = de::SharedPtr<Buffer>(new Buffer(deviceInterface, device, allocator, makeBufferCreateInfo(vertexDataDesc.dataSize, VK_BUFFER_USAGE_VERTEX_BUFFER_BIT), MemoryRequirement::HostVisible));
	const Allocation& vertexBufferAllocation = vertexBuffer->getAllocation();

	uploadVertexData(vertexBufferAllocation, vertexDataDesc);

	flushAlloc(deviceInterface, device, vertexBufferAllocation);

	const VkVertexInputBindingDescription vertexBinding =
	{
		0u,							// deUint32				binding;
		vertexDataDesc.dataStride,	// deUint32				stride;
		VK_VERTEX_INPUT_RATE_VERTEX	// VkVertexInputRate	inputRate;
	};

	const VkPipelineVertexInputStateCreateInfo vertexInputStateInfo =
	{
		VK_STRUCTURE_TYPE_PIPELINE_VERTEX_INPUT_STATE_CREATE_INFO,			// VkStructureType                             sType;
		DE_NULL,															// const void*                                 pNext;
		(VkPipelineVertexInputStateCreateFlags)0u,							// VkPipelineVertexInputStateCreateFlags       flags;
		1u,																	// uint32_t                                    vertexBindingDescriptionCount;
		&vertexBinding,														// const VkVertexInputBindingDescription*      pVertexBindingDescriptions;
		static_cast<deUint32>(vertexDataDesc.vertexAttribDescVec.size()),	// uint32_t                                    vertexAttributeDescriptionCount;
		dataPointer(vertexDataDesc.vertexAttribDescVec),					// const VkVertexInputAttributeDescription*    pVertexAttributeDescriptions;
	};

	const std::vector<VkViewport>	viewports	{ makeViewport(imageMSInfo.extent) };
	const std::vector<VkRect2D>		scissors	{ makeRect2D(imageMSInfo.extent) };

	const VkPipelineMultisampleStateCreateInfo multisampleStateInfo = getMSStateCreateInfo(m_imageMSParams);

	// Create graphics pipeline for multisample pass
	const Unique<VkShaderModule> vsMSPassModule(createShaderModule(deviceInterface, device, m_context.getBinaryCollection().get("vertex_shader"), (VkShaderModuleCreateFlags)0u));
	const Unique<VkShaderModule> fsMSPassModule(createShaderModule(deviceInterface, device, m_context.getBinaryCollection().get("fragment_shader"), (VkShaderModuleCreateFlags)0u));

	GraphicsPipelineWrapper graphicsPipelineMSPass(deviceInterface, device, m_imageMSParams.pipelineConstructionType);
	graphicsPipelineMSPass.setDefaultColorBlendState()
						  .setDefaultDepthStencilState()
						  .setDefaultRasterizationState()
						  .setDefaultTopology(vertexDataDesc.primitiveTopology)
						  .setupVertexInputStete(&vertexInputStateInfo)
						  .setupPreRasterizationShaderState(viewports, scissors, *pipelineLayoutMSPass, *renderPass, 0u, *vsMSPassModule)
						  .setupFragmentShaderState(*pipelineLayoutMSPass, *renderPass, 0u, *fsMSPassModule, DE_NULL, &multisampleStateInfo)
						  .setupFragmentOutputState(*renderPass, 0u, DE_NULL, &multisampleStateInfo)
<<<<<<< HEAD
=======
						  .setMonolithicPipelineLayout(*pipelineLayoutMSPass)
>>>>>>> b82b4024
						  .buildPipeline();

	std::vector<GraphicsPipelineWrapper> graphicsPipelinesPerSampleFetch;
	graphicsPipelinesPerSampleFetch.reserve(numSamples);

	// Create descriptor set layout
	const Unique<VkDescriptorSetLayout> descriptorSetLayout(
		DescriptorSetLayoutBuilder()
		.addSingleBinding(VK_DESCRIPTOR_TYPE_INPUT_ATTACHMENT, VK_SHADER_STAGE_FRAGMENT_BIT)
		.addSingleBinding(VK_DESCRIPTOR_TYPE_UNIFORM_BUFFER_DYNAMIC, VK_SHADER_STAGE_FRAGMENT_BIT)
		.build(deviceInterface, device));

	const Unique<VkPipelineLayout> pipelineLayoutPerSampleFetchPass(makePipelineLayout(deviceInterface, device, *descriptorSetLayout));

	const deUint32 bufferPerSampleFetchPassSize = 4u * (deUint32)sizeof(tcu::Vec4);

	de::SharedPtr<Buffer> vertexBufferPerSampleFetchPass = de::SharedPtr<Buffer>(new Buffer(deviceInterface, device, allocator, makeBufferCreateInfo(bufferPerSampleFetchPassSize, VK_BUFFER_USAGE_VERTEX_BUFFER_BIT), MemoryRequirement::HostVisible));

	// Create graphics pipelines for per sample texel fetch passes
	{
		const Unique<VkShaderModule> vsPerSampleFetchPassModule(createShaderModule(deviceInterface, device, m_context.getBinaryCollection().get("per_sample_fetch_vs"), (VkShaderModuleCreateFlags)0u));
		const Unique<VkShaderModule> fsPerSampleFetchPassModule(createShaderModule(deviceInterface, device, m_context.getBinaryCollection().get("per_sample_fetch_fs"), (VkShaderModuleCreateFlags)0u));

		std::vector<tcu::Vec4> vertices;

		vertices.push_back(tcu::Vec4(-1.0f, -1.0f, 0.0f, 1.0f));
		vertices.push_back(tcu::Vec4( 1.0f, -1.0f, 0.0f, 1.0f));
		vertices.push_back(tcu::Vec4(-1.0f,  1.0f, 0.0f, 1.0f));
		vertices.push_back(tcu::Vec4( 1.0f,  1.0f, 0.0f, 1.0f));

		const Allocation& vertexAllocPerSampleFetchPass = vertexBufferPerSampleFetchPass->getAllocation();

		deMemcpy(vertexAllocPerSampleFetchPass.getHostPtr(), dataPointer(vertices), static_cast<std::size_t>(bufferPerSampleFetchPassSize));

		flushAlloc(deviceInterface, device, vertexAllocPerSampleFetchPass);

		for (deUint32 sampleNdx = 0u; sampleNdx < numSamples; ++sampleNdx)
		{
			const deUint32 subpass = 1u + sampleNdx;
			graphicsPipelinesPerSampleFetch.emplace_back(deviceInterface, device, m_imageMSParams.pipelineConstructionType);
			graphicsPipelinesPerSampleFetch.back()
				.setDefaultMultisampleState()
				.setDefaultColorBlendState()
				.setDefaultDepthStencilState()
				.setDefaultRasterizationState()
				.setDefaultTopology(VK_PRIMITIVE_TOPOLOGY_TRIANGLE_STRIP)
				.setupVertexInputStete()
				.setupPreRasterizationShaderState(viewports, scissors, *pipelineLayoutPerSampleFetchPass, *renderPass, subpass, *vsPerSampleFetchPassModule)
				.setupFragmentShaderState(*pipelineLayoutPerSampleFetchPass, *renderPass, subpass, *fsPerSampleFetchPassModule)
				.setupFragmentOutputState(*renderPass, subpass)
<<<<<<< HEAD
=======
				.setMonolithicPipelineLayout(*pipelineLayoutPerSampleFetchPass)
>>>>>>> b82b4024
				.buildPipeline();
		}
	}

	// Create descriptor pool
	const Unique<VkDescriptorPool> descriptorPool(
		DescriptorPoolBuilder()
		.addType(VK_DESCRIPTOR_TYPE_INPUT_ATTACHMENT, 1u)
		.addType(VK_DESCRIPTOR_TYPE_UNIFORM_BUFFER_DYNAMIC, 1u)
		.build(deviceInterface, device, VK_DESCRIPTOR_POOL_CREATE_FREE_DESCRIPTOR_SET_BIT, 1u));

	// Create descriptor set
	const Unique<VkDescriptorSet> descriptorSet(makeDescriptorSet(deviceInterface, device, *descriptorPool, *descriptorSetLayout));

	const VkPhysicalDeviceLimits deviceLimits = getPhysicalDeviceProperties(instance, physicalDevice).limits;

	VkDeviceSize uboOffsetAlignment = sizeof(deInt32) < deviceLimits.minUniformBufferOffsetAlignment ? deviceLimits.minUniformBufferOffsetAlignment : sizeof(deInt32);

	uboOffsetAlignment += (deviceLimits.minUniformBufferOffsetAlignment - uboOffsetAlignment % deviceLimits.minUniformBufferOffsetAlignment) % deviceLimits.minUniformBufferOffsetAlignment;

	const VkBufferCreateInfo	bufferSampleIDInfo = makeBufferCreateInfo(uboOffsetAlignment * numSamples, VK_BUFFER_USAGE_UNIFORM_BUFFER_BIT);
	const de::UniquePtr<Buffer>	bufferSampleID(new Buffer(deviceInterface, device, allocator, bufferSampleIDInfo, MemoryRequirement::HostVisible));

	std::vector<deUint32> sampleIDsOffsets(numSamples);

	{
		deInt8* sampleIDs = new deInt8[static_cast<deUint32>(uboOffsetAlignment) * numSamples];

		for (deInt32 sampleNdx = 0u; sampleNdx < static_cast<deInt32>(numSamples); ++sampleNdx)
		{
			sampleIDsOffsets[sampleNdx] = static_cast<deUint32>(sampleNdx * uboOffsetAlignment);
			deInt8* samplePtr = sampleIDs + sampleIDsOffsets[sampleNdx];

			deMemcpy(samplePtr, &sampleNdx, sizeof(deInt32));
		}

		deMemcpy(bufferSampleID->getAllocation().getHostPtr(), sampleIDs, static_cast<deUint32>(uboOffsetAlignment * numSamples));

		flushAlloc(deviceInterface, device, bufferSampleID->getAllocation());

		delete[] sampleIDs;
	}

	{
		const VkDescriptorImageInfo	 descImageInfo  = makeDescriptorImageInfo(DE_NULL, imageViews[0], VK_IMAGE_LAYOUT_SHADER_READ_ONLY_OPTIMAL);
		const VkDescriptorBufferInfo descBufferInfo	= makeDescriptorBufferInfo(**bufferSampleID, 0u, sizeof(deInt32));

		DescriptorSetUpdateBuilder()
			.writeSingle(*descriptorSet, DescriptorSetUpdateBuilder::Location::binding(0u), VK_DESCRIPTOR_TYPE_INPUT_ATTACHMENT, &descImageInfo)
			.writeSingle(*descriptorSet, DescriptorSetUpdateBuilder::Location::binding(1u), VK_DESCRIPTOR_TYPE_UNIFORM_BUFFER_DYNAMIC, &descBufferInfo)
			.update(deviceInterface, device);
	}

	// Create command buffer for compute and transfer oparations
	const Unique<VkCommandPool>	  commandPool(createCommandPool(deviceInterface, device, VK_COMMAND_POOL_CREATE_RESET_COMMAND_BUFFER_BIT, queueFamilyIndex));
	const Unique<VkCommandBuffer> commandBuffer(makeCommandBuffer(deviceInterface, device, *commandPool));

	// Start recording commands
	beginCommandBuffer(deviceInterface, *commandBuffer);

	{
		std::vector<VkImageMemoryBarrier> imageOutputAttachmentBarriers(firstSubpassAttachmentsCount + numSamples);

		imageOutputAttachmentBarriers[0] = makeImageMemoryBarrier
		(
			0u,
			VK_ACCESS_COLOR_ATTACHMENT_WRITE_BIT,
			VK_IMAGE_LAYOUT_UNDEFINED,
			VK_IMAGE_LAYOUT_COLOR_ATTACHMENT_OPTIMAL,
			**imageMS,
			fullImageRange
		);

		imageOutputAttachmentBarriers[1] = makeImageMemoryBarrier
		(
			0u,
			VK_ACCESS_COLOR_ATTACHMENT_WRITE_BIT,
			VK_IMAGE_LAYOUT_UNDEFINED,
			VK_IMAGE_LAYOUT_COLOR_ATTACHMENT_OPTIMAL,
			**imageRS,
			fullImageRange
		);

		for (deUint32 sampleNdx = 0u; sampleNdx < numSamples; ++sampleNdx)
		{
			imageOutputAttachmentBarriers[firstSubpassAttachmentsCount + sampleNdx] = makeImageMemoryBarrier
			(
				0u,
				VK_ACCESS_COLOR_ATTACHMENT_WRITE_BIT,
				VK_IMAGE_LAYOUT_UNDEFINED,
				VK_IMAGE_LAYOUT_COLOR_ATTACHMENT_OPTIMAL,
				**imagesPerSampleVec[sampleNdx],
				fullImageRange
			);
		}

		deviceInterface.cmdPipelineBarrier(*commandBuffer, VK_PIPELINE_STAGE_TOP_OF_PIPE_BIT, VK_PIPELINE_STAGE_COLOR_ATTACHMENT_OUTPUT_BIT, 0u, 0u, DE_NULL, 0u, DE_NULL,
			static_cast<deUint32>(imageOutputAttachmentBarriers.size()), dataPointer(imageOutputAttachmentBarriers));
	}

	{
		const VkDeviceSize vertexStartOffset = 0u;

		std::vector<VkClearValue> clearValues(firstSubpassAttachmentsCount + numSamples);
		for (deUint32 attachmentNdx = 0u; attachmentNdx < firstSubpassAttachmentsCount + numSamples; ++attachmentNdx)
		{
			clearValues[attachmentNdx] = makeClearValueColor(tcu::Vec4(0.0f, 0.0f, 0.0f, 1.0f));
		}

		beginRenderPass(deviceInterface, *commandBuffer, *renderPass, *framebuffer, makeRect2D(0, 0, imageMSInfo.extent.width, imageMSInfo.extent.height), (deUint32)clearValues.size(), dataPointer(clearValues));

		// Bind graphics pipeline
		deviceInterface.cmdBindPipeline(*commandBuffer, VK_PIPELINE_BIND_POINT_GRAPHICS, graphicsPipelineMSPass.getPipeline());

		const VkDescriptorSet* descriptorSetMSPass = createMSPassDescSet(m_imageMSParams, descriptorSetLayoutMSPass);

		if (descriptorSetMSPass)
		{
			// Bind descriptor set
			deviceInterface.cmdBindDescriptorSets(*commandBuffer, VK_PIPELINE_BIND_POINT_GRAPHICS, *pipelineLayoutMSPass, 0u, 1u, descriptorSetMSPass, 0u, DE_NULL);
		}

		// Bind vertex buffer
		deviceInterface.cmdBindVertexBuffers(*commandBuffer, 0u, 1u, &vertexBuffer->get(), &vertexStartOffset);

		// Perform a draw
		deviceInterface.cmdDraw(*commandBuffer, vertexDataDesc.verticesCount, 1u, 0u, 0u);

		for (deUint32 sampleNdx = 0u; sampleNdx < numSamples; ++sampleNdx)
		{
			deviceInterface.cmdNextSubpass(*commandBuffer, VK_SUBPASS_CONTENTS_INLINE);

			// Bind graphics pipeline
			deviceInterface.cmdBindPipeline(*commandBuffer, VK_PIPELINE_BIND_POINT_GRAPHICS, graphicsPipelinesPerSampleFetch[sampleNdx].getPipeline());

			// Bind descriptor set
			deviceInterface.cmdBindDescriptorSets(*commandBuffer, VK_PIPELINE_BIND_POINT_GRAPHICS, *pipelineLayoutPerSampleFetchPass, 0u, 1u, &descriptorSet.get(), 1u, &sampleIDsOffsets[sampleNdx]);

			// Bind vertex buffer
			deviceInterface.cmdBindVertexBuffers(*commandBuffer, 0u, 1u, &vertexBufferPerSampleFetchPass->get(), &vertexStartOffset);

			// Perform a draw
			deviceInterface.cmdDraw(*commandBuffer, 4u, 1u, 0u, 0u);
		}

		// End render pass
		endRenderPass(deviceInterface, *commandBuffer);
	}

	{
		const VkImageMemoryBarrier imageRSTransferBarrier = makeImageMemoryBarrier
		(
			VK_ACCESS_COLOR_ATTACHMENT_WRITE_BIT,
			VK_ACCESS_TRANSFER_READ_BIT,
			VK_IMAGE_LAYOUT_COLOR_ATTACHMENT_OPTIMAL,
			VK_IMAGE_LAYOUT_TRANSFER_SRC_OPTIMAL,
			**imageRS,
			fullImageRange
		);

		deviceInterface.cmdPipelineBarrier(*commandBuffer, VK_PIPELINE_STAGE_COLOR_ATTACHMENT_OUTPUT_BIT, VK_PIPELINE_STAGE_TRANSFER_BIT, 0u, 0u, DE_NULL, 0u, DE_NULL, 1u, &imageRSTransferBarrier);
	}

	// Copy data from imageRS to buffer
	const deUint32				imageRSSizeInBytes = getImageSizeInBytes(imageRSInfo.extent, imageRSInfo.arrayLayers, m_imageFormat, imageRSInfo.mipLevels, 1u);

	const VkBufferCreateInfo	bufferRSInfo = makeBufferCreateInfo(imageRSSizeInBytes, VK_BUFFER_USAGE_TRANSFER_DST_BIT);
	const de::UniquePtr<Buffer>	bufferRS(new Buffer(deviceInterface, device, allocator, bufferRSInfo, MemoryRequirement::HostVisible));

	{
		const VkBufferImageCopy bufferImageCopy =
		{
			0u,																						//	VkDeviceSize				bufferOffset;
			0u,																						//	deUint32					bufferRowLength;
			0u,																						//	deUint32					bufferImageHeight;
			makeImageSubresourceLayers(VK_IMAGE_ASPECT_COLOR_BIT, 0u, 0u, imageRSInfo.arrayLayers),	//	VkImageSubresourceLayers	imageSubresource;
			makeOffset3D(0, 0, 0),																	//	VkOffset3D					imageOffset;
			imageRSInfo.extent,																		//	VkExtent3D					imageExtent;
		};

		deviceInterface.cmdCopyImageToBuffer(*commandBuffer, **imageRS, VK_IMAGE_LAYOUT_TRANSFER_SRC_OPTIMAL, bufferRS->get(), 1u, &bufferImageCopy);
	}

	{
		const VkBufferMemoryBarrier bufferRSHostReadBarrier = makeBufferMemoryBarrier
		(
			VK_ACCESS_TRANSFER_WRITE_BIT,
			VK_ACCESS_HOST_READ_BIT,
			bufferRS->get(),
			0u,
			imageRSSizeInBytes
		);

		deviceInterface.cmdPipelineBarrier(*commandBuffer, VK_PIPELINE_STAGE_TRANSFER_BIT, VK_PIPELINE_STAGE_HOST_BIT, 0u, 0u, DE_NULL, 1u, &bufferRSHostReadBarrier, 0u, DE_NULL);
	}

	// Copy data from per sample images to buffers
	std::vector<VkImageMemoryBarrier> imagesPerSampleTransferBarriers(numSamples);

	for (deUint32 sampleNdx = 0u; sampleNdx < numSamples; ++sampleNdx)
	{
		imagesPerSampleTransferBarriers[sampleNdx] = makeImageMemoryBarrier
		(
			VK_ACCESS_COLOR_ATTACHMENT_WRITE_BIT,
			VK_ACCESS_TRANSFER_READ_BIT,
			VK_IMAGE_LAYOUT_COLOR_ATTACHMENT_OPTIMAL,
			VK_IMAGE_LAYOUT_TRANSFER_SRC_OPTIMAL,
			**imagesPerSampleVec[sampleNdx],
			fullImageRange
		);
	}

	deviceInterface.cmdPipelineBarrier(*commandBuffer, VK_PIPELINE_STAGE_COLOR_ATTACHMENT_OUTPUT_BIT, VK_PIPELINE_STAGE_TRANSFER_BIT, 0u, 0u, DE_NULL, 0u, DE_NULL,
		static_cast<deUint32>(imagesPerSampleTransferBarriers.size()), dataPointer(imagesPerSampleTransferBarriers));

	std::vector<de::SharedPtr<Buffer> > buffersPerSample(numSamples);

	for (deUint32 sampleNdx = 0u; sampleNdx < numSamples; ++sampleNdx)
	{
		buffersPerSample[sampleNdx] = de::SharedPtr<Buffer>(new Buffer(deviceInterface, device, allocator, bufferRSInfo, MemoryRequirement::HostVisible));

		const VkBufferImageCopy bufferImageCopy =
		{
			0u,																						//	VkDeviceSize				bufferOffset;
			0u,																						//	deUint32					bufferRowLength;
			0u,																						//	deUint32					bufferImageHeight;
			makeImageSubresourceLayers(VK_IMAGE_ASPECT_COLOR_BIT, 0u, 0u, imageRSInfo.arrayLayers),	//	VkImageSubresourceLayers	imageSubresource;
			makeOffset3D(0, 0, 0),																	//	VkOffset3D					imageOffset;
			imageRSInfo.extent,																		//	VkExtent3D					imageExtent;
		};

		deviceInterface.cmdCopyImageToBuffer(*commandBuffer, **imagesPerSampleVec[sampleNdx], VK_IMAGE_LAYOUT_TRANSFER_SRC_OPTIMAL, **buffersPerSample[sampleNdx], 1u, &bufferImageCopy);
	}

	std::vector<VkBufferMemoryBarrier> buffersPerSampleHostReadBarriers(numSamples);

	for (deUint32 sampleNdx = 0u; sampleNdx < numSamples; ++sampleNdx)
	{
		buffersPerSampleHostReadBarriers[sampleNdx] = makeBufferMemoryBarrier
		(
			VK_ACCESS_TRANSFER_WRITE_BIT,
			VK_ACCESS_HOST_READ_BIT,
			**buffersPerSample[sampleNdx],
			0u,
			imageRSSizeInBytes
		);
	}

	deviceInterface.cmdPipelineBarrier(*commandBuffer, VK_PIPELINE_STAGE_TRANSFER_BIT, VK_PIPELINE_STAGE_HOST_BIT, 0u, 0u, DE_NULL,
		static_cast<deUint32>(buffersPerSampleHostReadBarriers.size()), dataPointer(buffersPerSampleHostReadBarriers), 0u, DE_NULL);

	// End recording commands
	endCommandBuffer(deviceInterface, *commandBuffer);

	// Submit commands for execution and wait for completion
	submitCommandsAndWait(deviceInterface, device, queue, *commandBuffer);

	// Retrieve data from bufferRS to host memory
	const Allocation& bufferRSAlloc = bufferRS->getAllocation();

	invalidateAlloc(deviceInterface, device, bufferRSAlloc);

	const tcu::ConstPixelBufferAccess bufferRSData (m_imageFormat,
													imageRSInfo.extent.width,
													imageRSInfo.extent.height,
													imageRSInfo.extent.depth * imageRSInfo.arrayLayers,
													bufferRSAlloc.getHostPtr());

	std::stringstream resolveName;
	resolveName << "Resolve image " << getImageTypeName(m_imageType) << "_" << bufferRSData.getWidth() << "_" << bufferRSData.getHeight() << "_" << bufferRSData.getDepth() << std::endl;

	m_context.getTestContext().getLog()
		<< tcu::TestLog::Section(resolveName.str(), resolveName.str())
		<< tcu::LogImage("resolve", "", bufferRSData)
		<< tcu::TestLog::EndSection;

	std::vector<tcu::ConstPixelBufferAccess> buffersPerSampleData(numSamples);

	// Retrieve data from per sample buffers to host memory
	for (deUint32 sampleNdx = 0u; sampleNdx < numSamples; ++sampleNdx)
	{
		const Allocation& bufferAlloc = buffersPerSample[sampleNdx]->getAllocation();

		invalidateAlloc(deviceInterface, device, bufferAlloc);

		buffersPerSampleData[sampleNdx] = tcu::ConstPixelBufferAccess
		(
			m_imageFormat,
			imageRSInfo.extent.width,
			imageRSInfo.extent.height,
			imageRSInfo.extent.depth * imageRSInfo.arrayLayers,
			bufferAlloc.getHostPtr()
		);

		std::stringstream sampleName;
		sampleName << "Sample " << sampleNdx << " image" << std::endl;

		m_context.getTestContext().getLog()
			<< tcu::TestLog::Section(sampleName.str(), sampleName.str())
			<< tcu::LogImage("sample", "", buffersPerSampleData[sampleNdx])
			<< tcu::TestLog::EndSection;
	}

	return verifyImageData(imageMSInfo, imageRSInfo, buffersPerSampleData, bufferRSData);
}

} // multisample
} // pipeline
} // vkt<|MERGE_RESOLUTION|>--- conflicted
+++ resolved
@@ -436,10 +436,7 @@
 						  .setupPreRasterizationShaderState(viewports, scissors, *pipelineLayoutMSPass, *renderPass, 0u, *vsMSPassModule)
 						  .setupFragmentShaderState(*pipelineLayoutMSPass, *renderPass, 0u, *fsMSPassModule, DE_NULL, &multisampleStateInfo)
 						  .setupFragmentOutputState(*renderPass, 0u, DE_NULL, &multisampleStateInfo)
-<<<<<<< HEAD
-=======
 						  .setMonolithicPipelineLayout(*pipelineLayoutMSPass)
->>>>>>> b82b4024
 						  .buildPipeline();
 
 	std::vector<GraphicsPipelineWrapper> graphicsPipelinesPerSampleFetch;
@@ -490,10 +487,7 @@
 				.setupPreRasterizationShaderState(viewports, scissors, *pipelineLayoutPerSampleFetchPass, *renderPass, subpass, *vsPerSampleFetchPassModule)
 				.setupFragmentShaderState(*pipelineLayoutPerSampleFetchPass, *renderPass, subpass, *fsPerSampleFetchPassModule)
 				.setupFragmentOutputState(*renderPass, subpass)
-<<<<<<< HEAD
-=======
 				.setMonolithicPipelineLayout(*pipelineLayoutPerSampleFetchPass)
->>>>>>> b82b4024
 				.buildPipeline();
 		}
 	}
