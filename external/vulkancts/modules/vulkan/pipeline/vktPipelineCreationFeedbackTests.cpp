--- conflicted
+++ resolved
@@ -658,17 +658,10 @@
 			DE_NULL,
 			DE_NULL,
 			*m_cache,
-<<<<<<< HEAD
-			&pipelineCreationFeedbackCreateInfo[2])
-	   .setupFragmentOutputState(*m_renderPass, 0u, &colorBlendStateParams, DE_NULL, *m_cache, &pipelineCreationFeedbackCreateInfo[3])
-	   .setMonolithicPipelineLayout(*m_pipelineLayout)
-	   .buildPipeline(*m_cache, basePipelineHandle, basePipelineHandle != DE_NULL ? -1 : 0, &pipelineCreationFeedbackCreateInfo[4]);
-=======
 			pipelineCreationFeedbackWrapper[2])
 	   .setupFragmentOutputState(*m_renderPass, 0u, &colorBlendStateParams, DE_NULL, *m_cache, pipelineCreationFeedbackWrapper[3])
 	   .setMonolithicPipelineLayout(*m_pipelineLayout)
 	   .buildPipeline(*m_cache, basePipelineHandle, basePipelineHandle != DE_NULL ? -1 : 0, pipelineCreationFeedbackWrapper[4]);
->>>>>>> 411d8631
 }
 
 tcu::TestStatus GraphicsCacheTestInstance::verifyTestResult (void)
