/*------------------------------------------------------------------------
 * Vulkan Conformance Tests
 * ------------------------
 *
 * Copyright (c) 2019 The Khronos Group Inc.
 * Copyright (c) 2019 Valve Corporation.
 *
 * Licensed under the Apache License, Version 2.0 (the "License");
 * you may not use this file except in compliance with the License.
 * You may obtain a copy of the License at
 *
 *      http://www.apache.org/licenses/LICENSE-2.0
 *
 * Unless required by applicable law or agreed to in writing, software
 * distributed under the License is distributed on an "AS IS" BASIS,
 * WITHOUT WARRANTIES OR CONDITIONS OF ANY KIND, either express or implied.
 * See the License for the specific language governing permissions and
 * limitations under the License.
 *
 *//*!
 * \file
 * \brief Pipeline Cache Tests
 *//*--------------------------------------------------------------------*/

#include "vktPipelineCreationFeedbackTests.hpp"
#include "vktPipelineVertexUtil.hpp"
#include "vktTestCase.hpp"
#include "vktTestCaseUtil.hpp"
#include "vkMemUtil.hpp"
#include "vkBuilderUtil.hpp"
#include "vkRefUtil.hpp"
#include "vkQueryUtil.hpp"
#include "vkTypeUtil.hpp"
#include "vkObjUtil.hpp"
#include "tcuTestLog.hpp"

#include <sstream>
#include <vector>

namespace vkt
{
namespace pipeline
{

using namespace vk;

namespace
{
enum
{
	VK_MAX_SHADER_STAGES = 6,
};

enum
{
	VK_MAX_PIPELINE_PARTS = 5,			// 4 parts + 1 final
};

enum
{
	PIPELINE_CACHE_NDX_NO_CACHE = 0,
	PIPELINE_CACHE_NDX_DERIVATIVE = 1,
	PIPELINE_CACHE_NDX_CACHED = 2,
	PIPELINE_CACHE_NDX_COUNT,
};

// helper functions

std::string getShaderFlagStr (const VkShaderStageFlags	shader,
							  bool						isDescription)
{
	std::ostringstream desc;
	if (shader & VK_SHADER_STAGE_COMPUTE_BIT)
	{
		desc << ((isDescription) ? "compute stage" : "compute_stage");
	}
	else
	{
		desc << ((isDescription) ? "vertex stage" : "vertex_stage");
		if (shader & VK_SHADER_STAGE_GEOMETRY_BIT)
			desc << ((isDescription) ? " geometry stage" : "_geometry_stage");
		if (shader & VK_SHADER_STAGE_TESSELLATION_CONTROL_BIT)
			desc << ((isDescription) ? " tessellation control stage" : "_tessellation_control_stage");
		if (shader & VK_SHADER_STAGE_TESSELLATION_EVALUATION_BIT)
			desc << ((isDescription) ? " tessellation evaluation stage" : "_tessellation_evaluation_stage");
		desc << ((isDescription) ? " fragment stage" : "_fragment_stage");
	}

	return desc.str();
}

std::string getCaseStr (const deUint32 ndx)
{
	switch(ndx)
	{
		case PIPELINE_CACHE_NDX_NO_CACHE:
			return "No cached pipeline";
		case PIPELINE_CACHE_NDX_CACHED:
			return "Cached pipeline";
		case PIPELINE_CACHE_NDX_DERIVATIVE:
			return "Pipeline derivative";
		default:
			DE_FATAL("Unknown case!");
	}

	return "Unknown case";
}

// helper classes
class CacheTestParam
{
public:
								CacheTestParam				(const PipelineConstructionType	pipelineConstructionType,
															 const VkShaderStageFlags		shaders,
															 deBool							noCache,
															 deBool							delayedDestroy,
															 deBool							zeroOutFeedbackCount = VK_FALSE);
	virtual						~CacheTestParam				(void) = default;
	virtual const std::string	generateTestName			(void)	const;
	virtual const std::string	generateTestDescription		(void)	const;
	PipelineConstructionType	getPipelineConstructionType	(void)	const	{ return m_pipelineConstructionType; }
	VkShaderStageFlags			getShaderFlags				(void)	const	{ return m_shaders; }
	deBool						isCacheDisabled				(void)	const	{ return m_noCache; }
	deBool						isDelayedDestroy			(void)	const	{ return m_delayedDestroy; }
	deBool						isZeroOutFeedbackCount		(void)	const	{ return m_zeroOutFeedbackCount; }

protected:
	PipelineConstructionType	m_pipelineConstructionType;
	VkShaderStageFlags			m_shaders;
	bool						m_noCache;
	bool						m_delayedDestroy;
	bool						m_zeroOutFeedbackCount;
};

CacheTestParam::CacheTestParam (const PipelineConstructionType pipelineConstructionType, const VkShaderStageFlags shaders, deBool noCache, deBool delayedDestroy, deBool zeroOutFeedbackCount)
	: m_pipelineConstructionType	(pipelineConstructionType)
	, m_shaders						(shaders)
	, m_noCache						(noCache)
	, m_delayedDestroy				(delayedDestroy)
	, m_zeroOutFeedbackCount		(zeroOutFeedbackCount)
{
}

const std::string CacheTestParam::generateTestName (void) const
{
	std::string cacheString [] = { "", "_no_cache" };
	std::string delayedDestroyString [] = { "", "_delayed_destroy" };
	std::string zeroOutFeedbackCoutString [] = { "", "_zero_out_feedback_cout" };

	return getShaderFlagStr(m_shaders, false) + cacheString[m_noCache ? 1 : 0] + delayedDestroyString[m_delayedDestroy ? 1 : 0] + zeroOutFeedbackCoutString[m_zeroOutFeedbackCount ? 1 : 0];
}

const std::string CacheTestParam::generateTestDescription (void) const
{
	std::string result("Get pipeline creation feedback with " + getShaderFlagStr(m_shaders, true));
	if (m_noCache)
		result += " with no cache";
	if (m_delayedDestroy)
		result += " with delayed destroy";

	return result;
}

template <class Test>
vkt::TestCase* newTestCase (tcu::TestContext&		testContext,
							const CacheTestParam*	testParam)
{
	return new Test(testContext,
					testParam->generateTestName().c_str(),
					testParam->generateTestDescription().c_str(),
					testParam);
}

// Test Classes
class CacheTest : public vkt::TestCase
{
public:
							CacheTest(tcu::TestContext&		testContext,
									  const std::string&		name,
									  const std::string&		description,
									  const CacheTestParam*	param)
								: vkt::TestCase (testContext, name, description)
								, m_param (*param)
								{ }
	virtual				~CacheTest (void) { }
protected:
	const CacheTestParam	m_param;
};

class CacheTestInstance : public vkt::TestInstance
{
public:
							CacheTestInstance			(Context&				context,
														 const CacheTestParam*	param);
	virtual					~CacheTestInstance			(void);
	virtual tcu::TestStatus iterate						(void);
protected:
	virtual tcu::TestStatus verifyTestResult			(void) = 0;
protected:
	const CacheTestParam*	m_param;

	Move<VkPipelineCache>	m_cache;
	deBool					m_extensions;
};

CacheTestInstance::CacheTestInstance (Context&					context,
									  const CacheTestParam*	param)
	: TestInstance		(context)
	, m_param			(param)
	, m_extensions		(m_context.requireDeviceFunctionality("VK_EXT_pipeline_creation_feedback"))
{
	const DeviceInterface&	vk				= m_context.getDeviceInterface();
	const VkDevice			vkDevice		= m_context.getDevice();

	if (m_param->isCacheDisabled() == DE_FALSE)
	{
		const VkPipelineCacheCreateInfo pipelineCacheCreateInfo =
		{
			VK_STRUCTURE_TYPE_PIPELINE_CACHE_CREATE_INFO,			// VkStructureType				sType;
			DE_NULL,												// const void*					pNext;
			0u,														// VkPipelineCacheCreateFlags	flags;
			0u,														// deUintptr					initialDataSize;
			DE_NULL,												// const void*					pInitialData;
		};

		m_cache = createPipelineCache(vk, vkDevice, &pipelineCacheCreateInfo);
	}
}

CacheTestInstance::~CacheTestInstance (void)
{
}

tcu::TestStatus CacheTestInstance::iterate (void)
{
	return verifyTestResult();
}

class GraphicsCacheTest : public CacheTest
{
public:
							GraphicsCacheTest	(tcu::TestContext&		testContext,
												 const std::string&		name,
												 const std::string&		description,
												 const CacheTestParam*	param)
								: CacheTest (testContext, name, description, param)
								{ }
	virtual					~GraphicsCacheTest	(void) { }
	virtual void			initPrograms		(SourceCollections&	programCollection) const;
	virtual void			checkSupport		(Context&			context) const;
	virtual TestInstance*	createInstance		(Context&			context) const;
};

class GraphicsCacheTestInstance : public CacheTestInstance
{
public:
							GraphicsCacheTestInstance	(Context&				context,
														 const CacheTestParam*	param);
	virtual					~GraphicsCacheTestInstance	(void);
protected:
	void					preparePipelineWrapper		(GraphicsPipelineWrapper&		gpw,
														 VkShaderModule					vertShaderModule,
														 VkShaderModule					tescShaderModule,
														 VkShaderModule					teseShaderModule,
														 VkShaderModule					geomShaderModule,
														 VkShaderModule					fragShaderModule,
														 VkPipelineCreationFeedbackEXT*	pipelineCreationFeedback,
														 VkPipelineCreationFeedbackEXT*	pipelineStageCreationFeedbacks,
														 VkPipeline						basePipelineHandle,
														 VkBool32						zeroOutFeedbackCount);
	virtual tcu::TestStatus verifyTestResult			(void);
	void					clearFeedbacks				(void);

protected:
	const tcu::UVec2					m_renderSize;
	const VkFormat						m_colorFormat;
	const VkFormat						m_depthFormat;
	Move<VkPipelineLayout>				m_pipelineLayout;

	Move<VkRenderPass>					m_renderPass;

	GraphicsPipelineWrapper				m_pipeline[PIPELINE_CACHE_NDX_COUNT];
	VkPipelineCreationFeedbackEXT		m_pipelineCreationFeedback[VK_MAX_PIPELINE_PARTS * PIPELINE_CACHE_NDX_COUNT];
	VkPipelineCreationFeedbackEXT		m_pipelineStageCreationFeedbacks[PIPELINE_CACHE_NDX_COUNT * VK_MAX_SHADER_STAGES];
};

void GraphicsCacheTest::initPrograms (SourceCollections& programCollection) const
{
	programCollection.glslSources.add("color_vert_1") << glu::VertexSource(
				"#version 310 es\n"
				"layout(location = 0) in vec4 position;\n"
				"layout(location = 1) in vec4 color;\n"
				"layout(location = 0) out highp vec4 vtxColor;\n"
				"void main (void)\n"
				"{\n"
				"  gl_Position = position;\n"
				"  vtxColor = color;\n"
				"}\n");
	programCollection.glslSources.add("color_vert_2") << glu::VertexSource(
				"#version 310 es\n"
				"layout(location = 0) in vec4 position;\n"
				"layout(location = 1) in vec4 color;\n"
				"layout(location = 0) out highp vec4 vtxColor;\n"
				"void main (void)\n"
				"{\n"
				"  gl_Position = position;\n"
				"  gl_PointSize = 1.0f;\n"
				"  vtxColor = color + vec4(0.1, 0.2, 0.3, 0.0);\n"
				"}\n");
	programCollection.glslSources.add("color_frag") << glu::FragmentSource(
				"#version 310 es\n"
				"layout(location = 0) in highp vec4 vtxColor;\n"
				"layout(location = 0) out highp vec4 fragColor;\n"
				"void main (void)\n"
				"{\n"
				"  fragColor = vtxColor;\n"
				"}\n");

	VkShaderStageFlags shaderFlag = m_param.getShaderFlags();
	if (shaderFlag & VK_SHADER_STAGE_GEOMETRY_BIT)
	{
		programCollection.glslSources.add("unused_geo") << glu::GeometrySource(
				"#version 450 \n"
				"layout(triangles) in;\n"
				"layout(triangle_strip, max_vertices = 3) out;\n"
				"layout(location = 0) in highp vec4 in_vtxColor[];\n"
				"layout(location = 0) out highp vec4 vtxColor;\n"
				"out gl_PerVertex { vec4 gl_Position; float gl_PointSize; };\n"
				"in gl_PerVertex { vec4 gl_Position; float gl_PointSize; } gl_in[];\n"
				"void main (void)\n"
				"{\n"
				"  for(int ndx=0; ndx<3; ndx++)\n"
				"  {\n"
				"    gl_Position = gl_in[ndx].gl_Position;\n"
				"    gl_PointSize = gl_in[ndx].gl_PointSize;\n"
				"    vtxColor    = in_vtxColor[ndx];\n"
				"    EmitVertex();\n"
				"  }\n"
				"  EndPrimitive();\n"
				"}\n");
	}

	if (shaderFlag & VK_SHADER_STAGE_TESSELLATION_CONTROL_BIT)
	{
		programCollection.glslSources.add("basic_tcs") << glu::TessellationControlSource(
				"#version 450 \n"
				"layout(vertices = 3) out;\n"
				"layout(location = 0) in highp vec4 color[];\n"
				"layout(location = 0) out highp vec4 vtxColor[];\n"
				"out gl_PerVertex { vec4 gl_Position; float gl_PointSize; } gl_out[3];\n"
				"in gl_PerVertex { vec4 gl_Position; float gl_PointSize; } gl_in[gl_MaxPatchVertices];\n"
				"void main()\n"
				"{\n"
				"  gl_TessLevelOuter[0] = 4.0;\n"
				"  gl_TessLevelOuter[1] = 4.0;\n"
				"  gl_TessLevelOuter[2] = 4.0;\n"
				"  gl_TessLevelInner[0] = 4.0;\n"
				"  gl_out[gl_InvocationID].gl_Position = gl_in[gl_InvocationID].gl_Position;\n"
				"  gl_out[gl_InvocationID].gl_PointSize = gl_in[gl_InvocationID].gl_PointSize;\n"
				"  vtxColor[gl_InvocationID] = color[gl_InvocationID];\n"
				"}\n");
	}

	if (shaderFlag & VK_SHADER_STAGE_TESSELLATION_EVALUATION_BIT)
	{
		programCollection.glslSources.add("basic_tes") << glu::TessellationEvaluationSource(
				"#version 450 \n"
				"layout(triangles, fractional_even_spacing, ccw) in;\n"
				"layout(location = 0) in highp vec4 colors[];\n"
				"layout(location = 0) out highp vec4 vtxColor;\n"
				"out gl_PerVertex { vec4 gl_Position; float gl_PointSize; };\n"
				"in gl_PerVertex { vec4 gl_Position; float gl_PointSize; } gl_in[gl_MaxPatchVertices];\n"
				"void main() \n"
				"{\n"
				"  float u = gl_TessCoord.x;\n"
				"  float v = gl_TessCoord.y;\n"
				"  float w = gl_TessCoord.z;\n"
				"  vec4 pos = vec4(0);\n"
				"  vec4 color = vec4(0);\n"
				"  pos.xyz += u * gl_in[0].gl_Position.xyz;\n"
				"  color.xyz += u * colors[0].xyz;\n"
				"  pos.xyz += v * gl_in[1].gl_Position.xyz;\n"
				"  color.xyz += v * colors[1].xyz;\n"
				"  pos.xyz += w * gl_in[2].gl_Position.xyz;\n"
				"  color.xyz += w * colors[2].xyz;\n"
				"  pos.w = 1.0;\n"
				"  color.w = 1.0;\n"
				"  gl_Position = pos;\n"
				"  gl_PointSize = gl_in[0].gl_PointSize;"
				"  vtxColor = color;\n"
				"}\n");
	}
}

void GraphicsCacheTest::checkSupport (Context& context) const
{
	if (m_param.getShaderFlags() & VK_SHADER_STAGE_GEOMETRY_BIT)
		context.requireDeviceCoreFeature(DEVICE_CORE_FEATURE_GEOMETRY_SHADER);
	if ((m_param.getShaderFlags() & VK_SHADER_STAGE_TESSELLATION_CONTROL_BIT) ||
		(m_param.getShaderFlags() & VK_SHADER_STAGE_TESSELLATION_EVALUATION_BIT))
		context.requireDeviceCoreFeature(DEVICE_CORE_FEATURE_TESSELLATION_SHADER);

	checkPipelineLibraryRequirements(context.getInstanceInterface(), context.getPhysicalDevice(), m_param.getPipelineConstructionType());
}

TestInstance* GraphicsCacheTest::createInstance (Context& context) const
{
	return new GraphicsCacheTestInstance(context, &m_param);
}

GraphicsCacheTestInstance::GraphicsCacheTestInstance (Context&				context,
													  const CacheTestParam*	param)
	: CacheTestInstance		(context, param)
	, m_renderSize			(32u, 32u)
	, m_colorFormat			(VK_FORMAT_R8G8B8A8_UNORM)
	, m_depthFormat			(VK_FORMAT_D16_UNORM)
	, m_pipeline
	{
		{ context.getDeviceInterface(), context.getDevice(), param->getPipelineConstructionType(), VK_PIPELINE_CREATE_ALLOW_DERIVATIVES_BIT },
		{ context.getDeviceInterface(), context.getDevice(), param->getPipelineConstructionType(), VK_PIPELINE_CREATE_DERIVATIVE_BIT },
		{ context.getDeviceInterface(), context.getDevice(), param->getPipelineConstructionType(), VK_PIPELINE_CREATE_ALLOW_DERIVATIVES_BIT },
	}
{
	const DeviceInterface&	vk				= m_context.getDeviceInterface();
	const VkDevice			vkDevice		= m_context.getDevice();

	// Create pipeline layout
	{
		const VkPipelineLayoutCreateInfo pipelineLayoutParams =
		{
			VK_STRUCTURE_TYPE_PIPELINE_LAYOUT_CREATE_INFO,		// VkStructureType					sType;
			DE_NULL,											// const void*						pNext;
			0u,													// VkPipelineLayoutCreateFlags		flags;
			0u,													// deUint32							setLayoutCount;
			DE_NULL,											// const VkDescriptorSetLayout*		pSetLayouts;
			0u,													// deUint32							pushConstantRangeCount;
			DE_NULL												// const VkPushConstantRange*		pPushConstantRanges;
		};

		m_pipelineLayout = createPipelineLayout(vk, vkDevice, &pipelineLayoutParams);
	}

	// Create render pass
	m_renderPass = makeRenderPass(vk, vkDevice, m_colorFormat, m_depthFormat);

	// Create shader modules
	Move<VkShaderModule> vertShaderModule1	= createShaderModule(vk, vkDevice, context.getBinaryCollection().get("color_vert_1"), 0);
	Move<VkShaderModule> vertShaderModule2	= createShaderModule(vk, vkDevice, context.getBinaryCollection().get("color_vert_2"), 0);
	Move<VkShaderModule> fragShaderModule	= createShaderModule(vk, vkDevice, context.getBinaryCollection().get("color_frag"), 0);
	Move<VkShaderModule> tescShaderModule;
	Move<VkShaderModule> teseShaderModule;
	Move<VkShaderModule> geomShaderModule;

	VkShaderStageFlags shaderFlags = m_param->getShaderFlags();
	if (shaderFlags & VK_SHADER_STAGE_GEOMETRY_BIT)
		geomShaderModule = createShaderModule(vk, vkDevice, context.getBinaryCollection().get("unused_geo"), 0);
	if (shaderFlags & VK_SHADER_STAGE_TESSELLATION_CONTROL_BIT)
		tescShaderModule = createShaderModule(vk, vkDevice, context.getBinaryCollection().get("basic_tcs"), 0);
	if (shaderFlags & VK_SHADER_STAGE_TESSELLATION_EVALUATION_BIT)
		teseShaderModule = createShaderModule(vk, vkDevice, context.getBinaryCollection().get("basic_tes"), 0);

	for (deUint32 ndx = 0; ndx < PIPELINE_CACHE_NDX_COUNT; ndx++)
	{
		VkShaderModule vertShaderModule = (ndx == PIPELINE_CACHE_NDX_DERIVATIVE) ? *vertShaderModule2 : *vertShaderModule1;

		if (ndx == PIPELINE_CACHE_NDX_CACHED && !param->isDelayedDestroy())
		{
			// Destroy the NO_CACHE pipeline to check that the cached one really hits cache,
			// except for the case where we're testing cache hit of a pipeline still active.
			m_pipeline[PIPELINE_CACHE_NDX_NO_CACHE].destroyPipeline();
		}

		clearFeedbacks();

		preparePipelineWrapper(m_pipeline[ndx], vertShaderModule, *tescShaderModule, *teseShaderModule, *geomShaderModule, *fragShaderModule,
							   &m_pipelineCreationFeedback[VK_MAX_PIPELINE_PARTS * ndx],
							   &m_pipelineStageCreationFeedbacks[VK_MAX_SHADER_STAGES * ndx],
							   ndx == PIPELINE_CACHE_NDX_DERIVATIVE ? m_pipeline[PIPELINE_CACHE_NDX_NO_CACHE].getPipeline() : DE_NULL,
							   param->isZeroOutFeedbackCount());

		if (ndx != PIPELINE_CACHE_NDX_NO_CACHE)
		{
			// Destroy the pipeline as soon as it is created, except the NO_CACHE because
			// it is needed as a base pipeline for the derivative case.
			m_pipeline[ndx].destroyPipeline();

			if (ndx == PIPELINE_CACHE_NDX_CACHED && param->isDelayedDestroy())
			{
				// Destroy the pipeline we didn't destroy earlier for the isDelayedDestroy case.
				m_pipeline[PIPELINE_CACHE_NDX_NO_CACHE].destroyPipeline();
			}
		}
	}
}

GraphicsCacheTestInstance::~GraphicsCacheTestInstance (void)
{
}

void GraphicsCacheTestInstance::preparePipelineWrapper (GraphicsPipelineWrapper&		gpw,
														VkShaderModule					vertShaderModule,
														VkShaderModule					tescShaderModule,
														VkShaderModule					teseShaderModule,
														VkShaderModule					geomShaderModule,
														VkShaderModule					fragShaderModule,
														VkPipelineCreationFeedbackEXT*	pipelineCreationFeedback,
														VkPipelineCreationFeedbackEXT*	pipelineStageCreationFeedbacks,
														VkPipeline						basePipelineHandle,
														VkBool32						zeroOutFeedbackCount)
{
	const VkVertexInputBindingDescription vertexInputBindingDescription
	{
		0u,										// deUint32				binding;
		sizeof(Vertex4RGBA),					// deUint32				strideInBytes;
		VK_VERTEX_INPUT_RATE_VERTEX,			// VkVertexInputRate	inputRate;
	};

	const VkVertexInputAttributeDescription vertexInputAttributeDescriptions[2]
	{
		{
			0u,									// deUint32				location;
			0u,									// deUint32				binding;
			VK_FORMAT_R32G32B32A32_SFLOAT,		// VkFormat				format;
			0u									// deUint32				offsetInBytes;
		},
		{
			1u,									// deUint32				location;
			0u,									// deUint32				binding;
			VK_FORMAT_R32G32B32A32_SFLOAT,		// VkFormat				format;
			DE_OFFSET_OF(Vertex4RGBA, color),	// deUint32				offsetInBytes;
		}
	};

	const VkPipelineVertexInputStateCreateInfo vertexInputStateParams
	{
		VK_STRUCTURE_TYPE_PIPELINE_VERTEX_INPUT_STATE_CREATE_INFO,		// VkStructureType							sType;
		DE_NULL,														// const void*								pNext;
		0u,																// VkPipelineVertexInputStateCreateFlags	flags;
		1u,																// deUint32									vertexBindingDescriptionCount;
		&vertexInputBindingDescription,									// const VkVertexInputBindingDescription*	pVertexBindingDescriptions;
		2u,																// deUint32									vertexAttributeDescriptionCount;
		vertexInputAttributeDescriptions,								// const VkVertexInputAttributeDescription* pVertexAttributeDescriptions;
	};

	const std::vector<VkViewport>	viewport	{ makeViewport(m_renderSize) };
	const std::vector<VkRect2D>		scissor		{ makeRect2D(m_renderSize) };

	const VkPipelineColorBlendAttachmentState colorBlendAttachmentState
	{
		VK_FALSE,														// VkBool32		blendEnable;
		VK_BLEND_FACTOR_ONE,											// VkBlendFactor	srcColorBlendFactor;
		VK_BLEND_FACTOR_ZERO,											// VkBlendFactor	dstColorBlendFactor;
		VK_BLEND_OP_ADD,												// VkBlendOp		colorBlendOp;
		VK_BLEND_FACTOR_ONE,											// VkBlendFactor	srcAlphaBlendFactor;
		VK_BLEND_FACTOR_ZERO,											// VkBlendFactor	dstAlphaBlendFactor;
		VK_BLEND_OP_ADD,												// VkBlendOp		alphaBlendOp;
		VK_COLOR_COMPONENT_R_BIT |
		VK_COLOR_COMPONENT_G_BIT |
		VK_COLOR_COMPONENT_B_BIT |
		VK_COLOR_COMPONENT_A_BIT										// VkColorComponentFlags    colorWriteMask;
	};

	const VkPipelineColorBlendStateCreateInfo colorBlendStateParams
	{
		VK_STRUCTURE_TYPE_PIPELINE_COLOR_BLEND_STATE_CREATE_INFO,	// VkStructureType								sType;
		DE_NULL,													// const void*									pNext;
		0u,															// VkPipelineColorBlendStateCreateFlags			flags;
		VK_FALSE,													// VkBool32										logicOpEnable;
		VK_LOGIC_OP_COPY,											// VkLogicOp									logicOp;
		1u,															// deUint32										attachmentCount;
		&colorBlendAttachmentState,									// const VkPipelineColorBlendAttachmentState*	pAttachments;
		{ 0.0f, 0.0f, 0.0f, 0.0f },									// float										blendConst[4];
	};

	VkPipelineDepthStencilStateCreateInfo depthStencilStateParams
	{
		VK_STRUCTURE_TYPE_PIPELINE_DEPTH_STENCIL_STATE_CREATE_INFO, // VkStructureType							sType;
		DE_NULL,													// const void*								pNext;
		0u,															// VkPipelineDepthStencilStateCreateFlags	flags;
		VK_TRUE,													// VkBool32									depthTestEnable;
		VK_TRUE,													// VkBool32									depthWriteEnable;
		VK_COMPARE_OP_LESS_OR_EQUAL,								// VkCompareOp								depthCompareOp;
		VK_FALSE,													// VkBool32									depthBoundsTestEnable;
		VK_FALSE,													// VkBool32									stencilTestEnable;
		// VkStencilOpState front;
		{
			VK_STENCIL_OP_KEEP,		// VkStencilOp	failOp;
			VK_STENCIL_OP_KEEP,		// VkStencilOp	passOp;
			VK_STENCIL_OP_KEEP,		// VkStencilOp	depthFailOp;
			VK_COMPARE_OP_NEVER,	// VkCompareOp	compareOp;
			0u,						// deUint32		compareMask;
			0u,						// deUint32		writeMask;
			0u,						// deUint32		reference;
		},
		// VkStencilOpState back;
		{
			VK_STENCIL_OP_KEEP,		// VkStencilOp	failOp;
			VK_STENCIL_OP_KEEP,		// VkStencilOp	passOp;
			VK_STENCIL_OP_KEEP,		// VkStencilOp	depthFailOp;
			VK_COMPARE_OP_NEVER,	// VkCompareOp	compareOp;
			0u,						// deUint32		compareMask;
			0u,						// deUint32		writeMask;
			0u,						// deUint32		reference;
		},
		0.0f,														// float									minDepthBounds;
		1.0f,														// float									maxDepthBounds;
	};

	VkPipelineCreationFeedbackCreateInfoEXT		pipelineCreationFeedbackCreateInfo[VK_MAX_PIPELINE_PARTS];
	PipelineCreationFeedbackCreateInfoWrapper	pipelineCreationFeedbackWrapper[VK_MAX_PIPELINE_PARTS];
	for (deUint32 i = 0u ; i < VK_MAX_PIPELINE_PARTS ; ++i)
	{
		pipelineCreationFeedbackCreateInfo[i] = initVulkanStructure();
		pipelineCreationFeedbackCreateInfo[i].pPipelineCreationFeedback = &pipelineCreationFeedback[i];
		pipelineCreationFeedbackWrapper[i].ptr = &pipelineCreationFeedbackCreateInfo[i];
	}

	deUint32 geometryStages = 1u + (geomShaderModule != DE_NULL) + (tescShaderModule != DE_NULL) + (teseShaderModule != DE_NULL);
	if (m_param->getPipelineConstructionType() == PIPELINE_CONSTRUCTION_TYPE_MONOLITHIC)
	{
		pipelineCreationFeedbackCreateInfo[4].pipelineStageCreationFeedbackCount	= zeroOutFeedbackCount ? 0u : (1u + geometryStages);
		pipelineCreationFeedbackCreateInfo[4].pPipelineStageCreationFeedbacks		= pipelineStageCreationFeedbacks;
	}
	else
	{
		// setup proper stages count for CreationFeedback structures
		// that will be passed to pre-rasterization and fragment shader states
		pipelineCreationFeedbackCreateInfo[1].pipelineStageCreationFeedbackCount	= zeroOutFeedbackCount ? 0u : geometryStages;
		pipelineCreationFeedbackCreateInfo[1].pPipelineStageCreationFeedbacks		= pipelineStageCreationFeedbacks;
		pipelineCreationFeedbackCreateInfo[2].pipelineStageCreationFeedbackCount	= zeroOutFeedbackCount ? 0u : 1u;
		pipelineCreationFeedbackCreateInfo[2].pPipelineStageCreationFeedbacks		= pipelineStageCreationFeedbacks + geometryStages;

		if (m_param->getPipelineConstructionType() == PIPELINE_CONSTRUCTION_TYPE_LINK_TIME_OPTIMIZED_LIBRARY)
		{
			pipelineCreationFeedbackCreateInfo[4].pipelineStageCreationFeedbackCount	= zeroOutFeedbackCount ? 0u : (1u + geometryStages);
			pipelineCreationFeedbackCreateInfo[4].pPipelineStageCreationFeedbacks		= pipelineStageCreationFeedbacks;
		}
	}

	gpw.setDefaultTopology((tescShaderModule == DE_NULL) ? VK_PRIMITIVE_TOPOLOGY_TRIANGLE_LIST : VK_PRIMITIVE_TOPOLOGY_PATCH_LIST)
	   .setDefaultRasterizationState()
	   .setDefaultMultisampleState()
	   .setupVertexInputStete(&vertexInputStateParams, DE_NULL, *m_cache, pipelineCreationFeedbackWrapper[0])
	   .setupPreRasterizationShaderState(
			viewport,
			scissor,
			*m_pipelineLayout,
			*m_renderPass,
			0u,
			vertShaderModule,
			DE_NULL,
			tescShaderModule,
			teseShaderModule,
			geomShaderModule,
			DE_NULL,
<<<<<<< HEAD
=======
			nullptr,
>>>>>>> 39111d7a
			PipelineRenderingCreateInfoWrapper(),
			*m_cache,
			pipelineCreationFeedbackWrapper[1])
	   .setupFragmentShaderState(
			*m_pipelineLayout,
			*m_renderPass,
			0u,
			fragShaderModule,
			&depthStencilStateParams,
			DE_NULL,
			DE_NULL,
			*m_cache,
			pipelineCreationFeedbackWrapper[2])
	   .setupFragmentOutputState(*m_renderPass, 0u, &colorBlendStateParams, DE_NULL, *m_cache, pipelineCreationFeedbackWrapper[3])
	   .setMonolithicPipelineLayout(*m_pipelineLayout)
	   .buildPipeline(*m_cache, basePipelineHandle, basePipelineHandle != DE_NULL ? -1 : 0, pipelineCreationFeedbackWrapper[4]);
}

tcu::TestStatus GraphicsCacheTestInstance::verifyTestResult (void)
{
	tcu::TestLog&	log						= m_context.getTestContext().getLog();
	bool			durationZeroWarning		= DE_FALSE;
	bool			cachedPipelineWarning	= DE_FALSE;
	bool			isMonolithic			= m_param->getPipelineConstructionType() == PIPELINE_CONSTRUCTION_TYPE_MONOLITHIC;
	bool			isZeroOutFeedbackCout	= m_param->isZeroOutFeedbackCount();
	deUint32		finalPipelineIndex		= deUint32(VK_MAX_PIPELINE_PARTS) - 1u;
	deUint32		start					= isMonolithic ? finalPipelineIndex : 0u;
	deUint32		step					= start + 1u;

	clearFeedbacks();

	// Iterate ofer creation feedback for all pipeline parts - if monolithic pipeline is tested then skip (step over) feedback for parts
	for (deUint32 creationFeedbackNdx = start; creationFeedbackNdx < VK_MAX_PIPELINE_PARTS * PIPELINE_CACHE_NDX_COUNT; creationFeedbackNdx += step)
	{
		deUint32		pipelineCacheNdx		= creationFeedbackNdx / deUint32(VK_MAX_PIPELINE_PARTS);
		auto			creationFeedbackFlags	= m_pipelineCreationFeedback[creationFeedbackNdx].flags;
		std::string		caseString				= getCaseStr(pipelineCacheNdx);
		deUint32		pipelinePartIndex	= creationFeedbackNdx % deUint32(VK_MAX_PIPELINE_PARTS);

		std::ostringstream message;
		message << caseString;
		// Check first that the no cached pipeline was missed in the pipeline cache

		// According to the spec:
		// "An implementation should write pipeline creation feedback to pPipelineCreationFeedback and
		//	may write pipeline stage creation feedback to pPipelineStageCreationFeedbacks."
		if (!(creationFeedbackFlags & VK_PIPELINE_CREATION_FEEDBACK_VALID_BIT_EXT))
		{
			// According to the spec:
			// "If the VK_PIPELINE_CREATION_FEEDBACK_VALID_BIT_EXT is not set in flags, an implementation
			//	must not set any other bits in flags, and all other VkPipelineCreationFeedbackEXT data members are undefined."
			if (m_pipelineCreationFeedback[creationFeedbackNdx].flags)
			{
				std::ostringstream			errorMsg;
				errorMsg << ": Creation feedback is not valid but there are other flags written";
				return tcu::TestStatus::fail(errorMsg.str());
			}
			message << "\t\t Pipeline Creation Feedback data is not valid\n";
		}
		else
		{
			if (m_param->isCacheDisabled() && creationFeedbackFlags & VK_PIPELINE_CREATION_FEEDBACK_APPLICATION_PIPELINE_CACHE_HIT_BIT_EXT)
			{
				message << ": feedback indicates pipeline hit cache when it shouldn't";
				return tcu::TestStatus::fail(message.str());
			}

			if (pipelineCacheNdx == PIPELINE_CACHE_NDX_NO_CACHE && creationFeedbackFlags & VK_PIPELINE_CREATION_FEEDBACK_APPLICATION_PIPELINE_CACHE_HIT_BIT_EXT)
			{
				message << ": hit the cache when it shouldn't";
				return tcu::TestStatus::fail(message.str());
			}

			if (pipelineCacheNdx != PIPELINE_CACHE_NDX_DERIVATIVE && creationFeedbackFlags & VK_PIPELINE_CREATION_FEEDBACK_BASE_PIPELINE_ACCELERATION_BIT_EXT)
			{
				message << ": feedback indicates base pipeline acceleration when it shouldn't";
				return tcu::TestStatus::fail(message.str());
			}

			if (pipelineCacheNdx == PIPELINE_CACHE_NDX_CACHED && !m_param->isCacheDisabled() && (creationFeedbackFlags & VK_PIPELINE_CREATION_FEEDBACK_APPLICATION_PIPELINE_CACHE_HIT_BIT_EXT) == 0)
			{
				// For graphics pipeline library cache is only hit for the pre_rasterization and fragment_shader stages
				if (isMonolithic || (pipelinePartIndex == 1u) || (pipelinePartIndex == 2u))
				{
					message << "\nWarning: Cached pipeline case did not hit the cache";
					cachedPipelineWarning = DE_TRUE;
				}
			}

			if (m_pipelineCreationFeedback[creationFeedbackNdx].duration == 0)
			{
				message << "\nWarning: Pipeline creation feedback reports duration spent creating a pipeline was zero nanoseconds\n";
				durationZeroWarning = DE_TRUE;
			}

			message << "\n";
			message << "\t\t Hit cache ? \t\t\t"				<< (creationFeedbackFlags & VK_PIPELINE_CREATION_FEEDBACK_APPLICATION_PIPELINE_CACHE_HIT_BIT_EXT ? "yes" : "no")	<< "\n";
			message << "\t\t Base Pipeline Acceleration ? \t"	<< (creationFeedbackFlags & VK_PIPELINE_CREATION_FEEDBACK_BASE_PIPELINE_ACCELERATION_BIT_EXT ?	 "yes" : "no")		<< "\n";
			message << "\t\t Duration (ns): \t\t"				<< m_pipelineCreationFeedback[creationFeedbackNdx].duration																							<< "\n";
		}

		// dont repeat checking shader feedback for pipeline parts - just check all shaders when checkin final pipelines
		if (pipelinePartIndex == finalPipelineIndex)
		{
			VkShaderStageFlags	testedShaderFlags	= m_param->getShaderFlags();
			deUint32			shaderCount			= 2u + ((testedShaderFlags & VK_SHADER_STAGE_GEOMETRY_BIT) != 0) +
														   ((testedShaderFlags & VK_SHADER_STAGE_TESSELLATION_CONTROL_BIT) != 0) +
														   ((testedShaderFlags & VK_SHADER_STAGE_TESSELLATION_EVALUATION_BIT) != 0);
			for(deUint32 shader = 0; shader < shaderCount; shader++)
			{
				const deUint32 index = VK_MAX_SHADER_STAGES * pipelineCacheNdx + shader;
				message << "\t" <<(shader + 1) << " shader stage\n";

				// According to the spec:
				// "An implementation should write pipeline creation feedback to pPipelineCreationFeedback and
				//      may write pipeline stage creation feedback to pPipelineStageCreationFeedbacks."
				if (m_pipelineStageCreationFeedbacks[index].flags & isZeroOutFeedbackCout)
				{
					std::ostringstream			errorMsg;
					errorMsg << caseString << ": feedback indicates pipeline " << (shader + 1) << " shader stage feedback was generated despite setting feedback count to zero";
					return tcu::TestStatus::fail(errorMsg.str());
				}

				if (!(m_pipelineStageCreationFeedbacks[index].flags & VK_PIPELINE_CREATION_FEEDBACK_VALID_BIT_EXT))
				{
					// According to the spec:
					// "If the VK_PIPELINE_CREATION_FEEDBACK_VALID_BIT_EXT is not set in flags, an implementation
					//      must not set any other bits in flags, and all other VkPipelineCreationFeedbackEXT data members are undefined."
					if (m_pipelineStageCreationFeedbacks[index].flags)
					{
						std::ostringstream			errorMsg;
						errorMsg << caseString << ": Creation feedback is not valid for " << (shader + 1) << " shader stage but there are other flags written";
						return tcu::TestStatus::fail(errorMsg.str());
					}
					message << "\t\t Pipeline Creation Feedback data is not valid\n";
					continue;
				}
				if (m_param->isCacheDisabled() && m_pipelineStageCreationFeedbacks[index].flags & VK_PIPELINE_CREATION_FEEDBACK_APPLICATION_PIPELINE_CACHE_HIT_BIT_EXT)
				{
					std::ostringstream			errorMsg;
					errorMsg << caseString << ": feedback indicates pipeline " << (shader + 1) << " shader stage hit cache when it shouldn't";
					return tcu::TestStatus::fail(errorMsg.str());
				}

				if (pipelineCacheNdx == PIPELINE_CACHE_NDX_CACHED && !m_param->isCacheDisabled() && (m_pipelineStageCreationFeedbacks[index].flags & VK_PIPELINE_CREATION_FEEDBACK_APPLICATION_PIPELINE_CACHE_HIT_BIT_EXT) == 0)
				{
					message << "Warning: pipeline stage did not hit the cache\n";
					cachedPipelineWarning = DE_TRUE;
				}
				if (cachedPipelineWarning && m_pipelineStageCreationFeedbacks[index].flags & VK_PIPELINE_CREATION_FEEDBACK_APPLICATION_PIPELINE_CACHE_HIT_BIT_EXT)
				{
					// We only set the warning when the pipeline nor the pipeline stages hit the cache. If any of them did, them disable the warning.
					cachedPipelineWarning = DE_FALSE;
				}

				message << "\t\t Hit cache ? \t\t\t"				<< (m_pipelineStageCreationFeedbacks[index].flags & VK_PIPELINE_CREATION_FEEDBACK_APPLICATION_PIPELINE_CACHE_HIT_BIT_EXT ? "yes" : "no")	<< "\n";
				message << "\t\t Base Pipeline Acceleration ? \t"	<< (m_pipelineStageCreationFeedbacks[index].flags & VK_PIPELINE_CREATION_FEEDBACK_BASE_PIPELINE_ACCELERATION_BIT_EXT ?	 "yes" : "no")		<< "\n";
				message << "\t\t Duration (ns): \t\t"				<< m_pipelineStageCreationFeedbacks[index].duration																							<< "\n";
			}
		}

		log << tcu::TestLog::Message << message.str() << tcu::TestLog::EndMessage;
	}

	if (cachedPipelineWarning)
	{
		return tcu::TestStatus(QP_TEST_RESULT_QUALITY_WARNING, "Cached pipeline or stage did not hit the cache");
	}
	if (durationZeroWarning)
	{
		return tcu::TestStatus(QP_TEST_RESULT_QUALITY_WARNING, "Pipeline creation feedback reports duration spent creating a pipeline was zero nanoseconds");
	}
	return tcu::TestStatus::pass("Pass");
}

void GraphicsCacheTestInstance::clearFeedbacks(void)
{
	deMemset(m_pipelineCreationFeedback, 0, sizeof(VkPipelineCreationFeedbackEXT) * VK_MAX_PIPELINE_PARTS * PIPELINE_CACHE_NDX_COUNT);
	deMemset(m_pipelineStageCreationFeedbacks, 0, sizeof(VkPipelineCreationFeedbackEXT) * PIPELINE_CACHE_NDX_COUNT * VK_MAX_SHADER_STAGES);
}

class ComputeCacheTest : public CacheTest
{
public:
							ComputeCacheTest		(tcu::TestContext&		testContext,
													 const std::string&		name,
													 const std::string&		description,
													 const CacheTestParam*	param)
								: CacheTest		(testContext, name, description, param)
								{ }
	virtual					~ComputeCacheTest	(void) { }
	virtual void			initPrograms			(SourceCollections&	programCollection) const;
	virtual TestInstance*	createInstance			(Context&				context) const;
};

class ComputeCacheTestInstance : public CacheTestInstance
{
public:
							ComputeCacheTestInstance		(Context&				context,
															 const CacheTestParam*	param);
	virtual					~ComputeCacheTestInstance	(void);
protected:
	virtual tcu::TestStatus verifyTestResult				(void);
			void			buildDescriptorSets				(deUint32 ndx);
			void			buildShader						(deUint32 ndx);
			void			buildPipeline					(const CacheTestParam*	param, deUint32 ndx);
protected:
	Move<VkBuffer>					m_inputBuf;
	de::MovePtr<Allocation>			m_inputBufferAlloc;
	Move<VkShaderModule>			m_computeShaderModule[PIPELINE_CACHE_NDX_COUNT];

	Move<VkBuffer>					m_outputBuf[PIPELINE_CACHE_NDX_COUNT];
	de::MovePtr<Allocation>			m_outputBufferAlloc[PIPELINE_CACHE_NDX_COUNT];

	Move<VkDescriptorPool>			m_descriptorPool[PIPELINE_CACHE_NDX_COUNT];
	Move<VkDescriptorSetLayout>		m_descriptorSetLayout[PIPELINE_CACHE_NDX_COUNT];
	Move<VkDescriptorSet>			m_descriptorSet[PIPELINE_CACHE_NDX_COUNT];

	Move<VkPipelineLayout>			m_pipelineLayout[PIPELINE_CACHE_NDX_COUNT];
	VkPipeline						m_pipeline[PIPELINE_CACHE_NDX_COUNT];
	VkPipelineCreationFeedbackEXT	m_pipelineCreationFeedback[PIPELINE_CACHE_NDX_COUNT];
	VkPipelineCreationFeedbackEXT	m_pipelineStageCreationFeedback[PIPELINE_CACHE_NDX_COUNT];
};

void ComputeCacheTest::initPrograms (SourceCollections& programCollection) const
{
	programCollection.glslSources.add("basic_compute_1") << glu::ComputeSource(
		"#version 310 es\n"
		"layout(local_size_x = 1) in;\n"
		"layout(std430) buffer;\n"
		"layout(binding = 0) readonly buffer Input0\n"
		"{\n"
		"  vec4 elements[];\n"
		"} input_data0;\n"
		"layout(binding = 1) writeonly buffer Output\n"
		"{\n"
		"  vec4 elements[];\n"
		"} output_data;\n"
		"void main()\n"
		"{\n"
		"  uint ident = gl_GlobalInvocationID.x;\n"
		"  output_data.elements[ident] = input_data0.elements[ident] * input_data0.elements[ident];\n"
		"}");
	programCollection.glslSources.add("basic_compute_2") << glu::ComputeSource(
		"#version 310 es\n"
		"layout(local_size_x = 1) in;\n"
		"layout(std430) buffer;\n"
		"layout(binding = 0) readonly buffer Input0\n"
		"{\n"
		"  vec4 elements[];\n"
		"} input_data0;\n"
		"layout(binding = 1) writeonly buffer Output\n"
		"{\n"
		"  vec4 elements[];\n"
		"} output_data;\n"
		"void main()\n"
		"{\n"
		"  uint ident = gl_GlobalInvocationID.x;\n"
		"  output_data.elements[ident] = input_data0.elements[ident];\n"
		"}");
}

TestInstance* ComputeCacheTest::createInstance (Context& context) const
{
	return new ComputeCacheTestInstance(context, &m_param);
}

void ComputeCacheTestInstance::buildDescriptorSets (deUint32 ndx)
{
	const DeviceInterface&	vk				= m_context.getDeviceInterface();
	const VkDevice			vkDevice		= m_context.getDevice();

	// Create descriptor set layout
	DescriptorSetLayoutBuilder descLayoutBuilder;
	for (deUint32 bindingNdx = 0u; bindingNdx < 2u; bindingNdx++)
		descLayoutBuilder.addSingleBinding(VK_DESCRIPTOR_TYPE_STORAGE_BUFFER, VK_SHADER_STAGE_COMPUTE_BIT);
	m_descriptorSetLayout[ndx] = descLayoutBuilder.build(vk, vkDevice);
}

void ComputeCacheTestInstance::buildShader (deUint32 ndx)
{
	const DeviceInterface&	vk				= m_context.getDeviceInterface();
	const VkDevice			vkDevice		= m_context.getDevice();

	std::string shader_name("basic_compute_");

	shader_name += (ndx == PIPELINE_CACHE_NDX_DERIVATIVE) ? "2" : "1";

	// Create compute shader
	VkShaderModuleCreateInfo shaderModuleCreateInfo =
	{
		VK_STRUCTURE_TYPE_SHADER_MODULE_CREATE_INFO,								// VkStructureType				sType;
		DE_NULL,																	// const void*					pNext;
		0u,																			// VkShaderModuleCreateFlags	flags;
		m_context.getBinaryCollection().get(shader_name).getSize(),					// deUintptr					codeSize;
		(deUint32*)m_context.getBinaryCollection().get(shader_name).getBinary(),	// const deUint32*				pCode;
	};
	m_computeShaderModule[ndx] = createShaderModule(vk, vkDevice, &shaderModuleCreateInfo);
}

void ComputeCacheTestInstance::buildPipeline (const CacheTestParam*	param, deUint32 ndx)
{
	const DeviceInterface&	vk					 = m_context.getDeviceInterface();
	const VkDevice			vkDevice			 = m_context.getDevice();
	const VkBool32			zeroOutFeedbackCount = param->isZeroOutFeedbackCount();

	deMemset(&m_pipelineCreationFeedback[ndx], 0, sizeof(VkPipelineCreationFeedbackEXT));
	deMemset(&m_pipelineStageCreationFeedback[ndx], 0, sizeof(VkPipelineCreationFeedbackEXT));

	const VkPipelineCreationFeedbackCreateInfoEXT pipelineCreationFeedbackCreateInfo =
	{
		VK_STRUCTURE_TYPE_PIPELINE_CREATION_FEEDBACK_CREATE_INFO_EXT,	// VkStructureType					sType;
		DE_NULL,														// const void *						pNext;
		&m_pipelineCreationFeedback[ndx],								// VkPipelineCreationFeedbackEXT*	pPipelineCreationFeedback;
		zeroOutFeedbackCount ? 0u : 1u,									// deUint32							pipelineStageCreationFeedbackCount;
		&m_pipelineStageCreationFeedback[ndx]							// VkPipelineCreationFeedbackEXT*	pPipelineStageCreationFeedbacks;
	};

	// Create compute pipeline layout
	const VkPipelineLayoutCreateInfo pipelineLayoutCreateInfo =
	{
		VK_STRUCTURE_TYPE_PIPELINE_LAYOUT_CREATE_INFO,					// VkStructureType					sType;
		DE_NULL,														// const void*						pNext;
		0u,																// VkPipelineLayoutCreateFlags		flags;
		1u,																// deUint32							setLayoutCount;
		&m_descriptorSetLayout[ndx].get(),								// const VkDescriptorSetLayout*		pSetLayouts;
		0u,																// deUint32							pushConstantRangeCount;
		DE_NULL,														// const VkPushConstantRange*		pPushConstantRanges;
	};

	m_pipelineLayout[ndx] = createPipelineLayout(vk, vkDevice, &pipelineLayoutCreateInfo);

	const VkPipelineShaderStageCreateInfo stageCreateInfo =
	{
		VK_STRUCTURE_TYPE_PIPELINE_SHADER_STAGE_CREATE_INFO,			// VkStructureType					sType;
		DE_NULL,														// const void*						pNext;
		0u,																// VkPipelineShaderStageCreateFlags	flags;
		VK_SHADER_STAGE_COMPUTE_BIT,									// VkShaderStageFlagBits			stage;
		*m_computeShaderModule[ndx],									// VkShaderModule					module;
		"main",															// const char*						pName;
		DE_NULL,														// const VkSpecializationInfo*		pSpecializationInfo;
	};

	VkComputePipelineCreateInfo pipelineCreateInfo =
	{
		VK_STRUCTURE_TYPE_COMPUTE_PIPELINE_CREATE_INFO,					// VkStructureType					sType;
		&pipelineCreationFeedbackCreateInfo,							// const void*						pNext;
		0u,																// VkPipelineCreateFlags			flags;
		stageCreateInfo,												// VkPipelineShaderStageCreateInfo	stage;
		*m_pipelineLayout[ndx],											// VkPipelineLayout					layout;
		(VkPipeline)0,													// VkPipeline						basePipelineHandle;
		0u,																// deInt32							basePipelineIndex;
	};

	if (ndx != PIPELINE_CACHE_NDX_DERIVATIVE)
	{
		pipelineCreateInfo.flags = VK_PIPELINE_CREATE_ALLOW_DERIVATIVES_BIT;
	}

	if (ndx == PIPELINE_CACHE_NDX_DERIVATIVE)
	{
		pipelineCreateInfo.flags = VK_PIPELINE_CREATE_DERIVATIVE_BIT;
		pipelineCreateInfo.basePipelineHandle = m_pipeline[PIPELINE_CACHE_NDX_NO_CACHE];
		pipelineCreateInfo.basePipelineIndex = -1;
	}

	if (ndx == PIPELINE_CACHE_NDX_CACHED && !param->isDelayedDestroy())
	{
		// Destroy the NO_CACHE pipeline to check that the cached one really hits cache,
		// except for the case where we're testing cache hit of a pipeline still active.
		vk.destroyPipeline(vkDevice, m_pipeline[PIPELINE_CACHE_NDX_NO_CACHE], DE_NULL);
	}

	vk.createComputePipelines(vkDevice, *m_cache, 1u, &pipelineCreateInfo, DE_NULL, &m_pipeline[ndx]);

	if (ndx != PIPELINE_CACHE_NDX_NO_CACHE)
	{
		// Destroy the pipeline as soon as it is created, except the NO_CACHE because
		// it is needed as a base pipeline for the derivative case.
		vk.destroyPipeline(vkDevice, m_pipeline[ndx], DE_NULL);

		if (ndx == PIPELINE_CACHE_NDX_CACHED && param->isDelayedDestroy())
		{
			// Destroy the pipeline we didn't destroy earlier for the isDelayedDestroy case.
			vk.destroyPipeline(vkDevice, m_pipeline[PIPELINE_CACHE_NDX_NO_CACHE], DE_NULL);
		}
	}
}

ComputeCacheTestInstance::ComputeCacheTestInstance (Context&				context,
													const CacheTestParam*	param)
	: CacheTestInstance (context, param)
{
	for (deUint32 ndx = 0; ndx < PIPELINE_CACHE_NDX_COUNT; ndx++)
	{
		buildDescriptorSets(ndx);
		buildShader(ndx);
		buildPipeline(param, ndx);
	}
}

ComputeCacheTestInstance::~ComputeCacheTestInstance (void)
{
}

tcu::TestStatus ComputeCacheTestInstance::verifyTestResult (void)
{
	tcu::TestLog &log				= m_context.getTestContext().getLog();
	deBool durationZeroWarning		= DE_FALSE;
	deBool cachedPipelineWarning	= DE_FALSE;

	for (deUint32 ndx = 0; ndx < PIPELINE_CACHE_NDX_COUNT; ndx++)
	{
		std::ostringstream message;
		message << getCaseStr(ndx);

		// No need to check per stage status as it is compute pipeline (only one stage) and Vulkan spec mentions that:
		// "One common scenario for an implementation to skip per-stage feedback is when
		// VK_PIPELINE_CREATION_FEEDBACK_APPLICATION_PIPELINE_CACHE_HIT_BIT_EXT is set in pPipelineCreationFeedback."
		//
		// Check first that the no cached pipeline was missed in the pipeline cache

		// According to the spec:
		// "An implementation should write pipeline creation feedback to pPipelineCreationFeedback and
		//	may write pipeline stage creation feedback to pPipelineStageCreationFeedbacks."
		if (!(m_pipelineCreationFeedback[ndx].flags & VK_PIPELINE_CREATION_FEEDBACK_VALID_BIT_EXT))
		{
			// According to the spec:
			// "If the VK_PIPELINE_CREATION_FEEDBACK_VALID_BIT_EXT is not set in flags, an implementation
			//	must not set any other bits in flags, and all other VkPipelineCreationFeedbackEXT data members are undefined."
			if (m_pipelineCreationFeedback[ndx].flags)
			{
				std::ostringstream			errorMsg;
				errorMsg << ": Creation feedback is not valid but there are other flags written";
				return tcu::TestStatus::fail(errorMsg.str());
			}
			message << "\t\t Pipeline Creation Feedback data is not valid\n";
		}
		else
		{
			if (m_param->isCacheDisabled() && m_pipelineCreationFeedback[ndx].flags & VK_PIPELINE_CREATION_FEEDBACK_APPLICATION_PIPELINE_CACHE_HIT_BIT_EXT)
			{
				message << ": feedback indicates pipeline hit cache when it shouldn't";
				return tcu::TestStatus::fail(message.str());
			}

			if (ndx == PIPELINE_CACHE_NDX_NO_CACHE && m_pipelineCreationFeedback[ndx].flags & VK_PIPELINE_CREATION_FEEDBACK_APPLICATION_PIPELINE_CACHE_HIT_BIT_EXT)
			{
				message << ": hit the cache when it shouldn't";
				return tcu::TestStatus::fail(message.str());
			}

			if (!(ndx == PIPELINE_CACHE_NDX_DERIVATIVE && !m_param->isCacheDisabled()) && m_pipelineCreationFeedback[ndx].flags & VK_PIPELINE_CREATION_FEEDBACK_BASE_PIPELINE_ACCELERATION_BIT_EXT)
			{
				message << ": feedback indicates base pipeline acceleration when it shouldn't";
				return tcu::TestStatus::fail(message.str());
			}

			if (ndx == PIPELINE_CACHE_NDX_CACHED && !m_param->isCacheDisabled() && (m_pipelineCreationFeedback[ndx].flags & VK_PIPELINE_CREATION_FEEDBACK_APPLICATION_PIPELINE_CACHE_HIT_BIT_EXT) == 0)
			{
				message << "\nWarning: Cached pipeline case did not hit the cache";
				cachedPipelineWarning = DE_TRUE;
			}

			if (m_pipelineCreationFeedback[ndx].duration == 0)
			{
				message << "\nWarning: Pipeline creation feedback reports duration spent creating a pipeline was zero nanoseconds\n";
				durationZeroWarning = DE_TRUE;
			}

			message << "\n";

			message << "\t\t Hit cache ? \t\t\t"				<< (m_pipelineCreationFeedback[ndx].flags & VK_PIPELINE_CREATION_FEEDBACK_APPLICATION_PIPELINE_CACHE_HIT_BIT_EXT ? "yes" : "no")	<< "\n";
			message << "\t\t Base Pipeline Acceleration ? \t"	<< (m_pipelineCreationFeedback[ndx].flags & VK_PIPELINE_CREATION_FEEDBACK_BASE_PIPELINE_ACCELERATION_BIT_EXT ? "yes" : "no")		<< "\n";
			message << "\t\t Duration (ns): \t\t"				<< m_pipelineCreationFeedback[ndx].duration																						<< "\n";

			message << "\t Compute Stage\n";
		}

		// According to the spec:
		// "An implementation should write pipeline creation feedback to pPipelineCreationFeedback and
		//	may write pipeline stage creation feedback to pPipelineStageCreationFeedbacks."
		if (!(m_pipelineStageCreationFeedback[ndx].flags & VK_PIPELINE_CREATION_FEEDBACK_VALID_BIT_EXT))
		{
			// According to the spec:
			// "If the VK_PIPELINE_CREATION_FEEDBACK_VALID_BIT_EXT is not set in flags, an implementation
			//	must not set any other bits in flags, and all other VkPipelineCreationFeedbackEXT data members are undefined."
			if (m_pipelineStageCreationFeedback[ndx].flags)
			{
				std::ostringstream			errorMsg;
				errorMsg << getCaseStr(ndx) << ": Creation feedback is not valid for compute stage but there are other flags written";
				return tcu::TestStatus::fail(errorMsg.str());
			}
			message << "\t\t Pipeline Creation Feedback data is not valid\n";
		}
		else
		{
			if (m_param->isCacheDisabled() && m_pipelineStageCreationFeedback[ndx].flags & VK_PIPELINE_CREATION_FEEDBACK_APPLICATION_PIPELINE_CACHE_HIT_BIT_EXT)
			{
				std::ostringstream			errorMsg;
				errorMsg << getCaseStr(ndx) << ": feedback indicates pipeline compute stage hit cache when it shouldn't";
				return tcu::TestStatus::fail(errorMsg.str());
			}

			if (ndx == PIPELINE_CACHE_NDX_CACHED && !m_param->isCacheDisabled() && (m_pipelineStageCreationFeedback[ndx].flags & VK_PIPELINE_CREATION_FEEDBACK_APPLICATION_PIPELINE_CACHE_HIT_BIT_EXT) == 0)
			{
				message << "Warning: pipeline stage did not hit the cache\n";
				cachedPipelineWarning = DE_TRUE;
			}
			if (cachedPipelineWarning && m_pipelineStageCreationFeedback[ndx].flags & VK_PIPELINE_CREATION_FEEDBACK_APPLICATION_PIPELINE_CACHE_HIT_BIT_EXT)
			{
				// We only set the warning when the pipeline nor the pipeline stages hit the cache. If any of them did, them disable the warning.
				cachedPipelineWarning = DE_FALSE;
			}

			message << "\t\t Hit cache ? \t\t\t"				<< (m_pipelineStageCreationFeedback[ndx].flags & VK_PIPELINE_CREATION_FEEDBACK_APPLICATION_PIPELINE_CACHE_HIT_BIT_EXT ? "yes" : "no")	<< "\n";
			message << "\t\t Base Pipeline Acceleration ? \t"	<< (m_pipelineStageCreationFeedback[ndx].flags & VK_PIPELINE_CREATION_FEEDBACK_BASE_PIPELINE_ACCELERATION_BIT_EXT ? "yes" : "no")		<< "\n";
			message << "\t\t Duration (ns): \t\t"				<< m_pipelineStageCreationFeedback[ndx].duration																						<< "\n";
		}

		log << tcu::TestLog::Message << message.str() << tcu::TestLog::EndMessage;
	}

	if (cachedPipelineWarning)
	{
		return tcu::TestStatus(QP_TEST_RESULT_QUALITY_WARNING, "Cached pipeline or stage did not hit the cache");
	}
	if (durationZeroWarning)
	{
		return tcu::TestStatus(QP_TEST_RESULT_QUALITY_WARNING, "Pipeline creation feedback reports duration spent creating a pipeline was zero nanoseconds");
	}
	return tcu::TestStatus::pass("Pass");
}
} // anonymous

tcu::TestCaseGroup* createCreationFeedbackTests (tcu::TestContext& testCtx, PipelineConstructionType pipelineConstructionType)
{
	de::MovePtr<tcu::TestCaseGroup> cacheTests (new tcu::TestCaseGroup(testCtx, "creation_feedback", "pipeline creation feedback tests"));

	// Graphics Pipeline Tests
	{
		de::MovePtr<tcu::TestCaseGroup> graphicsTests (new tcu::TestCaseGroup(testCtx, "graphics_tests", "Test pipeline creation feedback with graphics pipeline."));

		const VkShaderStageFlags vertFragStages		= VK_SHADER_STAGE_VERTEX_BIT | VK_SHADER_STAGE_FRAGMENT_BIT;
		const VkShaderStageFlags vertGeomFragStages	= vertFragStages | VK_SHADER_STAGE_GEOMETRY_BIT;
		const VkShaderStageFlags vertTessFragStages	= vertFragStages | VK_SHADER_STAGE_TESSELLATION_CONTROL_BIT | VK_SHADER_STAGE_TESSELLATION_EVALUATION_BIT;

		const std::vector<CacheTestParam> testParams
		{
			{ pipelineConstructionType, vertFragStages,		DE_FALSE, DE_FALSE },
			{ pipelineConstructionType, vertGeomFragStages,	DE_FALSE, DE_FALSE },
			{ pipelineConstructionType, vertTessFragStages,	DE_FALSE, DE_FALSE },
			{ pipelineConstructionType, vertFragStages,		DE_TRUE,  DE_FALSE },
			{ pipelineConstructionType, vertFragStages,		DE_TRUE,  DE_FALSE, DE_TRUE },
			{ pipelineConstructionType, vertGeomFragStages,	DE_TRUE,  DE_FALSE },
			{ pipelineConstructionType, vertTessFragStages,	DE_TRUE,  DE_FALSE },
			{ pipelineConstructionType, vertFragStages,		DE_FALSE, DE_TRUE },
			{ pipelineConstructionType, vertGeomFragStages,	DE_FALSE, DE_TRUE },
			{ pipelineConstructionType, vertTessFragStages,	DE_FALSE, DE_TRUE },
		};

		for (auto& param : testParams)
			graphicsTests->addChild(newTestCase<GraphicsCacheTest>(testCtx, &param));

		cacheTests->addChild(graphicsTests.release());
	}

	// Compute Pipeline Tests - don't repeat those tests for graphics pipeline library
	if (pipelineConstructionType == PIPELINE_CONSTRUCTION_TYPE_MONOLITHIC)
	{
		de::MovePtr<tcu::TestCaseGroup> computeTests (new tcu::TestCaseGroup(testCtx, "compute_tests", "Test pipeline creation feedback with compute pipeline."));

		const std::vector<CacheTestParam> testParams
		{
			{ pipelineConstructionType, VK_SHADER_STAGE_COMPUTE_BIT, DE_FALSE, DE_FALSE },
			{ pipelineConstructionType, VK_SHADER_STAGE_COMPUTE_BIT, DE_TRUE, DE_FALSE },
			{ pipelineConstructionType, VK_SHADER_STAGE_COMPUTE_BIT, DE_FALSE, DE_TRUE },
		};

		for (auto& param : testParams)
			computeTests->addChild(newTestCase<ComputeCacheTest>(testCtx, &param));

		cacheTests->addChild(computeTests.release());
	}

	return cacheTests.release();
}

} // pipeline

} // vkt<|MERGE_RESOLUTION|>--- conflicted
+++ resolved
@@ -653,10 +653,7 @@
 			teseShaderModule,
 			geomShaderModule,
 			DE_NULL,
-<<<<<<< HEAD
-=======
 			nullptr,
->>>>>>> 39111d7a
 			PipelineRenderingCreateInfoWrapper(),
 			*m_cache,
 			pipelineCreationFeedbackWrapper[1])
