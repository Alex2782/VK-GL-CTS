--- conflicted
+++ resolved
@@ -420,15 +420,11 @@
 			.update(vk, vkDevice);
 
 		// create pipeline layout
-<<<<<<< HEAD
 #ifndef CTS_USES_VULKANSC
 		VkPipelineLayoutCreateFlags	pipelineLayoutFlags = (m_pipelineConstructionType == PIPELINE_CONSTRUCTION_TYPE_MONOLITHIC) ? 0u : deUint32(VK_PIPELINE_LAYOUT_CREATE_INDEPENDENT_SETS_BIT_EXT);
 #else
 		VkPipelineLayoutCreateFlags	pipelineLayoutFlags = 0u;
 #endif // CTS_USES_VULKANSC
-=======
-		VkPipelineLayoutCreateFlags	pipelineLayoutFlags = (m_pipelineConstructionType == PIPELINE_CONSTRUCTION_TYPE_MONOLITHIC) ? 0u : deUint32(VK_PIPELINE_LAYOUT_CREATE_INDEPENDENT_SETS_BIT_EXT);
->>>>>>> b82b4024
 		VkPipelineLayoutCreateInfo	pipelineLayoutParams
 		{
 			VK_STRUCTURE_TYPE_PIPELINE_LAYOUT_CREATE_INFO,	// VkStructureType				sType;
@@ -2378,10 +2374,7 @@
 															   *m_vertexShaderModule)
 							 .setupFragmentShaderState(*(m_pipelineLayout[0]), *m_renderPass, 0u, *m_fragmentShaderModule)
 							 .setupFragmentOutputState(*m_renderPass)
-<<<<<<< HEAD
-=======
 							 .setMonolithicPipelineLayout(*(m_pipelineLayout[0]))
->>>>>>> b82b4024
 							 .buildPipeline();
 
 		m_graphicsPipeline[1].setDefaultRasterizationState()
@@ -2398,10 +2391,7 @@
 															   *m_vertexShaderModule)
 							 .setupFragmentShaderState(*(m_pipelineLayout[1]), *m_renderPass, 0u, *m_fragmentShaderModule)
 							 .setupFragmentOutputState(*m_renderPass)
-<<<<<<< HEAD
-=======
 							 .setMonolithicPipelineLayout(*(m_pipelineLayout[1]))
->>>>>>> b82b4024
 							 .buildPipeline();
 	}
 
@@ -2942,10 +2932,7 @@
 														 *vertModule)
 					   .setupFragmentShaderState(*pipelineLayout, *renderPass, 0u, *fragModule)
 					   .setupFragmentOutputState(*renderPass)
-<<<<<<< HEAD
-=======
 					   .setMonolithicPipelineLayout(*pipelineLayout)
->>>>>>> b82b4024
 					   .buildPipeline();
 	}
 
