--- conflicted
+++ resolved
@@ -1093,10 +1093,7 @@
 			geomShaderModule)
 	   .setupFragmentShaderState(*m_pipelineLayout, *m_renderPass, 0u, fragShaderModule, &depthStencilStateParams)
 	   .setupFragmentOutputState(*m_renderPass, 0u, &colorBlendStateParams)
-<<<<<<< HEAD
-=======
 	   .setMonolithicPipelineLayout(*m_pipelineLayout)
->>>>>>> b82b4024
 	   .buildPipeline(*m_cache);
 }
 
