/*------------------------------------------------------------------------
 * Vulkan Conformance Tests
 * ------------------------
 *
 * Copyright 2014 The Android Open Source Project
 * Copyright (c) 2015 The Khronos Group Inc.
 *
 * Licensed under the Apache License, Version 2.0 (the "License");
 * you may not use this file except in compliance with the License.
 * You may obtain a copy of the License at
 *
 *      http://www.apache.org/licenses/LICENSE-2.0
 *
 * Unless required by applicable law or agreed to in writing, software
 * distributed under the License is distributed on an "AS IS" BASIS,
 * WITHOUT WARRANTIES OR CONDITIONS OF ANY KIND, either express or implied.
 * See the License for the specific language governing permissions and
 * limitations under the License.
 *
 *//*!
 * \file
 * \brief Early fragment tests
 *//*--------------------------------------------------------------------*/

#include "vktFragmentOperationsEarlyFragmentTests.hpp"
#include "vktFragmentOperationsMakeUtil.hpp"
#include "vktTestCaseUtil.hpp"

#include "vkDefs.hpp"
#include "vkRef.hpp"
#include "vkRefUtil.hpp"
#include "vkPlatform.hpp"
#include "vkPrograms.hpp"
#include "vkMemUtil.hpp"
#include "vkBuilderUtil.hpp"
#include "vkStrUtil.hpp"
#include "vkTypeUtil.hpp"
#include "vkQueryUtil.hpp"
#include "vkImageUtil.hpp"
#include "vkCmdUtil.hpp"
#include "vkObjUtil.hpp"

#include "tcuTestLog.hpp"

#include "deUniquePtr.hpp"
#include "deStringUtil.hpp"

#include <string>

namespace vkt
{
namespace FragmentOperations
{
namespace
{
using namespace vk;
using de::UniquePtr;

//! Basic 2D image.
inline VkImageCreateInfo makeImageCreateInfo (const tcu::IVec2& size, const VkFormat format, const VkImageUsageFlags usage)
{
	const VkImageCreateInfo imageParams =
	{
		VK_STRUCTURE_TYPE_IMAGE_CREATE_INFO,					// VkStructureType			sType;
		DE_NULL,												// const void*				pNext;
		(VkImageCreateFlags)0,									// VkImageCreateFlags		flags;
		VK_IMAGE_TYPE_2D,										// VkImageType				imageType;
		format,													// VkFormat					format;
		makeExtent3D(size.x(), size.y(), 1),					// VkExtent3D				extent;
		1u,														// deUint32					mipLevels;
		1u,														// deUint32					arrayLayers;
		VK_SAMPLE_COUNT_1_BIT,									// VkSampleCountFlagBits	samples;
		VK_IMAGE_TILING_OPTIMAL,								// VkImageTiling			tiling;
		usage,													// VkImageUsageFlags		usage;
		VK_SHARING_MODE_EXCLUSIVE,								// VkSharingMode			sharingMode;
		0u,														// deUint32					queueFamilyIndexCount;
		DE_NULL,												// const deUint32*			pQueueFamilyIndices;
		VK_IMAGE_LAYOUT_UNDEFINED,								// VkImageLayout			initialLayout;
	};
	return imageParams;
}

Move<VkRenderPass> makeRenderPass (const DeviceInterface&	vk,
								   const VkDevice			device,
								   const VkFormat			colorFormat,
								   const bool				useDepthStencilAttachment,
								   const VkFormat			depthStencilFormat)
{
	return makeRenderPass(vk, device, colorFormat, useDepthStencilAttachment ? depthStencilFormat : VK_FORMAT_UNDEFINED);
}

Move<VkFramebuffer> makeFramebuffer (const DeviceInterface&		vk,
									 const VkDevice				device,
									 const VkRenderPass			renderPass,
									 const deUint32				attachmentCount,
									 const VkImageView*			pAttachments,
									 const tcu::IVec2			size)
{
	const VkFramebufferCreateInfo framebufferInfo = {
		VK_STRUCTURE_TYPE_FRAMEBUFFER_CREATE_INFO,		// VkStructureType                             sType;
		DE_NULL,										// const void*                                 pNext;
		(VkFramebufferCreateFlags)0,					// VkFramebufferCreateFlags                    flags;
		renderPass,										// VkRenderPass                                renderPass;
		attachmentCount,								// uint32_t                                    attachmentCount;
		pAttachments,									// const VkImageView*                          pAttachments;
		static_cast<deUint32>(size.x()),				// uint32_t                                    width;
		static_cast<deUint32>(size.y()),				// uint32_t                                    height;
		1u,												// uint32_t                                    layers;
	};

	return createFramebuffer(vk, device, &framebufferInfo);
}

Move<VkPipeline> makeGraphicsPipeline (const DeviceInterface&	vk,
									   const VkDevice			device,
									   const VkPipelineLayout	pipelineLayout,
									   const VkRenderPass		renderPass,
									   const VkShaderModule		vertexModule,
									   const VkShaderModule		fragmentModule,
									   const tcu::IVec2&		renderSize,
									   const bool				enableDepthTest,
									   const bool				enableStencilTest)
{
	const std::vector<VkViewport>			viewports					(1, makeViewport(renderSize));
	const std::vector<VkRect2D>				scissors					(1, makeRect2D(renderSize));

	const VkStencilOpState					stencilOpState				= makeStencilOpState(
		VK_STENCIL_OP_KEEP,		// stencil fail
		VK_STENCIL_OP_KEEP,		// depth & stencil pass
		VK_STENCIL_OP_KEEP,		// depth only fail
		VK_COMPARE_OP_EQUAL,	// compare op
		1u,						// compare mask
		1u,						// write mask
		1u);					// reference

	VkPipelineDepthStencilStateCreateInfo	depthStencilStateCreateInfo	=
	{
		VK_STRUCTURE_TYPE_PIPELINE_DEPTH_STENCIL_STATE_CREATE_INFO,	// VkStructureType                          sType
		DE_NULL,													// const void*                              pNext
		0u,															// VkPipelineDepthStencilStateCreateFlags   flags
		enableDepthTest ? VK_TRUE : VK_FALSE,						// VkBool32                                 depthTestEnable
		enableDepthTest ? VK_TRUE : VK_FALSE,						// VkBool32                                 depthWriteEnable
		VK_COMPARE_OP_LESS,											// VkCompareOp                              depthCompareOp
		VK_FALSE,													// VkBool32                                 depthBoundsTestEnable
		enableStencilTest ? VK_TRUE : VK_FALSE,						// VkBool32                                 stencilTestEnable
		stencilOpState,												// VkStencilOpState                         front
		stencilOpState,												// VkStencilOpState                         back
		0.0f,														// float                                    minDepthBounds
		1.0f														// float                                    maxDepthBounds
	};

	return vk::makeGraphicsPipeline(vk,										// const DeviceInterface&                        vk
									device,									// const VkDevice                                device
									pipelineLayout,							// const VkPipelineLayout                        pipelineLayout
									vertexModule,							// const VkShaderModule                          vertexShaderModule
									DE_NULL,								// const VkShaderModule                          tessellationControlModule
									DE_NULL,								// const VkShaderModule                          tessellationEvalModule
									DE_NULL,								// const VkShaderModule                          geometryShaderModule
									fragmentModule,							// const VkShaderModule                          fragmentShaderModule
									renderPass,								// const VkRenderPass                            renderPass
									viewports,								// const std::vector<VkViewport>&                viewports
									scissors,								// const std::vector<VkRect2D>&                  scissors
									VK_PRIMITIVE_TOPOLOGY_TRIANGLE_LIST,	// const VkPrimitiveTopology                     topology
									0u,										// const deUint32                                subpass
									0u,										// const deUint32                                patchControlPoints
									DE_NULL,								// const VkPipelineVertexInputStateCreateInfo*   vertexInputStateCreateInfo
									DE_NULL,								// const VkPipelineRasterizationStateCreateInfo* rasterizationStateCreateInfo
									DE_NULL,								// const VkPipelineMultisampleStateCreateInfo*   multisampleStateCreateInfo
									&depthStencilStateCreateInfo);			// const VkPipelineDepthStencilStateCreateInfo*  depthStencilStateCreateInfo
<<<<<<< HEAD
}

VkBufferImageCopy makeBufferImageCopy (const VkImageAspectFlags aspectFlags, const tcu::IVec2& renderSize)
{
	const VkBufferImageCopy copyParams =
	{
		0ull,															//	VkDeviceSize				bufferOffset;
		0u,																//	deUint32					bufferRowLength;
		0u,																//	deUint32					bufferImageHeight;
		makeImageSubresourceLayers(aspectFlags, 0u, 0u, 1u),			//	VkImageSubresourceLayers	imageSubresource;
		makeOffset3D(0, 0, 0),											//	VkOffset3D					imageOffset;
		makeExtent3D(renderSize.x(), renderSize.y(), 1u),				//	VkExtent3D					imageExtent;
	};
	return copyParams;
=======
>>>>>>> 055f40e9
}

void commandClearStencilAttachment (const DeviceInterface&	vk,
									const VkCommandBuffer	commandBuffer,
									const VkOffset2D&		offset,
									const VkExtent2D&		extent,
									const deUint32			clearValue)
{
	const VkClearAttachment stencilAttachment =
	{
		VK_IMAGE_ASPECT_STENCIL_BIT,					// VkImageAspectFlags    aspectMask;
		0u,												// uint32_t              colorAttachment;
		makeClearValueDepthStencil(0.0f, clearValue),	// VkClearValue          clearValue;
	};

	const VkClearRect rect =
	{
		{ offset, extent },		// VkRect2D    rect;
		0u,						// uint32_t    baseArrayLayer;
		1u,						// uint32_t    layerCount;
	};

	vk.cmdClearAttachments(commandBuffer, 1u, &stencilAttachment, 1u, &rect);
}

VkImageAspectFlags getImageAspectFlags (const VkFormat format)
{
	const tcu::TextureFormat tcuFormat = mapVkFormat(format);

	if      (tcuFormat.order == tcu::TextureFormat::DS)		return VK_IMAGE_ASPECT_DEPTH_BIT | VK_IMAGE_ASPECT_STENCIL_BIT;
	else if (tcuFormat.order == tcu::TextureFormat::D)		return VK_IMAGE_ASPECT_DEPTH_BIT;
	else if (tcuFormat.order == tcu::TextureFormat::S)		return VK_IMAGE_ASPECT_STENCIL_BIT;

	DE_ASSERT(false);
	return 0u;
}

bool isSupportedDepthStencilFormat (const InstanceInterface& instanceInterface, const VkPhysicalDevice device, const VkFormat format)
{
	VkFormatProperties formatProps;
	instanceInterface.getPhysicalDeviceFormatProperties(device, format, &formatProps);
	return (formatProps.optimalTilingFeatures & VK_FORMAT_FEATURE_DEPTH_STENCIL_ATTACHMENT_BIT) != 0;
}

VkFormat pickSupportedDepthStencilFormat (const InstanceInterface&	instanceInterface,
										  const VkPhysicalDevice	device,
										  const deUint32			numFormats,
										  const VkFormat*			pFormats)
{
	for (deUint32 i = 0; i < numFormats; ++i)
		if (isSupportedDepthStencilFormat(instanceInterface, device, pFormats[i]))
			return pFormats[i];
	return VK_FORMAT_UNDEFINED;
}

enum Flags
{
	FLAG_TEST_DEPTH							= 1u << 0,
	FLAG_TEST_STENCIL						= 1u << 1,
	FLAG_DONT_USE_TEST_ATTACHMENT			= 1u << 2,
	FLAG_DONT_USE_EARLY_FRAGMENT_TESTS		= 1u << 3,
};

class EarlyFragmentTest : public TestCase
{
public:
						EarlyFragmentTest	(tcu::TestContext&		testCtx,
											 const std::string		name,
											 const deUint32			flags);

	void				initPrograms		(SourceCollections&		programCollection) const;
	TestInstance*		createInstance		(Context&				context) const;

private:
	const deUint32		m_flags;
};

EarlyFragmentTest::EarlyFragmentTest (tcu::TestContext& testCtx, const std::string name, const deUint32 flags)
	: TestCase	(testCtx, name, "")
	, m_flags	(flags)
{
}

void EarlyFragmentTest::initPrograms (SourceCollections& programCollection) const
{
	// Vertex
	{
		std::ostringstream src;
		src << glu::getGLSLVersionDeclaration(glu::GLSL_VERSION_440) << "\n"
			<< "\n"
			<< "layout(location = 0) in highp vec4 position;\n"
			<< "\n"
			<< "out gl_PerVertex {\n"
			<< "   vec4 gl_Position;\n"
			<< "};\n"
			<< "\n"
			<< "void main (void)\n"
			<< "{\n"
			<< "    gl_Position = position;\n"
			<< "}\n";

		programCollection.glslSources.add("vert") << glu::VertexSource(src.str());
	}

	// Fragment
	{
		const bool useEarlyTests = (m_flags & FLAG_DONT_USE_EARLY_FRAGMENT_TESTS) == 0;
		std::ostringstream src;
		src << glu::getGLSLVersionDeclaration(glu::GLSL_VERSION_440) << "\n"
			<< "\n"
			<< (useEarlyTests ? "layout(early_fragment_tests) in;\n" : "")
			<< "layout(location = 0) out highp vec4 fragColor;\n"
			<< "\n"
			<< "layout(binding = 0) coherent buffer Output {\n"
			<< "    uint result;\n"
			<< "} sb_out;\n"
			<< "\n"
			<< "void main (void)\n"
			<< "{\n"
			<< "    atomicAdd(sb_out.result, 1u);\n"
			<< "	fragColor = vec4(1.0, 1.0, 0.0, 1.0);\n"
			<< "}\n";

		programCollection.glslSources.add("frag") << glu::FragmentSource(src.str());
	}
}

class EarlyFragmentTestInstance : public TestInstance
{
public:
							EarlyFragmentTestInstance (Context& context, const deUint32 flags);

	tcu::TestStatus			iterate					  (void);

private:
	enum TestMode
	{
		MODE_INVALID,
		MODE_DEPTH,
		MODE_STENCIL,
	};

	const TestMode			m_testMode;
	const bool				m_useTestAttachment;
	const bool				m_useEarlyTests;
};

EarlyFragmentTestInstance::EarlyFragmentTestInstance (Context& context, const deUint32 flags)
	: TestInstance			(context)
	, m_testMode			(flags & FLAG_TEST_DEPTH   ? MODE_DEPTH :
							 flags & FLAG_TEST_STENCIL ? MODE_STENCIL : MODE_INVALID)
	, m_useTestAttachment	((flags & FLAG_DONT_USE_TEST_ATTACHMENT) == 0)
	, m_useEarlyTests		((flags & FLAG_DONT_USE_EARLY_FRAGMENT_TESTS) == 0)
{
	DE_ASSERT(m_testMode != MODE_INVALID);
}

tcu::TestStatus EarlyFragmentTestInstance::iterate (void)
{
	const DeviceInterface&		vk					= m_context.getDeviceInterface();
	const InstanceInterface&	vki					= m_context.getInstanceInterface();
	const VkDevice				device				= m_context.getDevice();
	const VkPhysicalDevice		physDevice			= m_context.getPhysicalDevice();
	const VkQueue				queue				= m_context.getUniversalQueue();
	const deUint32				queueFamilyIndex	= m_context.getUniversalQueueFamilyIndex();
	Allocator&					allocator			= m_context.getDefaultAllocator();

	// Color attachment

	const tcu::IVec2				renderSize			= tcu::IVec2(32, 32);
	const VkFormat					colorFormat			= VK_FORMAT_R8G8B8A8_UNORM;
	const VkImageSubresourceRange	colorSubresourceRange = makeImageSubresourceRange(VK_IMAGE_ASPECT_COLOR_BIT, 0u, 1u, 0u, 1u);
	const Unique<VkImage>			colorImage			(makeImage(vk, device, makeImageCreateInfo(renderSize, colorFormat, VK_IMAGE_USAGE_COLOR_ATTACHMENT_BIT | VK_IMAGE_USAGE_TRANSFER_SRC_BIT)));
	const UniquePtr<Allocation>		colorImageAlloc		(bindImage(vk, device, allocator, *colorImage, MemoryRequirement::Any));
	const Unique<VkImageView>		colorImageView		(makeImageView(vk, device, *colorImage, VK_IMAGE_VIEW_TYPE_2D, colorFormat, colorSubresourceRange));

	// Test attachment (depth or stencil)
	static const VkFormat stencilFormats[] =
	{
		// One of the following formats must be supported, as per spec requirement.
		VK_FORMAT_S8_UINT,
		VK_FORMAT_D16_UNORM_S8_UINT,
		VK_FORMAT_D24_UNORM_S8_UINT,
		VK_FORMAT_D32_SFLOAT_S8_UINT,
	};

	const VkFormat testFormat = (m_testMode == MODE_STENCIL ? pickSupportedDepthStencilFormat(vki, physDevice, DE_LENGTH_OF_ARRAY(stencilFormats), stencilFormats)
															: VK_FORMAT_D16_UNORM);		// spec requires this format to be supported
	if (testFormat == VK_FORMAT_UNDEFINED)
		return tcu::TestStatus::fail("Required depth/stencil format not supported");

	if (m_useTestAttachment)
		m_context.getTestContext().getLog() << tcu::TestLog::Message << "Using depth/stencil format " << getFormatName(testFormat) << tcu::TestLog::EndMessage;

	const VkImageSubresourceRange	testSubresourceRange	= makeImageSubresourceRange(getImageAspectFlags(testFormat), 0u, 1u, 0u, 1u);
	const Unique<VkImage>			testImage				(makeImage(vk, device, makeImageCreateInfo(renderSize, testFormat, VK_IMAGE_USAGE_DEPTH_STENCIL_ATTACHMENT_BIT)));
	const UniquePtr<Allocation>		testImageAlloc			(bindImage(vk, device, allocator, *testImage, MemoryRequirement::Any));
	const Unique<VkImageView>		testImageView			(makeImageView(vk, device, *testImage, VK_IMAGE_VIEW_TYPE_2D, testFormat, testSubresourceRange));
	const VkImageView				attachmentImages[]		= { *colorImageView, *testImageView };
	const deUint32					numUsedAttachmentImages = (m_useTestAttachment ? 2u : 1u);

	// Vertex buffer

	const deUint32					numVertices				= 6;
	const VkDeviceSize				vertexBufferSizeBytes	= sizeof(tcu::Vec4) * numVertices;
	const Unique<VkBuffer>			vertexBuffer			(makeBuffer(vk, device, makeBufferCreateInfo(vertexBufferSizeBytes, VK_BUFFER_USAGE_VERTEX_BUFFER_BIT)));
	const UniquePtr<Allocation>		vertexBufferAlloc		(bindBuffer(vk, device, allocator, *vertexBuffer, MemoryRequirement::HostVisible));

	{
		tcu::Vec4* const pVertices = reinterpret_cast<tcu::Vec4*>(vertexBufferAlloc->getHostPtr());

		pVertices[0] = tcu::Vec4( 1.0f, -1.0f,  0.5f,  1.0f);
		pVertices[1] = tcu::Vec4(-1.0f, -1.0f,  0.0f,  1.0f);
		pVertices[2] = tcu::Vec4(-1.0f,  1.0f,  0.5f,  1.0f);

		pVertices[3] = tcu::Vec4(-1.0f,  1.0f,  0.5f,  1.0f);
		pVertices[4] = tcu::Vec4( 1.0f,  1.0f,  1.0f,  1.0f);
		pVertices[5] = tcu::Vec4( 1.0f, -1.0f,  0.5f,  1.0f);

		flushMappedMemoryRange(vk, device, vertexBufferAlloc->getMemory(), vertexBufferAlloc->getOffset(), vertexBufferSizeBytes);
		// No barrier needed, flushed memory is automatically visible
	}

	// Result buffer

	const VkDeviceSize				resultBufferSizeBytes	= sizeof(deUint32);
	const Unique<VkBuffer>			resultBuffer			(makeBuffer(vk, device, makeBufferCreateInfo(resultBufferSizeBytes, VK_BUFFER_USAGE_STORAGE_BUFFER_BIT)));
	const UniquePtr<Allocation>		resultBufferAlloc		(bindBuffer(vk, device, allocator, *resultBuffer, MemoryRequirement::HostVisible));

	{
		deUint32* const pData = static_cast<deUint32*>(resultBufferAlloc->getHostPtr());

		*pData = 0;
		flushMappedMemoryRange(vk, device, resultBufferAlloc->getMemory(), resultBufferAlloc->getOffset(), resultBufferSizeBytes);
	}

	// Render result buffer (to retrieve color attachment contents)

	const VkDeviceSize				colorBufferSizeBytes	= tcu::getPixelSize(mapVkFormat(colorFormat)) * renderSize.x() * renderSize.y();
	const Unique<VkBuffer>			colorBuffer				(makeBuffer(vk, device, makeBufferCreateInfo(colorBufferSizeBytes, VK_BUFFER_USAGE_TRANSFER_DST_BIT)));
	const UniquePtr<Allocation>		colorBufferAlloc		(bindBuffer(vk, device, allocator, *colorBuffer, MemoryRequirement::HostVisible));

	// Descriptors

	const Unique<VkDescriptorSetLayout> descriptorSetLayout(DescriptorSetLayoutBuilder()
		.addSingleBinding(VK_DESCRIPTOR_TYPE_STORAGE_BUFFER, VK_SHADER_STAGE_FRAGMENT_BIT)
		.build(vk, device));

	const Unique<VkDescriptorPool> descriptorPool(DescriptorPoolBuilder()
		.addType(VK_DESCRIPTOR_TYPE_STORAGE_BUFFER)
		.build(vk, device, VK_DESCRIPTOR_POOL_CREATE_FREE_DESCRIPTOR_SET_BIT, 1u));

	const Unique<VkDescriptorSet> descriptorSet				 (makeDescriptorSet(vk, device, *descriptorPool, *descriptorSetLayout));
	const VkDescriptorBufferInfo  resultBufferDescriptorInfo = makeDescriptorBufferInfo(resultBuffer.get(), 0ull, resultBufferSizeBytes);

	DescriptorSetUpdateBuilder()
		.writeSingle(*descriptorSet, DescriptorSetUpdateBuilder::Location::binding(0u), VK_DESCRIPTOR_TYPE_STORAGE_BUFFER, &resultBufferDescriptorInfo)
		.update(vk, device);

	// Pipeline

	const Unique<VkShaderModule>	vertexModule  (createShaderModule(vk, device, m_context.getBinaryCollection().get("vert"), 0u));
	const Unique<VkShaderModule>	fragmentModule(createShaderModule(vk, device, m_context.getBinaryCollection().get("frag"), 0u));
	const Unique<VkRenderPass>		renderPass	  (makeRenderPass(vk, device, colorFormat, m_useTestAttachment, testFormat));
	const Unique<VkFramebuffer>		framebuffer	  (makeFramebuffer(vk, device, *renderPass, numUsedAttachmentImages, attachmentImages, renderSize));
	const Unique<VkPipelineLayout>	pipelineLayout(makePipelineLayout(vk, device, *descriptorSetLayout));
	const Unique<VkPipeline>		pipeline	  (makeGraphicsPipeline(vk, device, *pipelineLayout, *renderPass, *vertexModule, *fragmentModule, renderSize,
												  (m_testMode == MODE_DEPTH), (m_testMode == MODE_STENCIL)));
	const Unique<VkCommandPool>		cmdPool		  (createCommandPool(vk, device, VK_COMMAND_POOL_CREATE_RESET_COMMAND_BUFFER_BIT, queueFamilyIndex));
	const Unique<VkCommandBuffer>	cmdBuffer	  (allocateCommandBuffer(vk, device, *cmdPool, VK_COMMAND_BUFFER_LEVEL_PRIMARY));

	// Draw commands

	{
		const VkRect2D renderArea = {
			makeOffset2D(0, 0),
			makeExtent2D(renderSize.x(), renderSize.y()),
		};
		const tcu::Vec4 clearColor(0.0f, 0.0f, 0.0f, 1.0f);
		const VkDeviceSize vertexBufferOffset = 0ull;

		beginCommandBuffer(vk, *cmdBuffer);

		{
			const VkImageMemoryBarrier barriers[] = {
				makeImageMemoryBarrier(
					0u, VK_ACCESS_COLOR_ATTACHMENT_WRITE_BIT,
					VK_IMAGE_LAYOUT_UNDEFINED, VK_IMAGE_LAYOUT_COLOR_ATTACHMENT_OPTIMAL,
					*colorImage, colorSubresourceRange),
				makeImageMemoryBarrier(
					0u, VK_ACCESS_DEPTH_STENCIL_ATTACHMENT_WRITE_BIT,
					VK_IMAGE_LAYOUT_UNDEFINED, VK_IMAGE_LAYOUT_DEPTH_STENCIL_ATTACHMENT_OPTIMAL,
					*testImage, testSubresourceRange),
			};

			vk.cmdPipelineBarrier(*cmdBuffer, VK_PIPELINE_STAGE_HOST_BIT, VK_PIPELINE_STAGE_COLOR_ATTACHMENT_OUTPUT_BIT, 0u,
				0u, DE_NULL, 0u, DE_NULL, DE_LENGTH_OF_ARRAY(barriers), barriers);
		}

		// Will clear the attachments with specified depth and stencil values.
		beginRenderPass(vk, *cmdBuffer, *renderPass, *framebuffer, renderArea, clearColor, 0.5f, 0u);

		vk.cmdBindPipeline(*cmdBuffer, VK_PIPELINE_BIND_POINT_GRAPHICS, *pipeline);
		vk.cmdBindDescriptorSets(*cmdBuffer, VK_PIPELINE_BIND_POINT_GRAPHICS, *pipelineLayout, 0u, 1u, &descriptorSet.get(), 0u, DE_NULL);
		vk.cmdBindVertexBuffers(*cmdBuffer, 0u, 1u, &vertexBuffer.get(), &vertexBufferOffset);

		// Mask half of the attachment image with value that will pass the stencil test.
		if (m_useTestAttachment && m_testMode == MODE_STENCIL)
			commandClearStencilAttachment(vk, *cmdBuffer, makeOffset2D(0, 0), makeExtent2D(renderSize.x()/2, renderSize.y()), 1u);

		vk.cmdDraw(*cmdBuffer, numVertices, 1u, 0u, 0u);
		endRenderPass(vk, *cmdBuffer);
<<<<<<< HEAD

		{
			const VkBufferMemoryBarrier shaderWriteBarrier = makeBufferMemoryBarrier(
				VK_ACCESS_SHADER_WRITE_BIT, VK_ACCESS_HOST_READ_BIT, *resultBuffer, 0ull, resultBufferSizeBytes);

			vk.cmdPipelineBarrier(*cmdBuffer, VK_PIPELINE_STAGE_FRAGMENT_SHADER_BIT, VK_PIPELINE_STAGE_HOST_BIT, 0u,
				0u, DE_NULL, 1u, &shaderWriteBarrier, 0u, DE_NULL);
=======
>>>>>>> 055f40e9

		copyImageToBuffer(vk, *cmdBuffer, *colorImage, *colorBuffer, renderSize, VK_ACCESS_SHADER_WRITE_BIT);

		endCommandBuffer(vk, *cmdBuffer);
		submitCommandsAndWait(vk, device, queue, *cmdBuffer);
	}

	// Log result image
	{
		invalidateMappedMemoryRange(vk, device, colorBufferAlloc->getMemory(), colorBufferAlloc->getOffset(), colorBufferSizeBytes);

		const tcu::ConstPixelBufferAccess imagePixelAccess(mapVkFormat(colorFormat), renderSize.x(), renderSize.y(), 1, colorBufferAlloc->getHostPtr());

		tcu::TestLog& log = m_context.getTestContext().getLog();
		log << tcu::TestLog::Image("color0", "Rendered image", imagePixelAccess);
	}

	// Verify results
	{
		invalidateMappedMemoryRange(vk, device, resultBufferAlloc->getMemory(), resultBufferAlloc->getOffset(), resultBufferSizeBytes);

		const int  actualCounter	   = *static_cast<deInt32*>(resultBufferAlloc->getHostPtr());
		const bool expectPartialResult = (m_useEarlyTests && m_useTestAttachment);
		const int  expectedCounter	   = expectPartialResult ? renderSize.x() * renderSize.y() / 2 : renderSize.x() * renderSize.y();
		const int  tolerance		   = expectPartialResult ? de::max(renderSize.x(), renderSize.y()) * 3	: 0;
		const int  expectedMin         = de::max(0, expectedCounter - tolerance);
		const int  expectedMax		   = expectedCounter + tolerance;

		tcu::TestLog& log = m_context.getTestContext().getLog();
		log << tcu::TestLog::Message << "Expected value"
			<< (expectPartialResult ? " in range: [" + de::toString(expectedMin) + ", " + de::toString(expectedMax) + "]" : ": " + de::toString(expectedCounter))
			<< tcu::TestLog::EndMessage;
		log << tcu::TestLog::Message << "Result value: " << de::toString(actualCounter) << tcu::TestLog::EndMessage;

		if (expectedMin <= actualCounter && actualCounter <= expectedMax)
			return tcu::TestStatus::pass("Success");
		else
			return tcu::TestStatus::fail("Value out of range");
	}
}

TestInstance* EarlyFragmentTest::createInstance (Context& context) const
{
	// Check required features
	{
		VkPhysicalDeviceFeatures features;
		context.getInstanceInterface().getPhysicalDeviceFeatures(context.getPhysicalDevice(), &features);

		// SSBO writes in fragment shader
		if (!features.fragmentStoresAndAtomics)
			throw tcu::NotSupportedError("Missing required feature: fragmentStoresAndAtomics");
	}

	return new EarlyFragmentTestInstance(context, m_flags);
}

} // anonymous ns

tcu::TestCaseGroup* createEarlyFragmentTests (tcu::TestContext& testCtx)
{
	de::MovePtr<tcu::TestCaseGroup> testGroup(new tcu::TestCaseGroup(testCtx, "early_fragment", "early fragment test cases"));

	static const struct
	{
		std::string caseName;
		deUint32	flags;
	} cases[] =
	{
		{ "no_early_fragment_tests_depth",					FLAG_TEST_DEPTH   | FLAG_DONT_USE_EARLY_FRAGMENT_TESTS									},
		{ "no_early_fragment_tests_stencil",				FLAG_TEST_STENCIL | FLAG_DONT_USE_EARLY_FRAGMENT_TESTS									},
		{ "early_fragment_tests_depth",						FLAG_TEST_DEPTH																			},
		{ "early_fragment_tests_stencil",					FLAG_TEST_STENCIL																		},
		{ "no_early_fragment_tests_depth_no_attachment",	FLAG_TEST_DEPTH   | FLAG_DONT_USE_EARLY_FRAGMENT_TESTS | FLAG_DONT_USE_TEST_ATTACHMENT	},
		{ "no_early_fragment_tests_stencil_no_attachment",	FLAG_TEST_STENCIL | FLAG_DONT_USE_EARLY_FRAGMENT_TESTS | FLAG_DONT_USE_TEST_ATTACHMENT	},
		{ "early_fragment_tests_depth_no_attachment",		FLAG_TEST_DEPTH   |										 FLAG_DONT_USE_TEST_ATTACHMENT  },
		{ "early_fragment_tests_stencil_no_attachment",		FLAG_TEST_STENCIL |										 FLAG_DONT_USE_TEST_ATTACHMENT	},
	};

	for (int i = 0; i < DE_LENGTH_OF_ARRAY(cases); ++i)
		testGroup->addChild(new EarlyFragmentTest(testCtx, cases[i].caseName, cases[i].flags));

	return testGroup.release();
}

} // FragmentOperations
} // vkt<|MERGE_RESOLUTION|>--- conflicted
+++ resolved
@@ -167,23 +167,6 @@
 									DE_NULL,								// const VkPipelineRasterizationStateCreateInfo* rasterizationStateCreateInfo
 									DE_NULL,								// const VkPipelineMultisampleStateCreateInfo*   multisampleStateCreateInfo
 									&depthStencilStateCreateInfo);			// const VkPipelineDepthStencilStateCreateInfo*  depthStencilStateCreateInfo
-<<<<<<< HEAD
-}
-
-VkBufferImageCopy makeBufferImageCopy (const VkImageAspectFlags aspectFlags, const tcu::IVec2& renderSize)
-{
-	const VkBufferImageCopy copyParams =
-	{
-		0ull,															//	VkDeviceSize				bufferOffset;
-		0u,																//	deUint32					bufferRowLength;
-		0u,																//	deUint32					bufferImageHeight;
-		makeImageSubresourceLayers(aspectFlags, 0u, 0u, 1u),			//	VkImageSubresourceLayers	imageSubresource;
-		makeOffset3D(0, 0, 0),											//	VkOffset3D					imageOffset;
-		makeExtent3D(renderSize.x(), renderSize.y(), 1u),				//	VkExtent3D					imageExtent;
-	};
-	return copyParams;
-=======
->>>>>>> 055f40e9
 }
 
 void commandClearStencilAttachment (const DeviceInterface&	vk,
@@ -496,16 +479,6 @@
 
 		vk.cmdDraw(*cmdBuffer, numVertices, 1u, 0u, 0u);
 		endRenderPass(vk, *cmdBuffer);
-<<<<<<< HEAD
-
-		{
-			const VkBufferMemoryBarrier shaderWriteBarrier = makeBufferMemoryBarrier(
-				VK_ACCESS_SHADER_WRITE_BIT, VK_ACCESS_HOST_READ_BIT, *resultBuffer, 0ull, resultBufferSizeBytes);
-
-			vk.cmdPipelineBarrier(*cmdBuffer, VK_PIPELINE_STAGE_FRAGMENT_SHADER_BIT, VK_PIPELINE_STAGE_HOST_BIT, 0u,
-				0u, DE_NULL, 1u, &shaderWriteBarrier, 0u, DE_NULL);
-=======
->>>>>>> 055f40e9
 
 		copyImageToBuffer(vk, *cmdBuffer, *colorImage, *colorBuffer, renderSize, VK_ACCESS_SHADER_WRITE_BIT);
 
