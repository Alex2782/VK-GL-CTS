/*------------------------------------------------------------------------
 * Vulkan Conformance Tests
 * ------------------------
 *
 * Copyright (c) 2019 The Khronos Group Inc.
 *
 * Licensed under the Apache License, Version 2.0 (the "License");
 * you may not use this file except in compliance with the License.
 * You may obtain a copy of the License at
 *
 *      http://www.apache.org/licenses/LICENSE-2.0
 *
 * Unless required by applicable law or agreed to in writing, software
 * distributed under the License is distributed on an "AS IS" BASIS,
 * WITHOUT WARRANTIES OR CONDITIONS OF ANY KIND, either express or implied.
 * See the License for the specific language governing permissions and
 * limitations under the License.
 *
 *//*!
 * \file
 * \brief Vulkan Imageless Framebuffer Tests
 *//*--------------------------------------------------------------------*/

#include "vktImagelessFramebufferTests.hpp"
#include "vktTestGroupUtil.hpp"
#include "vktTestCase.hpp"

#include "deUniquePtr.hpp"
#include "deRandom.hpp"

#include "tcuTextureUtil.hpp"
#include "tcuVectorUtil.hpp"
#include "tcuImageCompare.hpp"
#include "tcuRGBA.hpp"

#include "vkCmdUtil.hpp"
#include "vkImageUtil.hpp"
#include "vkObjUtil.hpp"
#include "vkQueryUtil.hpp"
#include "vkRefUtil.hpp"
#include "vkTypeUtil.hpp"
#include "vkBuilderUtil.hpp"

#include <iostream>

namespace vkt
{
namespace imageless
{

namespace
{
using namespace vk;
using de::MovePtr;
using de::UniquePtr;
using de::SharedPtr;

typedef SharedPtr<Unique<VkPipeline> >	SharedPtrVkPipeline;

enum TestType
{
	TEST_TYPE_COLOR = 0,
	TEST_TYPE_DEPTH_STENCIL,
	TEST_TYPE_COLOR_RESOLVE,
	TEST_TYPE_DEPTH_STENCIL_RESOLVE,
	TEST_TYPE_MULTISUBPASS,
	TEST_TYPE_LAST
};

enum AspectFlagBits
{
	ASPECT_NONE				= 0,
	ASPECT_COLOR			= (1<<0),
	ASPECT_DEPTH			= (1<<1),
	ASPECT_STENCIL			= (1<<2),
	ASPECT_DEPTH_STENCIL	= ASPECT_DEPTH | ASPECT_STENCIL,
};
typedef deUint32 AspectFlags;

const deUint32	NO_SAMPLE	= static_cast<deUint32>(-1);
const deUint32	NO_SUBPASS	= static_cast<deUint32>(-1);

struct TestParameters
{
	TestType	testType;
	VkFormat	colorFormat;
	VkFormat	dsFormat;
};

template<typename T>
inline SharedPtr<Unique<T> > makeSharedPtr (Move<T> move)
{
	return SharedPtr<Unique<T> >(new Unique<T>(move));
}

VkSampleCountFlagBits sampleCountBitFromSampleCount (deUint32 count)
{
	switch (count)
	{
		case 1:  return VK_SAMPLE_COUNT_1_BIT;
		case 2:  return VK_SAMPLE_COUNT_2_BIT;
		case 4:  return VK_SAMPLE_COUNT_4_BIT;
		case 8:  return VK_SAMPLE_COUNT_8_BIT;
		case 16: return VK_SAMPLE_COUNT_16_BIT;
		case 32: return VK_SAMPLE_COUNT_32_BIT;
		case 64: return VK_SAMPLE_COUNT_64_BIT;

		default:
			DE_FATAL("Invalid sample count");
			return (VkSampleCountFlagBits)0x0;
	}
}

VkAttachmentReference2 convertAttachmentReference (const VkAttachmentReference& attachmentReference, const VkImageAspectFlags aspectMask)
{
	const VkAttachmentReference2	attachmentReference2	=
	{
		VK_STRUCTURE_TYPE_ATTACHMENT_REFERENCE_2,		//  VkStructureType		sType;
		DE_NULL,										//  const void*			pNext;
		attachmentReference.attachment,					//  deUint32			attachment;
		attachmentReference.layout,						//  VkImageLayout		layout;
		aspectMask										//  VkImageAspectFlags	aspectMask;
	};

	return attachmentReference2;
}

std::vector<VkAttachmentDescription2> convertAttachmentDescriptions (const std::vector<VkAttachmentDescription>& attachmentDescriptions)
{
	std::vector<VkAttachmentDescription2>	attachmentDescriptions2;

	attachmentDescriptions2.reserve(attachmentDescriptions.size());

	for (size_t adNdx = 0; adNdx < attachmentDescriptions.size(); ++adNdx)
	{
		const VkAttachmentDescription&		attachmentDescription	= attachmentDescriptions[adNdx];
		const VkAttachmentDescription2		attachmentDescription2	=
		{
			VK_STRUCTURE_TYPE_ATTACHMENT_DESCRIPTION_2,		//  VkStructureType					sType;
			DE_NULL,										//  const void*						pNext;
			attachmentDescription.flags,					//  VkAttachmentDescriptionFlags	flags;
			attachmentDescription.format,					//  VkFormat						format;
			attachmentDescription.samples,					//  VkSampleCountFlagBits			samples;
			attachmentDescription.loadOp,					//  VkAttachmentLoadOp				loadOp;
			attachmentDescription.storeOp,					//  VkAttachmentStoreOp				storeOp;
			attachmentDescription.stencilLoadOp,			//  VkAttachmentLoadOp				stencilLoadOp;
			attachmentDescription.stencilStoreOp,			//  VkAttachmentStoreOp				stencilStoreOp;
			attachmentDescription.initialLayout,			//  VkImageLayout					initialLayout;
			attachmentDescription.finalLayout,				//  VkImageLayout					finalLayout;
		};

		attachmentDescriptions2.push_back(attachmentDescription2);
	}

	return attachmentDescriptions2;
}

Move<VkPipeline> makeGraphicsPipeline (const DeviceInterface&		vk,
									   const VkDevice				device,
									   const VkPipelineLayout		pipelineLayout,
									   const VkRenderPass			renderPass,
									   const VkShaderModule			vertexModule,
									   const VkShaderModule			fragmendModule,
									   const VkExtent2D				renderSize,
									   const AspectFlags			depthStencilAspects	= ASPECT_NONE,
									   const VkSampleCountFlagBits	sampleCountBits		= VK_SAMPLE_COUNT_1_BIT,
									   const deUint32				subpass				= 0)
{
	const bool									useDepth						= (depthStencilAspects & ASPECT_DEPTH) != 0;
	const bool									useStencil						= (depthStencilAspects & ASPECT_STENCIL) != 0;
	const std::vector<VkViewport>				viewports						(1, makeViewport(renderSize));
	const std::vector<VkRect2D>					scissors						(1, makeRect2D(renderSize));
	const VkStencilOpState						stencilOpState					=
	{
		VK_STENCIL_OP_KEEP,					//  VkStencilOp	failOp;
		VK_STENCIL_OP_INCREMENT_AND_CLAMP,	//  VkStencilOp	passOp;
		VK_STENCIL_OP_KEEP,					//  VkStencilOp	depthFailOp;
		VK_COMPARE_OP_ALWAYS,				//  VkCompareOp	compareOp;
		~0u,								//  deUint32	compareMask;
		~0u,								//  deUint32	writeMask;
		0u									//  deUint32	reference;
	};
	const VkPipelineDepthStencilStateCreateInfo	pipelineDepthStencilStateInfo	=
	{
		VK_STRUCTURE_TYPE_PIPELINE_DEPTH_STENCIL_STATE_CREATE_INFO,	//  VkStructureType							sType;
		DE_NULL,													//  const void*								pNext;
		(VkPipelineDepthStencilStateCreateFlags)0,					//  VkPipelineDepthStencilStateCreateFlags	flags;
		useDepth ? VK_TRUE : VK_FALSE,								//  VkBool32								depthTestEnable;
		useDepth ? VK_TRUE : VK_FALSE,								//  VkBool32								depthWriteEnable;
		VK_COMPARE_OP_LESS,											//  VkCompareOp								depthCompareOp;
		VK_FALSE,													//  VkBool32								depthBoundsTestEnable;
		useStencil ? VK_TRUE : VK_FALSE,							//  VkBool32								stencilTestEnable;
		stencilOpState,												//  VkStencilOpState						front;
		stencilOpState,												//  VkStencilOpState						back;
		0.0f,														//  float									minDepthBounds;
		1.0f														//  float									maxDepthBounds;
	};
	const VkPipelineMultisampleStateCreateInfo	multisampleState				=
	{
		VK_STRUCTURE_TYPE_PIPELINE_MULTISAMPLE_STATE_CREATE_INFO,	//  VkStructureType							sType;
		DE_NULL,													//  const void*								pNext;
		(VkPipelineMultisampleStateCreateFlags)0u,					//  VkPipelineMultisampleStateCreateFlags	flags;
		sampleCountBits,											//  VkSampleCountFlagBits					rasterizationSamples;
		VK_FALSE,													//  VkBool32								sampleShadingEnable;
		0.0f,														//  float									minSampleShading;
		DE_NULL,													//  const VkSampleMask*						pSampleMask;
		VK_FALSE,													//  VkBool32								alphaToCoverageEnable;
		VK_FALSE,													//  VkBool32								alphaToOneEnable;
	};

	return makeGraphicsPipeline(vk,									//  const DeviceInterface&							vk
								device,								//  const VkDevice									device
								pipelineLayout,						//  const VkPipelineLayout							pipelineLayout
								vertexModule,						//  const VkShaderModule							vertexShaderModule
								DE_NULL,							//  const VkShaderModule							tessellationControlModule
								DE_NULL,							//  const VkShaderModule							tessellationEvalModule
								DE_NULL,							//  const VkShaderModule							geometryShaderModule
								fragmendModule,						//  const VkShaderModule							fragmentShaderModule
								renderPass,							//  const VkRenderPass								renderPass
								viewports,							//  const std::vector<VkViewport>&					viewports
								scissors,							//  const std::vector<VkRect2D>&					scissors
								VK_PRIMITIVE_TOPOLOGY_TRIANGLE_LIST,//  const VkPrimitiveTopology						topology
								subpass,							//  const deUint32									subpass
								0u,									//  const deUint32									patchControlPoints
								DE_NULL,							//  const VkPipelineVertexInputStateCreateInfo*		vertexInputStateCreateInfo
								DE_NULL,							//  const VkPipelineRasterizationStateCreateInfo*	rasterizationStateCreateInfo
								&multisampleState,					//  const VkPipelineMultisampleStateCreateInfo*		multisampleStateCreateInfo
								&pipelineDepthStencilStateInfo);	//  const VkPipelineDepthStencilStateCreateInfo*	depthStencilStateCreateInfo
}

Move<VkRenderPass> makeRenderPass (const DeviceInterface&				vk,
								   const VkDevice						device,
								   const VkFormat						colorFormat,
								   const VkFormat						depthStencilFormat,
								   const VkSampleCountFlagBits			colorSamples,
								   const VkSampleCountFlagBits			depthStencilSamples			= VK_SAMPLE_COUNT_1_BIT,
								   const VkAttachmentLoadOp				loadOperation				= VK_ATTACHMENT_LOAD_OP_CLEAR,
								   const VkImageLayout					finalLayoutColor			= VK_IMAGE_LAYOUT_COLOR_ATTACHMENT_OPTIMAL,
								   const VkImageLayout					finalLayoutDepthStencil		= VK_IMAGE_LAYOUT_DEPTH_STENCIL_ATTACHMENT_OPTIMAL,
								   const VkImageLayout					subpassLayoutColor			= VK_IMAGE_LAYOUT_COLOR_ATTACHMENT_OPTIMAL,
								   const VkImageLayout					subpassLayoutDepthStencil	= VK_IMAGE_LAYOUT_DEPTH_STENCIL_ATTACHMENT_OPTIMAL,
								   const VkAllocationCallbacks* const	allocationCallbacks			= DE_NULL)
{
	const bool								hasColor									= colorFormat != VK_FORMAT_UNDEFINED;
	const bool								hasDepthStencil								= depthStencilFormat != VK_FORMAT_UNDEFINED;
	const bool								hasColorResolve								= hasColor && (colorSamples != VK_SAMPLE_COUNT_1_BIT);
	const bool								hasDepthStencilResolve						= hasDepthStencil && (depthStencilSamples != VK_SAMPLE_COUNT_1_BIT);
	const VkImageLayout						initialLayoutColor							= loadOperation == VK_ATTACHMENT_LOAD_OP_LOAD ? VK_IMAGE_LAYOUT_COLOR_ATTACHMENT_OPTIMAL : VK_IMAGE_LAYOUT_UNDEFINED;
	const VkImageLayout						initialLayoutDepthStencil					= loadOperation == VK_ATTACHMENT_LOAD_OP_LOAD ? VK_IMAGE_LAYOUT_DEPTH_STENCIL_ATTACHMENT_OPTIMAL : VK_IMAGE_LAYOUT_UNDEFINED;
	const VkAttachmentDescription			colorAttachmentDescription					=
	{
		(VkAttachmentDescriptionFlags)0,		//  VkAttachmentDescriptionFlags	flags;
		colorFormat,							//  VkFormat						format;
		colorSamples,							//  VkSampleCountFlagBits			samples;
		loadOperation,							//  VkAttachmentLoadOp				loadOp;
		VK_ATTACHMENT_STORE_OP_STORE,			//  VkAttachmentStoreOp				storeOp;
		VK_ATTACHMENT_LOAD_OP_DONT_CARE,		//  VkAttachmentLoadOp				stencilLoadOp;
		VK_ATTACHMENT_STORE_OP_DONT_CARE,		//  VkAttachmentStoreOp				stencilStoreOp;
		initialLayoutColor,						//  VkImageLayout					initialLayout;
		finalLayoutColor						//  VkImageLayout					finalLayout;
	};
	const VkAttachmentDescription			depthStencilAttachmentDescription			=
	{
		(VkAttachmentDescriptionFlags)0,		//  VkAttachmentDescriptionFlags	flags;
		depthStencilFormat,						//  VkFormat						format;
		depthStencilSamples,					//  VkSampleCountFlagBits			samples;
		loadOperation,							//  VkAttachmentLoadOp				loadOp;
		VK_ATTACHMENT_STORE_OP_STORE,			//  VkAttachmentStoreOp				storeOp;
		loadOperation,							//  VkAttachmentLoadOp				stencilLoadOp;
		VK_ATTACHMENT_STORE_OP_STORE,			//  VkAttachmentStoreOp				stencilStoreOp;
		initialLayoutDepthStencil,				//  VkImageLayout					initialLayout;
		finalLayoutDepthStencil					//  VkImageLayout					finalLayout;
	};
	const VkAttachmentDescription			colorResolveAttachmentDescription			=
	{
		(VkAttachmentDescriptionFlags)0,		//  VkAttachmentDescriptionFlags	flags;
		colorFormat,							//  VkFormat						format;
		VK_SAMPLE_COUNT_1_BIT,					//  VkSampleCountFlagBits			samples;
		VK_ATTACHMENT_LOAD_OP_LOAD,				//  VkAttachmentLoadOp				loadOp;
		VK_ATTACHMENT_STORE_OP_STORE,			//  VkAttachmentStoreOp				storeOp;
		VK_ATTACHMENT_LOAD_OP_DONT_CARE,		//  VkAttachmentLoadOp				stencilLoadOp;
		VK_ATTACHMENT_STORE_OP_DONT_CARE,		//  VkAttachmentStoreOp				stencilStoreOp;
		initialLayoutColor,						//  VkImageLayout					initialLayout;
		finalLayoutColor						//  VkImageLayout					finalLayout;
	};
	const VkAttachmentDescription			depthStencilResolveAttachmentDescription	=
	{
		(VkAttachmentDescriptionFlags)0,		//  VkAttachmentDescriptionFlags	flags;
		depthStencilFormat,						//  VkFormat						format;
		VK_SAMPLE_COUNT_1_BIT,					//  VkSampleCountFlagBits			samples;
		VK_ATTACHMENT_LOAD_OP_LOAD,				//  VkAttachmentLoadOp				loadOp;
		VK_ATTACHMENT_STORE_OP_STORE,			//  VkAttachmentStoreOp				storeOp;
		VK_ATTACHMENT_LOAD_OP_LOAD,				//  VkAttachmentLoadOp				stencilLoadOp;
		VK_ATTACHMENT_STORE_OP_STORE,			//  VkAttachmentStoreOp				stencilStoreOp;
		initialLayoutDepthStencil,				//  VkImageLayout					initialLayout;
		finalLayoutDepthStencil					//  VkImageLayout					finalLayout;
	};
	std::vector<VkAttachmentDescription>	attachmentDescriptions;

	if (hasColor)
		attachmentDescriptions.push_back(colorAttachmentDescription);
	if (hasDepthStencil)
		attachmentDescriptions.push_back(depthStencilAttachmentDescription);
	if (hasColorResolve)
		attachmentDescriptions.push_back(colorResolveAttachmentDescription);
	if (hasDepthStencilResolve)
		attachmentDescriptions.push_back(depthStencilResolveAttachmentDescription);

	deUint32								attachmentCounter								= 0;
	const VkAttachmentReference				colorAttachmentRef								=
	{
		hasColor ? attachmentCounter++ : 0u,				//  deUint32		attachment;
		subpassLayoutColor									//  VkImageLayout	layout;
	};
	const VkAttachmentReference				depthStencilAttachmentRef						=
	{
		hasDepthStencil ? attachmentCounter++ : 0u,			//  deUint32		attachment;
		subpassLayoutDepthStencil							//  VkImageLayout	layout;
	};
	const VkAttachmentReference				colorResolveAttachmentRef						=
	{
		hasColorResolve ? attachmentCounter++ : 0u,			//  deUint32		attachment;
		subpassLayoutColor									//  VkImageLayout	layout;
	};

	if (hasDepthStencilResolve)
	{
		const VkImageAspectFlags							colorAspectMask							= VK_IMAGE_ASPECT_COLOR_BIT;
		const VkImageAspectFlags							depthStencilAspectMask					= VK_IMAGE_ASPECT_DEPTH_BIT | VK_IMAGE_ASPECT_STENCIL_BIT;
		const VkAttachmentReference2						colorAttachmentRef2						= convertAttachmentReference(colorAttachmentRef, colorAspectMask);
		const VkAttachmentReference2						depthStencilAttachmentRef2				= convertAttachmentReference(depthStencilAttachmentRef, depthStencilAspectMask);
		const VkAttachmentReference2						colorResolveAttachmentRef2				= convertAttachmentReference(colorResolveAttachmentRef, colorAspectMask);
		const VkAttachmentReference2						depthStencilResolveAttachmentRef2		=
		{
			VK_STRUCTURE_TYPE_ATTACHMENT_REFERENCE_2,				//  VkStructureType		sType;
			DE_NULL,												//  const void*			pNext;
			hasDepthStencilResolve ? attachmentCounter++ : 0u,		//  deUint32			attachment;
			subpassLayoutDepthStencil,								//  VkImageLayout		layout;
			depthStencilAspectMask									//  VkImageAspectFlags	aspectMask;
		};
		const VkSubpassDescriptionDepthStencilResolve		subpassDescriptionDepthStencilResolve	=
		{
			VK_STRUCTURE_TYPE_SUBPASS_DESCRIPTION_DEPTH_STENCIL_RESOLVE,		//  VkStructureType						sType;
			DE_NULL,															//  const void*							pNext;
<<<<<<< HEAD
			VK_RESOLVE_MODE_AVERAGE_BIT,										//  VkResolveModeFlagBits				depthResolveMode;
			VK_RESOLVE_MODE_MAX_BIT,											//  VkResolveModeFlagBits				stencilResolveMode;
			&depthStencilResolveAttachmentRef2									//  const VkAttachmentReference2*		pDepthStencilResolveAttachment;
=======
			VK_RESOLVE_MODE_SAMPLE_ZERO_BIT_KHR,								//  VkResolveModeFlagBitsKHR			depthResolveMode;
			VK_RESOLVE_MODE_SAMPLE_ZERO_BIT_KHR,								//  VkResolveModeFlagBitsKHR			stencilResolveMode;
			&depthStencilResolveAttachmentRef2									//  const VkAttachmentReference2KHR*	pDepthStencilResolveAttachment;
>>>>>>> c4cc5508
		};
		const VkSubpassDescription2							subpassDescription2						=
		{
			VK_STRUCTURE_TYPE_SUBPASS_DESCRIPTION_2,					//  VkStructureType						sType;
			&subpassDescriptionDepthStencilResolve,						//  const void*							pNext;
			(VkSubpassDescriptionFlags)0,								//  VkSubpassDescriptionFlags			flags;
			VK_PIPELINE_BIND_POINT_GRAPHICS,							//  VkPipelineBindPoint					pipelineBindPoint;
			0u,															//  deUint32							viewMask;
			0u,															//  deUint32							inputAttachmentCount;
			DE_NULL,													//  const VkAttachmentReference2*		pInputAttachments;
			hasColor ? 1u : 0u,											//  deUint32							colorAttachmentCount;
			hasColor ? &colorAttachmentRef2 : DE_NULL,					//  const VkAttachmentReference2*		pColorAttachments;
			hasColorResolve ? &colorResolveAttachmentRef2 : DE_NULL,	//  const VkAttachmentReference2*		pResolveAttachments;
			hasDepthStencil ? &depthStencilAttachmentRef2 : DE_NULL,	//  const VkAttachmentReference2*		pDepthStencilAttachment;
			0u,															//  deUint32							preserveAttachmentCount;
			DE_NULL														//  const deUint32*						pPreserveAttachments;
		};
		const std::vector<VkAttachmentDescription2>			attachmentDescriptions2					= convertAttachmentDescriptions(attachmentDescriptions);
		const VkRenderPassCreateInfo2						renderPassInfo							=
		{
			VK_STRUCTURE_TYPE_RENDER_PASS_CREATE_INFO_2,		//  VkStructureType						sType;
			DE_NULL,											//  const void*							pNext;
			(VkRenderPassCreateFlags)0,							//  VkRenderPassCreateFlags				flags;
			(deUint32)attachmentDescriptions2.size(),			//  deUint32							attachmentCount;
			&attachmentDescriptions2[0],						//  const VkAttachmentDescription2*		pAttachments;
			1u,													//  deUint32							subpassCount;
			&subpassDescription2,								//  const VkSubpassDescription2*		pSubpasses;
			0u,													//  deUint32							dependencyCount;
			DE_NULL,											//  const VkSubpassDependency2*			pDependencies;
			0u,													//  deUint32							correlatedViewMaskCount;
			DE_NULL												//  const deUint32*						pCorrelatedViewMasks;
		};

		return createRenderPass2(vk, device, &renderPassInfo, allocationCallbacks);
	}
	else
	{
		const VkSubpassDescription				subpassDescription							=
		{
			(VkSubpassDescriptionFlags)0,							//  VkSubpassDescriptionFlags		flags;
			VK_PIPELINE_BIND_POINT_GRAPHICS,						//  VkPipelineBindPoint				pipelineBindPoint;
			0u,														//  deUint32						inputAttachmentCount;
			DE_NULL,												//  const VkAttachmentReference*	pInputAttachments;
			hasColor ? 1u : 0u,										//  deUint32						colorAttachmentCount;
			hasColor ? &colorAttachmentRef : DE_NULL,				//  const VkAttachmentReference*	pColorAttachments;
			hasColorResolve ? &colorResolveAttachmentRef : DE_NULL,	//  const VkAttachmentReference*	pResolveAttachments;
			hasDepthStencil ? &depthStencilAttachmentRef : DE_NULL,	//  const VkAttachmentReference*	pDepthStencilAttachment;
			0u,														//  deUint32						preserveAttachmentCount;
			DE_NULL													//  const deUint32*					pPreserveAttachments;
		};
		const VkRenderPassCreateInfo			renderPassInfo								=
		{
			VK_STRUCTURE_TYPE_RENDER_PASS_CREATE_INFO,	//  VkStructureType					sType;
			DE_NULL,									//  const void*						pNext;
			(VkRenderPassCreateFlags)0,					//  VkRenderPassCreateFlags			flags;
			(deUint32)attachmentDescriptions.size(),	//  deUint32						attachmentCount;
			&attachmentDescriptions[0],					//  const VkAttachmentDescription*	pAttachments;
			1u,											//  deUint32						subpassCount;
			&subpassDescription,						//  const VkSubpassDescription*		pSubpasses;
			0u,											//  deUint32						dependencyCount;
			DE_NULL										//  const VkSubpassDependency*		pDependencies;
		};

		return createRenderPass(vk, device, &renderPassInfo, allocationCallbacks);
	}
}

Move<VkRenderPass> makeRenderPass (const DeviceInterface&				vk,
								   const VkDevice						device,
								   const VkFormat						colorFormat,
								   const VkAllocationCallbacks* const	allocationCallbacks)
{
	const VkAttachmentDescription	attachmentDescriptions[]	=
	{
		{
			(VkAttachmentDescriptionFlags)0,			//  VkAttachmentDescriptionFlags	flags;
			colorFormat,								//  VkFormat						format;
			VK_SAMPLE_COUNT_1_BIT,						//  VkSampleCountFlagBits			samples;
			VK_ATTACHMENT_LOAD_OP_CLEAR,				//  VkAttachmentLoadOp				loadOp;
			VK_ATTACHMENT_STORE_OP_STORE,				//  VkAttachmentStoreOp				storeOp;
			VK_ATTACHMENT_LOAD_OP_DONT_CARE,			//  VkAttachmentLoadOp				stencilLoadOp;
			VK_ATTACHMENT_STORE_OP_DONT_CARE,			//  VkAttachmentStoreOp				stencilStoreOp;
			VK_IMAGE_LAYOUT_UNDEFINED,					//  VkImageLayout					initialLayout;
			VK_IMAGE_LAYOUT_GENERAL						//  VkImageLayout					finalLayout;
		},
		{
			(VkAttachmentDescriptionFlags)0,			//  VkAttachmentDescriptionFlags	flags;
			colorFormat,								//  VkFormat						format;
			VK_SAMPLE_COUNT_1_BIT,						//  VkSampleCountFlagBits			samples;
			VK_ATTACHMENT_LOAD_OP_LOAD,					//  VkAttachmentLoadOp				loadOp;
			VK_ATTACHMENT_STORE_OP_STORE,				//  VkAttachmentStoreOp				storeOp;
			VK_ATTACHMENT_LOAD_OP_DONT_CARE,			//  VkAttachmentLoadOp				stencilLoadOp;
			VK_ATTACHMENT_STORE_OP_DONT_CARE,			//  VkAttachmentStoreOp				stencilStoreOp;
			VK_IMAGE_LAYOUT_UNDEFINED,					//  VkImageLayout					initialLayout;
			VK_IMAGE_LAYOUT_GENERAL						//  VkImageLayout					finalLayout;
		},
	};
	const VkAttachmentReference		colorAttachmentRef0			=
	{
		0u,							//  deUint32		attachment;
		VK_IMAGE_LAYOUT_GENERAL		//  VkImageLayout	layout;
	};
	const deUint32					preserveAttachment			= 1u;
	const VkAttachmentReference		inputAttachmentRef1			=
	{
		0u,							//  deUint32		attachment;
		VK_IMAGE_LAYOUT_GENERAL		//  VkImageLayout	layout;
	};
	const VkAttachmentReference		colorAttachmentRef1			=
	{
		1u,							//  deUint32		attachment;
		VK_IMAGE_LAYOUT_GENERAL		//  VkImageLayout	layout;
	};
	const VkSubpassDescription		subpassDescriptions[]		=
	{
		{
			(VkSubpassDescriptionFlags)0,				//  VkSubpassDescriptionFlags		flags;
			VK_PIPELINE_BIND_POINT_GRAPHICS,			//  VkPipelineBindPoint				pipelineBindPoint;
			0u,											//  deUint32						inputAttachmentCount;
			DE_NULL,									//  const VkAttachmentReference*	pInputAttachments;
			1u,											//  deUint32						colorAttachmentCount;
			&colorAttachmentRef0,						//  const VkAttachmentReference*	pColorAttachments;
			DE_NULL,									//  const VkAttachmentReference*	pResolveAttachments;
			DE_NULL,									//  const VkAttachmentReference*	pDepthStencilAttachment;
			1u,											//  deUint32						preserveAttachmentCount;
			&preserveAttachment							//  const deUint32*					pPreserveAttachments;
		},
		{
			(VkSubpassDescriptionFlags)0,				//  VkSubpassDescriptionFlags		flags;
			VK_PIPELINE_BIND_POINT_GRAPHICS,			//  VkPipelineBindPoint				pipelineBindPoint;
			1u,											//  deUint32						inputAttachmentCount;
			&inputAttachmentRef1,						//  const VkAttachmentReference*	pInputAttachments;
			1u,											//  deUint32						colorAttachmentCount;
			&colorAttachmentRef1,						//  const VkAttachmentReference*	pColorAttachments;
			DE_NULL,									//  const VkAttachmentReference*	pResolveAttachments;
			DE_NULL,									//  const VkAttachmentReference*	pDepthStencilAttachment;
			0u,											//  deUint32						preserveAttachmentCount;
			DE_NULL										//  const deUint32*					pPreserveAttachments;
		},
	};
	const VkSubpassDependency		subpassDependency			=
	{
		0,												//  deUint32						srcSubpass;
		1u,												//  deUint32						dstSubpass;
		VK_PIPELINE_STAGE_COLOR_ATTACHMENT_OUTPUT_BIT,	//  VkPipelineStageFlags			srcStageMask;
		VK_PIPELINE_STAGE_FRAGMENT_SHADER_BIT,			//  VkPipelineStageFlags			dstStageMask;
		VK_ACCESS_COLOR_ATTACHMENT_WRITE_BIT,			//  VkAccessFlags					srcAccessMask;
		VK_ACCESS_INPUT_ATTACHMENT_READ_BIT,			//  VkAccessFlags					dstAccessMask;
		VK_DEPENDENCY_VIEW_LOCAL_BIT,					//  VkDependencyFlags				dependencyFlags;
	};
	const VkRenderPassCreateInfo	renderPassInfo				=
	{
		VK_STRUCTURE_TYPE_RENDER_PASS_CREATE_INFO,		//  VkStructureType					sType;
		DE_NULL,										//  const void*						pNext;
		(VkRenderPassCreateFlags)0,						//  VkRenderPassCreateFlags			flags;
		DE_LENGTH_OF_ARRAY(attachmentDescriptions),		//  deUint32						attachmentCount;
		&attachmentDescriptions[0],						//  const VkAttachmentDescription*	pAttachments;
		DE_LENGTH_OF_ARRAY(subpassDescriptions),		//  deUint32						subpassCount;
		&subpassDescriptions[0],						//  const VkSubpassDescription*		pSubpasses;
		1u,												//  deUint32						dependencyCount;
		&subpassDependency								//  const VkSubpassDependency*		pDependencies;
	};

	return createRenderPass(vk, device, &renderPassInfo, allocationCallbacks);
}

VkImageCreateInfo makeImageCreateInfo (const VkFormat format, const VkExtent2D size, const VkImageUsageFlags usage, VkSampleCountFlagBits samples = VK_SAMPLE_COUNT_1_BIT)
{
	const VkExtent3D		extent		= { size.width, size.height, 1u };
	const VkImageCreateInfo imageParams =
	{
		VK_STRUCTURE_TYPE_IMAGE_CREATE_INFO,			// VkStructureType			sType;
		DE_NULL,										// const void*				pNext;
		0u,												// VkImageCreateFlags		flags;
		VK_IMAGE_TYPE_2D,								// VkImageType				imageType;
		format,											// VkFormat					format;
		extent,											// VkExtent3D				extent;
		1u,												// deUint32					mipLevels;
		1u,												// deUint32					arrayLayers;
		samples,										// VkSampleCountFlagBits	samples;
		VK_IMAGE_TILING_OPTIMAL,						// VkImageTiling			tiling;
		usage,											// VkImageUsageFlags		usage;
		VK_SHARING_MODE_EXCLUSIVE,						// VkSharingMode			sharingMode;
		0u,												// deUint32					queueFamilyIndexCount;
		DE_NULL,										// const deUint32*			pQueueFamilyIndices;
		VK_IMAGE_LAYOUT_UNDEFINED,						// VkImageLayout			initialLayout;
	};
	return imageParams;
}

std::vector<VkFramebufferAttachmentImageInfo> makeFramebufferAttachmentImageInfos (const VkExtent2D&			renderSize,
																				   const VkFormat*				colorFormat,
																				   const VkImageUsageFlags		colorUsage,
																				   const VkFormat*				dsFormat,
																				   const VkImageUsageFlags		dsUsage,
																				   const AspectFlags			resolveAspects,
																				   const deUint32				inputAttachmentCount)
{
	const bool										colorResolve					= (resolveAspects & ASPECT_COLOR) != 0;
	const bool										depthStencilResolve				= (resolveAspects & ASPECT_DEPTH_STENCIL) != 0;
	std::vector<VkFramebufferAttachmentImageInfo>	framebufferAttachmentImageInfos;

	DE_ASSERT(colorFormat != DE_NULL);
	DE_ASSERT(dsFormat != DE_NULL);

	if (*colorFormat != VK_FORMAT_UNDEFINED)
	{
		const VkFramebufferAttachmentImageInfo framebufferAttachmentImageInfo		=
		{
			VK_STRUCTURE_TYPE_FRAMEBUFFER_ATTACHMENT_IMAGE_INFO,		//  VkStructureType		sType;
			DE_NULL,													//  const void*			pNext;
			(VkImageCreateFlags)0u,										//  VkImageCreateFlags	flags;
			colorUsage,													//  VkImageUsageFlags	usage;
			renderSize.width,											//  deUint32			width;
			renderSize.height,											//  deUint32			height;
			1u,															//  deUint32			layerCount;
			1u,															//  deUint32			viewFormatCount;
			colorFormat													//  const VkFormat*		pViewFormats;
		};

		framebufferAttachmentImageInfos.push_back(framebufferAttachmentImageInfo);
	}

	if (*dsFormat != VK_FORMAT_UNDEFINED)
	{
		const VkFramebufferAttachmentImageInfo framebufferAttachmentImageInfo		=
		{
			VK_STRUCTURE_TYPE_FRAMEBUFFER_ATTACHMENT_IMAGE_INFO,		//  VkStructureType		sType;
			DE_NULL,													//  const void*			pNext;
			(VkImageCreateFlags)0u,										//  VkImageCreateFlags	flags;
			dsUsage,													//  VkImageUsageFlags	usage;
			renderSize.width,											//  deUint32			width;
			renderSize.height,											//  deUint32			height;
			1u,															//  deUint32			layerCount;
			1u,															//  deUint32			viewFormatCount;
			dsFormat													//  const VkFormat*		pViewFormats;
		};

		framebufferAttachmentImageInfos.push_back(framebufferAttachmentImageInfo);
	}

	if (colorResolve)
	{
		const VkFramebufferAttachmentImageInfo framebufferAttachmentImageInfo		=
		{
			VK_STRUCTURE_TYPE_FRAMEBUFFER_ATTACHMENT_IMAGE_INFO,		//  VkStructureType		sType;
			DE_NULL,													//  const void*			pNext;
			(VkImageCreateFlags)0u,										//  VkImageCreateFlags	flags;
			colorUsage,													//  VkImageUsageFlags	usage;
			renderSize.width,											//  deUint32			width;
			renderSize.height,											//  deUint32			height;
			1u,															//  deUint32			layerCount;
			1u,															//  deUint32			viewFormatCount;
			colorFormat													//  const VkFormat*		pViewFormats;
		};

		DE_ASSERT(*colorFormat != VK_FORMAT_UNDEFINED);

		framebufferAttachmentImageInfos.push_back(framebufferAttachmentImageInfo);
	}

	if (depthStencilResolve)
	{
		const VkFramebufferAttachmentImageInfo framebufferAttachmentImageInfo		=
		{
			VK_STRUCTURE_TYPE_FRAMEBUFFER_ATTACHMENT_IMAGE_INFO,		//  VkStructureType		sType;
			DE_NULL,													//  const void*			pNext;
			(VkImageCreateFlags)0u,										//  VkImageCreateFlags	flags;
			dsUsage,													//  VkImageUsageFlags	usage;
			renderSize.width,											//  deUint32			width;
			renderSize.height,											//  deUint32			height;
			1u,															//  deUint32			layerCount;
			1u,															//  deUint32			viewFormatCount;
			dsFormat													//  const VkFormat*		pViewFormats;
		};

		DE_ASSERT(*dsFormat != VK_FORMAT_UNDEFINED);

		framebufferAttachmentImageInfos.push_back(framebufferAttachmentImageInfo);
	}

	for (deUint32 inputAttachmentNdx = 0; inputAttachmentNdx < inputAttachmentCount; ++inputAttachmentNdx)
	{
		const VkFramebufferAttachmentImageInfo framebufferAttachmentImageInfo		=
		{
			VK_STRUCTURE_TYPE_FRAMEBUFFER_ATTACHMENT_IMAGE_INFO,		//  VkStructureType		sType;
			DE_NULL,													//  const void*			pNext;
			(VkImageCreateFlags)0u,										//  VkImageCreateFlags	flags;
			colorUsage | VK_IMAGE_USAGE_INPUT_ATTACHMENT_BIT,			//  VkImageUsageFlags	usage;
			renderSize.width,											//  deUint32			width;
			renderSize.height,											//  deUint32			height;
			1u,															//  deUint32			layerCount;
			1u,															//  deUint32			viewFormatCount;
			colorFormat													//  const VkFormat*		pViewFormats;
		};

		framebufferAttachmentImageInfos.push_back(framebufferAttachmentImageInfo);
	}

	return framebufferAttachmentImageInfos;
}

Move<VkFramebuffer> makeFramebuffer (const DeviceInterface&			vk,
									 const VkDevice					device,
									 const VkRenderPass				renderPass,
									 const VkExtent2D&				renderSize,
									 const VkFormat*				colorFormat,
									 const VkImageUsageFlags		colorUsage,
									 const VkFormat*				dsFormat,
									 const VkImageUsageFlags		dsUsage					= static_cast<VkImageUsageFlags>(0),
									 const AspectFlags				resolveAspects			= ASPECT_NONE,
									 const deUint32					inputAttachmentCount	= 0)
{
	const std::vector<VkFramebufferAttachmentImageInfo>		framebufferAttachmentImageInfos		= makeFramebufferAttachmentImageInfos(renderSize, colorFormat, colorUsage, dsFormat, dsUsage, resolveAspects, inputAttachmentCount);
	const deUint32											attachmentCount						= static_cast<deUint32>(framebufferAttachmentImageInfos.size());
	const VkFramebufferAttachmentsCreateInfo				framebufferAttachmentsCreateInfo	=
	{
		VK_STRUCTURE_TYPE_FRAMEBUFFER_ATTACHMENTS_CREATE_INFO,		//  VkStructureType								sType;
		DE_NULL,													//  const void*									pNext;
		attachmentCount,											//  deUint32									attachmentImageInfoCount;
		&framebufferAttachmentImageInfos[0]							//  const VkFramebufferAttachmentImageInfo*		pAttachmentImageInfos;
	};
	const VkFramebufferCreateInfo							framebufferInfo	=
	{
		VK_STRUCTURE_TYPE_FRAMEBUFFER_CREATE_INFO,					//  VkStructureType				sType;
		&framebufferAttachmentsCreateInfo,							//  const void*					pNext;
		VK_FRAMEBUFFER_CREATE_IMAGELESS_BIT,						//  VkFramebufferCreateFlags	flags;
		renderPass,													//  VkRenderPass				renderPass;
		attachmentCount,											//  deUint32					attachmentCount;
		DE_NULL,													//  const VkImageView*			pAttachments;
		renderSize.width,											//  deUint32					width;
		renderSize.height,											//  deUint32					height;
		1u,															//  deUint32					layers;
	};

	return createFramebuffer(vk, device, &framebufferInfo);
}

Move<VkFramebuffer> makeVerifyFramebuffer (const DeviceInterface&	vk,
										   const VkDevice			device,
										   const VkRenderPass		renderPass,
										   const VkImageView		colorAttachment,
										   const VkExtent2D&		renderSize,
										   const deUint32			layers = 1u)
{
	const VkFramebufferCreateInfo framebufferInfo = {
		VK_STRUCTURE_TYPE_FRAMEBUFFER_CREATE_INFO,		//  VkStructureType				sType;
		DE_NULL,										//  const void*					pNext;
		(VkFramebufferCreateFlags)0,					//  VkFramebufferCreateFlags	flags;
		renderPass,										//  VkRenderPass				renderPass;
		1u,												//  deUint32					attachmentCount;
		&colorAttachment,								//  const VkImageView*			pAttachments;
		renderSize.width,								//  deUint32					width;
		renderSize.height,								//  deUint32					height;
		layers,											//  deUint32					layers;
	};

	return createFramebuffer(vk, device, &framebufferInfo);
}

Move<VkPipelineLayout> makeVerifyPipelineLayout (const DeviceInterface&			vk,
												 const VkDevice					device,
												 const VkDescriptorSetLayout	descriptorSetLayout)
{
	const VkPushConstantRange			pushConstantRanges			=
	{
		VK_SHADER_STAGE_FRAGMENT_BIT,					//  VkShaderStageFlags				stageFlags;
		0u,												//  deUint32						offset;
		sizeof(deUint32)								//  deUint32						size;
	};
	const VkPipelineLayoutCreateInfo	pipelineLayoutCreateInfo	=
	{
		VK_STRUCTURE_TYPE_PIPELINE_LAYOUT_CREATE_INFO,	//  VkStructureType					sType;
		DE_NULL,										//  const void*						pNext;
		(VkPipelineLayoutCreateFlags)0,					//  VkPipelineLayoutCreateFlags		flags;
		1u,												//  deUint32						setLayoutCount;
		&descriptorSetLayout,							//  const VkDescriptorSetLayout*	pSetLayouts;
		1u,												//  deUint32						pushConstantRangeCount;
		&pushConstantRanges,							//  const VkPushConstantRange*		pPushConstantRanges;
	};
	return createPipelineLayout(vk, device, &pipelineLayoutCreateInfo);
}

Move<VkRenderPass> makeVerifyRenderPass (const DeviceInterface&	vk,
										 const VkDevice			device,
										 const VkFormat			colorFormat)
{
	return makeRenderPass(vk, device, colorFormat);
}

VkImageMemoryBarrier makeImageMemoryBarrier	(const VkAccessFlags			srcAccessMask,
											 const VkAccessFlags			dstAccessMask,
											 const VkImageLayout			oldLayout,
											 const VkImageLayout			newLayout,
											 const VkImage					image,
											 const VkImageSubresourceRange	subresourceRange)
{
	const VkImageMemoryBarrier barrier =
	{
		VK_STRUCTURE_TYPE_IMAGE_MEMORY_BARRIER,			// VkStructureType			sType;
		DE_NULL,										// const void*				pNext;
		srcAccessMask,									// VkAccessFlags			outputMask;
		dstAccessMask,									// VkAccessFlags			inputMask;
		oldLayout,										// VkImageLayout			oldLayout;
		newLayout,										// VkImageLayout			newLayout;
		VK_QUEUE_FAMILY_IGNORED,						// deUint32					srcQueueFamilyIndex;
		VK_QUEUE_FAMILY_IGNORED,						// deUint32					destQueueFamilyIndex;
		image,											// VkImage					image;
		subresourceRange,								// VkImageSubresourceRange	subresourceRange;
	};
	return barrier;
}

VkBufferMemoryBarrier makeBufferMemoryBarrier (const VkAccessFlags	srcAccessMask,
											   const VkAccessFlags	dstAccessMask,
											   const VkBuffer		buffer,
											   const VkDeviceSize	offset,
											   const VkDeviceSize	bufferSizeBytes)
{
	const VkBufferMemoryBarrier barrier =
	{
		VK_STRUCTURE_TYPE_BUFFER_MEMORY_BARRIER,	//  VkStructureType	sType;
		DE_NULL,									//  const void*		pNext;
		srcAccessMask,								//  VkAccessFlags	srcAccessMask;
		dstAccessMask,								//  VkAccessFlags	dstAccessMask;
		VK_QUEUE_FAMILY_IGNORED,					//  deUint32		srcQueueFamilyIndex;
		VK_QUEUE_FAMILY_IGNORED,					//  deUint32		destQueueFamilyIndex;
		buffer,										//  VkBuffer		buffer;
		offset,										//  VkDeviceSize	offset;
		bufferSizeBytes,							//  VkDeviceSize	size;
	};
	return barrier;
}

Move<VkSampler> makeSampler (const DeviceInterface& vk, const VkDevice& device)
{
	const VkSamplerCreateInfo createInfo =
	{
		VK_STRUCTURE_TYPE_SAMPLER_CREATE_INFO,		//  VkStructureType			sType;
		DE_NULL,									//  const void*				pNext;
		0u,											//  VkSamplerCreateFlags	flags;
		VK_FILTER_NEAREST,							//  VkFilter				magFilter;
		VK_FILTER_NEAREST,							//  VkFilter				minFilter;
		VK_SAMPLER_MIPMAP_MODE_LINEAR,				//  VkSamplerMipmapMode		mipmapMode;
		VK_SAMPLER_ADDRESS_MODE_CLAMP_TO_EDGE,		//  VkSamplerAddressMode	addressModeU;
		VK_SAMPLER_ADDRESS_MODE_CLAMP_TO_EDGE,		//  VkSamplerAddressMode	addressModeV;
		VK_SAMPLER_ADDRESS_MODE_CLAMP_TO_EDGE,		//  VkSamplerAddressMode	addressModeW;
		0.0f,										//  float					mipLodBias;
		VK_FALSE,									//  VkBool32				anisotropyEnable;
		1.0f,										//  float					maxAnisotropy;
		VK_FALSE,									//  VkBool32				compareEnable;
		VK_COMPARE_OP_ALWAYS,						//  VkCompareOp				compareOp;
		0.0f,										//  float					minLod;
		0.0f,										//  float					maxLod;
		VK_BORDER_COLOR_FLOAT_TRANSPARENT_BLACK,	//  VkBorderColor			borderColor;
		VK_FALSE									//  VkBool32				unnormalizedCoordinates;
	};

	return createSampler(vk, device, &createInfo);
}

void fillBuffer (const DeviceInterface& vk, const VkDevice device, Allocation& bufferAlloc, const void* data, const VkDeviceSize dataSize)
{
	const VkMappedMemoryRange	memRange		=
	{
		VK_STRUCTURE_TYPE_MAPPED_MEMORY_RANGE,	//  VkStructureType	sType;
		DE_NULL,								//  const void*		pNext;
		bufferAlloc.getMemory(),				//  VkDeviceMemory	memory;
		bufferAlloc.getOffset(),				//  VkDeviceSize	offset;
		VK_WHOLE_SIZE							//  VkDeviceSize	size;
	};
	const deUint32				dataSize32		= static_cast<deUint32>(dataSize);

	deMemcpy(bufferAlloc.getHostPtr(), data, dataSize32);
	VK_CHECK(vk.flushMappedMemoryRanges(device, 1u, &memRange));
}

std::vector<float> getFullQuadVertices (void)
{
	const float					verticesData[]	=
	{
		-1.0f, -1.0f, 0.0f, 1.0f,
		-1.0f, +1.0f, 0.0f, 1.0f,
		+1.0f, -1.0f, 0.0f, 1.0f,
		-1.0f, +1.0f, 0.0f, 1.0f,
		+1.0f, -1.0f, 0.0f, 1.0f,
		+1.0f, +1.0f, 0.0f, 1.0f,
	};
	const std::vector<float>	vertices		(verticesData, verticesData + DE_LENGTH_OF_ARRAY(verticesData));

	return vertices;
}

void checkImageFormatProperties (const InstanceInterface&	vki,
								 const VkPhysicalDevice&	physDevice,
								 const VkFormat				format,
								 const VkImageUsageFlags	imageUsageFlags,
								 const VkExtent2D&			requiredSize2D)
{
	const VkImageType			imageType			= VK_IMAGE_TYPE_2D;
	const VkImageTiling			imageTiling			= VK_IMAGE_TILING_OPTIMAL;
	const VkImageCreateFlags	imageCreateFlags	= static_cast<VkImageCreateFlags>(0u);
	const deUint32				requiredLayers		= 1u;
	const VkExtent3D			requiredSize		= makeExtent3D(requiredSize2D.height, requiredSize2D.width, 1u);

	VkImageFormatProperties	imageFormatProperties;
	VkResult				result;

	deMemset(&imageFormatProperties, 0, sizeof(imageFormatProperties));

	result = vki.getPhysicalDeviceImageFormatProperties(physDevice, format, imageType, imageTiling, imageUsageFlags, imageCreateFlags, &imageFormatProperties);

	if (result									!= VK_SUCCESS			||
		imageFormatProperties.maxArrayLayers	<  requiredLayers		||
		imageFormatProperties.maxExtent.height	<  requiredSize.height	||
		imageFormatProperties.maxExtent.width	<  requiredSize.width	||
		imageFormatProperties.maxExtent.depth	<  requiredSize.depth)
	{
		TCU_THROW(NotSupportedError, "Depth/stencil format is not supported");
	}
}

VkFormat getStencilBufferFormat(VkFormat depthStencilImageFormat)
{
	const tcu::TextureFormat	tcuFormat	= mapVkFormat(depthStencilImageFormat);
	const VkFormat				result		= (tcuFormat.order == tcu::TextureFormat::S || tcuFormat.order == tcu::TextureFormat::DS) ? VK_FORMAT_S8_UINT : VK_FORMAT_UNDEFINED;

	DE_ASSERT(result != VK_FORMAT_UNDEFINED);

	return result;
}

static MovePtr<tcu::TextureLevel> convertDepthToColor (const tcu::TextureFormat& dataFormat, const int width, const int height, const void* data, const tcu::TextureFormat& targetFormat)
{
	const tcu::ConstPixelBufferAccess	srcImage	(dataFormat, width, height, 1u, data);
	MovePtr<tcu::TextureLevel>			dstImage	(new tcu::TextureLevel(targetFormat, width, height, 1u));
	tcu::PixelBufferAccess				dstAccess	(dstImage->getAccess());

	for (int y = 0; y < height; y++)
	for (int x = 0; x < width; x++)
	{
		const float		depth	= srcImage.getPixDepth(x, y);
		const tcu::Vec4	color	= tcu::Vec4(depth, depth, depth, 1.0f);

		dstAccess.setPixel(color, x, y);
	}

	return dstImage;
}

static MovePtr<tcu::TextureLevel> convertStencilToColor (const tcu::TextureFormat& dataFormat, const int width, const int height, const void* data, const tcu::TextureFormat& targetFormat)
{
	const int							maxValue	(4);
	const tcu::ConstPixelBufferAccess	srcImage	(dataFormat, width, height, 1u, data);
	MovePtr<tcu::TextureLevel>			dstImage	(new tcu::TextureLevel(targetFormat, width, height, 1u));
	tcu::PixelBufferAccess				dstAccess	(dstImage->getAccess());

	for (int y = 0; y < height; y++)
	for (int x = 0; x < width; x++)
	{
		const int		stencilInt	= srcImage.getPixStencil(x, y);
		const float		stencil		= (stencilInt < maxValue) ? float(stencilInt) / float(maxValue) : 1.0f;
		const tcu::Vec4	color		= tcu::Vec4(stencil, stencil, stencil, 1.0f);

		dstAccess.setPixel(color, x, y);
	}

	return dstImage;
}

class ColorImagelessTestInstance : public TestInstance
{
public:
										ColorImagelessTestInstance			(Context& context, const TestParameters& parameters);
protected:
	virtual tcu::TestStatus				iterate								(void);

	virtual std::vector<float>			getVertices							(void);
	void								readOneSampleFromMultisampleImage	(const VkFormat					srcFormat,
																			 const Unique<VkImage>&			srcImage,
																			 const deUint32					sampleID,
																			 const VkFormat					dstFormat,
																			 const Unique<VkImage>&			dstImage,
																			 const Unique<VkBuffer>&		dstBuffer,
																			 const AspectFlags				aspect);
	virtual MovePtr<tcu::TextureLevel>	generateReferenceImage				(const tcu::TextureFormat&		textureFormat,
																			 const AspectFlags				aspectFlags,
																			 const deUint32					sample,
																			 const deUint32					subpass);
	virtual bool						verifyBuffer						(const UniquePtr<Allocation>&	bufAlloc,
																			 const VkFormat					bufferFormat,
																			 const std::string&				name,
																			 const AspectFlags				aspectFlags,
																			 const deUint32					sample		= NO_SAMPLE,
																			 const deUint32					subpass		= NO_SUBPASS);
	virtual bool						verifyBufferInternal				(const void*					resultData,
																			 const tcu::TextureFormat&		textureFormat,
																			 const tcu::TextureLevel&		referenceImage,
																			 const std::string&				name);

	const bool							m_extensions;
	const VkExtent2D					m_imageExtent2D;
	const TestParameters				m_parameters;
	VkImageUsageFlags					m_colorImageUsage;
};

ColorImagelessTestInstance::ColorImagelessTestInstance (Context& context, const TestParameters& parameters)
	: TestInstance				(context)
	, m_extensions				(context.requireDeviceExtension("VK_KHR_imageless_framebuffer"))
	, m_imageExtent2D			(makeExtent2D(32u, 32u))
	, m_parameters				(parameters)
	, m_colorImageUsage			(VK_IMAGE_USAGE_COLOR_ATTACHMENT_BIT | VK_IMAGE_USAGE_TRANSFER_SRC_BIT)
{
	const InstanceInterface&								vki								= m_context.getInstanceInterface();
	const VkPhysicalDevice									physDevice						= m_context.getPhysicalDevice();
	const VkPhysicalDeviceImagelessFramebufferFeatures&		imagelessFramebufferFeatures	(context.getImagelessFramebufferFeatures());

	if (imagelessFramebufferFeatures.imagelessFramebuffer == DE_FALSE)
		TCU_THROW(NotSupportedError, "Imageless framebuffer is not supported");

	checkImageFormatProperties(vki, physDevice, m_parameters.colorFormat, m_colorImageUsage, m_imageExtent2D);
}

void ColorImagelessTestInstance::readOneSampleFromMultisampleImage (const VkFormat			srcFormat,
																	const Unique<VkImage>&	srcImage,
																	const deUint32			sampleID,
																	const VkFormat			dstFormat,
																	const Unique<VkImage>&	dstImage,
																	const Unique<VkBuffer>&	dstBuffer,
																	const AspectFlags		aspect)
{
	const DeviceInterface&				vk					= m_context.getDeviceInterface();
	const VkDevice						device				= m_context.getDevice();
	const deUint32						queueFamilyIndex	= m_context.getUniversalQueueFamilyIndex();
	const VkQueue						queue				= m_context.getUniversalQueue();
	Allocator&							allocator			= m_context.getDefaultAllocator();

	const tcu::Vec4						clearColor			= tcu::Vec4(0.0f, 0.0f, 0.0f, 1.0f);
	const bool							color				= ((aspect & ASPECT_COLOR) != 0);
	const bool							depth				= ((aspect & ASPECT_DEPTH) != 0);
	const bool							stencil				= ((aspect & ASPECT_STENCIL) != 0);
	const VkImageAspectFlags			srcAspect			= color   ? VK_IMAGE_ASPECT_COLOR_BIT
															: depth   ? VK_IMAGE_ASPECT_DEPTH_BIT
															: VK_IMAGE_ASPECT_STENCIL_BIT;
	const VkImageSubresourceRange		srcSubresRange		= makeImageSubresourceRange(srcAspect, 0u, 1u, 0u, 1u);
	const Unique<VkImageView>			srcImageView		(makeImageView			(vk, device, *srcImage, VK_IMAGE_VIEW_TYPE_2D, srcFormat, srcSubresRange));

	const VkImageAspectFlags			dstAspect			= VK_IMAGE_ASPECT_COLOR_BIT;
	const VkImageSubresourceRange		dstSubresRange		= makeImageSubresourceRange(dstAspect, 0u, 1u, 0u, 1u);
	const Unique<VkImageView>			dstAttachment		(makeImageView			(vk, device, *dstImage, VK_IMAGE_VIEW_TYPE_2D, dstFormat, dstSubresRange));

	const std::string					fragModuleInfix		= color   ? "-color"
															: depth   ? "-depth"
															: stencil ? "-stencil"
															: "";
	const Unique<VkShaderModule>		vertModule			(createShaderModule		(vk, device, m_context.getBinaryCollection().get("demultisample-vert"), 0u));
	const Unique<VkShaderModule>		fragModule			(createShaderModule		(vk, device, m_context.getBinaryCollection().get("demultisample" + fragModuleInfix + "-frag"), 0u));
	const Unique<VkRenderPass>			renderPass			(makeVerifyRenderPass	(vk, device, dstFormat));
	const Unique<VkFramebuffer>			framebuffer			(makeVerifyFramebuffer	(vk, device, *renderPass, *dstAttachment, m_imageExtent2D));

	const VkDescriptorType				samplerDescType		(VK_DESCRIPTOR_TYPE_COMBINED_IMAGE_SAMPLER);
	const Unique<VkSampler>				sampler				(makeSampler(vk, device));
	const Unique<VkDescriptorSetLayout>	descriptorSetLayout	(DescriptorSetLayoutBuilder()
		.addSingleSamplerBinding(samplerDescType, VK_SHADER_STAGE_FRAGMENT_BIT, &sampler.get())
		.build(vk, device));
	const Unique<VkDescriptorPool>		descriptorPool		(DescriptorPoolBuilder()
		.addType(samplerDescType)
		.build(vk, device, VK_DESCRIPTOR_POOL_CREATE_FREE_DESCRIPTOR_SET_BIT, 1u));
	const Unique<VkDescriptorSet>		descriptorSet		(makeDescriptorSet(vk, device, *descriptorPool, *descriptorSetLayout));
	const VkDescriptorImageInfo			imageDescriptorInfo	(makeDescriptorImageInfo(DE_NULL, *srcImageView, VK_IMAGE_LAYOUT_SHADER_READ_ONLY_OPTIMAL));

	DescriptorSetUpdateBuilder()
		.writeSingle(*descriptorSet, DescriptorSetUpdateBuilder::Location::binding(0u), samplerDescType, &imageDescriptorInfo)
		.update(vk, device);

	const Unique<VkPipelineLayout>		pipelineLayout		(makeVerifyPipelineLayout	(vk, device, *descriptorSetLayout));
	const Unique<VkPipeline>			pipeline			(makeGraphicsPipeline		(vk, device, *pipelineLayout, *renderPass, *vertModule, *fragModule, m_imageExtent2D));
	const Unique<VkCommandPool>			cmdPool				(createCommandPool			(vk, device, VK_COMMAND_POOL_CREATE_RESET_COMMAND_BUFFER_BIT, queueFamilyIndex));
	const Unique<VkCommandBuffer>		cmdBuffer			(allocateCommandBuffer		(vk, device, *cmdPool, VK_COMMAND_BUFFER_LEVEL_PRIMARY));

	const std::vector<float>			vertexArray			(getFullQuadVertices());
	const deUint32						vertexCount			(static_cast<deUint32>(vertexArray.size() / 4u));
	const VkDeviceSize					vertexArraySize		(vertexArray.size() * sizeof(vertexArray[0]));
	const Unique<VkBuffer>				vertexBuffer		(makeBuffer				(vk, device, vertexArraySize, VK_BUFFER_USAGE_VERTEX_BUFFER_BIT));
	const UniquePtr<Allocation>			vertexBufferAlloc	(bindBuffer				(vk, device, allocator, *vertexBuffer, MemoryRequirement::HostVisible));
	const VkDeviceSize					vertexBufferOffset	(0u);

	fillBuffer(vk, device, *vertexBufferAlloc, &vertexArray[0], vertexArraySize);

	beginCommandBuffer(vk, *cmdBuffer);
	{
		if (sampleID == 0)
		{
			if (color)
			{
				const VkImageMemoryBarrier	preCopyBarrier	= makeImageMemoryBarrier	(VK_ACCESS_COLOR_ATTACHMENT_WRITE_BIT, VK_ACCESS_SHADER_READ_BIT,
																						 VK_IMAGE_LAYOUT_COLOR_ATTACHMENT_OPTIMAL, VK_IMAGE_LAYOUT_SHADER_READ_ONLY_OPTIMAL,
																						 *srcImage, srcSubresRange);

				vk.cmdPipelineBarrier(*cmdBuffer, VK_PIPELINE_STAGE_COLOR_ATTACHMENT_OUTPUT_BIT, VK_PIPELINE_STAGE_FRAGMENT_SHADER_BIT, 0u, 0u, DE_NULL, 0u, DE_NULL, 1u, &preCopyBarrier);
			}
			else if (depth)
			{
				const VkImageSubresourceRange	preCopySubresRange	= makeImageSubresourceRange	(VK_IMAGE_ASPECT_DEPTH_BIT | VK_IMAGE_ASPECT_STENCIL_BIT, 0u, 1u, 0u, 1u);
				const VkImageMemoryBarrier		preCopyBarrier		= makeImageMemoryBarrier	(VK_ACCESS_DEPTH_STENCIL_ATTACHMENT_WRITE_BIT, VK_ACCESS_SHADER_READ_BIT,
																								 VK_IMAGE_LAYOUT_DEPTH_STENCIL_ATTACHMENT_OPTIMAL, VK_IMAGE_LAYOUT_SHADER_READ_ONLY_OPTIMAL,
																								 *srcImage, preCopySubresRange);

				vk.cmdPipelineBarrier(*cmdBuffer, VK_PIPELINE_STAGE_LATE_FRAGMENT_TESTS_BIT, VK_PIPELINE_STAGE_FRAGMENT_SHADER_BIT, 0u, 0u, DE_NULL, 0u, DE_NULL, 1u, &preCopyBarrier);
			}
		}

		beginRenderPass(vk, *cmdBuffer, *renderPass, *framebuffer, makeRect2D(m_imageExtent2D), clearColor);
		{
			vk.cmdBindPipeline(*cmdBuffer, VK_PIPELINE_BIND_POINT_GRAPHICS, *pipeline);

			vk.cmdBindDescriptorSets(*cmdBuffer, VK_PIPELINE_BIND_POINT_GRAPHICS, *pipelineLayout, 0u, 1u, &descriptorSet.get(), 0u, DE_NULL);

			vk.cmdBindVertexBuffers(*cmdBuffer, 0u, 1u, &*vertexBuffer, &vertexBufferOffset);

			vk.cmdPushConstants(*cmdBuffer, *pipelineLayout, VK_SHADER_STAGE_FRAGMENT_BIT, 0u, sizeof(sampleID), &sampleID);

			vk.cmdDraw(*cmdBuffer, vertexCount, 1u, 0u, 0u);
		}
		endRenderPass(vk, *cmdBuffer);

		// Image copy
		{
			const VkImageMemoryBarrier	preCopyBarrier	= makeImageMemoryBarrier	(VK_ACCESS_COLOR_ATTACHMENT_WRITE_BIT, VK_ACCESS_TRANSFER_READ_BIT,
																					 VK_IMAGE_LAYOUT_COLOR_ATTACHMENT_OPTIMAL, VK_IMAGE_LAYOUT_TRANSFER_SRC_OPTIMAL,
																					 *dstImage, dstSubresRange);
			const VkBufferImageCopy		region			= makeBufferImageCopy		(makeExtent3D(m_imageExtent2D.width, m_imageExtent2D.height, 1u),
																					 makeImageSubresourceLayers(VK_IMAGE_ASPECT_COLOR_BIT, 0u, 0u, 1u));
			const VkBufferMemoryBarrier	postCopyBarrier	= makeBufferMemoryBarrier	(VK_ACCESS_TRANSFER_WRITE_BIT, VK_ACCESS_HOST_READ_BIT, *dstBuffer, 0ull, VK_WHOLE_SIZE);

			vk.cmdPipelineBarrier(*cmdBuffer, VK_PIPELINE_STAGE_COLOR_ATTACHMENT_OUTPUT_BIT, VK_PIPELINE_STAGE_TRANSFER_BIT, 0u, 0u, DE_NULL, 0u, DE_NULL, 1u, &preCopyBarrier);
			vk.cmdCopyImageToBuffer(*cmdBuffer, *dstImage, VK_IMAGE_LAYOUT_TRANSFER_SRC_OPTIMAL, *dstBuffer, 1u, &region);
			vk.cmdPipelineBarrier(*cmdBuffer, VK_PIPELINE_STAGE_TRANSFER_BIT, VK_PIPELINE_STAGE_HOST_BIT, 0u, 0u, DE_NULL, 1u, &postCopyBarrier, DE_NULL, 0u);
		}
	}
	endCommandBuffer(vk, *cmdBuffer);
	submitCommandsAndWait(vk, device, queue, *cmdBuffer);
}

bool ColorImagelessTestInstance::verifyBufferInternal (const void* resultData, const tcu::TextureFormat& textureFormat, const tcu::TextureLevel& referenceImage, const std::string& name)
{
	const int							dataSize		(m_imageExtent2D.width * m_imageExtent2D.height * textureFormat.getPixelSize());
	const tcu::ConstPixelBufferAccess	referenceAccess	(referenceImage.getAccess());

	if (deMemCmp(resultData, referenceAccess.getDataPtr(), dataSize) != 0)
	{
		const tcu::ConstPixelBufferAccess	resultImage	(textureFormat, m_imageExtent2D.width, m_imageExtent2D.height, 1u, resultData);
		bool								ok;

		ok = tcu::intThresholdCompare(m_context.getTestContext().getLog(), name.c_str(), "", referenceAccess, resultImage, tcu::UVec4(1), tcu::COMPARE_LOG_RESULT);

		return ok;
	}

	return true;
}

bool ColorImagelessTestInstance::verifyBuffer (const UniquePtr<Allocation>& bufAlloc, const VkFormat bufferFormat, const std::string& name, const AspectFlags aspectFlags, const deUint32 sample, const deUint32 subpass)
{
	invalidateMappedMemoryRange(m_context.getDeviceInterface(), m_context.getDevice(), bufAlloc->getMemory(), bufAlloc->getOffset(), VK_WHOLE_SIZE);

	const tcu::TextureFormat			bufferTextureFormat		(mapVkFormat(bufferFormat));
	const bool							multisampled			(sample != NO_SAMPLE);
	const bool							depth					((aspectFlags & ASPECT_DEPTH) != 0);
	const bool							stencil					((aspectFlags & ASPECT_STENCIL) != 0);
	const bool							convertRequired			((depth || stencil) && !multisampled);
	const tcu::TextureFormat			convertTextureFormat	(tcu::TextureFormat(tcu::TextureFormat::R, tcu::TextureFormat::UNORM_INT8));
	const tcu::TextureFormat			referenceTextureFormat	(convertRequired ? convertTextureFormat : bufferTextureFormat);
	const MovePtr<tcu::TextureLevel>	referenceImage			(generateReferenceImage(referenceTextureFormat, aspectFlags, sample, subpass));

	if (!multisampled && depth)
	{
		MovePtr<tcu::TextureLevel>	convertedImage	(convertDepthToColor(bufferTextureFormat, m_imageExtent2D.width, m_imageExtent2D.height, bufAlloc->getHostPtr(), convertTextureFormat));
		tcu::ConstPixelBufferAccess	convertedAccess	(convertedImage->getAccess());

		return verifyBufferInternal(convertedAccess.getDataPtr(), convertTextureFormat, *referenceImage, name);
	}
	else if (!multisampled && stencil)
	{
		MovePtr<tcu::TextureLevel>	convertedImage	(convertStencilToColor(bufferTextureFormat, m_imageExtent2D.width, m_imageExtent2D.height, bufAlloc->getHostPtr(), convertTextureFormat));
		tcu::ConstPixelBufferAccess	convertedAccess	(convertedImage->getAccess());

		return verifyBufferInternal(convertedAccess.getDataPtr(), convertTextureFormat, *referenceImage, name);
	}
	else
	{
		const void*	resultData	(bufAlloc->getHostPtr());

		return verifyBufferInternal(resultData, bufferTextureFormat, *referenceImage, name);
	}
}

MovePtr<tcu::TextureLevel> ColorImagelessTestInstance::generateReferenceImage (const tcu::TextureFormat&	textureFormat,
																			   const AspectFlags			aspectFlags,
																			   const deUint32				sample,
																			   const deUint32				subpass)
{
	const int					width			= m_imageExtent2D.width;
	const int					height			= m_imageExtent2D.height;
	const int					componentValue	(static_cast<int>(0.75f * 0x100));
	const tcu::RGBA				colorDrawRGBA	(tcu::RGBA(componentValue, componentValue, componentValue, 0xFF));
	const tcu::Vec4				colorDraw		(colorDrawRGBA.toVec());
	const tcu::Vec4				colorFill		(tcu::RGBA::black().toVec());
	MovePtr<tcu::TextureLevel>	image			(new tcu::TextureLevel(textureFormat, width, height));
	tcu::PixelBufferAccess		access			(image->getAccess());

	DE_UNREF(aspectFlags);
	DE_ASSERT(aspectFlags == ASPECT_COLOR);
	DE_UNREF(sample);
	DE_ASSERT(sample == NO_SAMPLE);
	DE_UNREF(subpass);
	DE_ASSERT(subpass == NO_SUBPASS);

	for (int y = 0; y < height; ++y)
	{
		const tcu::Vec4&	validColor	= (y < height / 2) ? colorFill : colorDraw;

		for (int x = 0; x < width; ++x)
			access.setPixel(validColor, x, y);
	}

	return image;
}

std::vector<float> ColorImagelessTestInstance::getVertices (void)
{
	const float					verticesData[]	=
	{
		-1.0f,  0.0f, 0.0f, 1.0f,
		-1.0f, +1.0f, 0.0f, 1.0f,
		+1.0f,  0.0f, 0.0f, 1.0f,
		-1.0f, +1.0f, 0.0f, 1.0f,
		+1.0f,  0.0f, 0.0f, 1.0f,
		+1.0f, +1.0f, 0.0f, 1.0f,
	};
	const std::vector<float>	vertices		(verticesData, verticesData + DE_LENGTH_OF_ARRAY(verticesData));

	return vertices;
}

tcu::TestStatus ColorImagelessTestInstance::iterate (void)
{
	const DeviceInterface&			vk					= m_context.getDeviceInterface();
	const VkDevice					device				= m_context.getDevice();
	const deUint32					queueFamilyIndex	= m_context.getUniversalQueueFamilyIndex();
	const VkQueue					queue				= m_context.getUniversalQueue();
	Allocator&						allocator			= m_context.getDefaultAllocator();

	const tcu::Vec4					clearColor			= tcu::Vec4(0.0f, 0.0f, 0.0f, 1.0f);
	const VkFormat					colorFormat			= m_parameters.colorFormat;
	const VkDeviceSize				colorBufferSize		= m_imageExtent2D.width * m_imageExtent2D.height * tcu::getPixelSize(mapVkFormat(colorFormat));
	const VkImageSubresourceRange	colorSubresRange	= makeImageSubresourceRange(VK_IMAGE_ASPECT_COLOR_BIT, 0u, 1u, 0u, 1u);

	const Unique<VkImage>			colorImage			(makeImage				(vk, device, makeImageCreateInfo(colorFormat, m_imageExtent2D, m_colorImageUsage)));
	const UniquePtr<Allocation>		colorImageAlloc		(bindImage				(vk, device, allocator, *colorImage, MemoryRequirement::Any));
	const Unique<VkImageView>		colorAttachment		(makeImageView			(vk, device, *colorImage, VK_IMAGE_VIEW_TYPE_2D, colorFormat, colorSubresRange));
	const Unique<VkBuffer>			colorBuffer			(makeBuffer				(vk, device, colorBufferSize, VK_BUFFER_USAGE_TRANSFER_DST_BIT));
	const UniquePtr<Allocation>		colorBufferAlloc	(bindBuffer				(vk, device, allocator, *colorBuffer, MemoryRequirement::HostVisible));

	const Unique<VkShaderModule>	vertModule			(createShaderModule		(vk, device, m_context.getBinaryCollection().get("vert"), 0u));
	const Unique<VkShaderModule>	fragModule			(createShaderModule		(vk, device, m_context.getBinaryCollection().get("frag"), 0u));
	const Unique<VkRenderPass>		renderPass			(makeRenderPass			(vk, device, colorFormat, m_parameters.dsFormat));
	const Unique<VkFramebuffer>		framebuffer			(makeFramebuffer		(vk, device, *renderPass, m_imageExtent2D, &colorFormat, m_colorImageUsage, &m_parameters.dsFormat));
	const Unique<VkPipelineLayout>	pipelineLayout		(makePipelineLayout		(vk, device));
	const Unique<VkPipeline>		pipeline			(makeGraphicsPipeline	(vk, device, *pipelineLayout, *renderPass, *vertModule, *fragModule, m_imageExtent2D));
	const Unique<VkCommandPool>		cmdPool				(createCommandPool		(vk, device, VK_COMMAND_POOL_CREATE_RESET_COMMAND_BUFFER_BIT, queueFamilyIndex));
	const Unique<VkCommandBuffer>	cmdBuffer			(allocateCommandBuffer	(vk, device, *cmdPool, VK_COMMAND_BUFFER_LEVEL_PRIMARY));

	const std::vector<float>		vertexArray			(getVertices());
	const deUint32					vertexCount			(static_cast<deUint32>(vertexArray.size() / 4u));
	const VkDeviceSize				vertexArraySize		(vertexArray.size() * sizeof(vertexArray[0]));
	const Unique<VkBuffer>			vertexBuffer		(makeBuffer				(vk, device, vertexArraySize, VK_BUFFER_USAGE_VERTEX_BUFFER_BIT));
	const UniquePtr<Allocation>		vertexBufferAlloc	(bindBuffer				(vk, device, allocator, *vertexBuffer, MemoryRequirement::HostVisible));
	const VkDeviceSize				vertexBufferOffset	(0u);

	fillBuffer(vk, device, *vertexBufferAlloc, &vertexArray[0], vertexArraySize);

	beginCommandBuffer(vk, *cmdBuffer);
	{
		const VkRenderPassAttachmentBeginInfo		renderPassAttachmentBeginInfo	=
		{
			VK_STRUCTURE_TYPE_RENDER_PASS_ATTACHMENT_BEGIN_INFO,		//  VkStructureType		sType;
			DE_NULL,													//  const void*			pNext;
			1u,															//  deUint32			attachmentCount;
			&*colorAttachment											//  const VkImageView*	pAttachments;
		};

		beginRenderPass(vk, *cmdBuffer, *renderPass, *framebuffer, makeRect2D(m_imageExtent2D), clearColor, &renderPassAttachmentBeginInfo);
		{
			vk.cmdBindPipeline(*cmdBuffer, VK_PIPELINE_BIND_POINT_GRAPHICS, *pipeline);

			vk.cmdBindVertexBuffers(*cmdBuffer, 0u, 1u, &*vertexBuffer, &vertexBufferOffset);

			vk.cmdDraw(*cmdBuffer, vertexCount, 1u, 0u, 0u);
		}
		endRenderPass(vk, *cmdBuffer);

		// Color image copy
		{
			const VkImageMemoryBarrier	preCopyBarrier	= makeImageMemoryBarrier	(VK_ACCESS_COLOR_ATTACHMENT_WRITE_BIT, VK_ACCESS_TRANSFER_READ_BIT,
																					 VK_IMAGE_LAYOUT_COLOR_ATTACHMENT_OPTIMAL, VK_IMAGE_LAYOUT_TRANSFER_SRC_OPTIMAL,
																					 *colorImage, colorSubresRange);
			const VkBufferImageCopy		region			= makeBufferImageCopy		(makeExtent3D(m_imageExtent2D.width, m_imageExtent2D.height, 1u),
																					 makeImageSubresourceLayers(VK_IMAGE_ASPECT_COLOR_BIT, 0u, 0u, 1u));
			const VkBufferMemoryBarrier	postCopyBarrier	= makeBufferMemoryBarrier	(VK_ACCESS_TRANSFER_WRITE_BIT, VK_ACCESS_HOST_READ_BIT, *colorBuffer, 0ull, VK_WHOLE_SIZE);

			vk.cmdPipelineBarrier(*cmdBuffer, VK_PIPELINE_STAGE_COLOR_ATTACHMENT_OUTPUT_BIT, VK_PIPELINE_STAGE_TRANSFER_BIT, 0u, 0u, DE_NULL, 0u, DE_NULL, 1u, &preCopyBarrier);
			vk.cmdCopyImageToBuffer(*cmdBuffer, *colorImage, VK_IMAGE_LAYOUT_TRANSFER_SRC_OPTIMAL, *colorBuffer, 1u, &region);
			vk.cmdPipelineBarrier(*cmdBuffer, VK_PIPELINE_STAGE_TRANSFER_BIT, VK_PIPELINE_STAGE_HOST_BIT, 0u, 0u, DE_NULL, 1u, &postCopyBarrier, DE_NULL, 0u);
		}
	}
	endCommandBuffer(vk, *cmdBuffer);
	submitCommandsAndWait(vk, device, queue, *cmdBuffer);

	if (verifyBuffer(colorBufferAlloc, colorFormat, "Color", ASPECT_COLOR))
		return tcu::TestStatus::pass("Pass");
	else
		return tcu::TestStatus::fail("Fail");
}

class DepthImagelessTestInstance : public ColorImagelessTestInstance
{
public:
										DepthImagelessTestInstance	(Context& context, const TestParameters& parameters);

protected:
	virtual tcu::TestStatus				iterate						(void);

	virtual std::vector<float>			getVertices					(void);

	virtual MovePtr<tcu::TextureLevel>	generateReferenceImage		(const tcu::TextureFormat&	textureFormat,
																	 const AspectFlags			aspectFlags,
																	 const deUint32				sample,
																	 const deUint32				subpass);

	VkImageUsageFlags					m_dsImageUsage;
};

DepthImagelessTestInstance::DepthImagelessTestInstance (Context& context, const TestParameters& parameters)
	: ColorImagelessTestInstance	(context, parameters)
	, m_dsImageUsage				(VK_IMAGE_USAGE_DEPTH_STENCIL_ATTACHMENT_BIT | VK_IMAGE_USAGE_TRANSFER_SRC_BIT)
{
	const InstanceInterface&	vki			= m_context.getInstanceInterface();
	const VkPhysicalDevice		physDevice	= m_context.getPhysicalDevice();

	checkImageFormatProperties(vki, physDevice, m_parameters.dsFormat, m_dsImageUsage, m_imageExtent2D);
}

MovePtr<tcu::TextureLevel> DepthImagelessTestInstance::generateReferenceImage (const tcu::TextureFormat&	textureFormat,
																			   const AspectFlags			aspectFlags,
																			   const deUint32				sample,
																			   const deUint32				subpass)
{
	const bool					color	= ((aspectFlags & ASPECT_COLOR) != 0);
	const bool					depth	= ((aspectFlags & ASPECT_DEPTH) != 0);
	const bool					stencil	= ((aspectFlags & ASPECT_STENCIL) != 0);
	const int					width	= m_imageExtent2D.width;
	const int					height	= m_imageExtent2D.height;
	MovePtr<tcu::TextureLevel>	image	(new tcu::TextureLevel(textureFormat, width, height));
	tcu::PixelBufferAccess		access	(image->getAccess());

	DE_ASSERT(dePop32(aspectFlags) == 1);
	DE_UNREF(sample);
	DE_ASSERT(sample == NO_SAMPLE);
	DE_UNREF(subpass);
	DE_ASSERT(subpass == NO_SUBPASS);

	if (color)
	{
		const int		componentValue	(static_cast<int>(0.75f * 0x100));
		const tcu::RGBA	colorDrawRGBA	(tcu::RGBA(componentValue, componentValue, componentValue, 0xFF));
		const tcu::Vec4	colorDraw		(colorDrawRGBA.toVec());
		const tcu::Vec4	colorDrawTop	(tcu::RGBA::white().toVec());
		const tcu::Vec4	colorFill		(tcu::RGBA::black().toVec());

		for (int y = 0; y < height; ++y)
		for (int x = 0; x < width; ++x)
		{
			const tcu::Vec4&	validColor	= (y < height / 2) ? colorFill
											: (x < width  / 2) ? colorDraw
											: colorDrawTop;

			access.setPixel(validColor, x, y);
		}
	}

	if (depth)
	{
		const int			colorFillValue	(static_cast<int>(1.00f * 0x100));
		const int			colorDrawValue	(static_cast<int>(0.50f * 0x100));
		const int			colorTopValue	(static_cast<int>(0.25f * 0x100));
		const tcu::IVec4	colorFill		(colorFillValue, 0, 0, 0xFF);
		const tcu::IVec4	colorDraw		(colorDrawValue, 0, 0, 0xFF);
		const tcu::IVec4	colorTop		(colorTopValue,  0, 0, 0xFF);

		for (int y = 0; y < height; ++y)
		for (int x = 0; x < width; ++x)
		{
			const tcu::IVec4&	validColor	= (y < height / 2) ? colorFill
											: (x < width  / 2) ? colorDraw
											: colorTop;

			access.setPixel(validColor, x, y);
		}
	}

	if (stencil)
	{
		const int			colorFillValue	(static_cast<int>(0.00f * 0x100));
		const int			colorDrawValue	(static_cast<int>(0.25f * 0x100));
		const int			colorTopValue	(static_cast<int>(0.50f * 0x100));
		const tcu::IVec4	colorFill		(colorFillValue, 0, 0, 0xFF);
		const tcu::IVec4	colorDraw		(colorDrawValue, 0, 0, 0xFF);
		const tcu::IVec4	colorTop		(colorTopValue,  0, 0, 0xFF);

		for (int y = 0; y < height; ++y)
		for (int x = 0; x < width; ++x)
		{
			const tcu::IVec4&	validColor	= (y < height / 2) ? colorFill
											: (x < width  / 2) ? colorDraw
											: colorTop;

			access.setPixel(validColor, x, y);
		}
	}

	return image;
}

std::vector<float> DepthImagelessTestInstance::getVertices (void)
{
	const float					verticesData[]	=
	{
		-1.0f,  0.0f, 0.50f, 1.0f,
		-1.0f, +1.0f, 0.50f, 1.0f,
		+1.0f,  0.0f, 0.50f, 1.0f,
		-1.0f, +1.0f, 0.50f, 1.0f,
		+1.0f,  0.0f, 0.50f, 1.0f,
		+1.0f, +1.0f, 0.50f, 1.0f,

		 0.0f,  0.0f, 0.25f, 1.0f,
		 0.0f, +1.0f, 0.25f, 1.0f,
		+1.0f,  0.0f, 0.25f, 1.0f,
		 0.0f, +1.0f, 0.25f, 1.0f,
		+1.0f,  0.0f, 0.25f, 1.0f,
		+1.0f, +1.0f, 0.25f, 1.0f,
	};
	const std::vector<float>	vertices		(verticesData, verticesData + DE_LENGTH_OF_ARRAY(verticesData));

	return vertices;
}

tcu::TestStatus DepthImagelessTestInstance::iterate (void)
{
	const DeviceInterface&			vk					= m_context.getDeviceInterface();
	const VkDevice					device				= m_context.getDevice();
	const deUint32					queueFamilyIndex	= m_context.getUniversalQueueFamilyIndex();
	const VkQueue					queue				= m_context.getUniversalQueue();
	Allocator&						allocator			= m_context.getDefaultAllocator();

	const tcu::Vec4					clearColor			= tcu::Vec4(0.0f, 0.0f, 0.0f, 1.0f);
	const VkFormat					colorFormat			= m_parameters.colorFormat;
	const VkDeviceSize				colorBufferSize		= m_imageExtent2D.width * m_imageExtent2D.height * tcu::getPixelSize(mapVkFormat(colorFormat));
	const VkImageSubresourceRange	colorSubresRange	= makeImageSubresourceRange(VK_IMAGE_ASPECT_COLOR_BIT, 0u, 1u, 0u, 1u);

	const Unique<VkImage>			colorImage			(makeImage				(vk, device, makeImageCreateInfo(colorFormat, m_imageExtent2D, m_colorImageUsage)));
	const UniquePtr<Allocation>		colorImageAlloc		(bindImage				(vk, device, allocator, *colorImage, MemoryRequirement::Any));
	const Unique<VkImageView>		colorAttachment		(makeImageView			(vk, device, *colorImage, VK_IMAGE_VIEW_TYPE_2D, colorFormat, colorSubresRange));
	const Unique<VkBuffer>			colorBuffer			(makeBuffer				(vk, device, colorBufferSize, VK_BUFFER_USAGE_TRANSFER_DST_BIT));
	const UniquePtr<Allocation>		colorBufferAlloc	(bindBuffer				(vk, device, allocator, *colorBuffer, MemoryRequirement::HostVisible));

	const float						clearDepth			= 1.0f;
	const deUint32					clearStencil		= 0u;
	const VkFormat					dsFormat			= m_parameters.dsFormat;
	const deUint32					dsImagePixelSize	= static_cast<deUint32>(tcu::getPixelSize(mapVkFormat(dsFormat)));
	const VkImageAspectFlags		dsAspectFlags		= VK_IMAGE_ASPECT_DEPTH_BIT | VK_IMAGE_ASPECT_STENCIL_BIT;
	const VkImageSubresourceRange	dsSubresRange		= makeImageSubresourceRange(dsAspectFlags, 0u, 1u, 0u, 1u);

	const VkDeviceSize				depthBufferSize		= m_imageExtent2D.width * m_imageExtent2D.height * dsImagePixelSize;
	const VkFormat					stencilBufferFormat	= getStencilBufferFormat(dsFormat);
	const deUint32					stencilPixelSize	= static_cast<deUint32>(tcu::getPixelSize(mapVkFormat(stencilBufferFormat)));
	const VkDeviceSize				stencilBufferSize	= m_imageExtent2D.width * m_imageExtent2D.height * stencilPixelSize;

	const Unique<VkImage>			dsImage				(makeImage				(vk, device, makeImageCreateInfo(dsFormat, m_imageExtent2D, m_dsImageUsage)));
	const UniquePtr<Allocation>		dsImageAlloc		(bindImage				(vk, device, allocator, *dsImage, MemoryRequirement::Any));
	const Unique<VkImageView>		dsAttachment		(makeImageView			(vk, device, *dsImage, VK_IMAGE_VIEW_TYPE_2D, dsFormat, dsSubresRange));
	const Unique<VkBuffer>			depthBuffer			(makeBuffer				(vk, device, depthBufferSize, VK_BUFFER_USAGE_TRANSFER_SRC_BIT | VK_BUFFER_USAGE_TRANSFER_DST_BIT));
	const UniquePtr<Allocation>		depthBufferAlloc	(bindBuffer				(vk, device, allocator, *depthBuffer, MemoryRequirement::HostVisible));
	const Unique<VkBuffer>			stencilBuffer		(makeBuffer				(vk, device, stencilBufferSize, VK_BUFFER_USAGE_TRANSFER_SRC_BIT | VK_BUFFER_USAGE_TRANSFER_DST_BIT));
	const UniquePtr<Allocation>		stencilBufferAlloc	(bindBuffer				(vk, device, allocator, *stencilBuffer, MemoryRequirement::HostVisible));

	const Unique<VkShaderModule>	vertModule			(createShaderModule		(vk, device, m_context.getBinaryCollection().get("vert"), 0u));
	const Unique<VkShaderModule>	fragModule			(createShaderModule		(vk, device, m_context.getBinaryCollection().get("frag"), 0u));
	const Unique<VkRenderPass>		renderPass			(makeRenderPass			(vk, device, colorFormat, dsFormat));
	const Unique<VkFramebuffer>		framebuffer			(makeFramebuffer		(vk, device, *renderPass, m_imageExtent2D, &colorFormat, m_colorImageUsage, &dsFormat, m_dsImageUsage));
	const Unique<VkPipelineLayout>	pipelineLayout		(makePipelineLayout		(vk, device));
	const Unique<VkPipeline>		pipeline			(makeGraphicsPipeline	(vk, device, *pipelineLayout, *renderPass, *vertModule, *fragModule, m_imageExtent2D, ASPECT_DEPTH_STENCIL));
	const Unique<VkCommandPool>		cmdPool				(createCommandPool		(vk, device, VK_COMMAND_POOL_CREATE_RESET_COMMAND_BUFFER_BIT, queueFamilyIndex));
	const Unique<VkCommandBuffer>	cmdBuffer			(allocateCommandBuffer	(vk, device, *cmdPool, VK_COMMAND_BUFFER_LEVEL_PRIMARY));

	const std::vector<float>		vertexArray			(getVertices());
	const deUint32					vertexCount			(static_cast<deUint32>(vertexArray.size() / 4u));
	const VkDeviceSize				vertexArraySize		(vertexArray.size() * sizeof(vertexArray[0]));
	const Unique<VkBuffer>			vertexBuffer		(makeBuffer				(vk, device, vertexArraySize, VK_BUFFER_USAGE_VERTEX_BUFFER_BIT));
	const UniquePtr<Allocation>		vertexBufferAlloc	(bindBuffer				(vk, device, allocator, *vertexBuffer, MemoryRequirement::HostVisible));
	const VkDeviceSize				vertexBufferOffset	(0u);

	fillBuffer(vk, device, *vertexBufferAlloc, &vertexArray[0], vertexArraySize);

	beginCommandBuffer(vk, *cmdBuffer);
	{
		const VkImageView							attachments[]					= { *colorAttachment, *dsAttachment };
		const VkRenderPassAttachmentBeginInfo		renderPassAttachmentBeginInfo	=
		{
			VK_STRUCTURE_TYPE_RENDER_PASS_ATTACHMENT_BEGIN_INFO,		//  VkStructureType		sType;
			DE_NULL,													//  const void*			pNext;
			DE_LENGTH_OF_ARRAY(attachments),							//  deUint32			attachmentCount;
			attachments													//  const VkImageView*	pAttachments;
		};

		beginRenderPass(vk, *cmdBuffer, *renderPass, *framebuffer, makeRect2D(m_imageExtent2D), clearColor, clearDepth, clearStencil, &renderPassAttachmentBeginInfo);
		{
			vk.cmdBindPipeline(*cmdBuffer, VK_PIPELINE_BIND_POINT_GRAPHICS, *pipeline);

			vk.cmdBindVertexBuffers(*cmdBuffer, 0u, 1u, &*vertexBuffer, &vertexBufferOffset);

			vk.cmdDraw(*cmdBuffer, vertexCount, 1u, 0u, 0u);
		}
		endRenderPass(vk, *cmdBuffer);

		// Color image copy
		{
			const VkImageMemoryBarrier	preCopyBarrier	= makeImageMemoryBarrier	(VK_ACCESS_COLOR_ATTACHMENT_WRITE_BIT, VK_ACCESS_TRANSFER_READ_BIT,
																					 VK_IMAGE_LAYOUT_COLOR_ATTACHMENT_OPTIMAL, VK_IMAGE_LAYOUT_TRANSFER_SRC_OPTIMAL,
																					 *colorImage, colorSubresRange);
			const VkBufferImageCopy		region			= makeBufferImageCopy		(makeExtent3D(m_imageExtent2D.width, m_imageExtent2D.height, 1u),
																					 makeImageSubresourceLayers(VK_IMAGE_ASPECT_COLOR_BIT, 0u, 0u, 1u));
			const VkBufferMemoryBarrier	postCopyBarrier	= makeBufferMemoryBarrier	(VK_ACCESS_TRANSFER_WRITE_BIT, VK_ACCESS_HOST_READ_BIT, *colorBuffer, 0ull, VK_WHOLE_SIZE);

			vk.cmdPipelineBarrier(*cmdBuffer, VK_PIPELINE_STAGE_COLOR_ATTACHMENT_OUTPUT_BIT, VK_PIPELINE_STAGE_TRANSFER_BIT, 0u, 0u, DE_NULL, 0u, DE_NULL, 1u, &preCopyBarrier);
			vk.cmdCopyImageToBuffer(*cmdBuffer, *colorImage, VK_IMAGE_LAYOUT_TRANSFER_SRC_OPTIMAL, *colorBuffer, 1u, &region);
			vk.cmdPipelineBarrier(*cmdBuffer, VK_PIPELINE_STAGE_TRANSFER_BIT, VK_PIPELINE_STAGE_HOST_BIT, 0u, 0u, DE_NULL, 1u, &postCopyBarrier, DE_NULL, 0u);
		}

		// Depth/Stencil image copy
		{
			const VkImageMemoryBarrier	preCopyBarrier		= makeImageMemoryBarrier(VK_ACCESS_DEPTH_STENCIL_ATTACHMENT_WRITE_BIT, VK_ACCESS_TRANSFER_READ_BIT,
																VK_IMAGE_LAYOUT_DEPTH_STENCIL_ATTACHMENT_OPTIMAL, VK_IMAGE_LAYOUT_TRANSFER_SRC_OPTIMAL, *dsImage, dsSubresRange);
			const VkBufferImageCopy		depthCopyRegion		= makeBufferImageCopy(makeExtent3D(m_imageExtent2D.width, m_imageExtent2D.height, 1u),
																				  makeImageSubresourceLayers(VK_IMAGE_ASPECT_DEPTH_BIT, 0u, 0u, 1u));
			const VkBufferImageCopy		stencilCopyRegion	= makeBufferImageCopy(makeExtent3D(m_imageExtent2D.width, m_imageExtent2D.height, 1u),
																				  makeImageSubresourceLayers(VK_IMAGE_ASPECT_STENCIL_BIT, 0u, 0u, 1u));
			const VkBufferMemoryBarrier	postCopyBarriers[]	=
			{
				makeBufferMemoryBarrier(VK_ACCESS_TRANSFER_WRITE_BIT, VK_ACCESS_HOST_READ_BIT, *depthBuffer, 0ull, VK_WHOLE_SIZE),
				makeBufferMemoryBarrier(VK_ACCESS_TRANSFER_WRITE_BIT, VK_ACCESS_HOST_READ_BIT, *stencilBuffer, 0ull, VK_WHOLE_SIZE),
			};

			vk.cmdPipelineBarrier(*cmdBuffer, VK_PIPELINE_STAGE_LATE_FRAGMENT_TESTS_BIT, VK_PIPELINE_STAGE_TRANSFER_BIT, 0u, 0u, DE_NULL, 0u, DE_NULL, 1u, &preCopyBarrier);
			vk.cmdCopyImageToBuffer(*cmdBuffer, *dsImage, VK_IMAGE_LAYOUT_TRANSFER_SRC_OPTIMAL, *depthBuffer, 1u, &depthCopyRegion);
			vk.cmdCopyImageToBuffer(*cmdBuffer, *dsImage, VK_IMAGE_LAYOUT_TRANSFER_SRC_OPTIMAL, *stencilBuffer, 1u, &stencilCopyRegion);
			vk.cmdPipelineBarrier(*cmdBuffer, VK_PIPELINE_STAGE_TRANSFER_BIT, VK_PIPELINE_STAGE_HOST_BIT, 0u, 0u, DE_NULL, DE_LENGTH_OF_ARRAY(postCopyBarriers), postCopyBarriers, DE_NULL, 0u);
		}
	}
	endCommandBuffer(vk, *cmdBuffer);
	submitCommandsAndWait(vk, device, queue, *cmdBuffer);

	{
		std::string result;

		if (!verifyBuffer(colorBufferAlloc, colorFormat, "Color", ASPECT_COLOR))
			result += " Color";

		if (!verifyBuffer(depthBufferAlloc, dsFormat, "Depth", ASPECT_DEPTH))
			result += " Depth";

		if (!verifyBuffer(stencilBufferAlloc, stencilBufferFormat, "Stencil", ASPECT_STENCIL))
			result += " Stencil";

		if (result.empty())
			return tcu::TestStatus::pass("Pass");
		else
			return tcu::TestStatus::fail("Following parts of image are incorrect:" + result);
	}
}

class ColorResolveImagelessTestInstance : public ColorImagelessTestInstance
{
public:
										ColorResolveImagelessTestInstance	(Context& context, const TestParameters& parameters);
protected:
	virtual tcu::TestStatus				iterate								(void);

	virtual MovePtr<tcu::TextureLevel>	generateReferenceImage				(const tcu::TextureFormat&	textureFormat,
																			 const AspectFlags			aspectFlags,
																			 const deUint32				sample,
																			 const deUint32				subpass);

	virtual std::vector<float>			getVertices							(void);
};

ColorResolveImagelessTestInstance::ColorResolveImagelessTestInstance (Context& context, const TestParameters& parameters)
	: ColorImagelessTestInstance	(context, parameters)
{
	const InstanceInterface&	vki			= m_context.getInstanceInterface();
	const VkPhysicalDevice		physDevice	= m_context.getPhysicalDevice();

	// To validate per-sample image image must also be sampled
	m_colorImageUsage |= VK_IMAGE_USAGE_SAMPLED_BIT;

	checkImageFormatProperties(vki, physDevice, m_parameters.colorFormat, m_colorImageUsage, m_imageExtent2D);
}

MovePtr<tcu::TextureLevel> ColorResolveImagelessTestInstance::generateReferenceImage (const tcu::TextureFormat&	textureFormat,
																					  const AspectFlags			aspectFlags,
																					  const deUint32			sample,
																					  const deUint32			subpass)
{
	const int					width			= m_imageExtent2D.width;
	const int					height			= m_imageExtent2D.height;
	MovePtr<tcu::TextureLevel>	image			(new tcu::TextureLevel(textureFormat, width, height));
	tcu::PixelBufferAccess		access			(image->getAccess());
	const int					componentValue	(static_cast<int>(0.75f * 0x100));
	const tcu::RGBA				colorDrawRGBA	(tcu::RGBA(componentValue, componentValue, componentValue, 0xFF));
	const tcu::Vec4				colorDraw		(colorDrawRGBA.toVec());
	const tcu::Vec4				colorFill		(tcu::RGBA::black().toVec());
	const tcu::Vec4				colorEdge0		(colorDraw);
	const tcu::Vec4				colorEdge1		(colorFill);
	const tcu::Vec4				colorEdge2		(colorDraw);
	const tcu::Vec4				colorEdge3		(colorFill);
	const tcu::Vec4				colorEdgeR		((colorDraw.x() + colorFill.x()) / 2, (colorDraw.y() + colorFill.y()) / 2, (colorDraw.z() + colorFill.z()) / 2, colorDraw.w()); // AVERAGE
	const tcu::Vec4&			colorEdge		= sample == 0 ? colorEdge0
												: sample == 1 ? colorEdge1
												: sample == 2 ? colorEdge2
												: sample == 3 ? colorEdge3
												: colorEdgeR;

	DE_UNREF(aspectFlags);
	DE_ASSERT(dePop32(aspectFlags) == 1);
	DE_ASSERT(aspectFlags == ASPECT_COLOR);
	DE_UNREF(subpass);
	DE_ASSERT(subpass == NO_SUBPASS);

	for (int y = 0; y < height; ++y)
	for (int x = 0; x < width; ++x)
	{
		const int			mx			= width - 1 - x;
		const tcu::Vec4&	validColor	= (y == mx) ? colorEdge
										: (y >  mx) ? colorFill
										: colorDraw;

		access.setPixel(validColor, x, y);
	}

	return image;
}

std::vector<float> ColorResolveImagelessTestInstance::getVertices (void)
{
	const float					verticesData[]	=
	{
		-1.0f, -1.0f, 0.0f, 1.0f,
		-1.0f, +1.0f, 0.0f, 1.0f,
		+1.0f, -1.0f, 0.0f, 1.0f,
	};
	const std::vector<float>	vertices		(verticesData, verticesData + DE_LENGTH_OF_ARRAY(verticesData));

	return vertices;
}

tcu::TestStatus ColorResolveImagelessTestInstance::iterate (void)
{
	const DeviceInterface&			vk						= m_context.getDeviceInterface();
	const VkDevice					device					= m_context.getDevice();
	const deUint32					queueFamilyIndex		= m_context.getUniversalQueueFamilyIndex();
	const VkQueue					queue					= m_context.getUniversalQueue();
	Allocator&						allocator				= m_context.getDefaultAllocator();

	const VkSampleCountFlagBits		sampleCount				= VK_SAMPLE_COUNT_4_BIT;
	const tcu::Vec4					clearColor				= tcu::Vec4(0.0f, 0.0f, 0.0f, 1.0f);
	const VkFormat					colorFormat				= m_parameters.colorFormat;
	const VkDeviceSize				colorBufferSize			= m_imageExtent2D.width * m_imageExtent2D.height * tcu::getPixelSize(mapVkFormat(colorFormat));
	const VkImageSubresourceRange	colorSubresRange		= makeImageSubresourceRange(VK_IMAGE_ASPECT_COLOR_BIT, 0u, 1u, 0u, 1u);

	const Unique<VkImage>			colorImage				(makeImage				(vk, device, makeImageCreateInfo(colorFormat, m_imageExtent2D, m_colorImageUsage, sampleCount)));
	const UniquePtr<Allocation>		colorImageAlloc			(bindImage				(vk, device, allocator, *colorImage, MemoryRequirement::Any));
	const Unique<VkImageView>		colorAttachment			(makeImageView			(vk, device, *colorImage, VK_IMAGE_VIEW_TYPE_2D, colorFormat, colorSubresRange));

	const Unique<VkImage>			colorResolveImage		(makeImage				(vk, device, makeImageCreateInfo(colorFormat, m_imageExtent2D, m_colorImageUsage)));
	const UniquePtr<Allocation>		colorResolveImageAlloc	(bindImage				(vk, device, allocator, *colorResolveImage, MemoryRequirement::Any));
	const Unique<VkImageView>		colorResolveAttachment	(makeImageView			(vk, device, *colorResolveImage, VK_IMAGE_VIEW_TYPE_2D, colorFormat, colorSubresRange));
	const Unique<VkBuffer>			colorResolveBuffer		(makeBuffer				(vk, device, colorBufferSize, VK_BUFFER_USAGE_TRANSFER_DST_BIT));
	const UniquePtr<Allocation>		colorResolveBufferAlloc	(bindBuffer				(vk, device, allocator, *colorResolveBuffer, MemoryRequirement::HostVisible));

	const Unique<VkShaderModule>	vertModule				(createShaderModule		(vk, device, m_context.getBinaryCollection().get("vert"), 0u));
	const Unique<VkShaderModule>	fragModule				(createShaderModule		(vk, device, m_context.getBinaryCollection().get("frag"), 0u));
	const Unique<VkRenderPass>		renderPass				(makeRenderPass			(vk, device, colorFormat, m_parameters.dsFormat, sampleCount));
	const Unique<VkFramebuffer>		framebuffer				(makeFramebuffer		(vk, device, *renderPass, m_imageExtent2D, &colorFormat, m_colorImageUsage, &m_parameters.dsFormat, 0u, ASPECT_COLOR));
	const Unique<VkPipelineLayout>	pipelineLayout			(makePipelineLayout		(vk, device));
	const Unique<VkPipeline>		pipeline				(makeGraphicsPipeline	(vk, device, *pipelineLayout, *renderPass, *vertModule, *fragModule, m_imageExtent2D, ASPECT_NONE, sampleCount));
	const Unique<VkCommandPool>		cmdPool					(createCommandPool		(vk, device, VK_COMMAND_POOL_CREATE_RESET_COMMAND_BUFFER_BIT, queueFamilyIndex));
	const Unique<VkCommandBuffer>	cmdBuffer				(allocateCommandBuffer	(vk, device, *cmdPool, VK_COMMAND_BUFFER_LEVEL_PRIMARY));

	const std::vector<float>		vertexArray				(getVertices());
	const deUint32					vertexCount				(static_cast<deUint32>(vertexArray.size() / 4u));
	const VkDeviceSize				vertexArraySize			(vertexArray.size() * sizeof(vertexArray[0]));
	const Unique<VkBuffer>			vertexBuffer			(makeBuffer				(vk, device, vertexArraySize, VK_BUFFER_USAGE_VERTEX_BUFFER_BIT));
	const UniquePtr<Allocation>		vertexBufferAlloc		(bindBuffer				(vk, device, allocator, *vertexBuffer, MemoryRequirement::HostVisible));
	const VkDeviceSize				vertexBufferOffset		(0u);

	fillBuffer(vk, device, *vertexBufferAlloc, &vertexArray[0], vertexArraySize);

	beginCommandBuffer(vk, *cmdBuffer);
	{
		const VkImageView							attachments[]					= { *colorAttachment, *colorResolveAttachment };
		const VkRenderPassAttachmentBeginInfo		renderPassAttachmentBeginInfo	=
		{
			VK_STRUCTURE_TYPE_RENDER_PASS_ATTACHMENT_BEGIN_INFO,		//  VkStructureType		sType;
			DE_NULL,													//  const void*			pNext;
			DE_LENGTH_OF_ARRAY(attachments),							//  deUint32			attachmentCount;
			attachments													//  const VkImageView*	pAttachments;
		};

		beginRenderPass(vk, *cmdBuffer, *renderPass, *framebuffer, makeRect2D(m_imageExtent2D), clearColor, &renderPassAttachmentBeginInfo);
		{
			vk.cmdBindPipeline(*cmdBuffer, VK_PIPELINE_BIND_POINT_GRAPHICS, *pipeline);

			vk.cmdBindVertexBuffers(*cmdBuffer, 0u, 1u, &*vertexBuffer, &vertexBufferOffset);

			vk.cmdDraw(*cmdBuffer, vertexCount, 1u, 0u, 0u);
		}
		endRenderPass(vk, *cmdBuffer);

		// Color image copy
		{
			const VkImageMemoryBarrier	preCopyBarrier	= makeImageMemoryBarrier	(VK_ACCESS_COLOR_ATTACHMENT_WRITE_BIT, VK_ACCESS_TRANSFER_READ_BIT,
																					 VK_IMAGE_LAYOUT_COLOR_ATTACHMENT_OPTIMAL, VK_IMAGE_LAYOUT_TRANSFER_SRC_OPTIMAL,
																					 *colorResolveImage, colorSubresRange);
			const VkBufferImageCopy		region			= makeBufferImageCopy		(makeExtent3D(m_imageExtent2D.width, m_imageExtent2D.height, 1u),
																					 makeImageSubresourceLayers(VK_IMAGE_ASPECT_COLOR_BIT, 0u, 0u, 1u));
			const VkBufferMemoryBarrier	postCopyBarrier	= makeBufferMemoryBarrier	(VK_ACCESS_TRANSFER_WRITE_BIT, VK_ACCESS_HOST_READ_BIT, *colorResolveBuffer, 0ull, VK_WHOLE_SIZE);

			vk.cmdPipelineBarrier(*cmdBuffer, VK_PIPELINE_STAGE_COLOR_ATTACHMENT_OUTPUT_BIT, VK_PIPELINE_STAGE_TRANSFER_BIT, 0u, 0u, DE_NULL, 0u, DE_NULL, 1u, &preCopyBarrier);
			vk.cmdCopyImageToBuffer(*cmdBuffer, *colorResolveImage, VK_IMAGE_LAYOUT_TRANSFER_SRC_OPTIMAL, *colorResolveBuffer, 1u, &region);
			vk.cmdPipelineBarrier(*cmdBuffer, VK_PIPELINE_STAGE_TRANSFER_BIT, VK_PIPELINE_STAGE_HOST_BIT, 0u, 0u, DE_NULL, 1u, &postCopyBarrier, DE_NULL, 0u);
		}
	}
	endCommandBuffer(vk, *cmdBuffer);
	submitCommandsAndWait(vk, device, queue, *cmdBuffer);

	{
		std::string result;

		if (!verifyBuffer(colorResolveBufferAlloc, colorFormat, "ResolveColor", ASPECT_COLOR))
			result += " ResolveColor";

		// Parse color aspect of separate samples of multisample image
		for (deUint32 sampleNdx = 0; sampleNdx < sampleCount; ++sampleNdx)
		{
			const std::string				name				("Color" + de::toString(sampleNdx));
			const Unique<VkImage>			imageSample			(makeImage	(vk, device, makeImageCreateInfo(colorFormat, m_imageExtent2D, m_colorImageUsage)));
			const UniquePtr<Allocation>		imageSampleAlloc	(bindImage	(vk, device, allocator, *imageSample, MemoryRequirement::Any));
			const Unique<VkBuffer>			imageBuffer			(makeBuffer	(vk, device, colorBufferSize, VK_BUFFER_USAGE_TRANSFER_DST_BIT));
			const UniquePtr<Allocation>		imageBufferAlloc	(bindBuffer	(vk, device, allocator, *imageBuffer, MemoryRequirement::HostVisible));

			readOneSampleFromMultisampleImage(colorFormat, colorImage, sampleNdx, colorFormat, imageSample, imageBuffer, ASPECT_COLOR);

			if (!verifyBuffer(imageBufferAlloc, colorFormat, name, ASPECT_COLOR, sampleNdx))
				result += " " + name;
		}


		if (result.empty())
			return tcu::TestStatus::pass("Pass");
		else
			return tcu::TestStatus::fail("Fail");
	}
}

class DepthResolveImagelessTestInstance : public DepthImagelessTestInstance
{
public:
										DepthResolveImagelessTestInstance	(Context& context, const TestParameters& parameters);

protected:
	virtual tcu::TestStatus				iterate								(void);

	virtual MovePtr<tcu::TextureLevel>	generateReferenceImage				(const tcu::TextureFormat&	textureFormat,
																			 const AspectFlags			aspectFlags,
																			 const deUint32				sample,
																			 const deUint32				subpass);

	virtual std::vector<float>			getVertices							(void);
};

DepthResolveImagelessTestInstance::DepthResolveImagelessTestInstance (Context& context, const TestParameters& parameters)
	: DepthImagelessTestInstance	(context, parameters)
{
	context.requireDeviceExtension("VK_KHR_depth_stencil_resolve");

	const InstanceInterface&							vki					= m_context.getInstanceInterface();
	const VkPhysicalDevice								physDevice			= m_context.getPhysicalDevice();
	VkPhysicalDeviceProperties2							deviceProperties;
	VkPhysicalDeviceDepthStencilResolveProperties		dsResolveProperties;

	deMemset(&deviceProperties, 0, sizeof(deviceProperties));
	deMemset(&dsResolveProperties, 0, sizeof(dsResolveProperties));

	deviceProperties.sType = VK_STRUCTURE_TYPE_PHYSICAL_DEVICE_PROPERTIES_2;
	deviceProperties.pNext = &dsResolveProperties;

	dsResolveProperties.sType = VK_STRUCTURE_TYPE_PHYSICAL_DEVICE_DEPTH_STENCIL_RESOLVE_PROPERTIES;
	dsResolveProperties.pNext = DE_NULL;

	vki.getPhysicalDeviceProperties2(physDevice, &deviceProperties);

<<<<<<< HEAD
	if ((dsResolveProperties.supportedDepthResolveModes & VK_RESOLVE_MODE_AVERAGE_BIT) == 0)
		TCU_THROW(NotSupportedError, "Depth resolve does not support required VK_RESOLVE_MODE_AVERAGE_BIT");

	if ((dsResolveProperties.supportedStencilResolveModes & VK_RESOLVE_MODE_MAX_BIT) == 0)
		TCU_THROW(NotSupportedError, "Stencil resolve does not support required VK_RESOLVE_MODE_MAX_BIT");

=======
>>>>>>> c4cc5508
	m_colorImageUsage |= VK_IMAGE_USAGE_SAMPLED_BIT;

	checkImageFormatProperties(vki, physDevice, m_parameters.colorFormat, m_colorImageUsage, m_imageExtent2D);

	m_dsImageUsage |= VK_IMAGE_USAGE_SAMPLED_BIT;

	checkImageFormatProperties(vki, physDevice, m_parameters.dsFormat, m_dsImageUsage, m_imageExtent2D);
}

MovePtr<tcu::TextureLevel> DepthResolveImagelessTestInstance::generateReferenceImage (const tcu::TextureFormat&	textureFormat,
																					  const AspectFlags			aspectFlags,
																					  const deUint32			sample,
																					  const deUint32			subpass)
{
	const bool					color	= ((aspectFlags & ASPECT_COLOR) != 0);
	const bool					depth	= ((aspectFlags & ASPECT_DEPTH) != 0);
	const bool					stencil	= ((aspectFlags & ASPECT_STENCIL) != 0);
	const int					width	= m_imageExtent2D.width;
	const int					height	= m_imageExtent2D.height;
	MovePtr<tcu::TextureLevel>	image	(new tcu::TextureLevel(textureFormat, width, height));
	tcu::PixelBufferAccess		access	(image->getAccess());

	DE_ASSERT(dePop32(aspectFlags) == 1);
	DE_UNREF(subpass);

	if (color)
	{
		const tcu::Vec4		colorDraw	(tcu::RGBA::blue().toVec());
		const tcu::Vec4		colorFill	(tcu::RGBA::black().toVec());
		const tcu::Vec4		colorEdge0	(colorDraw);
		const tcu::Vec4		colorEdge1	(colorFill);
		const tcu::Vec4		colorEdge2	(colorDraw);
		const tcu::Vec4		colorEdge3	(colorFill);
		const tcu::Vec4		colorEdgeR	((colorDraw.x() + colorFill.x()) / 2, (colorDraw.y() + colorFill.y()) / 2, (colorDraw.z() + colorFill.z()) / 2, colorDraw.w()); // AVERAGE
		const tcu::Vec4&	colorEdge	= sample == 0 ? colorEdge0
										: sample == 1 ? colorEdge1
										: sample == 2 ? colorEdge2
										: sample == 3 ? colorEdge3
										: colorEdgeR;

		for (int y = 0; y < height; ++y)
		for (int x = 0; x < width; ++x)
		{
			const int			mx			= width - 1 - x;
			const tcu::Vec4&	validColor	= (y == mx) ? colorEdge
											: (y >  mx) ? colorFill
											: colorDraw;

			access.setPixel(validColor, x, y);
		}
	}

	if (depth)
	{
		const int			colorFillValue	(static_cast<int>(1.00f * 0x100));
		const int			colorDrawValue	(static_cast<int>(0.00f * 0x100));
		const tcu::IVec4	colorFill		(colorFillValue, colorFillValue, colorFillValue, 0xFF);
		const tcu::IVec4	colorDraw		(colorDrawValue, colorDrawValue, colorDrawValue, 0xFF);
		const tcu::IVec4	colorEdge0		(colorDraw);
		const tcu::IVec4	colorEdge1		(colorFill);
		const tcu::IVec4	colorEdge2		(colorDraw);
		const tcu::IVec4	colorEdge3		(colorFill);
		const tcu::IVec4	colorEdgeR		(colorEdge0); // SAMPLE_ZERO
		const tcu::IVec4&	colorEdge		= sample == 0 ? colorEdge0
											: sample == 1 ? colorEdge1
											: sample == 2 ? colorEdge2
											: sample == 3 ? colorEdge3
											: colorEdgeR;

		for (int y = 0; y < height; ++y)
		for (int x = 0; x < width; ++x)
		{
			const int			mx			= width - 1 - x;
			const tcu::IVec4&	validColor	= (y == mx) ? colorEdge
											: (y >  mx) ? colorFill
											: colorDraw;

			access.setPixel(validColor, x, y);
		}
	}

	if (stencil)
	{
		const int			colorFillValue	((0 * 0x100) / 4);
		const int			colorDrawValue	((1 * 0x100) / 4);
		const tcu::IVec4	colorFill		(colorFillValue, colorFillValue, colorFillValue, 0xFF);
		const tcu::IVec4	colorDraw		(colorDrawValue, colorDrawValue, colorDrawValue, 0xFF);
		const tcu::IVec4	colorEdge0		(colorDraw);
		const tcu::IVec4	colorEdge1		(colorFill);
		const tcu::IVec4	colorEdge2		(colorDraw);
		const tcu::IVec4	colorEdge3		(colorFill);
		const tcu::IVec4	colorEdgeR		(colorEdge0); // SAMPLE_ZERO
		const tcu::IVec4&	colorEdge		= sample == 0 ? colorEdge0
											: sample == 1 ? colorEdge1
											: sample == 2 ? colorEdge2
											: sample == 3 ? colorEdge3
											: colorEdgeR;

		for (int y = 0; y < height; ++y)
		for (int x = 0; x < width; ++x)
		{
			const int			mx			= width - 1 - x;
			const tcu::IVec4&	validColor	= (y == mx) ? colorEdge
											: (y >  mx) ? colorFill
											: colorDraw;

			access.setPixel(validColor, x, y);
		}
	}

	return image;
}

std::vector<float> DepthResolveImagelessTestInstance::getVertices (void)
{
	const float					verticesData[]	=
	{
		-1.0f, -1.0f, 0.0f, 1.0f,
		-1.0f, +1.0f, 0.0f, 1.0f,
		+1.0f, -1.0f, 0.0f, 1.0f,
		-1.0f, -1.0f, 0.5f, 1.0f,
		-1.0f, +1.0f, 0.5f, 1.0f,
		+1.0f, -1.0f, 0.5f, 1.0f,
	};
	const std::vector<float>	vertices		(verticesData, verticesData + DE_LENGTH_OF_ARRAY(verticesData));

	return vertices;
}

tcu::TestStatus DepthResolveImagelessTestInstance::iterate (void)
{
	const DeviceInterface&			vk							= m_context.getDeviceInterface();
	const VkDevice					device						= m_context.getDevice();
	const deUint32					queueFamilyIndex			= m_context.getUniversalQueueFamilyIndex();
	const VkQueue					queue						= m_context.getUniversalQueue();
	Allocator&						allocator					= m_context.getDefaultAllocator();

	const deUint32					sampleCount					= 4u;
	const VkSampleCountFlagBits		sampleCountFlag				= sampleCountBitFromSampleCount(sampleCount);
	const tcu::Vec4					clearColor					= tcu::Vec4(0.0f, 0.0f, 0.0f, 1.0f);
	const VkFormat					colorFormat					= m_parameters.colorFormat;
	const VkDeviceSize				colorBufferSize				= m_imageExtent2D.width * m_imageExtent2D.height * tcu::getPixelSize(mapVkFormat(colorFormat));
	const VkImageSubresourceRange	colorSubresRange			= makeImageSubresourceRange(VK_IMAGE_ASPECT_COLOR_BIT, 0u, 1u, 0u, 1u);

	const Unique<VkImage>			colorImage					(makeImage				(vk, device, makeImageCreateInfo(colorFormat, m_imageExtent2D, m_colorImageUsage, sampleCountFlag)));
	const UniquePtr<Allocation>		colorImageAlloc				(bindImage				(vk, device, allocator, *colorImage, MemoryRequirement::Any));
	const Unique<VkImageView>		colorAttachment				(makeImageView			(vk, device, *colorImage, VK_IMAGE_VIEW_TYPE_2D, colorFormat, colorSubresRange));

	const Unique<VkImage>			colorResolveImage			(makeImage				(vk, device, makeImageCreateInfo(colorFormat, m_imageExtent2D, m_colorImageUsage)));
	const UniquePtr<Allocation>		colorResolveImageAlloc		(bindImage				(vk, device, allocator, *colorResolveImage, MemoryRequirement::Any));
	const Unique<VkImageView>		colorResolveAttachment		(makeImageView			(vk, device, *colorResolveImage, VK_IMAGE_VIEW_TYPE_2D, colorFormat, colorSubresRange));
	const Unique<VkBuffer>			colorResolveBuffer			(makeBuffer				(vk, device, colorBufferSize, VK_BUFFER_USAGE_TRANSFER_DST_BIT));
	const UniquePtr<Allocation>		colorResolveBufferAlloc		(bindBuffer				(vk, device, allocator, *colorResolveBuffer, MemoryRequirement::HostVisible));

	const float						clearDepth					= 1.0f;
	const deUint32					clearStencil				= 0u;
	const VkFormat					dsFormat					= m_parameters.dsFormat;
	const deUint32					dsImagePixelSize			= static_cast<deUint32>(tcu::getPixelSize(mapVkFormat(dsFormat)));
	const VkImageAspectFlags		dsAspectFlags				= VK_IMAGE_ASPECT_DEPTH_BIT | VK_IMAGE_ASPECT_STENCIL_BIT;
	const VkImageSubresourceRange	dsSubresRange				= makeImageSubresourceRange(dsAspectFlags, 0u, 1u, 0u, 1u);

	const VkDeviceSize				depthBufferSize				= m_imageExtent2D.width * m_imageExtent2D.height * dsImagePixelSize;
	const VkFormat					stencilBufferFormat			= getStencilBufferFormat(dsFormat);
	const deUint32					stencilPixelSize			= static_cast<deUint32>(tcu::getPixelSize(mapVkFormat(stencilBufferFormat)));
	const VkDeviceSize				stencilBufferSize			= m_imageExtent2D.width * m_imageExtent2D.height * stencilPixelSize;

	const Unique<VkImage>			dsImage						(makeImage				(vk, device, makeImageCreateInfo(dsFormat, m_imageExtent2D, m_dsImageUsage, sampleCountFlag)));
	const UniquePtr<Allocation>		dsImageAlloc				(bindImage				(vk, device, allocator, *dsImage, MemoryRequirement::Any));
	const Unique<VkImageView>		dsAttachment				(makeImageView			(vk, device, *dsImage, VK_IMAGE_VIEW_TYPE_2D, dsFormat, dsSubresRange));

	const Unique<VkImage>			dsResolveImage				(makeImage				(vk, device, makeImageCreateInfo(dsFormat, m_imageExtent2D, m_dsImageUsage)));
	const UniquePtr<Allocation>		dsResolveImageAlloc			(bindImage				(vk, device, allocator, *dsResolveImage, MemoryRequirement::Any));
	const Unique<VkImageView>		dsResolveAttachment			(makeImageView			(vk, device, *dsResolveImage, VK_IMAGE_VIEW_TYPE_2D, dsFormat, dsSubresRange));
	const Unique<VkBuffer>			depthResolveBuffer			(makeBuffer				(vk, device, depthBufferSize, VK_BUFFER_USAGE_TRANSFER_SRC_BIT | VK_BUFFER_USAGE_TRANSFER_DST_BIT));
	const UniquePtr<Allocation>		depthResolveBufferAlloc		(bindBuffer				(vk, device, allocator, *depthResolveBuffer, MemoryRequirement::HostVisible));
	const Unique<VkBuffer>			stencilResolveBuffer		(makeBuffer				(vk, device, stencilBufferSize, VK_BUFFER_USAGE_TRANSFER_SRC_BIT | VK_BUFFER_USAGE_TRANSFER_DST_BIT));
	const UniquePtr<Allocation>		stencilResolveBufferAlloc	(bindBuffer				(vk, device, allocator, *stencilResolveBuffer, MemoryRequirement::HostVisible));

	const Unique<VkShaderModule>	vertModule					(createShaderModule		(vk, device, m_context.getBinaryCollection().get("vert"), 0u));
	const Unique<VkShaderModule>	fragModule					(createShaderModule		(vk, device, m_context.getBinaryCollection().get("frag"), 0u));
	const Unique<VkRenderPass>		renderPass					(makeRenderPass			(vk, device, colorFormat, m_parameters.dsFormat, sampleCountFlag, sampleCountFlag));
	const Unique<VkFramebuffer>		framebuffer					(makeFramebuffer		(vk, device, *renderPass, m_imageExtent2D, &colorFormat, m_colorImageUsage, &m_parameters.dsFormat, m_dsImageUsage, ASPECT_COLOR|ASPECT_DEPTH_STENCIL));
	const Unique<VkPipelineLayout>	pipelineLayout				(makePipelineLayout		(vk, device));
	const Unique<VkPipeline>		pipeline					(makeGraphicsPipeline	(vk, device, *pipelineLayout, *renderPass, *vertModule, *fragModule, m_imageExtent2D, ASPECT_DEPTH_STENCIL, sampleCountFlag));
	const Unique<VkCommandPool>		cmdPool						(createCommandPool		(vk, device, VK_COMMAND_POOL_CREATE_RESET_COMMAND_BUFFER_BIT, queueFamilyIndex));
	const Unique<VkCommandBuffer>	cmdBuffer					(allocateCommandBuffer	(vk, device, *cmdPool, VK_COMMAND_BUFFER_LEVEL_PRIMARY));

	const std::vector<float>		vertexArray					(getVertices());
	const deUint32					vertexCount					(static_cast<deUint32>(vertexArray.size() / 4u));
	const VkDeviceSize				vertexArraySize				(vertexArray.size() * sizeof(vertexArray[0]));
	const Unique<VkBuffer>			vertexBuffer				(makeBuffer				(vk, device, vertexArraySize, VK_BUFFER_USAGE_VERTEX_BUFFER_BIT));
	const UniquePtr<Allocation>		vertexBufferAlloc			(bindBuffer				(vk, device, allocator, *vertexBuffer, MemoryRequirement::HostVisible));
	const VkDeviceSize				vertexBufferOffset			(0u);

	fillBuffer(vk, device, *vertexBufferAlloc, &vertexArray[0], vertexArraySize);

	beginCommandBuffer(vk, *cmdBuffer);
	{
		const VkImageView							attachments[]					= { *colorAttachment, *dsAttachment, *colorResolveAttachment, *dsResolveAttachment };
		const VkRenderPassAttachmentBeginInfo		renderPassAttachmentBeginInfo	=
		{
			VK_STRUCTURE_TYPE_RENDER_PASS_ATTACHMENT_BEGIN_INFO,		//  VkStructureType		sType;
			DE_NULL,													//  const void*			pNext;
			DE_LENGTH_OF_ARRAY(attachments),							//  deUint32			attachmentCount;
			attachments													//  const VkImageView*	pAttachments;
		};

		beginRenderPass(vk, *cmdBuffer, *renderPass, *framebuffer, makeRect2D(m_imageExtent2D), clearColor, clearDepth, clearStencil, &renderPassAttachmentBeginInfo);
		{
			vk.cmdBindPipeline(*cmdBuffer, VK_PIPELINE_BIND_POINT_GRAPHICS, *pipeline);

			vk.cmdBindVertexBuffers(*cmdBuffer, 0u, 1u, &*vertexBuffer, &vertexBufferOffset);

			vk.cmdDraw(*cmdBuffer, vertexCount, 1u, 0u, 0u);
		}
		endRenderPass(vk, *cmdBuffer);

		// Color resolve image copy
		{
			const VkImageMemoryBarrier	preCopyBarrier	= makeImageMemoryBarrier	(VK_ACCESS_COLOR_ATTACHMENT_WRITE_BIT, VK_ACCESS_TRANSFER_READ_BIT,
																					 VK_IMAGE_LAYOUT_COLOR_ATTACHMENT_OPTIMAL, VK_IMAGE_LAYOUT_TRANSFER_SRC_OPTIMAL,
																					 *colorResolveImage, colorSubresRange);
			const VkBufferImageCopy		region			= makeBufferImageCopy		(makeExtent3D(m_imageExtent2D.width, m_imageExtent2D.height, 1u),
																					 makeImageSubresourceLayers(VK_IMAGE_ASPECT_COLOR_BIT, 0u, 0u, 1u));
			const VkBufferMemoryBarrier	postCopyBarrier	= makeBufferMemoryBarrier	(VK_ACCESS_TRANSFER_WRITE_BIT, VK_ACCESS_HOST_READ_BIT, *colorResolveBuffer, 0ull, VK_WHOLE_SIZE);

			vk.cmdPipelineBarrier(*cmdBuffer, VK_PIPELINE_STAGE_COLOR_ATTACHMENT_OUTPUT_BIT, VK_PIPELINE_STAGE_TRANSFER_BIT, 0u, 0u, DE_NULL, 0u, DE_NULL, 1u, &preCopyBarrier);
			vk.cmdCopyImageToBuffer(*cmdBuffer, *colorResolveImage, VK_IMAGE_LAYOUT_TRANSFER_SRC_OPTIMAL, *colorResolveBuffer, 1u, &region);
			vk.cmdPipelineBarrier(*cmdBuffer, VK_PIPELINE_STAGE_TRANSFER_BIT, VK_PIPELINE_STAGE_HOST_BIT, 0u, 0u, DE_NULL, 1u, &postCopyBarrier, DE_NULL, 0u);
		}

		// Depth/Stencil resolve image copy
		{
			const VkImageMemoryBarrier	preCopyBarrier		= makeImageMemoryBarrier(VK_ACCESS_DEPTH_STENCIL_ATTACHMENT_WRITE_BIT, VK_ACCESS_TRANSFER_READ_BIT,
																					 VK_IMAGE_LAYOUT_DEPTH_STENCIL_ATTACHMENT_OPTIMAL, VK_IMAGE_LAYOUT_TRANSFER_SRC_OPTIMAL,
																					 *dsResolveImage, dsSubresRange);
			const VkBufferImageCopy		depthCopyRegion		= makeBufferImageCopy(makeExtent3D(m_imageExtent2D.width, m_imageExtent2D.height, 1u),
																				  makeImageSubresourceLayers(VK_IMAGE_ASPECT_DEPTH_BIT, 0u, 0u, 1u));
			const VkBufferImageCopy		stencilCopyRegion	= makeBufferImageCopy(makeExtent3D(m_imageExtent2D.width, m_imageExtent2D.height, 1u),
																				  makeImageSubresourceLayers(VK_IMAGE_ASPECT_STENCIL_BIT, 0u, 0u, 1u));
			const VkBufferMemoryBarrier	postCopyBarriers[]	=
			{
				makeBufferMemoryBarrier(VK_ACCESS_TRANSFER_WRITE_BIT, VK_ACCESS_HOST_READ_BIT, *depthResolveBuffer, 0ull, VK_WHOLE_SIZE),
				makeBufferMemoryBarrier(VK_ACCESS_TRANSFER_WRITE_BIT, VK_ACCESS_HOST_READ_BIT, *stencilResolveBuffer, 0ull, VK_WHOLE_SIZE),
			};

			vk.cmdPipelineBarrier(*cmdBuffer, VK_PIPELINE_STAGE_LATE_FRAGMENT_TESTS_BIT, VK_PIPELINE_STAGE_TRANSFER_BIT, 0u, 0u, DE_NULL, 0u, DE_NULL, 1u, &preCopyBarrier);
			vk.cmdCopyImageToBuffer(*cmdBuffer, *dsResolveImage, VK_IMAGE_LAYOUT_TRANSFER_SRC_OPTIMAL, *depthResolveBuffer, 1u, &depthCopyRegion);
			vk.cmdCopyImageToBuffer(*cmdBuffer, *dsResolveImage, VK_IMAGE_LAYOUT_TRANSFER_SRC_OPTIMAL, *stencilResolveBuffer, 1u, &stencilCopyRegion);
			vk.cmdPipelineBarrier(*cmdBuffer, VK_PIPELINE_STAGE_TRANSFER_BIT, VK_PIPELINE_STAGE_HOST_BIT, 0u, 0u, DE_NULL, DE_LENGTH_OF_ARRAY(postCopyBarriers), postCopyBarriers, DE_NULL, 0u);
		}
	}
	endCommandBuffer(vk, *cmdBuffer);
	submitCommandsAndWait(vk, device, queue, *cmdBuffer);

	{
		std::string result;

		if (!verifyBuffer(colorResolveBufferAlloc, colorFormat, "ResolveColor", ASPECT_COLOR))
			result += " ResolveColor";

		if (!verifyBuffer(depthResolveBufferAlloc, dsFormat, "ResolveDepth", ASPECT_DEPTH))
			result += " ResolveDepth";

		if (!verifyBuffer(stencilResolveBufferAlloc, stencilBufferFormat, "ResolveStencil", ASPECT_STENCIL))
			result += " ResolveStencil";

		// Parse color aspect of separate samples of multisample image
		for (deUint32 sampleNdx = 0; sampleNdx < sampleCount; ++sampleNdx)
		{
			const std::string				name				("Color" + de::toString(sampleNdx));
			const Unique<VkImage>			imageSample			(makeImage	(vk, device, makeImageCreateInfo(colorFormat, m_imageExtent2D, m_colorImageUsage)));
			const UniquePtr<Allocation>		imageSampleAlloc	(bindImage	(vk, device, allocator, *imageSample, MemoryRequirement::Any));
			const Unique<VkBuffer>			imageBuffer			(makeBuffer	(vk, device, colorBufferSize, VK_BUFFER_USAGE_TRANSFER_DST_BIT));
			const UniquePtr<Allocation>		imageBufferAlloc	(bindBuffer	(vk, device, allocator, *imageBuffer, MemoryRequirement::HostVisible));

			readOneSampleFromMultisampleImage(colorFormat, colorImage, sampleNdx, colorFormat, imageSample, imageBuffer, ASPECT_COLOR);

			if (!verifyBuffer(imageBufferAlloc, colorFormat, name, ASPECT_COLOR, sampleNdx))
				result += " " + name;
		}

		// Parse depth aspect of separate samples of multisample image
		for (deUint32 sampleNdx = 0; sampleNdx < sampleCount; ++sampleNdx)
		{
			const std::string				name				("Depth" + de::toString(sampleNdx));
			const Unique<VkImage>			imageSample			(makeImage	(vk, device, makeImageCreateInfo(colorFormat, m_imageExtent2D, m_colorImageUsage)));
			const UniquePtr<Allocation>		imageSampleAlloc	(bindImage	(vk, device, allocator, *imageSample, MemoryRequirement::Any));
			const Unique<VkBuffer>			imageBuffer			(makeBuffer	(vk, device, colorBufferSize, VK_BUFFER_USAGE_TRANSFER_DST_BIT));
			const UniquePtr<Allocation>		imageBufferAlloc	(bindBuffer	(vk, device, allocator, *imageBuffer, MemoryRequirement::HostVisible));

			readOneSampleFromMultisampleImage(dsFormat, dsImage, sampleNdx, colorFormat, imageSample, imageBuffer, ASPECT_DEPTH);

			if (!verifyBuffer(imageBufferAlloc, colorFormat, name, ASPECT_DEPTH, sampleNdx))
				result += " " + name;
		}

		// Parse stencil aspect of separate samples of multisample image
		for (deUint32 sampleNdx = 0; sampleNdx < sampleCount; ++sampleNdx)
		{
			const std::string				name				("Stencil" + de::toString(sampleNdx));
			const Unique<VkImage>			imageSample			(makeImage	(vk, device, makeImageCreateInfo(colorFormat, m_imageExtent2D, m_colorImageUsage)));
			const UniquePtr<Allocation>		imageSampleAlloc	(bindImage	(vk, device, allocator, *imageSample, MemoryRequirement::Any));
			const Unique<VkBuffer>			imageBuffer			(makeBuffer	(vk, device, colorBufferSize, VK_BUFFER_USAGE_TRANSFER_DST_BIT));
			const UniquePtr<Allocation>		imageBufferAlloc	(bindBuffer	(vk, device, allocator, *imageBuffer, MemoryRequirement::HostVisible));

			readOneSampleFromMultisampleImage(dsFormat, dsImage, sampleNdx, colorFormat, imageSample, imageBuffer, ASPECT_STENCIL);

			if (!verifyBuffer(imageBufferAlloc, colorFormat, name, ASPECT_STENCIL, sampleNdx))
				result += " " + name;
		}

		if (result.empty())
			return tcu::TestStatus::pass("Pass");
		else
			return tcu::TestStatus::fail("Following parts of image are incorrect:" + result);
	}
}

class MultisubpassTestInstance : public ColorImagelessTestInstance
{
public:
										MultisubpassTestInstance	(Context& context, const TestParameters& parameters);

protected:
	virtual tcu::TestStatus				iterate						(void);

	virtual std::vector<float>			getVertices					(void);

	virtual MovePtr<tcu::TextureLevel>	generateReferenceImage		(const tcu::TextureFormat&	textureFormat,
																	 const AspectFlags			aspectFlags,
																	 const deUint32				sample,
																	 const deUint32				subpass);
};

MultisubpassTestInstance::MultisubpassTestInstance (Context& context, const TestParameters& parameters)
	: ColorImagelessTestInstance	(context, parameters)
{
}

std::vector<float> MultisubpassTestInstance::getVertices (void)
{
	const float					verticesData[]	=
	{
		-1.0f,  0.0f, 0.0f, 1.0f,
		-1.0f, +1.0f, 0.0f, 1.0f,
		+1.0f,  0.0f, 0.0f, 1.0f,
		-1.0f, +1.0f, 0.0f, 1.0f,
		+1.0f,  0.0f, 0.0f, 1.0f,
		+1.0f, +1.0f, 0.0f, 1.0f,
	};
	const std::vector<float>	vertices		(verticesData, verticesData + DE_LENGTH_OF_ARRAY(verticesData));

	return vertices;
}

MovePtr<tcu::TextureLevel> MultisubpassTestInstance::generateReferenceImage (const tcu::TextureFormat&	textureFormat,
																			 const AspectFlags			aspectFlags,
																			 const deUint32				sample,
																			 const deUint32				subpass)
{
	const int					width			= m_imageExtent2D.width;
	const int					height			= m_imageExtent2D.height;
	const tcu::Vec4				colorDraw0		(0.0f, 0.0f, 1.0f, 1.0f);
	const tcu::Vec4				colorFill0		(tcu::RGBA::black().toVec());
	const tcu::Vec4				colorDraw1		(colorDraw0.x(), 1.0f, colorDraw0.z(), 1.0f);
	const tcu::Vec4				colorFill1		(colorFill0.x(), 1.0f, colorFill0.z(), 1.0f);
	const tcu::Vec4&			colorDraw		((subpass == 0) ? colorDraw0 : colorDraw1);
	const tcu::Vec4&			colorFill		((subpass == 0) ? colorFill0 : colorFill1);
	MovePtr<tcu::TextureLevel>	image			(new tcu::TextureLevel(textureFormat, width, height));
	tcu::PixelBufferAccess		access			(image->getAccess());

	DE_UNREF(aspectFlags);
	DE_ASSERT(aspectFlags == ASPECT_COLOR);
	DE_UNREF(sample);
	DE_ASSERT(sample == NO_SAMPLE);
	DE_ASSERT(subpass != NO_SUBPASS);

	for (int y = 0; y < height; ++y)
	{
		const tcu::Vec4&	validColor	= (y < height / 2) ? colorFill : colorDraw;

		for (int x = 0; x < width; ++x)
			access.setPixel(validColor, x, y);
	}

	return image;
}

tcu::TestStatus MultisubpassTestInstance::iterate (void)
{
	const DeviceInterface&				vk					= m_context.getDeviceInterface();
	const VkDevice						device				= m_context.getDevice();
	const deUint32						queueFamilyIndex	= m_context.getUniversalQueueFamilyIndex();
	const VkQueue						queue				= m_context.getUniversalQueue();
	Allocator&							allocator			= m_context.getDefaultAllocator();

	const tcu::Vec4						clearColor			= tcu::Vec4(0.0f, 0.0f, 0.0f, 1.0f);
	const VkFormat						colorFormat			= m_parameters.colorFormat;
	const VkDeviceSize					colorBufferSize		= m_imageExtent2D.width * m_imageExtent2D.height * tcu::getPixelSize(mapVkFormat(colorFormat));
	const VkImageSubresourceRange		colorSubresRange	= makeImageSubresourceRange(VK_IMAGE_ASPECT_COLOR_BIT, 0u, 1u, 0u, 1u);

	const Unique<VkImage>				color0Image			(makeImage				(vk, device, makeImageCreateInfo(colorFormat, m_imageExtent2D, m_colorImageUsage | VK_IMAGE_USAGE_INPUT_ATTACHMENT_BIT)));
	const UniquePtr<Allocation>			color0ImageAlloc	(bindImage				(vk, device, allocator, *color0Image, MemoryRequirement::Any));
	const Unique<VkImageView>			color0Attachment	(makeImageView			(vk, device, *color0Image, VK_IMAGE_VIEW_TYPE_2D, colorFormat, colorSubresRange));
	const Unique<VkBuffer>				color0Buffer		(makeBuffer				(vk, device, colorBufferSize, VK_BUFFER_USAGE_TRANSFER_DST_BIT));
	const UniquePtr<Allocation>			color0BufferAlloc	(bindBuffer				(vk, device, allocator, *color0Buffer, MemoryRequirement::HostVisible));

	const Unique<VkImage>				color1Image			(makeImage				(vk, device, makeImageCreateInfo(colorFormat, m_imageExtent2D, m_colorImageUsage | VK_IMAGE_USAGE_INPUT_ATTACHMENT_BIT)));
	const UniquePtr<Allocation>			color1ImageAlloc	(bindImage				(vk, device, allocator, *color1Image, MemoryRequirement::Any));
	const Unique<VkImageView>			color1Attachment	(makeImageView			(vk, device, *color1Image, VK_IMAGE_VIEW_TYPE_2D, colorFormat, colorSubresRange));
	const Unique<VkBuffer>				color1Buffer		(makeBuffer				(vk, device, colorBufferSize, VK_BUFFER_USAGE_TRANSFER_DST_BIT));
	const UniquePtr<Allocation>			color1BufferAlloc	(bindBuffer				(vk, device, allocator, *color1Buffer, MemoryRequirement::HostVisible));

	const VkDescriptorType				descriptorType		(VK_DESCRIPTOR_TYPE_INPUT_ATTACHMENT);
	const Unique<VkDescriptorSetLayout>	descriptorSetLayout	(DescriptorSetLayoutBuilder()
		.addSingleBinding(descriptorType, VK_SHADER_STAGE_FRAGMENT_BIT)
		.build(vk, device));
	const Unique<VkDescriptorPool>		descriptorPool		(DescriptorPoolBuilder()
		.addType(descriptorType)
		.build(vk, device, VK_DESCRIPTOR_POOL_CREATE_FREE_DESCRIPTOR_SET_BIT, 1u));
	const Unique<VkDescriptorSet>		descriptorSet		(makeDescriptorSet(vk, device, *descriptorPool, *descriptorSetLayout));
	const VkDescriptorImageInfo			imageDescriptorInfo	(makeDescriptorImageInfo(DE_NULL, *color0Attachment, VK_IMAGE_LAYOUT_GENERAL));

	DescriptorSetUpdateBuilder()
		.writeSingle(*descriptorSet, DescriptorSetUpdateBuilder::Location::binding(0u), descriptorType, &imageDescriptorInfo)
		.update(vk, device);

	const Unique<VkRenderPass>			renderPass			(makeRenderPass			(vk, device, colorFormat, DE_NULL));
	const Unique<VkFramebuffer>			framebuffer			(makeFramebuffer		(vk, device, *renderPass, m_imageExtent2D, &colorFormat, m_colorImageUsage, &m_parameters.dsFormat, 0u, ASPECT_NONE, 1u));
	const Unique<VkCommandPool>			cmdPool				(createCommandPool		(vk, device, VK_COMMAND_POOL_CREATE_RESET_COMMAND_BUFFER_BIT, queueFamilyIndex));
	const Unique<VkCommandBuffer>		cmdBuffer			(allocateCommandBuffer	(vk, device, *cmdPool, VK_COMMAND_BUFFER_LEVEL_PRIMARY));

	const Unique<VkShaderModule>		vertModule0			(createShaderModule		(vk, device, m_context.getBinaryCollection().get("vert"), 0u));
	const Unique<VkShaderModule>		fragModule0			(createShaderModule		(vk, device, m_context.getBinaryCollection().get("frag"), 0u));
	const Unique<VkPipelineLayout>		pipelineLayout0		(makePipelineLayout		(vk, device));
	const Unique<VkPipeline>			pipeline0			(makeGraphicsPipeline	(vk, device, *pipelineLayout0, *renderPass, *vertModule0, *fragModule0, m_imageExtent2D));

	const Unique<VkShaderModule>		vertModule1			(createShaderModule		(vk, device, m_context.getBinaryCollection().get("vert1"), 0u));
	const Unique<VkShaderModule>		fragModule1			(createShaderModule		(vk, device, m_context.getBinaryCollection().get("frag1"), 0u));
	const Unique<VkPipelineLayout>		pipelineLayout1		(makePipelineLayout		(vk, device, 1u, &*descriptorSetLayout));
	const Unique<VkPipeline>			pipeline1			(makeGraphicsPipeline	(vk, device, *pipelineLayout1, *renderPass, *vertModule1, *fragModule1, m_imageExtent2D, 0u, VK_SAMPLE_COUNT_1_BIT, 1u));

	const std::vector<float>			vertex0Array		(getVertices());
	const deUint32						vertex0Count		(static_cast<deUint32>(vertex0Array.size() / 4u));
	const VkDeviceSize					vertex0ArraySize	(vertex0Array.size() * sizeof(vertex0Array[0]));
	const Unique<VkBuffer>				vertex0Buffer		(makeBuffer				(vk, device, vertex0ArraySize, VK_BUFFER_USAGE_VERTEX_BUFFER_BIT));
	const UniquePtr<Allocation>			vertex0BufferAlloc	(bindBuffer				(vk, device, allocator, *vertex0Buffer, MemoryRequirement::HostVisible));
	const VkDeviceSize					vertex0BufferOffset	(0u);

	const std::vector<float>			vertex1Array		(getFullQuadVertices());
	const deUint32						vertex1Count		(static_cast<deUint32>(vertex1Array.size() / 4u));
	const VkDeviceSize					vertex1ArraySize	(vertex1Array.size() * sizeof(vertex1Array[0]));
	const Unique<VkBuffer>				vertex1Buffer		(makeBuffer				(vk, device, vertex1ArraySize, VK_BUFFER_USAGE_VERTEX_BUFFER_BIT));
	const UniquePtr<Allocation>			vertex1BufferAlloc	(bindBuffer				(vk, device, allocator, *vertex1Buffer, MemoryRequirement::HostVisible));
	const VkDeviceSize					vertex1BufferOffset	(0u);

	fillBuffer(vk, device, *vertex0BufferAlloc, &vertex0Array[0], vertex0ArraySize);
	fillBuffer(vk, device, *vertex1BufferAlloc, &vertex1Array[0], vertex1ArraySize);

	beginCommandBuffer(vk, *cmdBuffer);
	{
		const VkImageView							attachments[]					= { *color0Attachment, *color1Attachment };
		const VkRenderPassAttachmentBeginInfo		renderPassAttachmentBeginInfo	=
		{
			VK_STRUCTURE_TYPE_RENDER_PASS_ATTACHMENT_BEGIN_INFO,		//  VkStructureType		sType;
			DE_NULL,													//  const void*			pNext;
			DE_LENGTH_OF_ARRAY(attachments),							//  deUint32			attachmentCount;
			&attachments[0]												//  const VkImageView*	pAttachments;
		};

		beginRenderPass(vk, *cmdBuffer, *renderPass, *framebuffer, makeRect2D(m_imageExtent2D), clearColor, &renderPassAttachmentBeginInfo);
		{
			{
				vk.cmdBindPipeline(*cmdBuffer, VK_PIPELINE_BIND_POINT_GRAPHICS, *pipeline0);

				vk.cmdBindVertexBuffers(*cmdBuffer, 0u, 1u, &*vertex0Buffer, &vertex0BufferOffset);

				vk.cmdDraw(*cmdBuffer, vertex0Count, 1u, 0u, 0u);
			}

			vk.cmdNextSubpass(*cmdBuffer, VK_SUBPASS_CONTENTS_INLINE);

			{
				vk.cmdBindPipeline(*cmdBuffer, VK_PIPELINE_BIND_POINT_GRAPHICS, *pipeline1);

				vk.cmdBindVertexBuffers(*cmdBuffer, 0u, 1u, &*vertex1Buffer, &vertex1BufferOffset);

				vk.cmdBindDescriptorSets(*cmdBuffer, VK_PIPELINE_BIND_POINT_GRAPHICS, *pipelineLayout1, 0u, 1u, &descriptorSet.get(), 0u, DE_NULL);

				vk.cmdDraw(*cmdBuffer, vertex1Count, 1u, 0u, 0u);
			}
		}
		endRenderPass(vk, *cmdBuffer);

		// Subpass0 color image copy
		{
			const VkImageMemoryBarrier	preCopyBarrier	= makeImageMemoryBarrier	(VK_ACCESS_COLOR_ATTACHMENT_WRITE_BIT, VK_ACCESS_TRANSFER_READ_BIT,
																					 VK_IMAGE_LAYOUT_GENERAL, VK_IMAGE_LAYOUT_TRANSFER_SRC_OPTIMAL,
																					 *color0Image, colorSubresRange);
			const VkBufferImageCopy		region			= makeBufferImageCopy		(makeExtent3D(m_imageExtent2D.width, m_imageExtent2D.height, 1u),
																					 makeImageSubresourceLayers(VK_IMAGE_ASPECT_COLOR_BIT, 0u, 0u, 1u));
			const VkBufferMemoryBarrier	postCopyBarrier	= makeBufferMemoryBarrier	(VK_ACCESS_TRANSFER_WRITE_BIT, VK_ACCESS_HOST_READ_BIT, *color0Buffer, 0ull, VK_WHOLE_SIZE);

			vk.cmdPipelineBarrier(*cmdBuffer, VK_PIPELINE_STAGE_COLOR_ATTACHMENT_OUTPUT_BIT, VK_PIPELINE_STAGE_TRANSFER_BIT, 0u, 0u, DE_NULL, 0u, DE_NULL, 1u, &preCopyBarrier);
			vk.cmdCopyImageToBuffer(*cmdBuffer, *color0Image, VK_IMAGE_LAYOUT_TRANSFER_SRC_OPTIMAL, *color0Buffer, 1u, &region);
			vk.cmdPipelineBarrier(*cmdBuffer, VK_PIPELINE_STAGE_TRANSFER_BIT, VK_PIPELINE_STAGE_HOST_BIT, 0u, 0u, DE_NULL, 1u, &postCopyBarrier, DE_NULL, 0u);
		}

		// Subpass1 color image copy
		{
			const VkImageMemoryBarrier	preCopyBarrier	= makeImageMemoryBarrier	(VK_ACCESS_COLOR_ATTACHMENT_WRITE_BIT, VK_ACCESS_TRANSFER_READ_BIT,
																					 VK_IMAGE_LAYOUT_GENERAL, VK_IMAGE_LAYOUT_TRANSFER_SRC_OPTIMAL,
																					 *color1Image, colorSubresRange);
			const VkBufferImageCopy		region			= makeBufferImageCopy		(makeExtent3D(m_imageExtent2D.width, m_imageExtent2D.height, 1u),
																					 makeImageSubresourceLayers(VK_IMAGE_ASPECT_COLOR_BIT, 0u, 0u, 1u));
			const VkBufferMemoryBarrier	postCopyBarrier	= makeBufferMemoryBarrier	(VK_ACCESS_TRANSFER_WRITE_BIT, VK_ACCESS_HOST_READ_BIT, *color1Buffer, 0ull, VK_WHOLE_SIZE);

			vk.cmdPipelineBarrier(*cmdBuffer, VK_PIPELINE_STAGE_COLOR_ATTACHMENT_OUTPUT_BIT, VK_PIPELINE_STAGE_TRANSFER_BIT, 0u, 0u, DE_NULL, 0u, DE_NULL, 1u, &preCopyBarrier);
			vk.cmdCopyImageToBuffer(*cmdBuffer, *color1Image, VK_IMAGE_LAYOUT_TRANSFER_SRC_OPTIMAL, *color1Buffer, 1u, &region);
			vk.cmdPipelineBarrier(*cmdBuffer, VK_PIPELINE_STAGE_TRANSFER_BIT, VK_PIPELINE_STAGE_HOST_BIT, 0u, 0u, DE_NULL, 1u, &postCopyBarrier, DE_NULL, 0u);
		}
	}
	endCommandBuffer(vk, *cmdBuffer);
	submitCommandsAndWait(vk, device, queue, *cmdBuffer);

	{
		std::string result;

		if (!verifyBuffer(color0BufferAlloc, colorFormat, "ColorSubpass0", ASPECT_COLOR, NO_SAMPLE, 0u))
			result += " ColorSubpass0";

		if (!verifyBuffer(color1BufferAlloc, colorFormat, "ColorSubpass1", ASPECT_COLOR, NO_SAMPLE, 1u))
			result += " ColorSubpass1";

		if (result.empty())
			return tcu::TestStatus::pass("Pass");
		else
			return tcu::TestStatus::fail("Following parts of image are incorrect:" + result);
	}
}

class BaseTestCase : public TestCase
{
public:
							BaseTestCase	(tcu::TestContext& context, const std::string& name, const std::string& description, const TestParameters& parameters);
	virtual					~BaseTestCase	(void);

protected:
	virtual void			checkSupport	(Context& context) const;
	virtual void			initPrograms	(SourceCollections& programCollection) const;
	virtual TestInstance*	createInstance	(Context& context) const;

	const TestParameters	m_parameters;
};

BaseTestCase::BaseTestCase (tcu::TestContext& context, const std::string& name, const std::string& description, const TestParameters& parameters)
	: TestCase		(context, name, description)
	, m_parameters	(parameters)
{
}

BaseTestCase::~BaseTestCase ()
{
}

void BaseTestCase::checkSupport (Context& context) const
{
	if (m_parameters.testType == TEST_TYPE_COLOR_RESOLVE || m_parameters.testType == TEST_TYPE_DEPTH_STENCIL_RESOLVE)
	{
		if (!context.getDeviceProperties().limits.standardSampleLocations)
			TCU_THROW(NotSupportedError, "Non-standard sample locations are not supported");
	}
}

void BaseTestCase::initPrograms (SourceCollections& programCollection) const
{
	// Vertex shader
	{
		std::ostringstream src;

		if (m_parameters.testType == TEST_TYPE_COLOR || m_parameters.testType == TEST_TYPE_COLOR_RESOLVE || m_parameters.testType == TEST_TYPE_DEPTH_STENCIL)
		{
			src << glu::getGLSLVersionDeclaration(glu::GLSL_VERSION_440) << "\n"
				<< "\n"
				<< "layout(location = 0) in highp vec4 a_position;\n"
				<< "layout(location = 0) out highp vec4 a_color;\n"
				<< "\n"
				<< "void main (void)\n"
				<< "{\n"
				<< "    gl_Position = a_position;\n"
				<< "    if (gl_VertexIndex < 6)\n"
				<< "        a_color = vec4(0.75f, 0.75f, 0.75f, 1.0f);\n"
				<< "    else\n"
				<< "        a_color = vec4(1.00f, 1.00f, 1.00f, 1.0f);\n"
				<< "}\n";
		}

		if (m_parameters.testType == TEST_TYPE_DEPTH_STENCIL_RESOLVE)
		{
			src << glu::getGLSLVersionDeclaration(glu::GLSL_VERSION_440) << "\n"
				<< "\n"
				<< "layout(location = 0) in highp vec4 a_position;\n"
				<< "layout(location = 0) out highp vec4 a_color;\n"
				<< "\n"
				<< "void main (void)\n"
				<< "{\n"
				<< "    gl_Position = a_position;\n"
				<< "    if (gl_VertexIndex < 3)\n"
				<< "        a_color = vec4(0.00f, 0.00f, 1.00f, 1.0f);\n"
				<< "    else\n"
				<< "        a_color = vec4(0.00f, 1.00f, 0.00f, 1.0f);\n"
				<< "}\n";
		}

		if (m_parameters.testType == TEST_TYPE_MULTISUBPASS)
		{
			src << glu::getGLSLVersionDeclaration(glu::GLSL_VERSION_440) << "\n"
				<< "\n"
				<< "layout(location = 0) in highp vec4 a_position;\n"
				<< "layout(location = 0) out highp vec4 a_color;\n"
				<< "\n"
				<< "void main (void)\n"
				<< "{\n"
				<< "    gl_Position = a_position;\n"
				<< "    a_color = vec4(0.0f, 0.0f, 1.0f, 1.0f);\n"
				<< "}\n";
		}

		programCollection.glslSources.add("vert") << glu::VertexSource(src.str());
	}

	// Fragment shader
	{
		std::ostringstream src;

		src << glu::getGLSLVersionDeclaration(glu::GLSL_VERSION_440) << "\n"
			<< "\n"
			<< "layout(location = 0) in highp vec4 a_color;\n"
			<< "layout(location = 0) out highp vec4 o_color;\n"
			<< "\n"
			<< "void main (void)\n"
			<< "{\n"
			<< "    o_color = a_color;\n"
			<< "}\n";

		programCollection.glslSources.add("frag") << glu::FragmentSource(src.str());
	}

	// Additional shaders
	if (m_parameters.testType == TEST_TYPE_COLOR_RESOLVE || m_parameters.testType == TEST_TYPE_DEPTH_STENCIL_RESOLVE)
	{
		// Vertex shader
		{
			std::ostringstream src;

			src << glu::getGLSLVersionDeclaration(glu::GLSL_VERSION_440) << "\n"
				<< "\n"
				<< "layout(location = 0) in highp vec4 a_position;\n"
				<< "\n"
				<< "void main (void)\n"
				<< "{\n"
				<< "    gl_Position = a_position;\n"
				<< "}\n";

			programCollection.glslSources.add("demultisample-vert") << glu::VertexSource(src.str());
		}

		// Fragment shader
		{
			// Color
			{
				std::ostringstream src;

				src << glu::getGLSLVersionDeclaration(glu::GLSL_VERSION_440) << "\n"
					<< "\n"
					<< "layout(set = 0, binding = 0) uniform sampler2DMS u_ms_image_sampler;\n"
					<< "layout(push_constant) uniform PushConstantsBlock {\n"
					<< "    highp int sampleID;\n"
					<< "} pushConstants;\n"
					<< "layout(location = 0) out highp vec4 o_color;\n"
					<< "\n"
					<< "void main (void)\n"
					<< "{\n"
					<< "    o_color = texelFetch(u_ms_image_sampler, ivec2(gl_FragCoord.xy), pushConstants.sampleID);\n"
					<< "}\n";

				programCollection.glslSources.add("demultisample-color-frag") << glu::FragmentSource(src.str());
			}

			// Depth
			{
				std::ostringstream src;

				// Depth-component textures are treated as one-component floating-point textures.
				src << glu::getGLSLVersionDeclaration(glu::GLSL_VERSION_440) << "\n"
					<< "\n"
					<< "layout(binding = 0) uniform sampler2DMS u_ms_image_sampler;\n"
					<< "layout(push_constant) uniform PushConstantsBlock {\n"
					<< "    highp int sampleID;\n"
					<< "} pushConstants;\n"
					<< "layout(location = 0) out highp vec4 o_color;\n"
					<< "\n"
					<< "void main (void)\n"
					<< "{\n"
					<< "    vec4 val = texelFetch(u_ms_image_sampler, ivec2(gl_FragCoord.xy), pushConstants.sampleID);\n"
					<< "    o_color = vec4(val.x, val.x, val.x, 1.0);\n"
					<< "}\n";

				programCollection.glslSources.add("demultisample-depth-frag") << glu::FragmentSource(src.str());
			}

			// Stencil
			{
				std::ostringstream src;

				// Stencil-component textures are treated as one-component unsigned integer textures.
				src << glu::getGLSLVersionDeclaration(glu::GLSL_VERSION_440) << "\n"
					<< "\n"
					<< "layout(binding = 0) uniform usampler2DMS u_ms_image_sampler;\n"
					<< "layout(push_constant) uniform PushConstantsBlock {\n"
					<< "    highp int sampleID;\n"
					<< "} pushConstants;\n"
					<< "layout(location = 0) out highp vec4 o_color;\n"
					<< "\n"
					<< "void main (void)\n"
					<< "{\n"
					<< "    uvec4 uVal = texelFetch(u_ms_image_sampler, ivec2(gl_FragCoord.xy), pushConstants.sampleID);\n"
					<< "    float val = float(uVal.x) / 4.0f;\n"
					<< "    o_color = vec4(val, val, val, 1.0);\n"
					<< "}\n";

				programCollection.glslSources.add("demultisample-stencil-frag") << glu::FragmentSource(src.str());
			}
		}
	}

	if (m_parameters.testType == TEST_TYPE_MULTISUBPASS)
	{
		// Vertex shader
		{
			std::ostringstream src;

			src << glu::getGLSLVersionDeclaration(glu::GLSL_VERSION_440) << "\n"
				<< "\n"
				<< "layout(location = 0) in highp vec4 a_position;\n"
				<< "\n"
				<< "void main (void)\n"
				<< "{\n"
				<< "    gl_Position = a_position;\n"
				<< "}\n";

			programCollection.glslSources.add("vert1") << glu::VertexSource(src.str());
		}

		// Fragment shader
		{
			std::ostringstream src;

			src << glu::getGLSLVersionDeclaration(glu::GLSL_VERSION_440) << "\n"
				<< "\n"
				<< "layout(input_attachment_index = 0, set = 0, binding = 0) uniform subpassInput u_colors;\n"
				<< "layout(location = 0) out highp vec4 o_color;\n"
				<< "\n"
				<< "void main (void)\n"
				<< "{\n"
				<< "    o_color = subpassLoad(u_colors);\n"
				<< "    o_color.g = 1.0f;\n"
				<< "    o_color.a = 1.0f;\n"
				<< "}\n";

			programCollection.glslSources.add("frag1") << glu::FragmentSource(src.str());
		}
	}


	return;
}

TestInstance*	BaseTestCase::createInstance (Context& context) const
{
	if (m_parameters.testType == TEST_TYPE_COLOR)
		return new ColorImagelessTestInstance(context, m_parameters);

	if (m_parameters.testType == TEST_TYPE_DEPTH_STENCIL)
		return new DepthImagelessTestInstance(context, m_parameters);

	if (m_parameters.testType == TEST_TYPE_COLOR_RESOLVE)
		return new ColorResolveImagelessTestInstance(context, m_parameters);

	if (m_parameters.testType == TEST_TYPE_DEPTH_STENCIL_RESOLVE)
		return new DepthResolveImagelessTestInstance(context, m_parameters);

	if (m_parameters.testType == TEST_TYPE_MULTISUBPASS)
		return new MultisubpassTestInstance(context, m_parameters);

	TCU_THROW(InternalError, "Unknown test type specified");
}

tcu::TestNode*	imagelessColorTests (tcu::TestContext& testCtx)
{
	TestParameters	parameters	=
	{
		TEST_TYPE_COLOR,					//  TestType	testType;
		VK_FORMAT_R8G8B8A8_UNORM,			//  VkFormat	colorFormat;
		VK_FORMAT_UNDEFINED,				//  VkFormat	dsFormat;
	};

	return new BaseTestCase(testCtx, "color", "Imageless color attachment test", parameters);
}

tcu::TestNode*	imagelessDepthStencilTests (tcu::TestContext& testCtx)
{
	TestParameters	parameters	=
	{
		TEST_TYPE_DEPTH_STENCIL,			//  TestType	testType;
		VK_FORMAT_R8G8B8A8_UNORM,			//  VkFormat	colorFormat;
		VK_FORMAT_D24_UNORM_S8_UINT,		//  VkFormat	dsFormat;
	};

	return new BaseTestCase(testCtx, "depth_stencil", "Imageless depth/stencil attachment test", parameters);
}

tcu::TestNode*	imagelessColorResolveTests (tcu::TestContext& testCtx)
{
	TestParameters	parameters	=
	{
		TEST_TYPE_COLOR_RESOLVE,			//  TestType	testType;
		VK_FORMAT_R8G8B8A8_UNORM,			//  VkFormat	colorFormat;
		VK_FORMAT_UNDEFINED,				//  VkFormat	dsFormat;
	};

	return new BaseTestCase(testCtx, "color_resolve", "Imageless color attachment resolve test", parameters);
}

tcu::TestNode*	imagelessDepthStencilResolveTests (tcu::TestContext& testCtx)
{
	TestParameters	parameters	=
	{
		TEST_TYPE_DEPTH_STENCIL_RESOLVE,	//  TestType	testType;
		VK_FORMAT_R8G8B8A8_UNORM,			//  VkFormat	colorFormat;
		VK_FORMAT_D24_UNORM_S8_UINT,		//  VkFormat	dsFormat;
	};

	return new BaseTestCase(testCtx, "depth_stencil_resolve", "Imageless color and depth/stencil attachment resolve test", parameters);
}

tcu::TestNode*	imagelessMultisubpass (tcu::TestContext& testCtx)
{
	TestParameters	parameters	=
	{
		TEST_TYPE_MULTISUBPASS,			//  TestType	testType;
		VK_FORMAT_R8G8B8A8_UNORM,		//  VkFormat	colorFormat;
		VK_FORMAT_UNDEFINED,			//  VkFormat	dsFormat;
	};

	return new BaseTestCase(testCtx, "multisubpass", "Multi-subpass test", parameters);
}

}	// anonymous

tcu::TestCaseGroup* createTests (tcu::TestContext& testCtx)
{
	de::MovePtr<tcu::TestCaseGroup> imagelessFramebufferGroup (new tcu::TestCaseGroup(testCtx, "imageless_framebuffer", "Imageless Framebuffer tests"));

	imagelessFramebufferGroup->addChild(imagelessColorTests(testCtx));						// Color only test
	imagelessFramebufferGroup->addChild(imagelessDepthStencilTests(testCtx));				// Color and depth/stencil test
	imagelessFramebufferGroup->addChild(imagelessColorResolveTests(testCtx));				// Color and color resolve test
	imagelessFramebufferGroup->addChild(imagelessDepthStencilResolveTests(testCtx));		// Color, depth and depth resolve test (interaction with VK_KHR_depth_stencil_resolve)
	imagelessFramebufferGroup->addChild(imagelessMultisubpass(testCtx));					// Multi-subpass test

	return imagelessFramebufferGroup.release();
}

} // imageless
} // vkt<|MERGE_RESOLUTION|>--- conflicted
+++ resolved
@@ -342,15 +342,9 @@
 		{
 			VK_STRUCTURE_TYPE_SUBPASS_DESCRIPTION_DEPTH_STENCIL_RESOLVE,		//  VkStructureType						sType;
 			DE_NULL,															//  const void*							pNext;
-<<<<<<< HEAD
-			VK_RESOLVE_MODE_AVERAGE_BIT,										//  VkResolveModeFlagBits				depthResolveMode;
-			VK_RESOLVE_MODE_MAX_BIT,											//  VkResolveModeFlagBits				stencilResolveMode;
-			&depthStencilResolveAttachmentRef2									//  const VkAttachmentReference2*		pDepthStencilResolveAttachment;
-=======
-			VK_RESOLVE_MODE_SAMPLE_ZERO_BIT_KHR,								//  VkResolveModeFlagBitsKHR			depthResolveMode;
-			VK_RESOLVE_MODE_SAMPLE_ZERO_BIT_KHR,								//  VkResolveModeFlagBitsKHR			stencilResolveMode;
+			VK_RESOLVE_MODE_SAMPLE_ZERO_BIT,									//  VkResolveModeFlagBitsKHR			depthResolveMode;
+			VK_RESOLVE_MODE_SAMPLE_ZERO_BIT,									//  VkResolveModeFlagBitsKHR			stencilResolveMode;
 			&depthStencilResolveAttachmentRef2									//  const VkAttachmentReference2KHR*	pDepthStencilResolveAttachment;
->>>>>>> c4cc5508
 		};
 		const VkSubpassDescription2							subpassDescription2						=
 		{
@@ -1772,15 +1766,6 @@
 
 	vki.getPhysicalDeviceProperties2(physDevice, &deviceProperties);
 
-<<<<<<< HEAD
-	if ((dsResolveProperties.supportedDepthResolveModes & VK_RESOLVE_MODE_AVERAGE_BIT) == 0)
-		TCU_THROW(NotSupportedError, "Depth resolve does not support required VK_RESOLVE_MODE_AVERAGE_BIT");
-
-	if ((dsResolveProperties.supportedStencilResolveModes & VK_RESOLVE_MODE_MAX_BIT) == 0)
-		TCU_THROW(NotSupportedError, "Stencil resolve does not support required VK_RESOLVE_MODE_MAX_BIT");
-
-=======
->>>>>>> c4cc5508
 	m_colorImageUsage |= VK_IMAGE_USAGE_SAMPLED_BIT;
 
 	checkImageFormatProperties(vki, physDevice, m_parameters.colorFormat, m_colorImageUsage, m_imageExtent2D);
