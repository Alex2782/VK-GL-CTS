--- conflicted
+++ resolved
@@ -1254,13 +1254,8 @@
 class QueryPoolPerformanceTest : public TestCase
 {
 public:
-<<<<<<< HEAD
 	QueryPoolPerformanceTest (tcu::TestContext &context, TestType testType, VkQueueFlagBits queueFlagBits, bool copyResults, uint32_t seed, const std::string& name)
-		: TestCase			(context, name, "")
-=======
-	QueryPoolPerformanceTest (tcu::TestContext &context, TestType testType, VkQueueFlagBits queueFlagBits, const char *name)
 		: TestCase			(context, name)
->>>>>>> 3e3f0661
 		, m_testType		(testType)
 		, m_queueFlagBits	(queueFlagBits)
 		, m_copyResults		(copyResults)
