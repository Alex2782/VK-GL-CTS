--- conflicted
+++ resolved
@@ -853,25 +853,7 @@
 		&& !hasSeparateCopyCmdBuf())
 	{
 		vk.cmdCopyQueryPoolResults(*cmdBuffer, m_queryPool, 0, NUM_QUERIES_IN_POOL, m_queryPoolResultsBuffer->object(), /*dstOffset*/ 0, m_testVector.queryResultsStride, m_queryResultFlags);
-<<<<<<< HEAD
-		const vk::VkBufferMemoryBarrier bufferBarrier =
-		{
-			vk::VK_STRUCTURE_TYPE_BUFFER_MEMORY_BARRIER,	// VkStructureType	sType;
-			DE_NULL,										// const void*		pNext;
-			vk::VK_ACCESS_TRANSFER_WRITE_BIT,				// VkAccessFlags	srcAccessMask;
-			vk::VK_ACCESS_HOST_READ_BIT,					// VkAccessFlags	dstAccessMask;
-			VK_QUEUE_FAMILY_IGNORED,						// deUint32			srcQueueFamilyIndex;
-			VK_QUEUE_FAMILY_IGNORED,						// deUint32			dstQueueFamilyIndex;
-			m_queryPoolResultsBuffer->object(),				// VkBuffer			buffer;
-			0ull,											// VkDeviceSize		offset;
-			VK_WHOLE_SIZE									// VkDeviceSize		size;
-		};
-
-		vk.cmdPipelineBarrier(*cmdBuffer, vk::VK_PIPELINE_STAGE_TRANSFER_BIT, vk::VK_PIPELINE_STAGE_HOST_BIT, 0u,
-							  0u, DE_NULL, 1u, &bufferBarrier, 0u, DE_NULL);
-=======
 		bufferBarrier(vk, *cmdBuffer, m_queryPoolResultsBuffer->object(), vk::VK_ACCESS_TRANSFER_WRITE_BIT, vk::VK_ACCESS_HOST_READ_BIT, vk::VK_PIPELINE_STAGE_TRANSFER_BIT, vk::VK_PIPELINE_STAGE_HOST_BIT);
->>>>>>> 3064c5ca
 	}
 
 	transition2DImage(vk, *cmdBuffer, m_stateObjects->m_colorAttachmentImage->object(), vk::VK_IMAGE_ASPECT_COLOR_BIT, vk::VK_IMAGE_LAYOUT_GENERAL,
@@ -892,25 +874,7 @@
 
 	beginCommandBuffer(vk, *cmdBuffer);
 	vk.cmdCopyQueryPoolResults(*cmdBuffer, m_queryPool, 0, NUM_QUERIES_IN_POOL, m_queryPoolResultsBuffer->object(), /*dstOffset*/ 0, m_testVector.queryResultsStride, m_queryResultFlags);
-<<<<<<< HEAD
-	const vk::VkBufferMemoryBarrier bufferBarrier =
-	{
-		vk::VK_STRUCTURE_TYPE_BUFFER_MEMORY_BARRIER,	// VkStructureType	sType;
-		DE_NULL,										// const void*		pNext;
-		vk::VK_ACCESS_TRANSFER_WRITE_BIT,				// VkAccessFlags	srcAccessMask;
-		vk::VK_ACCESS_HOST_READ_BIT,					// VkAccessFlags	dstAccessMask;
-		VK_QUEUE_FAMILY_IGNORED,						// deUint32			srcQueueFamilyIndex;
-		VK_QUEUE_FAMILY_IGNORED,						// deUint32			dstQueueFamilyIndex;
-		m_queryPoolResultsBuffer->object(),				// VkBuffer			buffer;
-		0ull,											// VkDeviceSize		offset;
-		VK_WHOLE_SIZE									// VkDeviceSize		size;
-	};
-
-	vk.cmdPipelineBarrier(*cmdBuffer, vk::VK_PIPELINE_STAGE_TRANSFER_BIT, vk::VK_PIPELINE_STAGE_HOST_BIT, 0u,
-						  0u, DE_NULL, 1u, &bufferBarrier, 0u, DE_NULL);
-=======
 	bufferBarrier(vk, *cmdBuffer, m_queryPoolResultsBuffer->object(), vk::VK_ACCESS_TRANSFER_WRITE_BIT, vk::VK_ACCESS_HOST_READ_BIT, vk::VK_PIPELINE_STAGE_TRANSFER_BIT, vk::VK_PIPELINE_STAGE_HOST_BIT);
->>>>>>> 3064c5ca
 	endCommandBuffer(vk, *cmdBuffer);
 
 	return cmdBuffer;
