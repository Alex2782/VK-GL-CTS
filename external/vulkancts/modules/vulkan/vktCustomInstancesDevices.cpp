--- conflicted
+++ resolved
@@ -205,17 +205,12 @@
 #endif // CTS_USES_VULKANSC
 	, m_allocator	(pAllocator)
 	, m_instance	(instance)
-<<<<<<< HEAD
 #ifndef CTS_USES_VULKANSC
 	, m_driver((m_instance != DE_NULL) ? new InstanceDriver(context.getPlatformInterface(), m_instance) : nullptr)
-	, m_callback	(m_recorder ? m_recorder->createCallback(*m_driver, m_instance) : Move<VkDebugReportCallbackEXT>())
+	, m_callback	((m_driver && m_recorder) ? m_recorder->createCallback(*m_driver, m_instance) : Move<VkDebugReportCallbackEXT>())
 #else
 	, m_driver((m_instance != DE_NULL) ? new InstanceDriverSC(context.getPlatformInterface(), m_instance, context.getTestContext().getCommandLine(), context.getResourceInterface()) : nullptr)
 #endif // CTS_USES_VULKANSC
-=======
-	, m_driver		((m_instance != DE_NULL) ? new InstanceDriver(context.getPlatformInterface(), m_instance) : nullptr)
-	, m_callback	((m_driver && m_recorder) ? m_recorder->createCallback(*m_driver, m_instance) : Move<VkDebugReportCallbackEXT>())
->>>>>>> 1eb61361
 {
 }
 
@@ -228,11 +223,8 @@
 
 	if (m_instance != DE_NULL)
 	{
-<<<<<<< HEAD
-#ifndef CTS_USES_VULKANSC
-=======
+#ifndef CTS_USES_VULKANSC
 		m_callback.~Move<vk::VkDebugReportCallbackEXT>();
->>>>>>> 1eb61361
 		m_recorder.reset(nullptr);
 #endif // CTS_USES_VULKANSC
 		m_driver->destroyInstance(m_instance, m_allocator);
@@ -433,11 +425,7 @@
 	const bool								addLayers				= (validationEnabled && allowLayers);
 #ifndef CTS_USES_VULKANSC
 	std::unique_ptr<DebugReportRecorder>	recorder;
-<<<<<<< HEAD
-	VkDebugReportCallbackCreateInfoEXT		callbackInfo;
-#endif // CTS_USES_VULKANSC
-=======
->>>>>>> 1eb61361
+#endif // CTS_USES_VULKANSC
 
 	if (addLayers)
 	{
@@ -454,20 +442,12 @@
 		createInfo.enabledExtensionCount = static_cast<deUint32>(enabledExtensions.size());
 		createInfo.ppEnabledExtensionNames = enabledExtensions.data();
 
-<<<<<<< HEAD
-#ifndef CTS_USES_VULKANSC
-		// Prepare debug report recorder also for instance creation.
-		recorder.reset(new DebugReportRecorder(printValidationErrors));
-		callbackInfo		= recorder->makeCreateInfo();
-		callbackInfo.pNext	= createInfo.pNext;
-		createInfo.pNext	= &callbackInfo;
-#endif // CTS_USES_VULKANSC
-=======
+#ifndef CTS_USES_VULKANSC
 		recorder.reset(new DebugReportRecorder(printValidationErrors));
 		// No need to add VkDebugReportCallbackCreateInfoEXT to VkInstanceCreateInfo since we
 		// don't want to check for errors at instance creation. This is intended since we use
 		// UncheckedInstance to try to create invalid instances for driver stability
->>>>>>> 1eb61361
+#endif // CTS_USES_VULKANSC
 	}
 
 	vk::VkInstance	raw_instance = DE_NULL;
