/*-------------------------------------------------------------------------
 * Vulkan Conformance Tests
 * ------------------------
 *
 * Copyright (c) 2016 Google Inc.
 *
 * Licensed under the Apache License, Version 2.0 (the "License");
 * you may not use this file except in compliance with the License.
 * You may obtain a copy of the License at
 *
 *      http://www.apache.org/licenses/LICENSE-2.0
 *
 * Unless required by applicable law or agreed to in writing, software
 * distributed under the License is distributed on an "AS IS" BASIS,
 * WITHOUT WARRANTIES OR CONDITIONS OF ANY KIND, either express or implied.
 * See the License for the specific language governing permissions and
 * limitations under the License.
 *
 * \brief Vulkan external memory utilities
 *//*--------------------------------------------------------------------*/

#include "vktExternalMemoryUtil.hpp"

#include "vkQueryUtil.hpp"

#if (DE_OS == DE_OS_ANDROID) || (DE_OS == DE_OS_UNIX)
#	include <unistd.h>
#	include <fcntl.h>
#	include <errno.h>
#	include <sys/types.h>
#	include <sys/socket.h>
#endif

#if (DE_OS == DE_OS_WIN32)
#	define WIN32_LEAN_AND_MEAN
#	include <windows.h>
#endif

#if (DE_OS == DE_OS_ANDROID)
#   include <sys/system_properties.h>
#endif

#if (DE_OS == DE_OS_ANDROID) && defined(__ANDROID_API_O__) && (DE_ANDROID_API >= __ANDROID_API_O__)
#	include <android/hardware_buffer.h>
#	include "deDynamicLibrary.hpp"
#	define BUILT_WITH_ANDROID_HARDWARE_BUFFER 1
#endif

namespace vkt
{
namespace ExternalMemoryUtil
{
namespace
{

} // anonymous

NativeHandle::NativeHandle (void)
	: m_fd						(-1)
	, m_win32HandleType			(WIN32HANDLETYPE_LAST)
	, m_win32Handle				(DE_NULL)
	, m_androidHardwareBuffer	(DE_NULL)
	, m_hostPtr					(DE_NULL)
{
}

NativeHandle::NativeHandle (const NativeHandle& other)
	: m_fd						(-1)
	, m_win32HandleType			(WIN32HANDLETYPE_LAST)
	, m_win32Handle				(DE_NULL)
	, m_androidHardwareBuffer	(DE_NULL)
	, m_hostPtr					(DE_NULL)
{
	if (other.m_fd >= 0)
	{
#if (DE_OS == DE_OS_ANDROID) || (DE_OS == DE_OS_UNIX)
		DE_ASSERT(!other.m_win32Handle.internal);
		DE_ASSERT(!other.m_androidHardwareBuffer.internal);
		m_fd = dup(other.m_fd);
		TCU_CHECK(m_fd >= 0);
#else
		DE_FATAL("Platform doesn't support file descriptors");
#endif
	}
	else if (other.m_win32Handle.internal)
	{
#if (DE_OS == DE_OS_WIN32)
		m_win32HandleType = other.m_win32HandleType;

		switch (other.m_win32HandleType)
		{
			case WIN32HANDLETYPE_NT:
			{
				DE_ASSERT(other.m_fd == -1);
				DE_ASSERT(!other.m_androidHardwareBuffer.internal);

				const HANDLE process = ::GetCurrentProcess();
				::DuplicateHandle(process, other.m_win32Handle.internal, process, &m_win32Handle.internal, 0, TRUE, DUPLICATE_SAME_ACCESS);

				break;
			}

			case WIN32HANDLETYPE_KMT:
			{
				m_win32Handle = other.m_win32Handle;
				break;
			}

			default:
				DE_FATAL("Unknown win32 handle type");
		}
#else
		DE_FATAL("Platform doesn't support win32 handles");
#endif
	}
	else if (other.m_androidHardwareBuffer.internal)
	{
		DE_ASSERT(other.m_fd == -1);
		DE_ASSERT(!other.m_win32Handle.internal);
		m_androidHardwareBuffer = other.m_androidHardwareBuffer;
		AndroidHardwareBufferExternalApi::getInstance()->acquire(m_androidHardwareBuffer);
	}
	else
		DE_FATAL("Native handle can't be duplicated");
}

NativeHandle::NativeHandle (int fd)
	: m_fd						(fd)
	, m_win32HandleType			(WIN32HANDLETYPE_LAST)
	, m_win32Handle				(DE_NULL)
	, m_androidHardwareBuffer	(DE_NULL)
	, m_hostPtr					(DE_NULL)
{
}

NativeHandle::NativeHandle (Win32HandleType handleType, vk::pt::Win32Handle handle)
	: m_fd						(-1)
	, m_win32HandleType			(handleType)
	, m_win32Handle				(handle)
	, m_androidHardwareBuffer	(DE_NULL)
	, m_hostPtr					(DE_NULL)
{
}

NativeHandle::NativeHandle (vk::pt::AndroidHardwareBufferPtr buffer)
	: m_fd						(-1)
	, m_win32HandleType			(WIN32HANDLETYPE_LAST)
	, m_win32Handle				(DE_NULL)
	, m_androidHardwareBuffer	(buffer)
	, m_hostPtr					(DE_NULL)
{
}

NativeHandle::~NativeHandle (void)
{
	reset();
}

void NativeHandle::reset (void)
{
	if (m_fd >= 0)
	{
#if (DE_OS == DE_OS_ANDROID) || (DE_OS == DE_OS_UNIX)
		DE_ASSERT(!m_win32Handle.internal);
		DE_ASSERT(!m_androidHardwareBuffer.internal);
		::close(m_fd);
#else
		DE_FATAL("Platform doesn't support file descriptors");
#endif
	}

	if (m_win32Handle.internal)
	{
#if (DE_OS == DE_OS_WIN32)
		switch (m_win32HandleType)
		{
			case WIN32HANDLETYPE_NT:
				DE_ASSERT(m_fd == -1);
				DE_ASSERT(!m_androidHardwareBuffer.internal);
				::CloseHandle((HANDLE)m_win32Handle.internal);
				break;

			case WIN32HANDLETYPE_KMT:
				break;

			default:
				DE_FATAL("Unknown win32 handle type");
		}
#else
		DE_FATAL("Platform doesn't support win32 handles");
#endif
	}
	if (m_androidHardwareBuffer.internal)
	{
		DE_ASSERT(m_fd == -1);
		DE_ASSERT(!m_win32Handle.internal);
		AndroidHardwareBufferExternalApi::getInstance()->release(m_androidHardwareBuffer);
	}
	m_fd					= -1;
	m_win32Handle			= vk::pt::Win32Handle(DE_NULL);
	m_win32HandleType		= WIN32HANDLETYPE_LAST;
	m_androidHardwareBuffer	= vk::pt::AndroidHardwareBufferPtr(DE_NULL);
	m_hostPtr				= DE_NULL;
}

NativeHandle& NativeHandle::operator= (int fd)
{
	reset();

	m_fd = fd;

	return *this;
}

NativeHandle& NativeHandle::operator= (vk::pt::AndroidHardwareBufferPtr buffer)
{
	reset();

	m_androidHardwareBuffer = buffer;

	return *this;
}

void NativeHandle::setWin32Handle (Win32HandleType type, vk::pt::Win32Handle handle)
{
	reset();

	m_win32HandleType	= type;
	m_win32Handle		= handle;
}

void NativeHandle::setHostPtr(void* hostPtr)
{
	reset();

	m_hostPtr = hostPtr;
}

void NativeHandle::disown (void)
{
	m_fd = -1;
	m_win32Handle = vk::pt::Win32Handle(DE_NULL);
	m_androidHardwareBuffer = vk::pt::AndroidHardwareBufferPtr(DE_NULL);
	m_hostPtr = DE_NULL;
}

vk::pt::Win32Handle NativeHandle::getWin32Handle (void) const
{
	DE_ASSERT(m_fd == -1);
	DE_ASSERT(!m_androidHardwareBuffer.internal);
	DE_ASSERT(m_hostPtr == DE_NULL);

	return m_win32Handle;
}

int NativeHandle::getFd (void) const
{
	DE_ASSERT(!m_win32Handle.internal);
	DE_ASSERT(!m_androidHardwareBuffer.internal);
	DE_ASSERT(m_hostPtr == DE_NULL);
	return m_fd;
}

vk::pt::AndroidHardwareBufferPtr NativeHandle::getAndroidHardwareBuffer (void) const
{
	DE_ASSERT(m_fd == -1);
	DE_ASSERT(!m_win32Handle.internal);
	DE_ASSERT(m_hostPtr == DE_NULL);
	return m_androidHardwareBuffer;
}

void* NativeHandle::getHostPtr(void) const
{
	DE_ASSERT(m_fd == -1);
	DE_ASSERT(!m_win32Handle.internal);
	return m_hostPtr;
}

const char* externalSemaphoreTypeToName (vk::VkExternalSemaphoreHandleTypeFlagBits type)
{
	switch (type)
	{
		case vk::VK_EXTERNAL_SEMAPHORE_HANDLE_TYPE_OPAQUE_FD_BIT:
			return "opaque_fd";

		case vk::VK_EXTERNAL_SEMAPHORE_HANDLE_TYPE_OPAQUE_WIN32_BIT:
			return "opaque_win32";

		case vk::VK_EXTERNAL_SEMAPHORE_HANDLE_TYPE_OPAQUE_WIN32_KMT_BIT:
			return "opaque_win32_kmt";

		case vk::VK_EXTERNAL_SEMAPHORE_HANDLE_TYPE_D3D12_FENCE_BIT:
			return "d3d12_fenc";

		case vk::VK_EXTERNAL_SEMAPHORE_HANDLE_TYPE_SYNC_FD_BIT:
			return "sync_fd";

		default:
			DE_FATAL("Unknown external semaphore type");
			return DE_NULL;
	}
}

const char* externalFenceTypeToName (vk::VkExternalFenceHandleTypeFlagBits type)
{
	switch (type)
	{
		case vk::VK_EXTERNAL_FENCE_HANDLE_TYPE_OPAQUE_FD_BIT:
			return "opaque_fd";

		case vk::VK_EXTERNAL_FENCE_HANDLE_TYPE_OPAQUE_WIN32_BIT:
			return "opaque_win32";

		case vk::VK_EXTERNAL_FENCE_HANDLE_TYPE_OPAQUE_WIN32_KMT_BIT:
			return "opaque_win32_kmt";

		case vk::VK_EXTERNAL_FENCE_HANDLE_TYPE_SYNC_FD_BIT:
			return "sync_fd";

		default:
			DE_FATAL("Unknown external fence type");
			return DE_NULL;
	}
}

const char* externalMemoryTypeToName (vk::VkExternalMemoryHandleTypeFlagBits type)
{
	switch (type)
	{
		case vk::VK_EXTERNAL_MEMORY_HANDLE_TYPE_OPAQUE_FD_BIT:
			return "opaque_fd";

		case vk::VK_EXTERNAL_MEMORY_HANDLE_TYPE_OPAQUE_WIN32_BIT:
			return "opaque_win32";

		case vk::VK_EXTERNAL_MEMORY_HANDLE_TYPE_OPAQUE_WIN32_KMT_BIT:
			return "opaque_win32_kmt";

		case vk::VK_EXTERNAL_MEMORY_HANDLE_TYPE_D3D11_TEXTURE_BIT:
			return "d3d11_texture";

		case vk::VK_EXTERNAL_MEMORY_HANDLE_TYPE_D3D11_TEXTURE_KMT_BIT:
			return "d3d11_texture_kmt";

		case vk::VK_EXTERNAL_MEMORY_HANDLE_TYPE_D3D12_HEAP_BIT:
			return "d3d12_heap";

		case vk::VK_EXTERNAL_MEMORY_HANDLE_TYPE_D3D12_RESOURCE_BIT:
			return "d3d12_resource";

		case vk::VK_EXTERNAL_MEMORY_HANDLE_TYPE_ANDROID_HARDWARE_BUFFER_BIT_ANDROID:
			return "android_hardware_buffer";

		case vk::VK_EXTERNAL_MEMORY_HANDLE_TYPE_DMA_BUF_BIT_EXT:
			return "dma_buf";

		case vk::VK_EXTERNAL_MEMORY_HANDLE_TYPE_HOST_ALLOCATION_BIT_EXT:
			return "host_allocation";

		default:
			DE_FATAL("Unknown external memory type");
			return DE_NULL;
	}
}

bool isSupportedPermanence (vk::VkExternalSemaphoreHandleTypeFlagBits	type,
							Permanence										permanence)
{
	switch (type)
	{
		case vk::VK_EXTERNAL_SEMAPHORE_HANDLE_TYPE_OPAQUE_WIN32_BIT:
		case vk::VK_EXTERNAL_SEMAPHORE_HANDLE_TYPE_OPAQUE_WIN32_KMT_BIT:
			return permanence == PERMANENCE_PERMANENT || permanence == PERMANENCE_TEMPORARY;

		case vk::VK_EXTERNAL_SEMAPHORE_HANDLE_TYPE_OPAQUE_FD_BIT:
			return permanence == PERMANENCE_PERMANENT || permanence == PERMANENCE_TEMPORARY;

		case vk::VK_EXTERNAL_SEMAPHORE_HANDLE_TYPE_SYNC_FD_BIT:
			return permanence == PERMANENCE_TEMPORARY;

		default:
			DE_FATAL("Unknown external semaphore type");
			return false;
	}
}

Transference getHandelTypeTransferences (vk::VkExternalSemaphoreHandleTypeFlagBits type)
{
	switch (type)
	{
		case vk::VK_EXTERNAL_SEMAPHORE_HANDLE_TYPE_OPAQUE_WIN32_BIT:
		case vk::VK_EXTERNAL_SEMAPHORE_HANDLE_TYPE_OPAQUE_WIN32_KMT_BIT:
			return TRANSFERENCE_REFERENCE;

		case vk::VK_EXTERNAL_SEMAPHORE_HANDLE_TYPE_OPAQUE_FD_BIT:
			return TRANSFERENCE_REFERENCE;

		case vk::VK_EXTERNAL_SEMAPHORE_HANDLE_TYPE_SYNC_FD_BIT:
			return TRANSFERENCE_COPY;

		default:
			DE_FATAL("Unknown external semaphore type");
			return TRANSFERENCE_REFERENCE;
	}
}

bool isSupportedPermanence (vk::VkExternalFenceHandleTypeFlagBits	type,
							Permanence									permanence)
{
	switch (type)
	{
		case vk::VK_EXTERNAL_FENCE_HANDLE_TYPE_OPAQUE_WIN32_BIT:
		case vk::VK_EXTERNAL_FENCE_HANDLE_TYPE_OPAQUE_WIN32_KMT_BIT:
			return permanence == PERMANENCE_PERMANENT || permanence == PERMANENCE_TEMPORARY;

		case vk::VK_EXTERNAL_FENCE_HANDLE_TYPE_OPAQUE_FD_BIT:
			return permanence == PERMANENCE_PERMANENT || permanence == PERMANENCE_TEMPORARY;

		case vk::VK_EXTERNAL_FENCE_HANDLE_TYPE_SYNC_FD_BIT:
			return permanence == PERMANENCE_TEMPORARY;

		default:
			DE_FATAL("Unknown external fence type");
			return false;
	}
}

Transference getHandelTypeTransferences (vk::VkExternalFenceHandleTypeFlagBits type)
{
	switch (type)
	{
		case vk::VK_EXTERNAL_FENCE_HANDLE_TYPE_OPAQUE_WIN32_BIT:
		case vk::VK_EXTERNAL_FENCE_HANDLE_TYPE_OPAQUE_WIN32_KMT_BIT:
			return TRANSFERENCE_REFERENCE;

		case vk::VK_EXTERNAL_FENCE_HANDLE_TYPE_OPAQUE_FD_BIT:
			return TRANSFERENCE_REFERENCE;

		case vk::VK_EXTERNAL_FENCE_HANDLE_TYPE_SYNC_FD_BIT:
			return TRANSFERENCE_COPY;

		default:
			DE_FATAL("Unknown external fence type");
			return TRANSFERENCE_REFERENCE;
	}
}

int getMemoryFd (const vk::DeviceInterface&					vkd,
				 vk::VkDevice								device,
				 vk::VkDeviceMemory							memory,
				 vk::VkExternalMemoryHandleTypeFlagBits		externalType)
{
	const vk::VkMemoryGetFdInfoKHR	info	=
	{
		vk::VK_STRUCTURE_TYPE_MEMORY_GET_FD_INFO_KHR,
		DE_NULL,

		memory,
		externalType
	};
	int								fd		= -1;

	VK_CHECK(vkd.getMemoryFdKHR(device, &info, &fd));
	TCU_CHECK(fd >= 0);

	return fd;
}

void getMemoryNative (const vk::DeviceInterface&					vkd,
						 vk::VkDevice								device,
						 vk::VkDeviceMemory							memory,
						 vk::VkExternalMemoryHandleTypeFlagBits		externalType,
						 NativeHandle&								nativeHandle)
{
	if (externalType == vk::VK_EXTERNAL_MEMORY_HANDLE_TYPE_OPAQUE_FD_BIT
		|| externalType == vk::VK_EXTERNAL_MEMORY_HANDLE_TYPE_DMA_BUF_BIT_EXT)
	{
		const vk::VkMemoryGetFdInfoKHR	info	=
		{
			vk::VK_STRUCTURE_TYPE_MEMORY_GET_FD_INFO_KHR,
			DE_NULL,

			memory,
			externalType
		};
		int								fd		= -1;

		VK_CHECK(vkd.getMemoryFdKHR(device, &info, &fd));
		TCU_CHECK(fd >= 0);
		nativeHandle = fd;
	}
	else if (externalType == vk::VK_EXTERNAL_MEMORY_HANDLE_TYPE_OPAQUE_WIN32_BIT
		|| externalType == vk::VK_EXTERNAL_MEMORY_HANDLE_TYPE_OPAQUE_WIN32_KMT_BIT)
	{
		const vk::VkMemoryGetWin32HandleInfoKHR	info	=
		{
			vk::VK_STRUCTURE_TYPE_MEMORY_GET_WIN32_HANDLE_INFO_KHR,
			DE_NULL,

			memory,
			externalType
		};
		vk::pt::Win32Handle						handle	(DE_NULL);

		VK_CHECK(vkd.getMemoryWin32HandleKHR(device, &info, &handle));

		switch (externalType)
		{
			case vk::VK_EXTERNAL_MEMORY_HANDLE_TYPE_OPAQUE_WIN32_BIT:
				nativeHandle.setWin32Handle(NativeHandle::WIN32HANDLETYPE_NT, handle);
				break;

			case vk::VK_EXTERNAL_MEMORY_HANDLE_TYPE_OPAQUE_WIN32_KMT_BIT:
				nativeHandle.setWin32Handle(NativeHandle::WIN32HANDLETYPE_KMT, handle);
				break;

			default:
				DE_FATAL("Unknown external memory handle type");
		}
	}
	else if (externalType == vk::VK_EXTERNAL_MEMORY_HANDLE_TYPE_ANDROID_HARDWARE_BUFFER_BIT_ANDROID)
	{
		if (!AndroidHardwareBufferExternalApi::getInstance())
		{
			TCU_THROW(NotSupportedError, "Platform doesn't support Android Hardware Buffer handles");
		}
		const vk::VkMemoryGetAndroidHardwareBufferInfoANDROID	info	=
		{
			vk::VK_STRUCTURE_TYPE_MEMORY_GET_ANDROID_HARDWARE_BUFFER_INFO_ANDROID,
			DE_NULL,

			memory,
		};
		vk::pt::AndroidHardwareBufferPtr						ahb	(DE_NULL);

		VK_CHECK(vkd.getMemoryAndroidHardwareBufferANDROID(device, &info, &ahb));
		TCU_CHECK(ahb.internal);
		nativeHandle = ahb;
	}
	else
		DE_FATAL("Unknown external memory handle type");
}

vk::Move<vk::VkFence> createExportableFence (const vk::DeviceInterface&					vkd,
											 vk::VkDevice								device,
											 vk::VkExternalFenceHandleTypeFlagBits		externalType)
{
	const vk::VkExportFenceCreateInfo	exportCreateInfo	=
	{
		vk::VK_STRUCTURE_TYPE_EXPORT_FENCE_CREATE_INFO,
		DE_NULL,
		(vk::VkExternalFenceHandleTypeFlags)externalType
	};
	const vk::VkFenceCreateInfo				createInfo			=
	{
		vk::VK_STRUCTURE_TYPE_FENCE_CREATE_INFO,
		&exportCreateInfo,
		0u
	};

	return vk::createFence(vkd, device, &createInfo);
}

int getFenceFd (const vk::DeviceInterface&					vkd,
				vk::VkDevice								device,
				vk::VkFence									fence,
				vk::VkExternalFenceHandleTypeFlagBits		externalType)
{
	const vk::VkFenceGetFdInfoKHR	info	=
	{
		vk::VK_STRUCTURE_TYPE_FENCE_GET_FD_INFO_KHR,
		DE_NULL,

		fence,
		externalType
	};
	int								fd	= -1;

	VK_CHECK(vkd.getFenceFdKHR(device, &info, &fd));
	TCU_CHECK(fd >= 0);

	return fd;
}

void getFenceNative (const vk::DeviceInterface&					vkd,
					 vk::VkDevice								device,
					 vk::VkFence								fence,
					 vk::VkExternalFenceHandleTypeFlagBits		externalType,
					 NativeHandle&								nativeHandle,
					 bool										expectFenceUnsignaled)
{
	if (externalType == vk::VK_EXTERNAL_FENCE_HANDLE_TYPE_SYNC_FD_BIT
		|| externalType == vk::VK_EXTERNAL_FENCE_HANDLE_TYPE_OPAQUE_FD_BIT)
	{
		const vk::VkFenceGetFdInfoKHR	info	=
		{
			vk::VK_STRUCTURE_TYPE_FENCE_GET_FD_INFO_KHR,
			DE_NULL,

			fence,
			externalType
		};
		int								fd	= -1;

		VK_CHECK(vkd.getFenceFdKHR(device, &info, &fd));

		if (externalType == vk::VK_EXTERNAL_FENCE_HANDLE_TYPE_SYNC_FD_BIT)
		{
			TCU_CHECK(!expectFenceUnsignaled || (fd >= 0));
		}
		else
		{
			TCU_CHECK(fd >= 0);
		}

		nativeHandle = fd;
	}
	else if (externalType == vk::VK_EXTERNAL_FENCE_HANDLE_TYPE_OPAQUE_WIN32_BIT
		|| externalType == vk::VK_EXTERNAL_FENCE_HANDLE_TYPE_OPAQUE_WIN32_KMT_BIT)
	{
		const vk::VkFenceGetWin32HandleInfoKHR	info	=
		{
			vk::VK_STRUCTURE_TYPE_FENCE_GET_WIN32_HANDLE_INFO_KHR,
			DE_NULL,

			fence,
			externalType
		};
		vk::pt::Win32Handle						handle	(DE_NULL);

		VK_CHECK(vkd.getFenceWin32HandleKHR(device, &info, &handle));

		switch (externalType)
		{
			case vk::VK_EXTERNAL_FENCE_HANDLE_TYPE_OPAQUE_WIN32_BIT:
				nativeHandle.setWin32Handle(NativeHandle::WIN32HANDLETYPE_NT, handle);
				break;

			case vk::VK_EXTERNAL_FENCE_HANDLE_TYPE_OPAQUE_WIN32_KMT_BIT:
				nativeHandle.setWin32Handle(NativeHandle::WIN32HANDLETYPE_KMT, handle);
				break;

			default:
				DE_FATAL("Unknow external memory handle type");
		}
	}
	else
		DE_FATAL("Unknow external fence handle type");
}

void importFence (const vk::DeviceInterface&				vkd,
				  const vk::VkDevice						device,
				  const vk::VkFence							fence,
				  vk::VkExternalFenceHandleTypeFlagBits		externalType,
				  NativeHandle&								handle,
				  vk::VkFenceImportFlags					flags)
{
	if (externalType == vk::VK_EXTERNAL_FENCE_HANDLE_TYPE_SYNC_FD_BIT
		|| externalType == vk::VK_EXTERNAL_FENCE_HANDLE_TYPE_OPAQUE_FD_BIT)
	{
		const vk::VkImportFenceFdInfoKHR	importInfo	=
		{
			vk::VK_STRUCTURE_TYPE_IMPORT_FENCE_FD_INFO_KHR,
			DE_NULL,
			fence,
			flags,
			externalType,
			handle.getFd()
		};

		VK_CHECK(vkd.importFenceFdKHR(device, &importInfo));
		handle.disown();
	}
	else if (externalType == vk::VK_EXTERNAL_FENCE_HANDLE_TYPE_OPAQUE_WIN32_BIT
			|| externalType == vk::VK_EXTERNAL_FENCE_HANDLE_TYPE_OPAQUE_WIN32_KMT_BIT)
	{
		const vk::VkImportFenceWin32HandleInfoKHR	importInfo	=
		{
			vk::VK_STRUCTURE_TYPE_IMPORT_FENCE_WIN32_HANDLE_INFO_KHR,
			DE_NULL,
			fence,
			flags,
			externalType,
			handle.getWin32Handle(),
			(vk::pt::Win32LPCWSTR)DE_NULL
		};

		VK_CHECK(vkd.importFenceWin32HandleKHR(device, &importInfo));
		// \note Importing a fence payload from Windows handles does not transfer ownership of the handle to the Vulkan implementation,
		//   so we do not disown the handle until after all use has complete.
	}
	else
		DE_FATAL("Unknown fence external handle type");
}

vk::Move<vk::VkFence> createAndImportFence (const vk::DeviceInterface&				vkd,
											const vk::VkDevice						device,
											vk::VkExternalFenceHandleTypeFlagBits	externalType,
											NativeHandle&							handle,
											vk::VkFenceImportFlags					flags)
{
	vk::Move<vk::VkFence>	fence	(createFence(vkd, device));

	importFence(vkd, device, *fence, externalType, handle, flags);

	return fence;
}

vk::Move<vk::VkSemaphore> createExportableSemaphore (const vk::DeviceInterface&					vkd,
													 vk::VkDevice								device,
													 vk::VkExternalSemaphoreHandleTypeFlagBits	externalType)
{
	const vk::VkExportSemaphoreCreateInfo	exportCreateInfo	=
	{
		vk::VK_STRUCTURE_TYPE_EXPORT_SEMAPHORE_CREATE_INFO,
		DE_NULL,
		(vk::VkExternalSemaphoreHandleTypeFlags)externalType
	};
	const vk::VkSemaphoreCreateInfo				createInfo			=
	{
		vk::VK_STRUCTURE_TYPE_SEMAPHORE_CREATE_INFO,
		&exportCreateInfo,
		0u
	};

	return vk::createSemaphore(vkd, device, &createInfo);
}

vk::Move<vk::VkSemaphore> createExportableSemaphoreType (const vk::DeviceInterface&					vkd,
														 vk::VkDevice								device,
														 vk::VkSemaphoreType						semaphoreType,
														 vk::VkExternalSemaphoreHandleTypeFlagBits	externalType)
{
	const vk::VkSemaphoreTypeCreateInfo		semaphoreTypeCreateInfo	=
	{
		vk::VK_STRUCTURE_TYPE_SEMAPHORE_TYPE_CREATE_INFO,
		DE_NULL,
		semaphoreType,
		0,
	};
	const vk::VkExportSemaphoreCreateInfo	exportCreateInfo	=
	{
		vk::VK_STRUCTURE_TYPE_EXPORT_SEMAPHORE_CREATE_INFO,
		&semaphoreTypeCreateInfo,
		(vk::VkExternalSemaphoreHandleTypeFlags)externalType
	};
	const vk::VkSemaphoreCreateInfo				createInfo			=
	{
		vk::VK_STRUCTURE_TYPE_SEMAPHORE_CREATE_INFO,
		&exportCreateInfo,
		0u
	};

	return vk::createSemaphore(vkd, device, &createInfo);
}

int getSemaphoreFd (const vk::DeviceInterface&					vkd,
					vk::VkDevice								device,
					vk::VkSemaphore								semaphore,
					vk::VkExternalSemaphoreHandleTypeFlagBits	externalType)
{
	const vk::VkSemaphoreGetFdInfoKHR	info	=
	{
		vk::VK_STRUCTURE_TYPE_SEMAPHORE_GET_FD_INFO_KHR,
		DE_NULL,

		semaphore,
		externalType
	};
	int										fd	= -1;

	VK_CHECK(vkd.getSemaphoreFdKHR(device, &info, &fd));
	TCU_CHECK(fd >= 0);

	return fd;
}

void getSemaphoreNative (const vk::DeviceInterface&					vkd,
						 vk::VkDevice								device,
						 vk::VkSemaphore							semaphore,
						 vk::VkExternalSemaphoreHandleTypeFlagBits	externalType,
						 NativeHandle&								nativeHandle)
{
	if (externalType == vk::VK_EXTERNAL_SEMAPHORE_HANDLE_TYPE_SYNC_FD_BIT
		|| externalType == vk::VK_EXTERNAL_SEMAPHORE_HANDLE_TYPE_OPAQUE_FD_BIT)
	{
		const vk::VkSemaphoreGetFdInfoKHR	info	=
		{
			vk::VK_STRUCTURE_TYPE_SEMAPHORE_GET_FD_INFO_KHR,
			DE_NULL,

			semaphore,
			externalType
		};
		int										fd	= -1;

		VK_CHECK(vkd.getSemaphoreFdKHR(device, &info, &fd));
		TCU_CHECK(fd >= 0);
		nativeHandle = fd;
	}
	else if (externalType == vk::VK_EXTERNAL_SEMAPHORE_HANDLE_TYPE_OPAQUE_WIN32_BIT
		|| externalType == vk::VK_EXTERNAL_SEMAPHORE_HANDLE_TYPE_OPAQUE_WIN32_KMT_BIT)
	{
		const vk::VkSemaphoreGetWin32HandleInfoKHR	info	=
		{
			vk::VK_STRUCTURE_TYPE_SEMAPHORE_GET_WIN32_HANDLE_INFO_KHR,
			DE_NULL,

			semaphore,
			externalType
		};
		vk::pt::Win32Handle							handle	(DE_NULL);

		VK_CHECK(vkd.getSemaphoreWin32HandleKHR(device, &info, &handle));

		switch (externalType)
		{
			case vk::VK_EXTERNAL_SEMAPHORE_HANDLE_TYPE_OPAQUE_WIN32_BIT:
				nativeHandle.setWin32Handle(NativeHandle::WIN32HANDLETYPE_NT, handle);
				break;

			case vk::VK_EXTERNAL_SEMAPHORE_HANDLE_TYPE_OPAQUE_WIN32_KMT_BIT:
				nativeHandle.setWin32Handle(NativeHandle::WIN32HANDLETYPE_KMT, handle);
				break;

			default:
				DE_FATAL("Unknow external memory handle type");
		}
	}
	else
		DE_FATAL("Unknow external semaphore handle type");
}

void importSemaphore (const vk::DeviceInterface&					vkd,
					  const vk::VkDevice							device,
					  const vk::VkSemaphore							semaphore,
					  vk::VkExternalSemaphoreHandleTypeFlagBits		externalType,
					  NativeHandle&									handle,
					  vk::VkSemaphoreImportFlags					flags)
{
	if (externalType == vk::VK_EXTERNAL_SEMAPHORE_HANDLE_TYPE_SYNC_FD_BIT
		|| externalType == vk::VK_EXTERNAL_SEMAPHORE_HANDLE_TYPE_OPAQUE_FD_BIT)
	{
		const vk::VkImportSemaphoreFdInfoKHR	importInfo	=
		{
			vk::VK_STRUCTURE_TYPE_IMPORT_SEMAPHORE_FD_INFO_KHR,
			DE_NULL,
			semaphore,
			flags,
			externalType,
			handle.getFd()
		};

		VK_CHECK(vkd.importSemaphoreFdKHR(device, &importInfo));
		handle.disown();
	}
	else if (externalType == vk::VK_EXTERNAL_SEMAPHORE_HANDLE_TYPE_OPAQUE_WIN32_BIT
			|| externalType == vk::VK_EXTERNAL_SEMAPHORE_HANDLE_TYPE_OPAQUE_WIN32_KMT_BIT)
	{
		const vk::VkImportSemaphoreWin32HandleInfoKHR	importInfo	=
		{
			vk::VK_STRUCTURE_TYPE_IMPORT_SEMAPHORE_WIN32_HANDLE_INFO_KHR,
			DE_NULL,
			semaphore,
			flags,
			externalType,
			handle.getWin32Handle(),
			(vk::pt::Win32LPCWSTR)DE_NULL
		};

		VK_CHECK(vkd.importSemaphoreWin32HandleKHR(device, &importInfo));
		// \note Importing a semaphore payload from Windows handles does not transfer ownership of the handle to the Vulkan implementation,
		//   so we do not disown the handle until after all use has complete.
	}
	else
		DE_FATAL("Unknown semaphore external handle type");
}

vk::Move<vk::VkSemaphore> createAndImportSemaphore (const vk::DeviceInterface&						vkd,
													const vk::VkDevice								device,
													vk::VkExternalSemaphoreHandleTypeFlagBits		externalType,
													NativeHandle&									handle,
													vk::VkSemaphoreImportFlags						flags)
{
	vk::Move<vk::VkSemaphore>	semaphore	(createSemaphore(vkd, device));

	importSemaphore(vkd, device, *semaphore, externalType, handle, flags);

	return semaphore;
}

deUint32 chooseMemoryType(deUint32 bits)
{
<<<<<<< HEAD
	DE_ASSERT(bits != 0);
=======
	if (bits == 0)
		return 0;
>>>>>>> 4705d6fc

	for (deUint32 memoryTypeIndex = 0; (1u << memoryTypeIndex) <= bits; memoryTypeIndex++)
	{
		if ((bits & (1u << memoryTypeIndex)) != 0)
			return memoryTypeIndex;
	}

	DE_FATAL("No supported memory types");
	return -1;
}

deUint32 chooseHostVisibleMemoryType (deUint32 bits, const vk::VkPhysicalDeviceMemoryProperties properties)
{
	DE_ASSERT(bits != 0);

	for (deUint32 memoryTypeIndex = 0; (1u << memoryTypeIndex) <= bits; memoryTypeIndex++)
	{
		if (((bits & (1u << memoryTypeIndex)) != 0) &&
			((properties.memoryTypes[memoryTypeIndex].propertyFlags & vk::VK_MEMORY_PROPERTY_HOST_VISIBLE_BIT) != 0))
			return memoryTypeIndex;
	}

	TCU_THROW(NotSupportedError, "No supported memory type found");
	return -1;
}

<<<<<<< HEAD
=======
vk::VkMemoryRequirements getImageMemoryRequirements (const vk::DeviceInterface& vkd,
													 vk::VkDevice device,
													 vk::VkImage image,
													 vk::VkExternalMemoryHandleTypeFlagBits externalType)
{
	if (externalType == vk::VK_EXTERNAL_MEMORY_HANDLE_TYPE_ANDROID_HARDWARE_BUFFER_BIT_ANDROID)
	{
		return { 0u, 0u, 0u };
	}
	else
	{
		return vk::getImageMemoryRequirements(vkd, device, image);
	}
}

>>>>>>> 4705d6fc
vk::Move<vk::VkDeviceMemory> allocateExportableMemory (const vk::DeviceInterface&					vkd,
													   vk::VkDevice									device,
													   vk::VkDeviceSize								allocationSize,
													   deUint32										memoryTypeIndex,
													   vk::VkExternalMemoryHandleTypeFlagBits		externalType,
													   vk::VkBuffer									buffer)
{
	const vk::VkMemoryDedicatedAllocateInfo	dedicatedInfo	=
	{
		vk::VK_STRUCTURE_TYPE_MEMORY_DEDICATED_ALLOCATE_INFO,
		DE_NULL,

		(vk::VkImage)0,
		buffer
	};
	const vk::VkExportMemoryAllocateInfo	exportInfo	=
	{
		vk::VK_STRUCTURE_TYPE_EXPORT_MEMORY_ALLOCATE_INFO,
		!!buffer ? &dedicatedInfo : DE_NULL,
		(vk::VkExternalMemoryHandleTypeFlags)externalType
	};
	const vk::VkMemoryAllocateInfo			info		=
	{
		vk::VK_STRUCTURE_TYPE_MEMORY_ALLOCATE_INFO,
		&exportInfo,
		allocationSize,
		memoryTypeIndex
	};
	return vk::allocateMemory(vkd, device, &info);
}

vk::Move<vk::VkDeviceMemory> allocateExportableMemory (const vk::DeviceInterface&					vkd,
													   vk::VkDevice									device,
													   vk::VkDeviceSize								allocationSize,
													   deUint32										memoryTypeIndex,
													   vk::VkExternalMemoryHandleTypeFlagBits		externalType,
													   vk::VkImage									image)
{
	const vk::VkMemoryDedicatedAllocateInfo	dedicatedInfo	=
	{
		vk::VK_STRUCTURE_TYPE_MEMORY_DEDICATED_ALLOCATE_INFO,
		DE_NULL,

		image,
		(vk::VkBuffer)0
	};
	const vk::VkExportMemoryAllocateInfo	exportInfo	=
	{
		vk::VK_STRUCTURE_TYPE_EXPORT_MEMORY_ALLOCATE_INFO,
		!!image ? &dedicatedInfo : DE_NULL,
		(vk::VkExternalMemoryHandleTypeFlags)externalType
	};
	const vk::VkMemoryAllocateInfo			info		=
	{
		vk::VK_STRUCTURE_TYPE_MEMORY_ALLOCATE_INFO,
		&exportInfo,
		allocationSize,
		memoryTypeIndex
	};
	return vk::allocateMemory(vkd, device, &info);
}

static vk::Move<vk::VkDeviceMemory> importMemory (const vk::DeviceInterface&				vkd,
												  vk::VkDevice								device,
												  vk::VkBuffer								buffer,
												  vk::VkImage								image,
												  const vk::VkMemoryRequirements&			requirements,
												  vk::VkExternalMemoryHandleTypeFlagBits	externalType,
												  deUint32									memoryTypeIndex,
												  NativeHandle&								handle)
{
	const bool	isDedicated		= !!buffer || !!image;

	DE_ASSERT(!buffer || !image);

	if (externalType == vk::VK_EXTERNAL_MEMORY_HANDLE_TYPE_OPAQUE_FD_BIT
		|| externalType == vk::VK_EXTERNAL_MEMORY_HANDLE_TYPE_DMA_BUF_BIT_EXT)
	{
		const vk::VkImportMemoryFdInfoKHR			importInfo		=
		{
			vk::VK_STRUCTURE_TYPE_IMPORT_MEMORY_FD_INFO_KHR,
			DE_NULL,
			externalType,
			handle.getFd()
		};
		const vk::VkMemoryDedicatedAllocateInfo		dedicatedInfo	=
		{
			vk::VK_STRUCTURE_TYPE_MEMORY_DEDICATED_ALLOCATE_INFO,
			&importInfo,
			image,
			buffer,
		};
		const vk::VkMemoryAllocateInfo				info			=
		{
			vk::VK_STRUCTURE_TYPE_MEMORY_ALLOCATE_INFO,
			(isDedicated ? (const void*)&dedicatedInfo : (const void*)&importInfo),
			requirements.size,
			(memoryTypeIndex == ~0U) ? chooseMemoryType(requirements.memoryTypeBits) : memoryTypeIndex
		};
		vk::Move<vk::VkDeviceMemory> memory (vk::allocateMemory(vkd, device, &info));

		handle.disown();

		return memory;
	}
	else if (externalType == vk::VK_EXTERNAL_MEMORY_HANDLE_TYPE_OPAQUE_WIN32_BIT
			|| externalType == vk::VK_EXTERNAL_MEMORY_HANDLE_TYPE_OPAQUE_WIN32_KMT_BIT)
	{
		const vk::VkImportMemoryWin32HandleInfoKHR	importInfo		=
		{
			vk::VK_STRUCTURE_TYPE_IMPORT_MEMORY_WIN32_HANDLE_INFO_KHR,
			DE_NULL,
			externalType,
			handle.getWin32Handle(),
			(vk::pt::Win32LPCWSTR)DE_NULL
		};
		const vk::VkMemoryDedicatedAllocateInfo		dedicatedInfo	=
		{
			vk::VK_STRUCTURE_TYPE_MEMORY_DEDICATED_ALLOCATE_INFO,
			&importInfo,
			image,
			buffer,
		};
		const vk::VkMemoryAllocateInfo				info			=
		{
			vk::VK_STRUCTURE_TYPE_MEMORY_ALLOCATE_INFO,
			(isDedicated ? (const void*)&dedicatedInfo : (const void*)&importInfo),
			requirements.size,
			(memoryTypeIndex == ~0U) ? chooseMemoryType(requirements.memoryTypeBits)  : memoryTypeIndex
		};
		vk::Move<vk::VkDeviceMemory> memory (vk::allocateMemory(vkd, device, &info));

		// The handle's owned reference must also be released. Do not discard the handle below.
		if (externalType != vk::VK_EXTERNAL_MEMORY_HANDLE_TYPE_OPAQUE_WIN32_BIT)
			handle.disown();

		return memory;
	}
	else if (externalType == vk::VK_EXTERNAL_MEMORY_HANDLE_TYPE_ANDROID_HARDWARE_BUFFER_BIT_ANDROID)
	{
		AndroidHardwareBufferExternalApi* ahbApi = AndroidHardwareBufferExternalApi::getInstance();
		if (!ahbApi)
		{
			TCU_THROW(NotSupportedError, "Platform doesn't support Android Hardware Buffer handles");
		}

		deUint32 ahbFormat = 0;
		ahbApi->describe(handle.getAndroidHardwareBuffer(), DE_NULL, DE_NULL, DE_NULL, &ahbFormat, DE_NULL, DE_NULL);
		DE_ASSERT(ahbApi->ahbFormatIsBlob(ahbFormat) || image != 0);

		vk::VkAndroidHardwareBufferPropertiesANDROID ahbProperties =
		{
			vk::VK_STRUCTURE_TYPE_ANDROID_HARDWARE_BUFFER_PROPERTIES_ANDROID,
			DE_NULL,
			0u,
			0u
		};

		vkd.getAndroidHardwareBufferPropertiesANDROID(device, handle.getAndroidHardwareBuffer(), &ahbProperties);

		vk::VkImportAndroidHardwareBufferInfoANDROID	importInfo =
		{
			vk::VK_STRUCTURE_TYPE_IMPORT_ANDROID_HARDWARE_BUFFER_INFO_ANDROID,
			DE_NULL,
			handle.getAndroidHardwareBuffer()
		};
		const vk::VkMemoryDedicatedAllocateInfo		dedicatedInfo =
		{
			vk::VK_STRUCTURE_TYPE_MEMORY_DEDICATED_ALLOCATE_INFO_KHR,
			&importInfo,
			image,
			buffer,
		};
		const vk::VkMemoryAllocateInfo					info =
		{
			vk::VK_STRUCTURE_TYPE_MEMORY_ALLOCATE_INFO,
			(isDedicated ? (const void*)&dedicatedInfo : (const void*)&importInfo),
			ahbProperties.allocationSize,
			(memoryTypeIndex == ~0U) ? chooseMemoryType(ahbProperties.memoryTypeBits)  : memoryTypeIndex
		};
		vk::Move<vk::VkDeviceMemory> memory (vk::allocateMemory(vkd, device, &info));

		return memory;
	}
	else if (externalType == vk::VK_EXTERNAL_MEMORY_HANDLE_TYPE_HOST_ALLOCATION_BIT_EXT)
	{
		DE_ASSERT(memoryTypeIndex != ~0U);

		const vk::VkImportMemoryHostPointerInfoEXT	importInfo		=
		{
			vk::VK_STRUCTURE_TYPE_IMPORT_MEMORY_HOST_POINTER_INFO_EXT,
			DE_NULL,
			externalType,
			handle.getHostPtr()
		};
		const vk::VkMemoryDedicatedAllocateInfo		dedicatedInfo	=
		{
			vk::VK_STRUCTURE_TYPE_MEMORY_DEDICATED_ALLOCATE_INFO,
			&importInfo,
			image,
			buffer,
		};
		const vk::VkMemoryAllocateInfo					info =
		{
			vk::VK_STRUCTURE_TYPE_MEMORY_ALLOCATE_INFO,
			(isDedicated ? (const void*)&dedicatedInfo : (const void*)&importInfo),
			requirements.size,
			memoryTypeIndex
		};
		vk::Move<vk::VkDeviceMemory> memory (vk::allocateMemory(vkd, device, &info));

		return memory;
	}
	else
	{
		DE_FATAL("Unknown external memory type");
		return vk::Move<vk::VkDeviceMemory>();
	}
}

vk::Move<vk::VkDeviceMemory> importMemory (const vk::DeviceInterface&					vkd,
										   vk::VkDevice									device,
										   const vk::VkMemoryRequirements&				requirements,
										   vk::VkExternalMemoryHandleTypeFlagBits		externalType,
										   deUint32										memoryTypeIndex,
										   NativeHandle&								handle)
{
	return importMemory(vkd, device, (vk::VkBuffer)0, (vk::VkImage)0, requirements, externalType, memoryTypeIndex, handle);
}

vk::Move<vk::VkDeviceMemory> importDedicatedMemory (const vk::DeviceInterface&					vkd,
													vk::VkDevice								device,
													vk::VkBuffer								buffer,
													const vk::VkMemoryRequirements&				requirements,
													vk::VkExternalMemoryHandleTypeFlagBits		externalType,
													deUint32									memoryTypeIndex,
													NativeHandle&								handle)
{
	return importMemory(vkd, device, buffer, (vk::VkImage)0, requirements, externalType, memoryTypeIndex, handle);
}

vk::Move<vk::VkDeviceMemory> importDedicatedMemory (const vk::DeviceInterface&					vkd,
													vk::VkDevice								device,
													vk::VkImage									image,
													const vk::VkMemoryRequirements&				requirements,
													vk::VkExternalMemoryHandleTypeFlagBits		externalType,
													deUint32									memoryTypeIndex,
													NativeHandle&								handle)
{
	return importMemory(vkd, device, (vk::VkBuffer)0, image, requirements, externalType, memoryTypeIndex, handle);
}

vk::Move<vk::VkBuffer> createExternalBuffer (const vk::DeviceInterface&					vkd,
											 vk::VkDevice								device,
											 deUint32									queueFamilyIndex,
											 vk::VkExternalMemoryHandleTypeFlagBits		externalType,
											 vk::VkDeviceSize							size,
											 vk::VkBufferCreateFlags					createFlags,
											 vk::VkBufferUsageFlags						usageFlags)
{
	const vk::VkExternalMemoryBufferCreateInfo			externalCreateInfo	=
	{
		vk::VK_STRUCTURE_TYPE_EXTERNAL_MEMORY_BUFFER_CREATE_INFO,
		DE_NULL,
		(vk::VkExternalMemoryHandleTypeFlags)externalType
	};
	const vk::VkBufferCreateInfo						createInfo			=
	{
		vk::VK_STRUCTURE_TYPE_BUFFER_CREATE_INFO,
		&externalCreateInfo,
		createFlags,
		size,
		usageFlags,
		vk::VK_SHARING_MODE_EXCLUSIVE,
		1u,
		&queueFamilyIndex
	};

	return vk::createBuffer(vkd, device, &createInfo);
}

vk::Move<vk::VkImage> createExternalImage (const vk::DeviceInterface&					vkd,
										   vk::VkDevice									device,
										   deUint32										queueFamilyIndex,
										   vk::VkExternalMemoryHandleTypeFlagBits		externalType,
										   vk::VkFormat									format,
										   deUint32										width,
										   deUint32										height,
										   vk::VkImageTiling							tiling,
										   vk::VkImageCreateFlags						createFlags,
										   vk::VkImageUsageFlags						usageFlags,
										   deUint32										mipLevels,
										   deUint32										arrayLayers)
{
	if (createFlags & vk::VK_IMAGE_CREATE_CUBE_COMPATIBLE_BIT && arrayLayers < 6u)
		arrayLayers = 6u;

	const vk::VkExternalMemoryImageCreateInfo		externalCreateInfo	=
	{
		vk::VK_STRUCTURE_TYPE_EXTERNAL_MEMORY_IMAGE_CREATE_INFO,
		DE_NULL,
		(vk::VkExternalMemoryHandleTypeFlags)externalType
	};
	const vk::VkImageCreateInfo						createInfo			=
	{
		vk::VK_STRUCTURE_TYPE_IMAGE_CREATE_INFO,
		&externalCreateInfo,
		createFlags,
		vk::VK_IMAGE_TYPE_2D,
		format,
		{ width, height, 1u, },
		mipLevels,
		arrayLayers,
		vk::VK_SAMPLE_COUNT_1_BIT,
		tiling,
		usageFlags,
		vk::VK_SHARING_MODE_EXCLUSIVE,
		1,
		&queueFamilyIndex,
		vk::VK_IMAGE_LAYOUT_UNDEFINED
	};

	return vk::createImage(vkd, device, &createInfo);
}

#if (DE_OS == DE_OS_ANDROID)
#  if defined(__ANDROID_API_P__) && (DE_ANDROID_API >= __ANDROID_API_P__)
#      define BUILT_WITH_ANDROID_P_HARDWARE_BUFFER 1
#  endif

static deInt32 androidGetSdkVersion()
{
	static deInt32 sdkVersion = -1;
	if (sdkVersion < 0)
	{
		char value[128] = {0};
		__system_property_get("ro.build.version.sdk", value);
		sdkVersion = static_cast<deInt32>(strtol(value, DE_NULL, 10));
		printf("SDK Version is %d\n", sdkVersion);
	}
	return sdkVersion;
}

static deInt32 checkAnbApiBuild()
{
	deInt32 sdkVersion = androidGetSdkVersion();
#if !defined(BUILT_WITH_ANDROID_HARDWARE_BUFFER)
	// When testing AHB on Android-O and newer the CTS must be compiled against API26 or newer.
	DE_TEST_ASSERT(!(sdkVersion >= 26)); /* __ANDROID_API_O__ */
#endif // !defined(BUILT_WITH_ANDROID_HARDWARE_BUFFER)
#if !defined(BUILT_WITH_ANDROID_P_HARDWARE_BUFFER)
	// When testing AHB on Android-P and newer the CTS must be compiled against API28 or newer.
	DE_TEST_ASSERT(!(sdkVersion >= 28)); /*__ANDROID_API_P__ */
#endif // !defined(BUILT_WITH_ANDROID_P_HARDWARE_BUFFER)
	return sdkVersion;
}

bool AndroidHardwareBufferExternalApi::supportsAhb()
{
	return (checkAnbApiBuild() >= __ANDROID_API_O__);
}

bool AndroidHardwareBufferExternalApi::supportsCubeMap()
{
	return (checkAnbApiBuild() >= 28);
}

AndroidHardwareBufferExternalApi::AndroidHardwareBufferExternalApi()
{
	deInt32 sdkVersion = checkAnbApiBuild();
	if(sdkVersion >= __ANDROID_API_O__)
	{
#if defined(BUILT_WITH_ANDROID_HARDWARE_BUFFER)
		if (!loadAhbDynamicApis(sdkVersion))
		{
			// Couldn't load  Android AHB system APIs.
			DE_TEST_ASSERT(false);
		}
#else
		// Invalid Android AHB APIs configuration. Please check the instructions on how to build NDK for Android.
		DE_TEST_ASSERT(false);
#endif // defined(BUILT_WITH_ANDROID_HARDWARE_BUFFER)
	}
}

AndroidHardwareBufferExternalApi::~AndroidHardwareBufferExternalApi()
{
}

#if defined(BUILT_WITH_ANDROID_HARDWARE_BUFFER)
typedef int  (*pfn_system_property_get)(const char *, char *);
typedef int  (*pfnAHardwareBuffer_allocate)(const AHardwareBuffer_Desc* desc, AHardwareBuffer** outBuffer);
typedef void (*pfnAHardwareBuffer_describe)(const AHardwareBuffer* buffer, AHardwareBuffer_Desc* outDesc);
typedef void (*pfnAHardwareBuffer_acquire)(AHardwareBuffer* buffer);
typedef void (*pfnAHardwareBuffer_release)(AHardwareBuffer* buffer);

struct AhbFunctions
{
	pfnAHardwareBuffer_allocate allocate;
	pfnAHardwareBuffer_describe describe;
	pfnAHardwareBuffer_acquire  acquire;
	pfnAHardwareBuffer_release  release;
};

static AhbFunctions ahbFunctions;

static bool ahbFunctionsLoaded(AhbFunctions* pAhbFunctions)
{
	static bool ahbApiLoaded = false;
	if (ahbApiLoaded ||
	    ((pAhbFunctions->allocate != DE_NULL) &&
		(pAhbFunctions->describe != DE_NULL) &&
		(pAhbFunctions->acquire  != DE_NULL) &&
		(pAhbFunctions->release  != DE_NULL)))
	{
		ahbApiLoaded = true;
		return true;
	}
	return false;
}

bool AndroidHardwareBufferExternalApi::loadAhbDynamicApis(deInt32 sdkVersion)
{
	if(sdkVersion >= __ANDROID_API_O__)
	{
		if (!ahbFunctionsLoaded(&ahbFunctions))
		{
			static de::DynamicLibrary libnativewindow("libnativewindow.so");
			ahbFunctions.allocate = reinterpret_cast<pfnAHardwareBuffer_allocate>(libnativewindow.getFunction("AHardwareBuffer_allocate"));
			ahbFunctions.describe = reinterpret_cast<pfnAHardwareBuffer_describe>(libnativewindow.getFunction("AHardwareBuffer_describe"));
			ahbFunctions.acquire  = reinterpret_cast<pfnAHardwareBuffer_acquire>(libnativewindow.getFunction("AHardwareBuffer_acquire"));
			ahbFunctions.release  = reinterpret_cast<pfnAHardwareBuffer_release>(libnativewindow.getFunction("AHardwareBuffer_release"));

			return ahbFunctionsLoaded(&ahbFunctions);

		}
		else
		{
			return true;
		}
	}

	return false;
}

class AndroidHardwareBufferExternalApi26 : public  AndroidHardwareBufferExternalApi
{
public:

	virtual vk::pt::AndroidHardwareBufferPtr allocate(deUint32 width, deUint32  height, deUint32 layers, deUint32  format, deUint64 usage);
	virtual void acquire(vk::pt::AndroidHardwareBufferPtr buffer);
	virtual void release(vk::pt::AndroidHardwareBufferPtr buffer);
	virtual void describe(const vk::pt::AndroidHardwareBufferPtr buffer,
				  deUint32* width,
				  deUint32* height,
				  deUint32* layers,
				  deUint32* format,
				  deUint64* usage,
				  deUint32* stride);
	virtual deUint64 vkUsageToAhbUsage(vk::VkImageUsageFlagBits vkFlag);
	virtual deUint64 vkCreateToAhbUsage(vk::VkImageCreateFlagBits vkFlag);
	virtual deUint32 vkFormatToAhbFormat(vk::VkFormat vkFormat);
	virtual deUint64 mustSupportAhbUsageFlags();
	virtual bool     ahbFormatIsBlob(deUint32 ahbFormat) { return (ahbFormat == AHARDWAREBUFFER_FORMAT_BLOB); };

	AndroidHardwareBufferExternalApi26() : AndroidHardwareBufferExternalApi() {};
	virtual ~AndroidHardwareBufferExternalApi26() {};

private:
	// Stop the compiler generating methods of copy the object
	AndroidHardwareBufferExternalApi26(AndroidHardwareBufferExternalApi26 const& copy);            // Not Implemented
	AndroidHardwareBufferExternalApi26& operator=(AndroidHardwareBufferExternalApi26 const& copy); // Not Implemented
};

vk::pt::AndroidHardwareBufferPtr AndroidHardwareBufferExternalApi26::allocate(	deUint32 width,
																				deUint32 height,
																				deUint32 layers,
																				deUint32 format,
																				deUint64 usage)
{
	AHardwareBuffer_Desc hbufferdesc = {
		width,
		height,
		layers,   // number of images
		format,
		usage,
		0u,       // Stride in pixels, ignored for AHardwareBuffer_allocate()
		0u,       // Initialize to zero, reserved for future use
		0u        // Initialize to zero, reserved for future use
	};

	AHardwareBuffer* hbuffer  = DE_NULL;
	ahbFunctions.allocate(&hbufferdesc, &hbuffer);

	return vk::pt::AndroidHardwareBufferPtr(hbuffer);
}

void AndroidHardwareBufferExternalApi26::acquire(vk::pt::AndroidHardwareBufferPtr buffer)
{
	ahbFunctions.acquire(static_cast<AHardwareBuffer*>(buffer.internal));
}

void AndroidHardwareBufferExternalApi26::release(vk::pt::AndroidHardwareBufferPtr buffer)
{
	ahbFunctions.release(static_cast<AHardwareBuffer*>(buffer.internal));
}

void AndroidHardwareBufferExternalApi26::describe( const vk::pt::AndroidHardwareBufferPtr buffer,
													deUint32* width,
													deUint32* height,
													deUint32* layers,
													deUint32* format,
													deUint64* usage,
													deUint32* stride)
{
	AHardwareBuffer_Desc desc;
	ahbFunctions.describe(static_cast<const AHardwareBuffer*>(buffer.internal), &desc);
	if (width)  *width  = desc.width;
	if (height) *height = desc.height;
	if (layers) *layers = desc.layers;
	if (format) *format = desc.format;
	if (usage)  *usage  = desc.usage;
	if (stride) *stride = desc.stride;
}

deUint64 AndroidHardwareBufferExternalApi26::vkUsageToAhbUsage(vk::VkImageUsageFlagBits vkFlags)
{
	switch(vkFlags)
	{
	  case vk::VK_IMAGE_USAGE_TRANSFER_SRC_BIT:
	  case vk::VK_IMAGE_USAGE_TRANSFER_DST_BIT:
		// No AHB equivalent.
		return 0u;
	  case vk::VK_IMAGE_USAGE_SAMPLED_BIT:
		return AHARDWAREBUFFER_USAGE_GPU_SAMPLED_IMAGE;
	  case vk::VK_IMAGE_USAGE_INPUT_ATTACHMENT_BIT:
		return AHARDWAREBUFFER_USAGE_GPU_SAMPLED_IMAGE;
	  case vk::VK_IMAGE_USAGE_COLOR_ATTACHMENT_BIT:
	  case vk::VK_IMAGE_USAGE_DEPTH_STENCIL_ATTACHMENT_BIT:
		// Alias of AHARDWAREBUFFER_USAGE_GPU_FRAMEBUFFER which is defined in later Android API versions.
		return AHARDWAREBUFFER_USAGE_GPU_COLOR_OUTPUT;
	  default:
		  return 0u;
	}
}

deUint64 AndroidHardwareBufferExternalApi26::vkCreateToAhbUsage(vk::VkImageCreateFlagBits vkFlags)
{
	switch(vkFlags)
	{
	  case vk::VK_IMAGE_CREATE_MUTABLE_FORMAT_BIT:
	  case vk::VK_IMAGE_CREATE_EXTENDED_USAGE_BIT:
		// No AHB equivalent.
		return 0u;
	  case vk::VK_IMAGE_CREATE_PROTECTED_BIT:
		return AHARDWAREBUFFER_USAGE_PROTECTED_CONTENT;
	  default:
		return 0u;
	}
}

deUint32 AndroidHardwareBufferExternalApi26::vkFormatToAhbFormat(vk::VkFormat vkFormat)
{
	 switch(vkFormat)
	 {
	   case vk::VK_FORMAT_R8G8B8A8_UNORM:
		 return AHARDWAREBUFFER_FORMAT_R8G8B8A8_UNORM;
	   case vk::VK_FORMAT_R8G8B8_UNORM:
		 return AHARDWAREBUFFER_FORMAT_R8G8B8_UNORM;
	   case vk::VK_FORMAT_R5G6B5_UNORM_PACK16:
		 return AHARDWAREBUFFER_FORMAT_R5G6B5_UNORM;
	   case vk::VK_FORMAT_R16G16B16A16_SFLOAT:
		 return AHARDWAREBUFFER_FORMAT_R16G16B16A16_FLOAT;
	   case vk::VK_FORMAT_A2B10G10R10_UNORM_PACK32:
		 return AHARDWAREBUFFER_FORMAT_R10G10B10A2_UNORM;
	   default:
		 return 0u;
	 }
}

deUint64 AndroidHardwareBufferExternalApi26::mustSupportAhbUsageFlags()
{
	return (AHARDWAREBUFFER_USAGE_GPU_SAMPLED_IMAGE | AHARDWAREBUFFER_USAGE_GPU_COLOR_OUTPUT);
}

#if defined(BUILT_WITH_ANDROID_P_HARDWARE_BUFFER)
class AndroidHardwareBufferExternalApi28 : public  AndroidHardwareBufferExternalApi26
{
public:

	virtual deUint64 vkCreateToAhbUsage(vk::VkImageCreateFlagBits vkFlag);
	virtual deUint32 vkFormatToAhbFormat(vk::VkFormat vkFormat);
	virtual deUint64 mustSupportAhbUsageFlags();

	AndroidHardwareBufferExternalApi28() : AndroidHardwareBufferExternalApi26() {};
	virtual ~AndroidHardwareBufferExternalApi28() {};

private:
	// Stop the compiler generating methods of copy the object
	AndroidHardwareBufferExternalApi28(AndroidHardwareBufferExternalApi28 const& copy);            // Not Implemented
	AndroidHardwareBufferExternalApi28& operator=(AndroidHardwareBufferExternalApi28 const& copy); // Not Implemented
};

deUint64 AndroidHardwareBufferExternalApi28::vkCreateToAhbUsage(vk::VkImageCreateFlagBits vkFlags)
{
	switch(vkFlags)
	{
	  case vk::VK_IMAGE_CREATE_CUBE_COMPATIBLE_BIT:
		return AHARDWAREBUFFER_USAGE_GPU_CUBE_MAP;
	  default:
		return AndroidHardwareBufferExternalApi26::vkCreateToAhbUsage(vkFlags);
	}
}

deUint32 AndroidHardwareBufferExternalApi28::vkFormatToAhbFormat(vk::VkFormat vkFormat)
{
	switch(vkFormat)
	{
	  case vk::VK_FORMAT_D16_UNORM:
		return AHARDWAREBUFFER_FORMAT_D16_UNORM;
	  case vk::VK_FORMAT_X8_D24_UNORM_PACK32:
		return AHARDWAREBUFFER_FORMAT_D24_UNORM;
	  case vk::VK_FORMAT_D24_UNORM_S8_UINT:
		return AHARDWAREBUFFER_FORMAT_D24_UNORM_S8_UINT;
	  case vk::VK_FORMAT_D32_SFLOAT:
		return AHARDWAREBUFFER_FORMAT_D32_FLOAT;
	  case vk::VK_FORMAT_D32_SFLOAT_S8_UINT:
		return AHARDWAREBUFFER_FORMAT_D32_FLOAT_S8_UINT;
	  case vk::VK_FORMAT_S8_UINT:
		return AHARDWAREBUFFER_FORMAT_S8_UINT;
	  default:
		return AndroidHardwareBufferExternalApi26::vkFormatToAhbFormat(vkFormat);
	}
}

deUint64 AndroidHardwareBufferExternalApi28::mustSupportAhbUsageFlags()
{
	return AndroidHardwareBufferExternalApi26::mustSupportAhbUsageFlags() | AHARDWAREBUFFER_USAGE_GPU_CUBE_MAP | AHARDWAREBUFFER_USAGE_GPU_MIPMAP_COMPLETE;
}

#endif // defined(BUILT_WITH_ANDROID_P_HARDWARE_BUFFER)
#endif // defined(BUILT_WITH_ANDROID_HARDWARE_BUFFER)
#endif // (DE_OS == DE_OS_ANDROID)

AndroidHardwareBufferExternalApi* AndroidHardwareBufferExternalApi::getInstance()
{
#if (DE_OS == DE_OS_ANDROID)
	deInt32 sdkVersion = checkAnbApiBuild();
#if defined(BUILT_WITH_ANDROID_HARDWARE_BUFFER)
#  if defined(__ANDROID_API_P__) && (DE_ANDROID_API >= __ANDROID_API_P__)
	if (sdkVersion >= __ANDROID_API_P__ )
	{
		static AndroidHardwareBufferExternalApi28 api28Instance;
		return &api28Instance;
	}
#  endif
#  if defined(__ANDROID_API_O__) && (DE_ANDROID_API >= __ANDROID_API_O__)
	if (sdkVersion >= __ANDROID_API_O__ )
	{
		static AndroidHardwareBufferExternalApi26 api26Instance;
		return &api26Instance;
	}
#  endif
#endif // defined(BUILT_WITH_ANDROID_HARDWARE_BUFFER)
	DE_UNREF(sdkVersion);
#endif // DE_OS == DE_OS_ANDROID
	return DE_NULL;
}

vk::VkPhysicalDeviceExternalMemoryHostPropertiesEXT getPhysicalDeviceExternalMemoryHostProperties(const vk::InstanceInterface&	vki,
																								  vk::VkPhysicalDevice			physicalDevice)
{
	vk::VkPhysicalDeviceExternalMemoryHostPropertiesEXT externalProps =
	{
		vk::VK_STRUCTURE_TYPE_PHYSICAL_DEVICE_EXTERNAL_MEMORY_HOST_PROPERTIES_EXT,
		DE_NULL,
		0u,
	};

	vk::VkPhysicalDeviceProperties2 props2;
	deMemset(&props2, 0, sizeof(props2));
	props2.sType = vk::VK_STRUCTURE_TYPE_PHYSICAL_DEVICE_PROPERTIES_2;
	props2.pNext = &externalProps;

	vki.getPhysicalDeviceProperties2(physicalDevice, &props2);

	return externalProps;
}

} // ExternalMemoryUtil
} // vkt<|MERGE_RESOLUTION|>--- conflicted
+++ resolved
@@ -891,12 +891,8 @@
 
 deUint32 chooseMemoryType(deUint32 bits)
 {
-<<<<<<< HEAD
-	DE_ASSERT(bits != 0);
-=======
 	if (bits == 0)
 		return 0;
->>>>>>> 4705d6fc
 
 	for (deUint32 memoryTypeIndex = 0; (1u << memoryTypeIndex) <= bits; memoryTypeIndex++)
 	{
@@ -923,8 +919,6 @@
 	return -1;
 }
 
-<<<<<<< HEAD
-=======
 vk::VkMemoryRequirements getImageMemoryRequirements (const vk::DeviceInterface& vkd,
 													 vk::VkDevice device,
 													 vk::VkImage image,
@@ -940,7 +934,6 @@
 	}
 }
 
->>>>>>> 4705d6fc
 vk::Move<vk::VkDeviceMemory> allocateExportableMemory (const vk::DeviceInterface&					vkd,
 													   vk::VkDevice									device,
 													   vk::VkDeviceSize								allocationSize,
