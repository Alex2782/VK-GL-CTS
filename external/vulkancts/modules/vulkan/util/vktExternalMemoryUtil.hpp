--- conflicted
+++ resolved
@@ -276,14 +276,11 @@
 
 deUint32						chooseHostVisibleMemoryType			(deUint32									bits,
 																	 const vk::VkPhysicalDeviceMemoryProperties	properties);
-<<<<<<< HEAD
-=======
 
 vk::VkMemoryRequirements		getImageMemoryRequirements			(const vk::DeviceInterface& vkd,
 																	 vk::VkDevice device,
 																	 vk::VkImage image,
 																	 vk::VkExternalMemoryHandleTypeFlagBits externalType);
->>>>>>> 4705d6fc
 
 // If buffer is not null use dedicated allocation
 vk::Move<vk::VkDeviceMemory>	allocateExportableMemory			(const vk::DeviceInterface&					vkd,
