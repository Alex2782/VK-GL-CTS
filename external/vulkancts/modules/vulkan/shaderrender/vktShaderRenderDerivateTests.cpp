--- conflicted
+++ resolved
@@ -1162,26 +1162,7 @@
 	m_definitions.coordPrecision			= m_definitions.precision;
 	m_definitions.surfaceType				= surfaceType;
 	m_definitions.numSamples				= numSamples;
-<<<<<<< HEAD
 	m_definitions.demoteToHelperInvocation	= demoteToHelperInvocaiton;
-}
-
-LinearDerivateCase::~LinearDerivateCase (void)
-{
-}
-
-TestInstance* LinearDerivateCase::createInstance (Context& context) const
-{
-	DE_ASSERT(m_uniformSetup != DE_NULL);
-	return new LinearDerivateCaseInstance(context, *m_uniformSetup, m_definitions, m_values);
-}
-
-void LinearDerivateCase::initPrograms (vk::SourceCollections& programCollection) const
-{
-	const SpirvVersion				spirvVersion = (m_definitions.inNonUniformControlFlow || isSubgroupFunc(m_definitions.func)) ? vk::SPIRV_VERSION_1_3 : vk::SPIRV_VERSION_1_0;
-	const vk::ShaderBuildOptions	buildOptions(programCollection.usedVulkanVersion, spirvVersion, 0u);
-=======
->>>>>>> 2bafea72
 
 	const tcu::UVec2	viewportSize	(VIEWPORT_WIDTH, VIEWPORT_HEIGHT);
 	const float			w				= float(viewportSize.x());
