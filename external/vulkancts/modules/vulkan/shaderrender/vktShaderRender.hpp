--- conflicted
+++ resolved
@@ -522,26 +522,6 @@
 	bool												isMultiSampling				(void) const;
 
 	ImageBackingMode									m_imageBackingMode;
-<<<<<<< HEAD
-
-	deUint32											m_quadGridSize;
-private:
-
-	struct SparseContext
-	{
-											SparseContext	(vkt::Context& context);
-
-		vkt::Context&						m_context;
-		const deUint32						m_queueFamilyIndex;
-		vk::Unique<vk::VkDevice>			m_device;
-		vk::DeviceDriver					m_deviceInterface;
-		const vk::VkQueue					m_queue;
-		const de::UniquePtr<vk::Allocator>	m_allocator;
-	private:
-		vk::Move<vk::VkDevice>				createDevice	(void) const;
-		vk::Allocator*						createAllocator	(void) const;
-=======
->>>>>>> 6ec82d3a
 
 	deUint32											m_quadGridSize;
 
