/*------------------------------------------------------------------------
 * Vulkan Conformance Tests
 * ------------------------
 *
 * Copyright (c) 2015 The Khronos Group Inc.
 * Copyright (c) 2015 Samsung Electronics Co., Ltd.
 * Copyright (c) 2016 The Android Open Source Project
 *
 * Licensed under the Apache License, Version 2.0 (the "License");
 * you may not use this file except in compliance with the License.
 * You may obtain a copy of the License at
 *
 *      http://www.apache.org/licenses/LICENSE-2.0
 *
 * Unless required by applicable law or agreed to in writing, software
 * distributed under the License is distributed on an "AS IS" BASIS,
 * WITHOUT WARRANTIES OR CONDITIONS OF ANY KIND, either express or implied.
 * See the License for the specific language governing permissions and
 * limitations under the License.
 *
 *//*!
 * \file
 * \brief Shader builtin variable tests.
 *//*--------------------------------------------------------------------*/

#include "vktShaderRenderBuiltinVarTests.hpp"

#include "tcuFloat.hpp"
#include "deUniquePtr.hpp"
#include "vkDefs.hpp"
#include "vktShaderRender.hpp"
#include "gluShaderUtil.hpp"
#include "tcuImageCompare.hpp"
#include "tcuStringTemplate.hpp"
#include "tcuTextureUtil.hpp"
#include "vktDrawUtil.hpp"
#include "vkImageUtil.hpp"
#include "vkTypeUtil.hpp"
#include "vkMemUtil.hpp"
#include "tcuTestLog.hpp"
#include "vktDrawUtil.hpp"
#include "vkImageUtil.hpp"
#include "vkTypeUtil.hpp"
#include "vkMemUtil.hpp"

#include "deMath.h"
#include "deRandom.hpp"

#include <map>

using namespace std;
using namespace tcu;
using namespace vk;
using namespace de;

namespace vkt
{
using namespace drawutil;

namespace sr
{

namespace
{

enum
{
	FRONTFACE_RENDERWIDTH			= 16,
	FRONTFACE_RENDERHEIGHT			= 16
};

class FrontFacingVertexShader : public rr::VertexShader
{
public:
	FrontFacingVertexShader (void)
		: rr::VertexShader(1, 0)
	{
		m_inputs[0].type = rr::GENERICVECTYPE_FLOAT;
	}

	void shadeVertices (const rr::VertexAttrib* inputs, rr::VertexPacket* const* packets, const int numPackets) const
	{
		for (int packetNdx = 0; packetNdx < numPackets; ++packetNdx)
		{
			packets[packetNdx]->position = rr::readVertexAttribFloat(inputs[0],
																	 packets[packetNdx]->instanceNdx,
																	 packets[packetNdx]->vertexNdx);
		}
	}
};

class FrontFacingFragmentShader : public rr::FragmentShader
{
public:
	FrontFacingFragmentShader (void)
		: rr::FragmentShader(0, 1)
	{
		m_outputs[0].type = rr::GENERICVECTYPE_FLOAT;
	}

	void shadeFragments (rr::FragmentPacket* , const int numPackets, const rr::FragmentShadingContext& context) const
	{
		tcu::Vec4 color;
		for (int packetNdx = 0; packetNdx < numPackets; ++packetNdx)
		{
			for (int fragNdx = 0; fragNdx < rr::NUM_FRAGMENTS_PER_PACKET; ++fragNdx)
			{
				if (context.visibleFace == rr::FACETYPE_FRONT)
					color = tcu::Vec4(1.0f, 0.0f, 0.0f, 1.0f);
				else
					color = tcu::Vec4(0.0f, 1.0f, 0.0f, 1.0f);
				rr::writeFragmentOutput(context, packetNdx, fragNdx, 0, color);
			}
		}
	}
};

class BuiltinGlFrontFacingCaseInstance : public ShaderRenderCaseInstance
{
public:
					BuiltinGlFrontFacingCaseInstance	(Context& context, VkPrimitiveTopology topology);

	TestStatus		iterate								(void);
private:
	const VkPrimitiveTopology							m_topology;
};

BuiltinGlFrontFacingCaseInstance::BuiltinGlFrontFacingCaseInstance (Context& context, VkPrimitiveTopology topology)
	: ShaderRenderCaseInstance	(context)
	, m_topology				(topology)
{
}


TestStatus BuiltinGlFrontFacingCaseInstance::iterate (void)
{
	TestLog&					log				= m_context.getTestContext().getLog();
	std::vector<Vec4>			vertices;
	std::vector<Shader>			shaders;
	FrontFacingVertexShader		vertexShader;
	FrontFacingFragmentShader	fragmentShader;
	std::string					testDesc;

	vertices.push_back(Vec4( -0.75f,	-0.75f,	0.0f,	1.0f));
	vertices.push_back(Vec4(  0.0f,		-0.75f,	0.0f,	1.0f));
	vertices.push_back(Vec4( -0.37f,	0.75f,	0.0f,	1.0f));
	vertices.push_back(Vec4(  0.37f,	0.75f,	0.0f,	1.0f));
	vertices.push_back(Vec4(  0.75f,	-0.75f,	0.0f,	1.0f));
	vertices.push_back(Vec4(  0.0f,		-0.75f,	0.0f,	1.0f));

	shaders.push_back(Shader(VK_SHADER_STAGE_VERTEX_BIT, m_context.getBinaryCollection().get("vert")));
	shaders.push_back(Shader(VK_SHADER_STAGE_FRAGMENT_BIT, m_context.getBinaryCollection().get("frag")));

	testDesc = "gl_FrontFacing " + getPrimitiveTopologyShortName(m_topology) + " ";

	DrawState					drawState		(m_topology, FRONTFACE_RENDERWIDTH, FRONTFACE_RENDERHEIGHT);
	DrawCallData				drawCallData	(vertices);
	VulkanProgram				vulkanProgram	(shaders);

	VulkanDrawContext			dc(m_context, drawState, drawCallData, vulkanProgram);
	dc.draw();

	ReferenceDrawContext		refDrawContext(drawState, drawCallData, vertexShader, fragmentShader);
	refDrawContext.draw();

	log << TestLog::Image( "reference",
							"reference",
							tcu::ConstPixelBufferAccess(tcu::TextureFormat(
									refDrawContext.getColorPixels().getFormat()),
									refDrawContext.getColorPixels().getWidth(),
									refDrawContext.getColorPixels().getHeight(),
									1,
									refDrawContext.getColorPixels().getDataPtr()));

	log << TestLog::Image(	"result",
							"result",
							tcu::ConstPixelBufferAccess(tcu::TextureFormat(
									dc.getColorPixels().getFormat()),
									dc.getColorPixels().getWidth(),
									dc.getColorPixels().getHeight(),
									1,
									dc.getColorPixels().getDataPtr()));

	if (tcu::intThresholdPositionDeviationCompare(m_context.getTestContext().getLog(),
												  "ComparisonResult",
												  "Image comparison result",
												  refDrawContext.getColorPixels(),
												  dc.getColorPixels(),
												  UVec4(0u),
												  IVec3(1,1,0),
												  false,
												  tcu::COMPARE_LOG_RESULT))
	{
		testDesc += "passed";
		return tcu::TestStatus::pass(testDesc.c_str());
	}
	else
	{
		testDesc += "failed";
		return tcu::TestStatus::fail(testDesc.c_str());
	}
}

class BuiltinGlFrontFacingCase : public TestCase
{
public:
								BuiltinGlFrontFacingCase	(TestContext& testCtx, VkPrimitiveTopology topology, const char* name, const char* description);
	virtual						~BuiltinGlFrontFacingCase	(void);

	void						initPrograms				(SourceCollections& dst) const;
	TestInstance*				createInstance				(Context& context) const;

private:
								BuiltinGlFrontFacingCase	(const BuiltinGlFrontFacingCase&);	// not allowed!
	BuiltinGlFrontFacingCase&	operator=					(const BuiltinGlFrontFacingCase&);	// not allowed!

	const VkPrimitiveTopology	m_topology;
};

BuiltinGlFrontFacingCase::BuiltinGlFrontFacingCase (TestContext& testCtx, VkPrimitiveTopology topology, const char* name, const char* description)
	: TestCase					(testCtx, name, description)
	, m_topology				(topology)
{
}

BuiltinGlFrontFacingCase::~BuiltinGlFrontFacingCase (void)
{
}

void BuiltinGlFrontFacingCase::initPrograms (SourceCollections& programCollection) const
{
	{
		std::ostringstream vertexSource;
		vertexSource << glu::getGLSLVersionDeclaration(glu::GLSL_VERSION_310_ES) << "\n"
			<< "\n"
			<< "layout(location = 0) in highp vec4 position;\n"
			<< "void main()\n"
			<< "{\n"
			<< "gl_Position = position;\n"
			<< "gl_PointSize = 1.0;\n"
			<< "}\n";
		programCollection.glslSources.add("vert") << glu::VertexSource(vertexSource.str());
	}

	{
		std::ostringstream fragmentSource;
		fragmentSource << glu::getGLSLVersionDeclaration(glu::GLSL_VERSION_310_ES) << "\n"
			<< "\n"
			<< "layout(location = 0) out mediump vec4 color;\n"
			<< "void main()\n"
			<< "{\n"
			<< "if (gl_FrontFacing)\n"
			<< "	color = vec4(1.0, 0.0, 0.0, 1.0);\n"
			<< "else\n"
			<< "	color = vec4(0.0, 1.0, 0.0, 1.0);\n"
			<< "}\n";
		programCollection.glslSources.add("frag") << glu::FragmentSource(fragmentSource.str());
	}
}

TestInstance* BuiltinGlFrontFacingCase::createInstance (Context& context) const
{
	return new BuiltinGlFrontFacingCaseInstance(context, m_topology);
}

class BuiltinFragDepthCaseInstance : public TestInstance
{
public:
	enum
	{
		RENDERWIDTH		= 16,
		RENDERHEIGHT	= 16
	};
					BuiltinFragDepthCaseInstance		(Context& context, VkPrimitiveTopology topology, VkFormat format, bool largeDepthEnable, float defaultDepth, bool depthClampEnable, const VkSampleCountFlagBits samples);
	TestStatus		iterate								(void);

	bool			validateDepthBuffer					(const tcu::ConstPixelBufferAccess& validationBuffer, const tcu::ConstPixelBufferAccess& markerBuffer, const float tolerance) const;
private:
	const VkPrimitiveTopology		m_topology;
	const VkFormat					m_format;
	const bool						m_largeDepthEnable;
	const float						m_defaultDepthValue;
	const bool						m_depthClampEnable;
	const VkSampleCountFlagBits		m_samples;
	const tcu::UVec2				m_renderSize;
	const float						m_largeDepthBase;
};

BuiltinFragDepthCaseInstance::BuiltinFragDepthCaseInstance (Context& context, VkPrimitiveTopology topology, VkFormat format, bool largeDepthEnable, float defaultDepth, bool depthClampEnable, const VkSampleCountFlagBits samples)
	: TestInstance			(context)
	, m_topology			(topology)
	, m_format				(format)
	, m_largeDepthEnable	(largeDepthEnable)
	, m_defaultDepthValue	(defaultDepth)
	, m_depthClampEnable	(depthClampEnable)
	, m_samples				(samples)
	, m_renderSize			(RENDERWIDTH, RENDERHEIGHT)
	, m_largeDepthBase		(20.0f)
{
	const InstanceInterface&	vki					= m_context.getInstanceInterface();
	const VkPhysicalDevice		physicalDevice		= m_context.getPhysicalDevice();

	try
	{
		VkImageFormatProperties		imageFormatProperties;
		VkFormatProperties			formatProperties;

		if (m_context.getDeviceFeatures().fragmentStoresAndAtomics == VK_FALSE)
			throw tcu::NotSupportedError("fragmentStoresAndAtomics not supported");

		imageFormatProperties = getPhysicalDeviceImageFormatProperties(vki, physicalDevice, m_format, VK_IMAGE_TYPE_2D,
				VK_IMAGE_TILING_OPTIMAL, VK_IMAGE_USAGE_DEPTH_STENCIL_ATTACHMENT_BIT, (VkImageCreateFlags)0);

		if ((imageFormatProperties.sampleCounts & m_samples) == 0)
			throw tcu::NotSupportedError("Image format and sample count not supported");

		formatProperties = getPhysicalDeviceFormatProperties(vki, physicalDevice, VK_FORMAT_R8G8B8A8_UINT);

		if ((formatProperties.optimalTilingFeatures & VK_FORMAT_FEATURE_STORAGE_IMAGE_BIT) == 0)
			throw tcu::NotSupportedError("MarkerImage format not supported as storage image");
	}
	catch (const vk::Error& e)
	{
		if (e.getError() == VK_ERROR_FORMAT_NOT_SUPPORTED)
			throw tcu::NotSupportedError("Image format not supported");
		else
			throw;

	}
}

TestStatus BuiltinFragDepthCaseInstance::iterate (void)
{
	const VkDevice					device				= m_context.getDevice();
	const DeviceInterface&			vk					= m_context.getDeviceInterface();
	const VkQueue					queue				= m_context.getUniversalQueue();
	Allocator&						allocator			= m_context.getDefaultAllocator();
	const deUint32					queueFamilyIndex	= m_context.getUniversalQueueFamilyIndex();
	TestLog&						log					= m_context.getTestContext().getLog();
	const deUint32					scale				= 4;										// To account for std140 stride
	const VkDeviceSize				pixelCount			= m_renderSize.x() * m_renderSize.y();
	std::string						testDesc;
	Move<VkImage>					depthResolveImage;
	Move<VkImageView>				depthResolveImageView;
	MovePtr<Allocation>				depthResolveAllocation;
	Move<VkImage>					depthImage;
	Move<VkImageView>				depthImageView;
	MovePtr<Allocation>				depthImageAllocation;
	Move<VkBuffer>					controlBuffer;
	MovePtr<Allocation>				controlBufferAllocation;
	Move<VkImage>					markerImage;
	Move<VkImageView>				markerImageView;
	MovePtr<Allocation>				markerImageAllocation;
	Move<VkBuffer>					markerBuffer;
	MovePtr<Allocation>				markerBufferAllocation;
	Move<VkBuffer>					validationBuffer;
	MovePtr<Allocation>				validationAlloc;
	MovePtr<Allocation>				depthInitAllocation;
	Move<VkCommandPool>				cmdPool;
	Move<VkCommandBuffer>			transferCmdBuffer;
	Move<VkFence>					fence;
	Move<VkSampler>					depthSampler;

	// Create Buffer/Image for validation
	{
		VkFormat	resolvedBufferFormat = VK_FORMAT_R32_SFLOAT;
		const VkBufferCreateInfo validationBufferCreateInfo =
		{
			VK_STRUCTURE_TYPE_BUFFER_CREATE_INFO,										// VkStructureType		sType
			DE_NULL,																	// const void*			pNext
			(VkBufferCreateFlags)0,														// VkBufferCreateFlags	flags
			m_samples * pixelCount * getPixelSize(mapVkFormat(resolvedBufferFormat)),	// VkDeviceSize			size
			VK_BUFFER_USAGE_TRANSFER_DST_BIT,											// VkBufferUsageFlags	usage
			VK_SHARING_MODE_EXCLUSIVE,													// VkSharingMode		sharingMode
			0u,																			// uint32_t				queueFamilyIndexCount,
			DE_NULL																		// const uint32_t*		pQueueFamilyIndices
		};

		validationBuffer = createBuffer(vk, device, &validationBufferCreateInfo);
		validationAlloc = allocator.allocate(getBufferMemoryRequirements(vk, device, *validationBuffer), MemoryRequirement::HostVisible);
		VK_CHECK(vk.bindBufferMemory(device, *validationBuffer, validationAlloc->getMemory(), validationAlloc->getOffset()));

		const VkImageCreateInfo depthResolveImageCreateInfo =
		{
			VK_STRUCTURE_TYPE_IMAGE_CREATE_INFO,								// VkStructureType			sType
			DE_NULL,															// const void*				pNext
			(VkImageCreateFlags)0,												// VkImageCreateFlags		flags
			VK_IMAGE_TYPE_2D,													// VkIMageType				imageType
			resolvedBufferFormat,												// VkFormat					format
			makeExtent3D(m_samples * m_renderSize.x(), m_renderSize.y(), 1u),	// VkExtent3D				extent
			1u,																	// uint32_t					mipLevels
			1u,																	// uint32_t					arrayLayers
			VK_SAMPLE_COUNT_1_BIT,												// VkSampleCountFlagsBits	samples
			VK_IMAGE_TILING_OPTIMAL,											// VkImageTiling			tiling
			VK_IMAGE_USAGE_TRANSFER_SRC_BIT |									// VkImageUsageFlags		usage
			VK_IMAGE_USAGE_STORAGE_BIT |
			VK_IMAGE_USAGE_TRANSFER_DST_BIT,
			VK_SHARING_MODE_EXCLUSIVE,											// VkSharingMode			sharingMode
			0u,																	// uint32_t					queueFamilyIndexCount
			DE_NULL,															// const uint32_t			pQueueFamilyIndices
			VK_IMAGE_LAYOUT_UNDEFINED											// VkImageLayout			initialLayout
		};

		depthResolveImage = createImage(vk, device, &depthResolveImageCreateInfo, DE_NULL);
		depthResolveAllocation = allocator.allocate(getImageMemoryRequirements(vk, device, *depthResolveImage), MemoryRequirement::Any);
		VK_CHECK(vk.bindImageMemory(device, *depthResolveImage, depthResolveAllocation->getMemory(), depthResolveAllocation->getOffset()));

		const VkImageViewCreateInfo depthResolveImageViewCreateInfo =
		{
			VK_STRUCTURE_TYPE_IMAGE_VIEW_CREATE_INFO,								// VkStructureType			sType
			DE_NULL,																// const void*				pNext
			(VkImageViewCreateFlags)0,												// VkImageViewCreateFlags	flags
			*depthResolveImage,														// VkImage					image
			VK_IMAGE_VIEW_TYPE_2D,													// VkImageViewType			type
			resolvedBufferFormat,													// VkFormat					format
			makeComponentMappingRGBA(),												// VkComponentMapping		componentMapping
			makeImageSubresourceRange(VK_IMAGE_ASPECT_COLOR_BIT, 0u, 1u, 0u, 1u)	// VkImageSUbresourceRange	subresourceRange
		};

		depthResolveImageView = createImageView(vk, device, &depthResolveImageViewCreateInfo, DE_NULL);
	}

	// Marker Buffer
	{
		const VkDeviceSize	size			= m_samples * m_renderSize.x() * m_renderSize.y() * getPixelSize(mapVkFormat(VK_FORMAT_R8G8B8A8_UINT));

		const VkBufferCreateInfo markerBufferCreateInfo =
		{
			VK_STRUCTURE_TYPE_BUFFER_CREATE_INFO,			// VkStructureType			sType
			DE_NULL,										// const void*				pNext
			(VkBufferCreateFlags)0,							// VkBufferCreateFlags		flags
			size,											// VkDeviceSize				size
			VK_BUFFER_USAGE_TRANSFER_DST_BIT,				// VkBufferUsageFlags		usage
			VK_SHARING_MODE_EXCLUSIVE,						// VkSharingMode			sharingMode
			0u,												// uint32_t					queueFamilyIndexCount
			DE_NULL											// const uint32_t*			pQueueFamilyIndices
		};

		markerBuffer = createBuffer(vk, device, &markerBufferCreateInfo, DE_NULL);
		markerBufferAllocation = allocator.allocate(getBufferMemoryRequirements(vk, device, *markerBuffer), MemoryRequirement::HostVisible);
		VK_CHECK(vk.bindBufferMemory(device, *markerBuffer, markerBufferAllocation->getMemory(), markerBufferAllocation->getOffset()));

		const VkImageCreateInfo markerImageCreateInfo =
		{
			VK_STRUCTURE_TYPE_IMAGE_CREATE_INFO,							// VkStructureType			sType
			DE_NULL,														// const void*				pNext
			(VkImageCreateFlags)0,											// VkImageCreateFlags		flags
			VK_IMAGE_TYPE_2D,												// VkImageType				imageType
			VK_FORMAT_R8G8B8A8_UINT,										// VkFormat					format
			makeExtent3D(m_samples * m_renderSize.x(), m_renderSize.y(), 1),// VkExtent3D				extent
			1u,																// uint32_t					mipLevels
			1u,																// uint32_t					arrayLayers
			VK_SAMPLE_COUNT_1_BIT,											// VkSampleCountFlagsBit	smaples
			VK_IMAGE_TILING_OPTIMAL,										// VkImageTiling			tiling
			VK_IMAGE_USAGE_STORAGE_BIT |									// VkImageUsageFlags		usage
			VK_IMAGE_USAGE_TRANSFER_SRC_BIT |
			VK_IMAGE_USAGE_TRANSFER_DST_BIT,
			VK_SHARING_MODE_EXCLUSIVE,										// VkSharingMode			sharing
			0u,																// uint32_t					queueFamilyIndexCount
			DE_NULL,														// const uint32_t*			pQueueFamilyIndices
			VK_IMAGE_LAYOUT_UNDEFINED										// VkImageLayout			initialLayout
		};

		markerImage = createImage(vk, device, &markerImageCreateInfo, DE_NULL);
		markerImageAllocation = allocator.allocate(getImageMemoryRequirements(vk, device, *markerImage), MemoryRequirement::Any);
		VK_CHECK(vk.bindImageMemory(device, *markerImage, markerImageAllocation->getMemory(), markerImageAllocation->getOffset()));

		const VkImageViewCreateInfo markerViewCreateInfo =
		{
			VK_STRUCTURE_TYPE_IMAGE_VIEW_CREATE_INFO,				// VkStructureType			sType
			DE_NULL,												// const void*				pNext
			(VkImageViewCreateFlags)0,								// VkImageViewCreateFlags	flags
			*markerImage,											// VkImage					image
			VK_IMAGE_VIEW_TYPE_2D,									// VkImageViewType			viewType
			VK_FORMAT_R8G8B8A8_UINT,								// VkFormat					format
			makeComponentMappingRGBA(),								// VkComponentMapping		components
			makeImageSubresourceRange(VK_IMAGE_ASPECT_COLOR_BIT, 0u, 1u, 0u, 1u)
		};

		markerImageView = createImageView(vk, device, &markerViewCreateInfo, DE_NULL);
	}

	// Control Buffer
	{
		const VkBufferCreateInfo controlBufferCreateInfo =
		{
			VK_STRUCTURE_TYPE_BUFFER_CREATE_INFO,					// VkStructureType		sType
			DE_NULL,												// const void*			pNext
			(VkBufferCreateFlags)0,									// VkBufferCreateFlags	flags
			pixelCount * sizeof(float)* scale,						// VkDeviceSize			size
			VK_BUFFER_USAGE_UNIFORM_BUFFER_BIT,						// VkBufferUsageFlags	usage
			VK_SHARING_MODE_EXCLUSIVE,								// VkSharingMode		sharingMode
			0u,														// deUint32				queueFamilyIndexCount

			DE_NULL													// pQueueFamilyIndices
		};

		controlBuffer = createBuffer(vk, device, &controlBufferCreateInfo, DE_NULL);
		controlBufferAllocation = allocator.allocate( getBufferMemoryRequirements(vk, device, *controlBuffer), MemoryRequirement::HostVisible);
		VK_CHECK(vk.bindBufferMemory(device, *controlBuffer, controlBufferAllocation->getMemory(), controlBufferAllocation->getOffset()));

		{
			float* bufferData = (float*)(controlBufferAllocation->getHostPtr());
			float sign = m_depthClampEnable ? -1.0f : 1.0f;
			for (deUint32 ndx = 0; ndx < m_renderSize.x() * m_renderSize.y(); ndx++)
			{
				bufferData[ndx * scale] = (float)ndx / 256.0f * sign;
				if (m_largeDepthEnable)
					bufferData[ndx * scale] += m_largeDepthBase;
			}

			const VkMappedMemoryRange range =
			{
				VK_STRUCTURE_TYPE_MAPPED_MEMORY_RANGE,
				DE_NULL,
				controlBufferAllocation->getMemory(),
				0u,
				VK_WHOLE_SIZE
			};

			VK_CHECK(vk.flushMappedMemoryRanges(device, 1u, &range));
		}
	}

	// Depth Buffer
	{
		VkImageSubresourceRange depthSubresourceRange	= makeImageSubresourceRange(VK_IMAGE_ASPECT_DEPTH_BIT, 0u, 1u, 0u, 1u);
		const VkImageCreateInfo depthImageCreateInfo	=
		{
			VK_STRUCTURE_TYPE_IMAGE_CREATE_INFO,					// VkStructureType			sType
			DE_NULL,												// const void*				pNext
			(VkImageCreateFlags)0,									// VkImageCreateFlags		flags
			VK_IMAGE_TYPE_2D,										// VkImageType				imageType
			m_format,												// VkFormat					format
			makeExtent3D(m_renderSize.x(), m_renderSize.y(), 1u),	// VkExtent3D				extent
			1u,														// uint32_t					mipLevels
			1u,														// uint32_t					arrayLayers
			m_samples,												// VkSampleCountFlagsBits	samples
			VK_IMAGE_TILING_OPTIMAL,								// VkImageTiling			tiling
			VK_IMAGE_USAGE_TRANSFER_SRC_BIT |
			VK_IMAGE_USAGE_TRANSFER_DST_BIT |
			VK_IMAGE_USAGE_SAMPLED_BIT      |
			VK_IMAGE_USAGE_DEPTH_STENCIL_ATTACHMENT_BIT,			// VkImageUsageFlags		usage
			VK_SHARING_MODE_EXCLUSIVE,								// VkShaderingMode			sharingMode
			0u,														// uint32_t					queueFamilyIndexCount
			DE_NULL,												// const uint32_t*			pQueueFamilyIndices
			VK_IMAGE_LAYOUT_UNDEFINED								// VkImageLayout			initialLayout
		};

		depthImage = createImage(vk, device, &depthImageCreateInfo, DE_NULL);
		depthImageAllocation = allocator.allocate(getImageMemoryRequirements(vk, device, *depthImage), MemoryRequirement::Any);
		VK_CHECK(vk.bindImageMemory(device, *depthImage, depthImageAllocation->getMemory(), depthImageAllocation->getOffset()));

		const VkImageViewCreateInfo imageViewParams =
		{
			VK_STRUCTURE_TYPE_IMAGE_VIEW_CREATE_INFO,		// VkStructureType			sType;
			DE_NULL,										// const void*				pNext;
			(VkImageViewCreateFlags)0,						// VkImageViewCreateFlags	flags;
			*depthImage,									// VkImage					image;
			VK_IMAGE_VIEW_TYPE_2D,							// VkImageViewType			viewType;
			m_format,										// VkFormat					format;
			makeComponentMappingRGBA(),						// VkComponentMapping		components;
			depthSubresourceRange,							// VkImageSubresourceRange	subresourceRange;
		};
		depthImageView = createImageView(vk, device, &imageViewParams);

		const VkSamplerCreateInfo depthSamplerCreateInfo =
		{
			VK_STRUCTURE_TYPE_SAMPLER_CREATE_INFO,			// VkStructureType			sType
			DE_NULL,										// const void*				pNext
			(VkSamplerCreateFlags)0,						// VkSamplerCreateFlags		flags
			VK_FILTER_NEAREST,								// VkFilter					minFilter
			VK_FILTER_NEAREST,								// VkFilter					magFilter
			VK_SAMPLER_MIPMAP_MODE_NEAREST,					// VkSamplerMipMapMode		mipMapMode
			VK_SAMPLER_ADDRESS_MODE_CLAMP_TO_EDGE,			// VkSamplerAddressMode		addressModeU
			VK_SAMPLER_ADDRESS_MODE_CLAMP_TO_EDGE,			// VkSamplerAddressMode		addressModeV
			VK_SAMPLER_ADDRESS_MODE_CLAMP_TO_EDGE,			// VkSamplerAddressMode		addressmodeW
			0.0f,											// float					mipLodBias
			VK_FALSE,										// VkBool32					anisotropyEnable
			0.0f,											// float					maxAnisotropy
			VK_FALSE,										// VkBool32					compareEnable
			VK_COMPARE_OP_NEVER,							// VkCompareOp				compareOp
			0.0f,											// float					minLod
			0.0f,											// float					maxLod
			VK_BORDER_COLOR_FLOAT_TRANSPARENT_BLACK,		// VkBorderColor			borderColor
			VK_FALSE										// VkBool32					unnormalizedCoordinates
		};

		depthSampler = createSampler(vk, device, &depthSamplerCreateInfo, DE_NULL);
	}

	// Command Pool
	{
		const VkCommandPoolCreateInfo cmdPoolCreateInfo =
		{
			VK_STRUCTURE_TYPE_COMMAND_POOL_CREATE_INFO,			// VkStructureType			sType
			DE_NULL,											// const void*				pNext
			VK_COMMAND_POOL_CREATE_RESET_COMMAND_BUFFER_BIT,	// VkCommandPoolCreateFlags	flags
			queueFamilyIndex									// uint32_t					queueFamilyIndex
		};

		cmdPool = createCommandPool(vk, device, &cmdPoolCreateInfo);
	}

	// Command buffer for data transfers
	{
		const VkCommandBufferAllocateInfo cmdBufferAllocInfo =
		{
			VK_STRUCTURE_TYPE_COMMAND_BUFFER_ALLOCATE_INFO,	// VkStructureType		sType,
			DE_NULL,										// const void*			pNext
			*cmdPool,										// VkCommandPool		commandPool
			VK_COMMAND_BUFFER_LEVEL_PRIMARY,				// VkCommandBufferLevel	level
			1u												// uint32_t				bufferCount
		};

		transferCmdBuffer = allocateCommandBuffer(vk, device, &cmdBufferAllocInfo);
	}

	// Fence for data transfer
	{
		const VkFenceCreateInfo fenceCreateInfo =
		{
			VK_STRUCTURE_TYPE_FENCE_CREATE_INFO,	// VkStructureType		sType
			DE_NULL,								// const void*			pNext
			(VkFenceCreateFlags)0					// VkFenceCreateFlags	flags
		};

		fence = createFence(vk, device, &fenceCreateInfo);
	}

	// Initialize Marker Buffer
	{
		VkImageAspectFlags	depthImageAspectFlags = VK_IMAGE_ASPECT_DEPTH_BIT;
		if (hasStencilComponent(mapVkFormat(m_format).order))
			depthImageAspectFlags |= VK_IMAGE_ASPECT_STENCIL_BIT;

		const VkImageMemoryBarrier imageBarrier[] =
		{
			{
				VK_STRUCTURE_TYPE_IMAGE_MEMORY_BARRIER,			// VkStructureType		sType
				DE_NULL,										// const void*			pNext
				0,												// VkAccessMask			srcAccessMask
				VK_ACCESS_TRANSFER_WRITE_BIT,					// VkAccessMask			dstAccessMask
				VK_IMAGE_LAYOUT_UNDEFINED,						// VkImageLayout		oldLayout
				VK_IMAGE_LAYOUT_TRANSFER_DST_OPTIMAL,			// VkImageLayout		newLayout
				VK_QUEUE_FAMILY_IGNORED,						// uint32_t				srcQueueFamilyIndex
				VK_QUEUE_FAMILY_IGNORED,						// uint32_t				dstQueueFamilyIndex
				*markerImage,									// VkImage				image
				{
					VK_IMAGE_ASPECT_COLOR_BIT,				// VkImageAspectFlags	aspectMask
					0u,										// uint32_t				baseMipLevel
					1u,										// uint32_t				mipLevels
					0u,										// uint32_t				baseArray
					1u										// uint32_t				arraySize
				}
			},
		};

		const VkImageMemoryBarrier imagePostBarrier[] =
		{
			{
				VK_STRUCTURE_TYPE_IMAGE_MEMORY_BARRIER,			// VkStructureType		sType
				DE_NULL,										// const void*			pNext
				VK_ACCESS_TRANSFER_WRITE_BIT,					// VkAccessFlagBits		srcAccessMask
				VK_ACCESS_SHADER_WRITE_BIT,						// VkAccessFlagBits		dstAccessMask
				VK_IMAGE_LAYOUT_TRANSFER_DST_OPTIMAL,			// VkImageLayout		oldLayout
				VK_IMAGE_LAYOUT_GENERAL,						// VkImageLayout		newLayout
				VK_QUEUE_FAMILY_IGNORED,						// uint32_t				srcQueueFamilyIndex
				VK_QUEUE_FAMILY_IGNORED,						// uint32_t				dstQueueFamilyIndex
				*markerImage,									// VkImage				image
				{
					VK_IMAGE_ASPECT_COLOR_BIT,				// VkImageAspectFlags	aspectMask
					0u,										// uint32_t				baseMipLevel
					1u,										// uint32_t				mipLevels
					0u,										// uint32_t				baseArray
					1u										// uint32_t				arraySize
				}
			},
		};

		const VkCommandBufferBeginInfo	cmdBufferBeginInfo =
		{
			VK_STRUCTURE_TYPE_COMMAND_BUFFER_BEGIN_INFO,	// VkStructureType					sType
			DE_NULL,										// const void*						pNext
			VK_COMMAND_BUFFER_USAGE_ONE_TIME_SUBMIT_BIT,	// VkCommandBufferUsageFlags		flags
			(const VkCommandBufferInheritanceInfo*)DE_NULL	// VkCommandBufferInheritanceInfo	pInheritanceInfo
		};

		VK_CHECK(vk.beginCommandBuffer(*transferCmdBuffer, &cmdBufferBeginInfo));
		vk.cmdPipelineBarrier(*transferCmdBuffer, VK_PIPELINE_STAGE_TOP_OF_PIPE_BIT, VK_PIPELINE_STAGE_TRANSFER_BIT,
				(VkDependencyFlags)0,
				0, (const VkMemoryBarrier*)DE_NULL,
				0, (const VkBufferMemoryBarrier*)DE_NULL,
				DE_LENGTH_OF_ARRAY(imageBarrier), imageBarrier);

		const VkClearValue				colorClearValue	= makeClearValueColor(Vec4(0.0f, 0.0f, 0.0f, 0.0f));
		const VkImageSubresourceRange	colorClearRange	= makeImageSubresourceRange(VK_IMAGE_ASPECT_COLOR_BIT, 0u, 1u, 0u, 1u);

		vk.cmdClearColorImage(*transferCmdBuffer, *markerImage, VK_IMAGE_LAYOUT_TRANSFER_DST_OPTIMAL, &colorClearValue.color, 1u, &colorClearRange);

		vk.cmdPipelineBarrier(*transferCmdBuffer, VK_PIPELINE_STAGE_TRANSFER_BIT, VK_PIPELINE_STAGE_FRAGMENT_SHADER_BIT,
				(VkDependencyFlags)0,
				0, (const VkMemoryBarrier*)DE_NULL,
				0, (const VkBufferMemoryBarrier*)DE_NULL,
				DE_LENGTH_OF_ARRAY(imagePostBarrier), imagePostBarrier);

		VK_CHECK(vk.endCommandBuffer(*transferCmdBuffer));

		const VkSubmitInfo submitInfo =
		{
			VK_STRUCTURE_TYPE_SUBMIT_INFO,			// VkStructureType			sType
			DE_NULL,								// const void*				pNext
			0u,										// uint32_t					waitSemaphoreCount
			DE_NULL,								// const VkSemaphore*		pWaitSemaphores
			(const VkPipelineStageFlags*)DE_NULL,	// const VkPipelineStageFlags*	pWaitDstStageMask
			1u,										// uint32_t					commandBufferCount
			&transferCmdBuffer.get(),				// const VkCommandBuffer*	pCommandBuffers
			0u,										// uint32_t					signalSemaphoreCount
			DE_NULL									// const VkSemaphore*		pSignalSemaphores
		};

		VK_CHECK(vk.resetFences(device, 1, &fence.get()));
		VK_CHECK(vk.queueSubmit(queue, 1, &submitInfo, *fence));
		VK_CHECK(vk.waitForFences(device, 1, &fence.get(), true, ~(0ull)));
	}


	// Perform Draw
	{
		std::vector<Vec4>				vertices;
		std::vector<Shader>				shaders;
		Move<VkDescriptorSetLayout>		descriptorSetLayout;
		Move<VkDescriptorPool>			descriptorPool;
		Move<VkDescriptorSet>			descriptorSet;

		// Descriptors
		{
			DescriptorSetLayoutBuilder	layoutBuilder;
			layoutBuilder.addSingleBinding(VK_DESCRIPTOR_TYPE_UNIFORM_BUFFER, VK_SHADER_STAGE_FRAGMENT_BIT);
			layoutBuilder.addSingleBinding(VK_DESCRIPTOR_TYPE_STORAGE_IMAGE, VK_SHADER_STAGE_FRAGMENT_BIT);
			descriptorSetLayout = layoutBuilder.build(vk, device);
			descriptorPool = DescriptorPoolBuilder()
					.addType(VK_DESCRIPTOR_TYPE_UNIFORM_BUFFER)
					.addType(VK_DESCRIPTOR_TYPE_STORAGE_IMAGE)
					.build(vk, device, VK_DESCRIPTOR_POOL_CREATE_FREE_DESCRIPTOR_SET_BIT, 1u);

			const VkDescriptorSetAllocateInfo descriptorSetAllocInfo =
			{
				VK_STRUCTURE_TYPE_DESCRIPTOR_SET_ALLOCATE_INFO,
				DE_NULL,
				*descriptorPool,
				1u,
				&descriptorSetLayout.get()
			};

			descriptorSet = allocateDescriptorSet(vk, device, &descriptorSetAllocInfo);

			const VkDescriptorBufferInfo bufferInfo =
			{
				*controlBuffer,
				0u,
				VK_WHOLE_SIZE
			};

			const VkDescriptorImageInfo imageInfo =
			{
				(VkSampler)DE_NULL,
				*markerImageView,
				VK_IMAGE_LAYOUT_GENERAL
			};

			DescriptorSetUpdateBuilder()
				.writeSingle(*descriptorSet, DescriptorSetUpdateBuilder::Location::binding(0u), VK_DESCRIPTOR_TYPE_UNIFORM_BUFFER, &bufferInfo)
				.writeSingle(*descriptorSet, DescriptorSetUpdateBuilder::Location::binding(1u), VK_DESCRIPTOR_TYPE_STORAGE_IMAGE, &imageInfo)
				.update(vk, device);
		}

		vertices.push_back(Vec4( -0.70f,	0.5f,	0.0f,	1.0f));
		vertices.push_back(Vec4(  0.45f,	-0.75f,	0.0f,	1.0f));
		vertices.push_back(Vec4(  0.78f,	0.0f,	0.0f,	1.0f));
		vertices.push_back(Vec4( -0.1f,		0.6f,	0.0f,	1.0f));

		shaders.push_back(Shader(VK_SHADER_STAGE_VERTEX_BIT, m_context.getBinaryCollection().get("FragDepthVert")));
		shaders.push_back(Shader(VK_SHADER_STAGE_FRAGMENT_BIT, m_context.getBinaryCollection().get("FragDepthFrag")));

		DrawState				drawState(m_topology, m_renderSize.x(), m_renderSize.y());
		DrawCallData			drawCallData(vertices);
		VulkanProgram			vulkanProgram(shaders);

		drawState.depthClampEnable			= m_depthClampEnable;
		drawState.depthFormat				= m_format;
		drawState.numSamples				= m_samples;
		drawState.compareOp					= rr::TESTFUNC_ALWAYS;
		drawState.depthTestEnable			= true;
		drawState.depthWriteEnable			= true;
		drawState.sampleShadingEnable		= true;
		vulkanProgram.depthImageView		= depthImageView;
		vulkanProgram.descriptorSetLayout	= descriptorSetLayout;
		vulkanProgram.descriptorSet			= descriptorSet;

		VulkanDrawContext		vulkanDrawContext(m_context, drawState, drawCallData, vulkanProgram);
		vulkanDrawContext.draw();

		log << TestLog::Image(	"resultColor",
								"Result Color Buffer",
								tcu::ConstPixelBufferAccess(tcu::TextureFormat(
										vulkanDrawContext.getColorPixels().getFormat()),
										vulkanDrawContext.getColorPixels().getWidth(),
										vulkanDrawContext.getColorPixels().getHeight(),
										1,
										vulkanDrawContext.getColorPixels().getDataPtr()));

		depthImageView = vulkanProgram.depthImageView;
	}

	// Barrier to transition between first and second pass
	{
		VkImageAspectFlags	depthImageAspectFlags = VK_IMAGE_ASPECT_DEPTH_BIT;
		if (hasStencilComponent(mapVkFormat(m_format).order))
			depthImageAspectFlags |= VK_IMAGE_ASPECT_STENCIL_BIT;

		const VkImageMemoryBarrier imageBarrier[] =
		{
			{
				VK_STRUCTURE_TYPE_IMAGE_MEMORY_BARRIER,						// VkStructureType		sType
				DE_NULL,													// const void*			pNext
				VK_ACCESS_DEPTH_STENCIL_ATTACHMENT_WRITE_BIT,				// VkAccessFlags		srcAccessMask
				VK_ACCESS_SHADER_READ_BIT,									// VkAccessFlags		dstAccessMask
				VK_IMAGE_LAYOUT_DEPTH_STENCIL_ATTACHMENT_OPTIMAL,			// VkImageLayout		oldLayout
				VK_IMAGE_LAYOUT_GENERAL,									// VkImageLayout		newLayout
				0u,															// deUint32				srcQueueFamilyIndex
				0u,															// deUint32				dstQueueFamilyIndex
				*depthImage,												// VkImage				image
				{
					depthImageAspectFlags,							// VkImageAspectFlags		aspectMask
					0u,												// deUint32					baseMipLevel
					1u,												// deUint32					levelCount
					0u,												// deUint32					baseArrayLayer
					1u												// deUint32					layerCount
				}
			},
			{
				VK_STRUCTURE_TYPE_IMAGE_MEMORY_BARRIER,						// VkStructureType		sType
				DE_NULL,													// const void*			pNext
				0u,															// VkAccessFlags		srcAccessMask
				VK_ACCESS_HOST_READ_BIT,									// VkAccessFlags		dstAccessMask
				VK_IMAGE_LAYOUT_UNDEFINED,									// VkImageLayout		oldLayout
				VK_IMAGE_LAYOUT_GENERAL,									// VkImageLayout		newLayout
				0u,															// deUint32				srcQueueFamilyIndex
				0u,															// deUint32				dstQueueFamilyIndex
				*depthResolveImage,											// VkImage				image
				{
					VK_IMAGE_ASPECT_COLOR_BIT,						// VkImageAspectFlags		aspectMask
					0u,												// deUint32					baseMipLevel
					1u,												// deUint32					levelCount
					0u,												// deUint32					baseArrayLayer
					1u,												// deUint32					layerCount

				}
			}
		};

		const VkCommandBufferBeginInfo	cmdBufferBeginInfo =
		{
			VK_STRUCTURE_TYPE_COMMAND_BUFFER_BEGIN_INFO,	// VkStructureType					sType
			DE_NULL,										// const void*						pNext
			VK_COMMAND_BUFFER_USAGE_ONE_TIME_SUBMIT_BIT,	// VkCommandBufferUsageFlags		flags
			(const VkCommandBufferInheritanceInfo*)DE_NULL	// VkCommandBufferInheritanceInfo	pInheritanceInfo
		};

		VK_CHECK(vk.beginCommandBuffer(*transferCmdBuffer, &cmdBufferBeginInfo));
		vk.cmdPipelineBarrier(*transferCmdBuffer, VK_PIPELINE_STAGE_FRAGMENT_SHADER_BIT, VK_PIPELINE_STAGE_TOP_OF_PIPE_BIT,
				(VkDependencyFlags)0,
				0, (const VkMemoryBarrier*)DE_NULL,
				0, (const VkBufferMemoryBarrier*)DE_NULL,
				DE_LENGTH_OF_ARRAY(imageBarrier), imageBarrier);
		VK_CHECK(vk.endCommandBuffer(*transferCmdBuffer));

		const VkSubmitInfo submitInfo =
		{
			VK_STRUCTURE_TYPE_SUBMIT_INFO,			// VkStructureType			sType
			DE_NULL,								// const void*				pNext
			0u,										// uint32_t					waitSemaphoreCount
			DE_NULL,								// const VkSemaphore*		pWaitSemaphores
			(const VkPipelineStageFlags*)DE_NULL,	// const VkPipelineStageFlags*	pWaitDstStageMask
			1u,										// uint32_t					commandBufferCount
			&transferCmdBuffer.get(),				// const VkCommandBuffer*	pCommandBuffers
			0u,										// uint32_t					signalSemaphoreCount
			DE_NULL									// const VkSemaphore*		pSignalSemaphores
		};

		VK_CHECK(vk.resetFences(device, 1, &fence.get()));
		VK_CHECK(vk.queueSubmit(queue, 1, &submitInfo, *fence));
		VK_CHECK(vk.waitForFences(device, 1, &fence.get(), true, ~(0ull)));
	}

	// Resolve Depth Buffer
	{
		std::vector<Vec4>				vertices;
		std::vector<Shader>				shaders;
		Move<VkDescriptorSetLayout>		descriptorSetLayout;
		Move<VkDescriptorPool>			descriptorPool;
		Move<VkDescriptorSet>			descriptorSet;

		// Descriptors
		{
			DescriptorSetLayoutBuilder	layoutBuilder;
			layoutBuilder.addSingleBinding(VK_DESCRIPTOR_TYPE_COMBINED_IMAGE_SAMPLER, VK_SHADER_STAGE_FRAGMENT_BIT);
			layoutBuilder.addSingleBinding(VK_DESCRIPTOR_TYPE_STORAGE_IMAGE, VK_SHADER_STAGE_FRAGMENT_BIT);
			descriptorSetLayout = layoutBuilder.build(vk, device);
			descriptorPool = DescriptorPoolBuilder()
					.addType(VK_DESCRIPTOR_TYPE_COMBINED_IMAGE_SAMPLER)
					.addType(VK_DESCRIPTOR_TYPE_STORAGE_IMAGE)
					.build(vk, device, VK_DESCRIPTOR_POOL_CREATE_FREE_DESCRIPTOR_SET_BIT, 1u);

			const VkDescriptorSetAllocateInfo descriptorSetAllocInfo =
			{
				VK_STRUCTURE_TYPE_DESCRIPTOR_SET_ALLOCATE_INFO,
				DE_NULL,
				*descriptorPool,
				1u,
				&descriptorSetLayout.get()
			};

			descriptorSet = allocateDescriptorSet(vk, device, &descriptorSetAllocInfo);

			const VkDescriptorImageInfo depthImageInfo =
			{
				*depthSampler,
				*depthImageView,
				VK_IMAGE_LAYOUT_GENERAL
			};

			const VkDescriptorImageInfo imageInfo =
			{
				(VkSampler)DE_NULL,
				*depthResolveImageView,
				VK_IMAGE_LAYOUT_GENERAL
			};

			DescriptorSetUpdateBuilder()
				.writeSingle(*descriptorSet, DescriptorSetUpdateBuilder::Location::binding(0u), VK_DESCRIPTOR_TYPE_COMBINED_IMAGE_SAMPLER, &depthImageInfo)
				.writeSingle(*descriptorSet, DescriptorSetUpdateBuilder::Location::binding(1u), VK_DESCRIPTOR_TYPE_STORAGE_IMAGE, &imageInfo)
				.update(vk, device);
		}

		vertices.push_back(Vec4( -1.0f,	-1.0f,	0.0f,	1.0f));
		vertices.push_back(Vec4( -1.0f,	 1.0f,	0.0f,	1.0f));
		vertices.push_back(Vec4(  1.0f,	-1.0f,	0.0f,	1.0f));
		vertices.push_back(Vec4(  1.0f,	 1.0f,	0.0f,	1.0f));

		shaders.push_back(Shader(VK_SHADER_STAGE_VERTEX_BIT, m_context.getBinaryCollection().get("FragDepthVertPass2")));
		shaders.push_back(Shader(VK_SHADER_STAGE_FRAGMENT_BIT, m_context.getBinaryCollection().get("FragDepthFragPass2")));

		DrawState				drawState(VK_PRIMITIVE_TOPOLOGY_TRIANGLE_STRIP, m_renderSize.x(), m_renderSize.y());
		DrawCallData			drawCallData(vertices);
		VulkanProgram			vulkanProgram(shaders);

		drawState.numSamples				= m_samples;
		drawState.sampleShadingEnable		= true;
		vulkanProgram.descriptorSetLayout	= descriptorSetLayout;
		vulkanProgram.descriptorSet			= descriptorSet;

		VulkanDrawContext		vulkanDrawContext(m_context, drawState, drawCallData, vulkanProgram);
		vulkanDrawContext.draw();
	}

	// Transfer marker buffer
	{
		const UVec2 copySize		= UVec2(m_renderSize.x() * m_samples, m_renderSize.y());
		const VkImageMemoryBarrier imageBarrier =
		{
			VK_STRUCTURE_TYPE_IMAGE_MEMORY_BARRIER,			// VkStructureType		sType
			DE_NULL,										// const void*			pNext
			VK_ACCESS_SHADER_WRITE_BIT,						// VkAccessFlags		srcAccessMask
			VK_ACCESS_TRANSFER_READ_BIT,					// VkAccessMask			dstAccessMask
			VK_IMAGE_LAYOUT_GENERAL,						// VkImageLayout		oldLayout
			VK_IMAGE_LAYOUT_TRANSFER_SRC_OPTIMAL,			// VkImageLayout		newLayout
			VK_QUEUE_FAMILY_IGNORED,						// uint32_t				srcQueueFamilyIndex
			VK_QUEUE_FAMILY_IGNORED,						// uint32_t				dstQueueFamilyIndex
			*markerImage,									// VkImage				image
			{
				VK_IMAGE_ASPECT_COLOR_BIT,				// VkImageAspectFlags	aspectMask
				0u,										// uint32_t				baseMipLevel
				1u,										// uint32_t				mipLevels
				0u,										// uint32_t				baseArray
				1u										// uint32_t				arraySize
			}
		};

		const VkBufferMemoryBarrier bufferBarrier =
		{
			VK_STRUCTURE_TYPE_BUFFER_MEMORY_BARRIER,		// VkStructureType		sType
			DE_NULL,										// const void*			pNext
			VK_ACCESS_TRANSFER_WRITE_BIT,					// VkAccessFlags		srcAccessMask
			VK_ACCESS_HOST_READ_BIT,						// VkAccessFlags		dstAccessMask
			VK_QUEUE_FAMILY_IGNORED,						// uint32_t				srcQueueFamilyIndex
			VK_QUEUE_FAMILY_IGNORED,						// uint32_t				dstQueueFamilyIndex
			*markerBuffer,									// VkBufer				buffer
			0u,												// VkDeviceSize			offset
			VK_WHOLE_SIZE									// VkDeviceSize			size
		};

		const VkBufferImageCopy bufferImageCopy =
		{
			0u,									// VkDeviceSize		bufferOffset
			copySize.x(),						// uint32_t			bufferRowLength
			copySize.y(),						// uint32_t			bufferImageHeight
			{
				VK_IMAGE_ASPECT_COLOR_BIT,	// VkImageAspectFlags	aspect
				0u,							// uint32_t				mipLevel
				0u,							// uint32_t				baseArrayLayer
				1u							// uint32_t				layerCount
			},
			{ 0, 0, 0 },						// VkOffset3D		imageOffset
			{
				copySize.x(),				// uint32_t				width
				copySize.y(),				// uint32_t				height,
				1u							// uint32_t				depth
			}
		};

		const VkCommandBufferBeginInfo	cmdBufferBeginInfo =
		{
			VK_STRUCTURE_TYPE_COMMAND_BUFFER_BEGIN_INFO,	// VkStructureType					sType
			DE_NULL,										// const void*						pNext
			VK_COMMAND_BUFFER_USAGE_ONE_TIME_SUBMIT_BIT,	// VkCommandBufferUsageFlags		flags
			(const VkCommandBufferInheritanceInfo*)DE_NULL	// VkCommandBufferInheritanceInfo	pInheritanceInfo
		};

		VK_CHECK(vk.beginCommandBuffer(*transferCmdBuffer, &cmdBufferBeginInfo));
		vk.cmdPipelineBarrier(*transferCmdBuffer, VK_PIPELINE_STAGE_FRAGMENT_SHADER_BIT, VK_PIPELINE_STAGE_TRANSFER_BIT,
				(VkDependencyFlags)0,
				0, (const VkMemoryBarrier*)DE_NULL,
				0, (const VkBufferMemoryBarrier*)DE_NULL,
				1, &imageBarrier);
		vk.cmdCopyImageToBuffer(*transferCmdBuffer, *markerImage, VK_IMAGE_LAYOUT_TRANSFER_SRC_OPTIMAL, *markerBuffer, 1u, &bufferImageCopy);
		vk.cmdPipelineBarrier(*transferCmdBuffer, VK_PIPELINE_STAGE_TRANSFER_BIT, VK_PIPELINE_STAGE_HOST_BIT,
				(VkDependencyFlags)0,
				0, (const VkMemoryBarrier*)DE_NULL,
				1, &bufferBarrier,
				0, (const VkImageMemoryBarrier*)DE_NULL);
		VK_CHECK(vk.endCommandBuffer(*transferCmdBuffer));

		const VkSubmitInfo submitInfo =
		{
			VK_STRUCTURE_TYPE_SUBMIT_INFO,			// VkStructureType			sType
			DE_NULL,								// const void*				pNext
			0u,										// uint32_t					waitSemaphoreCount
			DE_NULL,								// const VkSemaphore*		pWaitSemaphores
			(const VkPipelineStageFlags*)DE_NULL,	// const VkPipelineStageFlags*	pWaitDstStageMask
			1u,										// uint32_t					commandBufferCount
			&transferCmdBuffer.get(),				// const VkCommandBuffer*	pCommandBuffers
			0u,										// uint32_t					signalSemaphoreCount
			DE_NULL									// const VkSemaphore*		pSignalSemaphores
		};

		VK_CHECK(vk.resetFences(device, 1, &fence.get()));
		VK_CHECK(vk.queueSubmit(queue, 1, &submitInfo, *fence));
		VK_CHECK(vk.waitForFences(device, 1, &fence.get(), true, ~(0ull)));
	}

	// Verify depth buffer
	{
		bool status;

		const VkBufferMemoryBarrier bufferBarrier =
		{
			VK_STRUCTURE_TYPE_BUFFER_MEMORY_BARRIER,			// VkStructureType		sType
			DE_NULL,											// const void*			pNext
			VK_ACCESS_TRANSFER_WRITE_BIT,						// VkAccessFlags		srcAccessMask
			VK_ACCESS_HOST_READ_BIT,							// VkAccessFlags		dstAccessMask
			VK_QUEUE_FAMILY_IGNORED,							// uint32_t				srcQueueFamilyIndex
			VK_QUEUE_FAMILY_IGNORED,							// uint32_t				dstQueueFamilyIndex
			*validationBuffer,									// VkBuffer				buffer
			0u,													// VkDeviceSize			offset
			VK_WHOLE_SIZE										// VkDeviceSize			size
		};

		const VkImageMemoryBarrier imageBarrier =
		{
			VK_STRUCTURE_TYPE_IMAGE_MEMORY_BARRIER,				// VkStructureType		sType
			DE_NULL,											// const void*			pNext
			VK_ACCESS_SHADER_WRITE_BIT,							// VkAccessFlags		srcAccessMask
			VK_ACCESS_TRANSFER_READ_BIT,						// VkAccessFlags		dstAccessMask
			VK_IMAGE_LAYOUT_GENERAL,							// VkImageLayout		oldLayout
			VK_IMAGE_LAYOUT_TRANSFER_SRC_OPTIMAL,				// VkImageLayout		newLayout
			VK_QUEUE_FAMILY_IGNORED,							// uint32_t				srcQueueFamilyIndex
			VK_QUEUE_FAMILY_IGNORED,							// uint32_t				dstQueueFamilyIndex
			*depthResolveImage,									// VkImage				image
			{
				VK_IMAGE_ASPECT_COLOR_BIT,				// VkImageAspectFlags	aspectMask
				0u,										// uint32_t				baseMipLevel
				1u,										// uint32_t				mipLevels,
				0u,										// uint32_t				baseArray
				1u,										// uint32_t				arraySize
			}
		};

		const VkBufferImageCopy bufferImageCopy =
		{
			0u,													// VkDeviceSize			bufferOffset
			m_samples * m_renderSize.x(),						// uint32_t				bufferRowLength
			m_renderSize.y(),									// uint32_t				bufferImageHeight
			{
				VK_IMAGE_ASPECT_COLOR_BIT,				// VkImageAspectFlags	aspect
				0u,										// uint32_t				mipLevel
				0u,										// uint32_t				baseArrayLayer
				1u										// uint32_t				layerCount
			},
			{ 0, 0, 0 },										// VkOffset3D			imageOffset
			{
				m_samples * m_renderSize.x(),			// uint32_t				width
				m_renderSize.y(),						// uint32_t				height
				1u										// uint32_t				depth
			}
		};

		const VkCommandBufferBeginInfo	cmdBufferBeginInfo =
		{
			VK_STRUCTURE_TYPE_COMMAND_BUFFER_BEGIN_INFO,	// VkStructureType					sType
			DE_NULL,										// const void*						pNext
			VK_COMMAND_BUFFER_USAGE_ONE_TIME_SUBMIT_BIT,	// VkCommandBufferUsageFlags		flags
			(const VkCommandBufferInheritanceInfo*)DE_NULL	// VkCommandBufferInheritanceInfo	pInheritanceInfo
		};

		VK_CHECK(vk.beginCommandBuffer(*transferCmdBuffer, &cmdBufferBeginInfo));
		vk.cmdPipelineBarrier(*transferCmdBuffer, VK_PIPELINE_STAGE_FRAGMENT_SHADER_BIT, VK_PIPELINE_STAGE_TRANSFER_BIT,
				(VkDependencyFlags)0,
				0, (const VkMemoryBarrier*)DE_NULL,
				0, (const VkBufferMemoryBarrier*)DE_NULL,
				1, &imageBarrier);
		vk.cmdCopyImageToBuffer(*transferCmdBuffer, *depthResolveImage, VK_IMAGE_LAYOUT_TRANSFER_SRC_OPTIMAL, *validationBuffer, 1u, &bufferImageCopy);
		vk.cmdPipelineBarrier(*transferCmdBuffer, VK_PIPELINE_STAGE_TRANSFER_BIT, VK_PIPELINE_STAGE_HOST_BIT,
				(VkDependencyFlags)0,
				0, (const VkMemoryBarrier*)DE_NULL,
				1, &bufferBarrier,
				0, (const VkImageMemoryBarrier*)DE_NULL);
		VK_CHECK(vk.endCommandBuffer(*transferCmdBuffer));

		const VkSubmitInfo submitInfo =
		{
			VK_STRUCTURE_TYPE_SUBMIT_INFO,			// VkStructureType			sType
			DE_NULL,								// const void*				pNext
			0u,										// uint32_t					waitSemaphoreCount
			DE_NULL,								// const VkSemaphore*		pWaitSemaphores
			(const VkPipelineStageFlags*)DE_NULL,	// const VkPipelineStageFlags*	pWaitDstStageMask
			1u,										// uint32_t					commandBufferCount
			&transferCmdBuffer.get(),				// const VkCommandBuffer*	pCommandBuffers
			0u,										// uint32_t					signalSemaphoreCount
			DE_NULL									// const VkSemaphore*		pSignalSemaphores
		};

		VK_CHECK(vk.resetFences(device, 1, &fence.get()));
		VK_CHECK(vk.queueSubmit(queue, 1, &submitInfo, *fence));
		VK_CHECK(vk.waitForFences(device, 1, &fence.get(), true, ~(0ull)));

		invalidateMappedMemoryRange(vk, device, validationAlloc->getMemory(), validationAlloc->getOffset(), VK_WHOLE_SIZE);
		invalidateMappedMemoryRange(vk, device, markerBufferAllocation->getMemory(), markerBufferAllocation->getOffset(), VK_WHOLE_SIZE);

		tcu::ConstPixelBufferAccess resultPixelBuffer(mapVkFormat(VK_FORMAT_R32_SFLOAT), m_renderSize.x() * m_samples, m_renderSize.y(), 1u, validationAlloc->getHostPtr());
		tcu::ConstPixelBufferAccess markerPixelBuffer(mapVkFormat(VK_FORMAT_R8G8B8A8_UINT), m_renderSize.x() * m_samples, m_renderSize.y(), 1u, markerBufferAllocation->getHostPtr());
		status = validateDepthBuffer(resultPixelBuffer, markerPixelBuffer, 0.001f);
		testDesc = "gl_FragDepth " + getPrimitiveTopologyShortName(m_topology) + " ";
		if (status)
		{
			testDesc += "passed";
			return tcu::TestStatus::pass(testDesc.c_str());
		}
		else
		{
			log << TestLog::Image("resultDepth", "Result Depth Buffer", resultPixelBuffer);
			testDesc += "failed";
			return tcu::TestStatus::fail(testDesc.c_str());
		}
	}
}

bool BuiltinFragDepthCaseInstance::validateDepthBuffer (const tcu::ConstPixelBufferAccess& validationBuffer, const tcu::ConstPixelBufferAccess& markerBuffer, const float tolerance) const
{
	TestLog& log = m_context.getTestContext().getLog();

	for (deUint32 rowNdx = 0; rowNdx < m_renderSize.y(); rowNdx++)
	{
		for (deUint32 colNdx = 0; colNdx < m_renderSize.x(); colNdx++)
		{
			const float multiplier		= m_depthClampEnable ? 0.0f : 1.0f;
			float expectedValue	= (float)(rowNdx * m_renderSize.x() + colNdx)/256.0f * multiplier;

			if (m_largeDepthEnable)
				expectedValue += m_largeDepthBase;

			if (expectedValue > 1.0f)
				expectedValue = 1.0f;

			if (expectedValue < 0.0f)
				expectedValue = 0.0f;

			for (deUint32 sampleNdx = 0; sampleNdx < (deUint32)m_samples; sampleNdx++)
			{
				const float	actualValue		= validationBuffer.getPixel(sampleNdx + m_samples * colNdx, rowNdx).x();
				const float	markerValue		= markerBuffer.getPixel(sampleNdx + m_samples * colNdx, rowNdx).x();

				if (markerValue != 0)
				{
					if (de::abs(expectedValue - actualValue) > tolerance)
					{
						log << TestLog::Message << "Mismatch at pixel (" << colNdx << "," << rowNdx << "," << sampleNdx << "): expected " << expectedValue << " but got " << actualValue << TestLog::EndMessage;
						return false;
					}
				}
				else
				{
					if (de::abs(actualValue - m_defaultDepthValue) > tolerance)
					{
						log << TestLog::Message << "Mismatch at pixel (" << colNdx << "," << rowNdx << "," << sampleNdx << "): expected " << expectedValue << " but got " << actualValue << TestLog::EndMessage;
						return false;
					}
				}
			}
		}
	}

	return true;
}

class BuiltinFragCoordMsaaCaseInstance : public TestInstance
{
public:
	enum
	{
		RENDERWIDTH		= 16,
		RENDERHEIGHT	= 16
	};
				BuiltinFragCoordMsaaCaseInstance	(Context& context, VkSampleCountFlagBits sampleCount);
	TestStatus	iterate								(void);
private:
	bool		validateSampleLocations				(const ConstPixelBufferAccess& sampleLocationBuffer) const;

	const tcu::UVec2				m_renderSize;
	const VkSampleCountFlagBits		m_sampleCount;
};

BuiltinFragCoordMsaaCaseInstance::BuiltinFragCoordMsaaCaseInstance (Context& context, VkSampleCountFlagBits sampleCount)
	: TestInstance		(context)
	, m_renderSize		(RENDERWIDTH, RENDERHEIGHT)
	, m_sampleCount		(sampleCount)
{
	const InstanceInterface&	vki					= m_context.getInstanceInterface();
	const VkPhysicalDevice		physicalDevice		= m_context.getPhysicalDevice();

	try
	{
		VkImageFormatProperties		imageFormatProperties;
		VkFormatProperties			formatProperties;

		if (m_context.getDeviceFeatures().fragmentStoresAndAtomics == VK_FALSE)
			throw tcu::NotSupportedError("fragmentStoresAndAtomics not supported");

		imageFormatProperties = getPhysicalDeviceImageFormatProperties(vki, physicalDevice, VK_FORMAT_R32G32B32A32_SFLOAT, VK_IMAGE_TYPE_2D,
				VK_IMAGE_TILING_OPTIMAL, VK_IMAGE_USAGE_COLOR_ATTACHMENT_BIT, (VkImageCreateFlags)0);

		if ((imageFormatProperties.sampleCounts & m_sampleCount) == 0)
			throw tcu::NotSupportedError("Image format and sample count not supported");

		formatProperties = getPhysicalDeviceFormatProperties(vki, physicalDevice, VK_FORMAT_R32G32B32A32_SFLOAT);

		if ((formatProperties.optimalTilingFeatures & VK_FORMAT_FEATURE_STORAGE_IMAGE_BIT) == 0)
			throw tcu::NotSupportedError("Output format not supported as storage image");
	}
	catch (const vk::Error& e)
	{
		if (e.getError() == VK_ERROR_FORMAT_NOT_SUPPORTED)
			throw tcu::NotSupportedError("Image format not supported");
		else
			throw;

	}
}

TestStatus BuiltinFragCoordMsaaCaseInstance::iterate (void)
{
	const VkDevice					device				= m_context.getDevice();
	const DeviceInterface&			vk					= m_context.getDeviceInterface();
	const VkQueue					queue				= m_context.getUniversalQueue();
	Allocator&						allocator			= m_context.getDefaultAllocator();
	const deUint32					queueFamilyIndex	= m_context.getUniversalQueueFamilyIndex();
	TestLog&						log					= m_context.getTestContext().getLog();
	Move<VkImage>					outputImage;
	Move<VkImageView>				outputImageView;
	MovePtr<Allocation>				outputImageAllocation;
	Move<VkDescriptorSetLayout>		descriptorSetLayout;
	Move<VkDescriptorPool>			descriptorPool;
	Move<VkDescriptorSet>			descriptorSet;
	Move<VkBuffer>					sampleLocationBuffer;
	MovePtr<Allocation>				sampleLocationBufferAllocation;
	Move<VkCommandPool>				cmdPool;
	Move<VkCommandBuffer>			transferCmdBuffer;
	Move<VkFence>					fence;

	// Coordinate result image
	{
		const VkImageCreateInfo outputImageCreateInfo =
		{
			VK_STRUCTURE_TYPE_IMAGE_CREATE_INFO,					// VkStructureType			sType
			DE_NULL,												// const void*				pNext
			(VkImageCreateFlags)0,									// VkImageCreateFlags		flags
			VK_IMAGE_TYPE_2D,										// VkImageType				imageType
			VK_FORMAT_R32G32B32A32_SFLOAT,							// VkFormat					format
			makeExtent3D(m_sampleCount * m_renderSize.x(), m_renderSize.y(), 1u),	// VkExtent3D				extent3d
			1u,														// uint32_t					mipLevels
			1u,														// uint32_t					arrayLayers
			VK_SAMPLE_COUNT_1_BIT,									// VkSampleCountFlagBits	samples
			VK_IMAGE_TILING_OPTIMAL,								// VkImageTiling			tiling
			VK_IMAGE_USAGE_STORAGE_BIT |							// VkImageUsageFlags		usage
			VK_IMAGE_USAGE_TRANSFER_SRC_BIT,
			VK_SHARING_MODE_EXCLUSIVE,								// VkSharingMode			sharingMode
			0u,														// uint32_t					queueFamilyIndexCount
			DE_NULL,												// const uint32_t*			pQueueFamilyIndices
			VK_IMAGE_LAYOUT_UNDEFINED								// VkImageLayout			initialLayout
		};

		outputImage = createImage(vk, device, &outputImageCreateInfo, DE_NULL);
		outputImageAllocation = allocator.allocate(getImageMemoryRequirements(vk, device, *outputImage), MemoryRequirement::Any);
		vk.bindImageMemory(device, *outputImage, outputImageAllocation->getMemory(), outputImageAllocation->getOffset());

		VkImageSubresourceRange imageSubresourceRange = makeImageSubresourceRange(VK_IMAGE_ASPECT_COLOR_BIT, 0u, 1u, 0u, 1u);
		const VkImageViewCreateInfo outputImageViewCreateInfo =
		{
			VK_STRUCTURE_TYPE_IMAGE_VIEW_CREATE_INFO,				// VkStructureType			sType
			DE_NULL,												// const void*				pNext
			(VkImageViewCreateFlags)0,								// VkImageViewCreateFlags	flags
			*outputImage,											// VkImage					image
			VK_IMAGE_VIEW_TYPE_2D,									// VkImageViewType			viewType
			VK_FORMAT_R32G32B32A32_SFLOAT,							// VkFormat					format,
			makeComponentMappingRGBA(),								// VkComponentMapping		components
			imageSubresourceRange									// VkImageSubresourceRange	imageSubresourceRange
		};

		outputImageView = createImageView(vk, device, &outputImageViewCreateInfo);
	}

	// Validation buffer
	{
		VkDeviceSize  pixelSize = getPixelSize(mapVkFormat(VK_FORMAT_R32G32B32A32_SFLOAT));
		const VkBufferCreateInfo sampleLocationBufferCreateInfo =
		{
			VK_STRUCTURE_TYPE_BUFFER_CREATE_INFO,				// VkStructureType		sType
			DE_NULL,											// const void*			pNext
			(VkBufferCreateFlags)0,								// VkBufferCreateFlags	flags
			m_sampleCount * m_renderSize.x() * m_renderSize.y() * pixelSize,	// VkDeviceSize			size
			VK_BUFFER_USAGE_TRANSFER_DST_BIT,					// VkBufferUsageFlags	usage
			VK_SHARING_MODE_EXCLUSIVE,							// VkSharingMode		mode
			0u,													// uint32_t				queueFamilyIndexCount
			DE_NULL												// const uint32_t*		pQueueFamilyIndices
		};

<<<<<<< HEAD
		sampleLocationBuffer = createBuffer(vk, device, &sampleLocationBufferCreateInfo, DE_NULL);
		sampleLocationBufferAllocation = allocator.allocate(getBufferMemoryRequirements(vk, device, *sampleLocationBuffer), MemoryRequirement::HostVisible);
		vk.bindBufferMemory(device, *sampleLocationBuffer, sampleLocationBufferAllocation->getMemory(), sampleLocationBufferAllocation->getOffset());
	}

	// Descriptors
	{
		DescriptorSetLayoutBuilder		layoutBuilder;
		layoutBuilder.addSingleBinding(VK_DESCRIPTOR_TYPE_STORAGE_IMAGE, VK_SHADER_STAGE_FRAGMENT_BIT);
		descriptorSetLayout = layoutBuilder.build(vk, device);
		descriptorPool = DescriptorPoolBuilder()
			.addType(VK_DESCRIPTOR_TYPE_STORAGE_IMAGE)
			.build(vk, device, VK_DESCRIPTOR_POOL_CREATE_FREE_DESCRIPTOR_SET_BIT, 1u);

		const VkDescriptorSetAllocateInfo descriptorSetAllocInfo =
		{
			VK_STRUCTURE_TYPE_DESCRIPTOR_SET_ALLOCATE_INFO,
			DE_NULL,
			*descriptorPool,
			1u,
			&*descriptorSetLayout
		};

		descriptorSet = allocateDescriptorSet(vk, device, &descriptorSetAllocInfo);

		const VkDescriptorImageInfo imageInfo =
		{
			(VkSampler)DE_NULL,
			*outputImageView,
			VK_IMAGE_LAYOUT_GENERAL
		};

		DescriptorSetUpdateBuilder()
			.writeSingle(*descriptorSet, DescriptorSetUpdateBuilder::Location::binding(0u), VK_DESCRIPTOR_TYPE_STORAGE_IMAGE, &imageInfo)
			.update(vk, device);
	}

	// Command Pool
	{
		const VkCommandPoolCreateInfo cmdPoolCreateInfo =
		{
			VK_STRUCTURE_TYPE_COMMAND_POOL_CREATE_INFO,			// VkStructureType			sType
			DE_NULL,											// const void*				pNext
			VK_COMMAND_POOL_CREATE_RESET_COMMAND_BUFFER_BIT,	// VkCommandPoolCreateFlags	flags
			queueFamilyIndex									// uint32_t					queueFamilyIndex
		};

		cmdPool = createCommandPool(vk, device, &cmdPoolCreateInfo);
	}

=======
#include "deMath.h"
#include "deRandom.hpp"

#include <map>

using namespace std;
using namespace tcu;
using namespace vk;
using namespace de;

namespace vkt
{
using namespace drawutil;

namespace sr
{

namespace
{

enum
{
	FRONTFACE_RENDERWIDTH			= 16,
	FRONTFACE_RENDERHEIGHT			= 16
};

class FrontFacingVertexShader : public rr::VertexShader
{
public:
	FrontFacingVertexShader (void)
		: rr::VertexShader(1, 0)
	{
		m_inputs[0].type = rr::GENERICVECTYPE_FLOAT;
	}

	void shadeVertices (const rr::VertexAttrib* inputs, rr::VertexPacket* const* packets, const int numPackets) const
	{
		for (int packetNdx = 0; packetNdx < numPackets; ++packetNdx)
		{
			packets[packetNdx]->position = rr::readVertexAttribFloat(inputs[0],
																	 packets[packetNdx]->instanceNdx,
																	 packets[packetNdx]->vertexNdx);
		}
	}
};

class FrontFacingFragmentShader : public rr::FragmentShader
{
public:
	FrontFacingFragmentShader (void)
		: rr::FragmentShader(0, 1)
	{
		m_outputs[0].type = rr::GENERICVECTYPE_FLOAT;
	}

	void shadeFragments (rr::FragmentPacket* , const int numPackets, const rr::FragmentShadingContext& context) const
	{
		tcu::Vec4 color;
		for (int packetNdx = 0; packetNdx < numPackets; ++packetNdx)
		{
			for (int fragNdx = 0; fragNdx < rr::NUM_FRAGMENTS_PER_PACKET; ++fragNdx)
			{
				if (context.visibleFace == rr::FACETYPE_FRONT)
					color = tcu::Vec4(1.0f, 0.0f, 0.0f, 1.0f);
				else
					color = tcu::Vec4(0.0f, 1.0f, 0.0f, 1.0f);
				rr::writeFragmentOutput(context, packetNdx, fragNdx, 0, color);
			}
		}
	}
};

class BuiltinGlFrontFacingCaseInstance : public ShaderRenderCaseInstance
{
public:
					BuiltinGlFrontFacingCaseInstance	(Context& context, VkPrimitiveTopology topology);

	TestStatus		iterate								(void);
private:
	const VkPrimitiveTopology							m_topology;
};

BuiltinGlFrontFacingCaseInstance::BuiltinGlFrontFacingCaseInstance (Context& context, VkPrimitiveTopology topology)
	: ShaderRenderCaseInstance	(context)
	, m_topology				(topology)
{
}


TestStatus BuiltinGlFrontFacingCaseInstance::iterate (void)
{
	TestLog&					log				= m_context.getTestContext().getLog();
	std::vector<Vec4>			vertices;
	std::vector<VulkanShader>	shaders;
	FrontFacingVertexShader		vertexShader;
	FrontFacingFragmentShader	fragmentShader;
	std::string					testDesc;

	vertices.push_back(Vec4( -0.75f,	-0.75f,	0.0f,	1.0f));
	vertices.push_back(Vec4(  0.0f,		-0.75f,	0.0f,	1.0f));
	vertices.push_back(Vec4( -0.37f,	0.75f,	0.0f,	1.0f));
	vertices.push_back(Vec4(  0.37f,	0.75f,	0.0f,	1.0f));
	vertices.push_back(Vec4(  0.75f,	-0.75f,	0.0f,	1.0f));
	vertices.push_back(Vec4(  0.0f,		-0.75f,	0.0f,	1.0f));

	shaders.push_back(VulkanShader(VK_SHADER_STAGE_VERTEX_BIT, m_context.getBinaryCollection().get("vert")));
	shaders.push_back(VulkanShader(VK_SHADER_STAGE_FRAGMENT_BIT, m_context.getBinaryCollection().get("frag")));

	testDesc = "gl_FrontFacing " + getPrimitiveTopologyShortName(m_topology) + " ";

	DrawState					drawState		(m_topology, FRONTFACE_RENDERWIDTH, FRONTFACE_RENDERHEIGHT);
	DrawCallData				drawCallData	(vertices);
	VulkanProgram				vulkanProgram	(shaders);

	VulkanDrawContext			dc(m_context, drawState, drawCallData, vulkanProgram);
	dc.draw();

	ReferenceDrawContext		refDrawContext(drawState, drawCallData, vertexShader, fragmentShader);
	refDrawContext.draw();

	log << TestLog::Image( "reference",
							"reference",
							tcu::ConstPixelBufferAccess(tcu::TextureFormat(
									refDrawContext.getColorPixels().getFormat()),
									refDrawContext.getColorPixels().getWidth(),
									refDrawContext.getColorPixels().getHeight(),
									1,
									refDrawContext.getColorPixels().getDataPtr()));

	log << TestLog::Image(	"result",
							"result",
							tcu::ConstPixelBufferAccess(tcu::TextureFormat(
									dc.getColorPixels().getFormat()),
									dc.getColorPixels().getWidth(),
									dc.getColorPixels().getHeight(),
									1,
									dc.getColorPixels().getDataPtr()));

	if (tcu::intThresholdPositionDeviationCompare(m_context.getTestContext().getLog(),
												  "ComparisonResult",
												  "Image comparison result",
												  refDrawContext.getColorPixels(),
												  dc.getColorPixels(),
												  UVec4(0u),
												  IVec3(1,1,0),
												  false,
												  tcu::COMPARE_LOG_RESULT))
	{
		testDesc += "passed";
		return tcu::TestStatus::pass(testDesc.c_str());
	}
	else
	{
		testDesc += "failed";
		return tcu::TestStatus::fail(testDesc.c_str());
	}
}

class BuiltinGlFrontFacingCase : public TestCase
{
public:
								BuiltinGlFrontFacingCase	(TestContext& testCtx, VkPrimitiveTopology topology, const char* name, const char* description);
	virtual						~BuiltinGlFrontFacingCase	(void);

	void						initPrograms				(SourceCollections& dst) const;
	TestInstance*				createInstance				(Context& context) const;

private:
								BuiltinGlFrontFacingCase	(const BuiltinGlFrontFacingCase&);	// not allowed!
	BuiltinGlFrontFacingCase&	operator=					(const BuiltinGlFrontFacingCase&);	// not allowed!

	const VkPrimitiveTopology	m_topology;
};

BuiltinGlFrontFacingCase::BuiltinGlFrontFacingCase (TestContext& testCtx, VkPrimitiveTopology topology, const char* name, const char* description)
	: TestCase					(testCtx, name, description)
	, m_topology				(topology)
{
}

BuiltinGlFrontFacingCase::~BuiltinGlFrontFacingCase (void)
{
}

void BuiltinGlFrontFacingCase::initPrograms (SourceCollections& programCollection) const
{
	{
		std::ostringstream vertexSource;
		vertexSource << glu::getGLSLVersionDeclaration(glu::GLSL_VERSION_310_ES) << "\n"
			<< "\n"
			<< "layout(location = 0) in highp vec4 position;\n"
			<< "void main()\n"
			<< "{\n"
			<< "gl_Position = position;\n"
			<< "gl_PointSize = 1.0;\n"
			<< "}\n";
		programCollection.glslSources.add("vert") << glu::VertexSource(vertexSource.str());
	}

	{
		std::ostringstream fragmentSource;
		fragmentSource << glu::getGLSLVersionDeclaration(glu::GLSL_VERSION_310_ES) << "\n"
			<< "\n"
			<< "layout(location = 0) out mediump vec4 color;\n"
			<< "void main()\n"
			<< "{\n"
			<< "if (gl_FrontFacing)\n"
			<< "	color = vec4(1.0, 0.0, 0.0, 1.0);\n"
			<< "else\n"
			<< "	color = vec4(0.0, 1.0, 0.0, 1.0);\n"
			<< "}\n";
		programCollection.glslSources.add("frag") << glu::FragmentSource(fragmentSource.str());
	}
}

TestInstance* BuiltinGlFrontFacingCase::createInstance (Context& context) const
{
	return new BuiltinGlFrontFacingCaseInstance(context, m_topology);
}

class BuiltinFragDepthCaseInstance : public TestInstance
{
public:
	enum
	{
		RENDERWIDTH		= 16,
		RENDERHEIGHT	= 16
	};
					BuiltinFragDepthCaseInstance		(Context& context, VkPrimitiveTopology topology, VkFormat format, bool largeDepthEnable, float defaultDepth, bool depthClampEnable, const VkSampleCountFlagBits samples);
	TestStatus		iterate								(void);

	bool			validateDepthBuffer					(const tcu::ConstPixelBufferAccess& validationBuffer, const tcu::ConstPixelBufferAccess& markerBuffer, const float tolerance) const;
private:
	const VkPrimitiveTopology		m_topology;
	const VkFormat					m_format;
	const bool						m_largeDepthEnable;
	const float						m_defaultDepthValue;
	const bool						m_depthClampEnable;
	const VkSampleCountFlagBits		m_samples;
	const tcu::UVec2				m_renderSize;
	const float						m_largeDepthBase;
};

BuiltinFragDepthCaseInstance::BuiltinFragDepthCaseInstance (Context& context, VkPrimitiveTopology topology, VkFormat format, bool largeDepthEnable, float defaultDepth, bool depthClampEnable, const VkSampleCountFlagBits samples)
	: TestInstance			(context)
	, m_topology			(topology)
	, m_format				(format)
	, m_largeDepthEnable	(largeDepthEnable)
	, m_defaultDepthValue	(defaultDepth)
	, m_depthClampEnable	(depthClampEnable)
	, m_samples				(samples)
	, m_renderSize			(RENDERWIDTH, RENDERHEIGHT)
	, m_largeDepthBase		(20.0f)
{
	const InstanceInterface&	vki					= m_context.getInstanceInterface();
	const VkPhysicalDevice		physicalDevice		= m_context.getPhysicalDevice();

	try
	{
		VkImageFormatProperties		imageFormatProperties;
		VkFormatProperties			formatProperties;

		if (m_context.getDeviceFeatures().fragmentStoresAndAtomics == VK_FALSE)
			throw tcu::NotSupportedError("fragmentStoresAndAtomics not supported");

		imageFormatProperties = getPhysicalDeviceImageFormatProperties(vki, physicalDevice, m_format, VK_IMAGE_TYPE_2D,
				VK_IMAGE_TILING_OPTIMAL, VK_IMAGE_USAGE_DEPTH_STENCIL_ATTACHMENT_BIT, (VkImageCreateFlags)0);

		if ((imageFormatProperties.sampleCounts & m_samples) == 0)
			throw tcu::NotSupportedError("Image format and sample count not supported");

		formatProperties = getPhysicalDeviceFormatProperties(vki, physicalDevice, VK_FORMAT_R8G8B8A8_UINT);

		if ((formatProperties.optimalTilingFeatures & VK_FORMAT_FEATURE_STORAGE_IMAGE_BIT) == 0)
			throw tcu::NotSupportedError("MarkerImage format not supported as storage image");
	}
	catch (const vk::Error& e)
	{
		if (e.getError() == VK_ERROR_FORMAT_NOT_SUPPORTED)
			throw tcu::NotSupportedError("Image format not supported");
		else
			throw;

	}
}

TestStatus BuiltinFragDepthCaseInstance::iterate (void)
{
	const VkDevice					device				= m_context.getDevice();
	const DeviceInterface&			vk					= m_context.getDeviceInterface();
	const VkQueue					queue				= m_context.getUniversalQueue();
	Allocator&						allocator			= m_context.getDefaultAllocator();
	const deUint32					queueFamilyIndex	= m_context.getUniversalQueueFamilyIndex();
	TestLog&						log					= m_context.getTestContext().getLog();
	const deUint32					scale				= 4;										// To account for std140 stride
	const VkDeviceSize				pixelCount			= m_renderSize.x() * m_renderSize.y();
	std::string						testDesc;
	Move<VkImage>					depthResolveImage;
	Move<VkImageView>				depthResolveImageView;
	MovePtr<Allocation>				depthResolveAllocation;
	Move<VkImage>					depthImage;
	Move<VkImageView>				depthImageView;
	MovePtr<Allocation>				depthImageAllocation;
	Move<VkBuffer>					controlBuffer;
	MovePtr<Allocation>				controlBufferAllocation;
	Move<VkImage>					markerImage;
	Move<VkImageView>				markerImageView;
	MovePtr<Allocation>				markerImageAllocation;
	Move<VkBuffer>					markerBuffer;
	MovePtr<Allocation>				markerBufferAllocation;
	Move<VkBuffer>					validationBuffer;
	MovePtr<Allocation>				validationAlloc;
	MovePtr<Allocation>				depthInitAllocation;
	Move<VkCommandPool>				cmdPool;
	Move<VkCommandBuffer>			transferCmdBuffer;
	Move<VkFence>					fence;
	Move<VkSampler>					depthSampler;

	// Create Buffer/Image for validation
	{
		VkFormat	resolvedBufferFormat = VK_FORMAT_R32_SFLOAT;
		const VkBufferCreateInfo validationBufferCreateInfo =
		{
			VK_STRUCTURE_TYPE_BUFFER_CREATE_INFO,										// VkStructureType		sType
			DE_NULL,																	// const void*			pNext
			(VkBufferCreateFlags)0,														// VkBufferCreateFlags	flags
			m_samples * pixelCount * getPixelSize(mapVkFormat(resolvedBufferFormat)),	// VkDeviceSize			size
			VK_BUFFER_USAGE_TRANSFER_DST_BIT,											// VkBufferUsageFlags	usage
			VK_SHARING_MODE_EXCLUSIVE,													// VkSharingMode		sharingMode
			0u,																			// uint32_t				queueFamilyIndexCount,
			DE_NULL																		// const uint32_t*		pQueueFamilyIndices
		};

		validationBuffer = createBuffer(vk, device, &validationBufferCreateInfo);
		validationAlloc = allocator.allocate(getBufferMemoryRequirements(vk, device, *validationBuffer), MemoryRequirement::HostVisible);
		VK_CHECK(vk.bindBufferMemory(device, *validationBuffer, validationAlloc->getMemory(), validationAlloc->getOffset()));

		const VkImageCreateInfo depthResolveImageCreateInfo =
		{
			VK_STRUCTURE_TYPE_IMAGE_CREATE_INFO,								// VkStructureType			sType
			DE_NULL,															// const void*				pNext
			(VkImageCreateFlags)0,												// VkImageCreateFlags		flags
			VK_IMAGE_TYPE_2D,													// VkIMageType				imageType
			resolvedBufferFormat,												// VkFormat					format
			makeExtent3D(m_samples * m_renderSize.x(), m_renderSize.y(), 1u),	// VkExtent3D				extent
			1u,																	// uint32_t					mipLevels
			1u,																	// uint32_t					arrayLayers
			VK_SAMPLE_COUNT_1_BIT,												// VkSampleCountFlagsBits	samples
			VK_IMAGE_TILING_OPTIMAL,											// VkImageTiling			tiling
			VK_IMAGE_USAGE_TRANSFER_SRC_BIT |									// VkImageUsageFlags		usage
			VK_IMAGE_USAGE_STORAGE_BIT |
			VK_IMAGE_USAGE_TRANSFER_DST_BIT,
			VK_SHARING_MODE_EXCLUSIVE,											// VkSharingMode			sharingMode
			0u,																	// uint32_t					queueFamilyIndexCount
			DE_NULL,															// const uint32_t			pQueueFamilyIndices
			VK_IMAGE_LAYOUT_UNDEFINED											// VkImageLayout			initialLayout
		};

		depthResolveImage = createImage(vk, device, &depthResolveImageCreateInfo, DE_NULL);
		depthResolveAllocation = allocator.allocate(getImageMemoryRequirements(vk, device, *depthResolveImage), MemoryRequirement::Any);
		VK_CHECK(vk.bindImageMemory(device, *depthResolveImage, depthResolveAllocation->getMemory(), depthResolveAllocation->getOffset()));

		const VkImageViewCreateInfo depthResolveImageViewCreateInfo =
		{
			VK_STRUCTURE_TYPE_IMAGE_VIEW_CREATE_INFO,								// VkStructureType			sType
			DE_NULL,																// const void*				pNext
			(VkImageViewCreateFlags)0,												// VkImageViewCreateFlags	flags
			*depthResolveImage,														// VkImage					image
			VK_IMAGE_VIEW_TYPE_2D,													// VkImageViewType			type
			resolvedBufferFormat,													// VkFormat					format
			makeComponentMappingRGBA(),												// VkComponentMapping		componentMapping
			makeImageSubresourceRange(VK_IMAGE_ASPECT_COLOR_BIT, 0u, 1u, 0u, 1u)	// VkImageSUbresourceRange	subresourceRange
		};

		depthResolveImageView = createImageView(vk, device, &depthResolveImageViewCreateInfo, DE_NULL);
	}

	// Marker Buffer
	{
		const VkDeviceSize	size			= m_samples * m_renderSize.x() * m_renderSize.y() * getPixelSize(mapVkFormat(VK_FORMAT_R8G8B8A8_UINT));

		const VkBufferCreateInfo markerBufferCreateInfo =
		{
			VK_STRUCTURE_TYPE_BUFFER_CREATE_INFO,			// VkStructureType			sType
			DE_NULL,										// const void*				pNext
			(VkBufferCreateFlags)0,							// VkBufferCreateFlags		flags
			size,											// VkDeviceSize				size
			VK_BUFFER_USAGE_TRANSFER_DST_BIT,				// VkBufferUsageFlags		usage
			VK_SHARING_MODE_EXCLUSIVE,						// VkSharingMode			sharingMode
			0u,												// uint32_t					queueFamilyIndexCount
			DE_NULL											// const uint32_t*			pQueueFamilyIndices
		};

		markerBuffer = createBuffer(vk, device, &markerBufferCreateInfo, DE_NULL);
		markerBufferAllocation = allocator.allocate(getBufferMemoryRequirements(vk, device, *markerBuffer), MemoryRequirement::HostVisible);
		VK_CHECK(vk.bindBufferMemory(device, *markerBuffer, markerBufferAllocation->getMemory(), markerBufferAllocation->getOffset()));

		const VkImageCreateInfo markerImageCreateInfo =
		{
			VK_STRUCTURE_TYPE_IMAGE_CREATE_INFO,							// VkStructureType			sType
			DE_NULL,														// const void*				pNext
			(VkImageCreateFlags)0,											// VkImageCreateFlags		flags
			VK_IMAGE_TYPE_2D,												// VkImageType				imageType
			VK_FORMAT_R8G8B8A8_UINT,										// VkFormat					format
			makeExtent3D(m_samples * m_renderSize.x(), m_renderSize.y(), 1),// VkExtent3D				extent
			1u,																// uint32_t					mipLevels
			1u,																// uint32_t					arrayLayers
			VK_SAMPLE_COUNT_1_BIT,											// VkSampleCountFlagsBit	smaples
			VK_IMAGE_TILING_OPTIMAL,										// VkImageTiling			tiling
			VK_IMAGE_USAGE_STORAGE_BIT |									// VkImageUsageFlags		usage
			VK_IMAGE_USAGE_TRANSFER_SRC_BIT |
			VK_IMAGE_USAGE_TRANSFER_DST_BIT,
			VK_SHARING_MODE_EXCLUSIVE,										// VkSharingMode			sharing
			0u,																// uint32_t					queueFamilyIndexCount
			DE_NULL,														// const uint32_t*			pQueueFamilyIndices
			VK_IMAGE_LAYOUT_UNDEFINED										// VkImageLayout			initialLayout
		};

		markerImage = createImage(vk, device, &markerImageCreateInfo, DE_NULL);
		markerImageAllocation = allocator.allocate(getImageMemoryRequirements(vk, device, *markerImage), MemoryRequirement::Any);
		VK_CHECK(vk.bindImageMemory(device, *markerImage, markerImageAllocation->getMemory(), markerImageAllocation->getOffset()));

		const VkImageViewCreateInfo markerViewCreateInfo =
		{
			VK_STRUCTURE_TYPE_IMAGE_VIEW_CREATE_INFO,				// VkStructureType			sType
			DE_NULL,												// const void*				pNext
			(VkImageViewCreateFlags)0,								// VkImageViewCreateFlags	flags
			*markerImage,											// VkImage					image
			VK_IMAGE_VIEW_TYPE_2D,									// VkImageViewType			viewType
			VK_FORMAT_R8G8B8A8_UINT,								// VkFormat					format
			makeComponentMappingRGBA(),								// VkComponentMapping		components
			makeImageSubresourceRange(VK_IMAGE_ASPECT_COLOR_BIT, 0u, 1u, 0u, 1u)
		};

		markerImageView = createImageView(vk, device, &markerViewCreateInfo, DE_NULL);
	}

	// Control Buffer
	{
		const VkBufferCreateInfo controlBufferCreateInfo =
		{
			VK_STRUCTURE_TYPE_BUFFER_CREATE_INFO,					// VkStructureType		sType
			DE_NULL,												// const void*			pNext
			(VkBufferCreateFlags)0,									// VkBufferCreateFlags	flags
			pixelCount * sizeof(float)* scale,						// VkDeviceSize			size
			VK_BUFFER_USAGE_UNIFORM_BUFFER_BIT,						// VkBufferUsageFlags	usage
			VK_SHARING_MODE_EXCLUSIVE,								// VkSharingMode		sharingMode
			0u,														// deUint32				queueFamilyIndexCount

			DE_NULL													// pQueueFamilyIndices
		};

		controlBuffer = createBuffer(vk, device, &controlBufferCreateInfo, DE_NULL);
		controlBufferAllocation = allocator.allocate( getBufferMemoryRequirements(vk, device, *controlBuffer), MemoryRequirement::HostVisible);
		VK_CHECK(vk.bindBufferMemory(device, *controlBuffer, controlBufferAllocation->getMemory(), controlBufferAllocation->getOffset()));

		{
			float* bufferData = (float*)(controlBufferAllocation->getHostPtr());
			float sign = m_depthClampEnable ? -1.0f : 1.0f;
			for (deUint32 ndx = 0; ndx < m_renderSize.x() * m_renderSize.y(); ndx++)
			{
				bufferData[ndx * scale] = (float)ndx / 256.0f * sign;
				if (m_largeDepthEnable)
					bufferData[ndx * scale] += m_largeDepthBase;
			}

			const VkMappedMemoryRange range =
			{
				VK_STRUCTURE_TYPE_MAPPED_MEMORY_RANGE,
				DE_NULL,
				controlBufferAllocation->getMemory(),
				0u,
				VK_WHOLE_SIZE
			};

			VK_CHECK(vk.flushMappedMemoryRanges(device, 1u, &range));
		}
	}

	// Depth Buffer
	{
		VkImageSubresourceRange depthSubresourceRange	= makeImageSubresourceRange(VK_IMAGE_ASPECT_DEPTH_BIT, 0u, 1u, 0u, 1u);
		const VkImageCreateInfo depthImageCreateInfo	=
		{
			VK_STRUCTURE_TYPE_IMAGE_CREATE_INFO,					// VkStructureType			sType
			DE_NULL,												// const void*				pNext
			(VkImageCreateFlags)0,									// VkImageCreateFlags		flags
			VK_IMAGE_TYPE_2D,										// VkImageType				imageType
			m_format,												// VkFormat					format
			makeExtent3D(m_renderSize.x(), m_renderSize.y(), 1u),	// VkExtent3D				extent
			1u,														// uint32_t					mipLevels
			1u,														// uint32_t					arrayLayers
			m_samples,												// VkSampleCountFlagsBits	samples
			VK_IMAGE_TILING_OPTIMAL,								// VkImageTiling			tiling
			VK_IMAGE_USAGE_TRANSFER_SRC_BIT |
			VK_IMAGE_USAGE_TRANSFER_DST_BIT |
			VK_IMAGE_USAGE_SAMPLED_BIT      |
			VK_IMAGE_USAGE_DEPTH_STENCIL_ATTACHMENT_BIT,			// VkImageUsageFlags		usage
			VK_SHARING_MODE_EXCLUSIVE,								// VkShaderingMode			sharingMode
			0u,														// uint32_t					queueFamilyIndexCount
			DE_NULL,												// const uint32_t*			pQueueFamilyIndices
			VK_IMAGE_LAYOUT_UNDEFINED								// VkImageLayout			initialLayout
		};

		depthImage = createImage(vk, device, &depthImageCreateInfo, DE_NULL);
		depthImageAllocation = allocator.allocate(getImageMemoryRequirements(vk, device, *depthImage), MemoryRequirement::Any);
		VK_CHECK(vk.bindImageMemory(device, *depthImage, depthImageAllocation->getMemory(), depthImageAllocation->getOffset()));

		const VkImageViewCreateInfo imageViewParams =
		{
			VK_STRUCTURE_TYPE_IMAGE_VIEW_CREATE_INFO,		// VkStructureType			sType;
			DE_NULL,										// const void*				pNext;
			(VkImageViewCreateFlags)0,						// VkImageViewCreateFlags	flags;
			*depthImage,									// VkImage					image;
			VK_IMAGE_VIEW_TYPE_2D,							// VkImageViewType			viewType;
			m_format,										// VkFormat					format;
			makeComponentMappingRGBA(),						// VkComponentMapping		components;
			depthSubresourceRange,							// VkImageSubresourceRange	subresourceRange;
		};
		depthImageView = createImageView(vk, device, &imageViewParams);

		const VkSamplerCreateInfo depthSamplerCreateInfo =
		{
			VK_STRUCTURE_TYPE_SAMPLER_CREATE_INFO,			// VkStructureType			sType
			DE_NULL,										// const void*				pNext
			(VkSamplerCreateFlags)0,						// VkSamplerCreateFlags		flags
			VK_FILTER_NEAREST,								// VkFilter					minFilter
			VK_FILTER_NEAREST,								// VkFilter					magFilter
			VK_SAMPLER_MIPMAP_MODE_NEAREST,					// VkSamplerMipMapMode		mipMapMode
			VK_SAMPLER_ADDRESS_MODE_CLAMP_TO_EDGE,			// VkSamplerAddressMode		addressModeU
			VK_SAMPLER_ADDRESS_MODE_CLAMP_TO_EDGE,			// VkSamplerAddressMode		addressModeV
			VK_SAMPLER_ADDRESS_MODE_CLAMP_TO_EDGE,			// VkSamplerAddressMode		addressmodeW
			0.0f,											// float					mipLodBias
			VK_FALSE,										// VkBool32					anisotropyEnable
			0.0f,											// float					maxAnisotropy
			VK_FALSE,										// VkBool32					compareEnable
			VK_COMPARE_OP_NEVER,							// VkCompareOp				compareOp
			0.0f,											// float					minLod
			0.0f,											// float					maxLod
			VK_BORDER_COLOR_FLOAT_TRANSPARENT_BLACK,		// VkBorderColor			borderColor
			VK_FALSE										// VkBool32					unnormalizedCoordinates
		};

		depthSampler = createSampler(vk, device, &depthSamplerCreateInfo, DE_NULL);
	}

	// Command Pool
	{
		const VkCommandPoolCreateInfo cmdPoolCreateInfo =
		{
			VK_STRUCTURE_TYPE_COMMAND_POOL_CREATE_INFO,			// VkStructureType			sType
			DE_NULL,											// const void*				pNext
			VK_COMMAND_POOL_CREATE_RESET_COMMAND_BUFFER_BIT,	// VkCommandPoolCreateFlags	flags
			queueFamilyIndex									// uint32_t					queueFamilyIndex
		};

		cmdPool = createCommandPool(vk, device, &cmdPoolCreateInfo);
	}

	// Command buffer for data transfers
	{
		const VkCommandBufferAllocateInfo cmdBufferAllocInfo =
		{
			VK_STRUCTURE_TYPE_COMMAND_BUFFER_ALLOCATE_INFO,	// VkStructureType		sType,
			DE_NULL,										// const void*			pNext
			*cmdPool,										// VkCommandPool		commandPool
			VK_COMMAND_BUFFER_LEVEL_PRIMARY,				// VkCommandBufferLevel	level
			1u												// uint32_t				bufferCount
		};

		transferCmdBuffer = allocateCommandBuffer(vk, device, &cmdBufferAllocInfo);
	}

	// Fence for data transfer
	{
		const VkFenceCreateInfo fenceCreateInfo =
		{
			VK_STRUCTURE_TYPE_FENCE_CREATE_INFO,	// VkStructureType		sType
			DE_NULL,								// const void*			pNext
			(VkFenceCreateFlags)0					// VkFenceCreateFlags	flags
		};

		fence = createFence(vk, device, &fenceCreateInfo);
	}

	// Initialize Marker Buffer
	{
		VkImageAspectFlags	depthImageAspectFlags = VK_IMAGE_ASPECT_DEPTH_BIT;
		if (hasStencilComponent(mapVkFormat(m_format).order))
			depthImageAspectFlags |= VK_IMAGE_ASPECT_STENCIL_BIT;

		const VkImageMemoryBarrier imageBarrier[] =
		{
			{
				VK_STRUCTURE_TYPE_IMAGE_MEMORY_BARRIER,			// VkStructureType		sType
				DE_NULL,										// const void*			pNext
				0,												// VkAccessMask			srcAccessMask
				VK_ACCESS_TRANSFER_WRITE_BIT,					// VkAccessMask			dstAccessMask
				VK_IMAGE_LAYOUT_UNDEFINED,						// VkImageLayout		oldLayout
				VK_IMAGE_LAYOUT_TRANSFER_DST_OPTIMAL,			// VkImageLayout		newLayout
				VK_QUEUE_FAMILY_IGNORED,						// uint32_t				srcQueueFamilyIndex
				VK_QUEUE_FAMILY_IGNORED,						// uint32_t				dstQueueFamilyIndex
				*markerImage,									// VkImage				image
				{
					VK_IMAGE_ASPECT_COLOR_BIT,				// VkImageAspectFlags	aspectMask
					0u,										// uint32_t				baseMipLevel
					1u,										// uint32_t				mipLevels
					0u,										// uint32_t				baseArray
					1u										// uint32_t				arraySize
				}
			},
		};

		const VkImageMemoryBarrier imagePostBarrier[] =
		{
			{
				VK_STRUCTURE_TYPE_IMAGE_MEMORY_BARRIER,			// VkStructureType		sType
				DE_NULL,										// const void*			pNext
				VK_ACCESS_TRANSFER_WRITE_BIT,					// VkAccessFlagBits		srcAccessMask
				VK_ACCESS_SHADER_WRITE_BIT,						// VkAccessFlagBits		dstAccessMask
				VK_IMAGE_LAYOUT_TRANSFER_DST_OPTIMAL,			// VkImageLayout		oldLayout
				VK_IMAGE_LAYOUT_GENERAL,						// VkImageLayout		newLayout
				VK_QUEUE_FAMILY_IGNORED,						// uint32_t				srcQueueFamilyIndex
				VK_QUEUE_FAMILY_IGNORED,						// uint32_t				dstQueueFamilyIndex
				*markerImage,									// VkImage				image
				{
					VK_IMAGE_ASPECT_COLOR_BIT,				// VkImageAspectFlags	aspectMask
					0u,										// uint32_t				baseMipLevel
					1u,										// uint32_t				mipLevels
					0u,										// uint32_t				baseArray
					1u										// uint32_t				arraySize
				}
			},
		};

		const VkCommandBufferBeginInfo	cmdBufferBeginInfo =
		{
			VK_STRUCTURE_TYPE_COMMAND_BUFFER_BEGIN_INFO,	// VkStructureType					sType
			DE_NULL,										// const void*						pNext
			VK_COMMAND_BUFFER_USAGE_ONE_TIME_SUBMIT_BIT,	// VkCommandBufferUsageFlags		flags
			(const VkCommandBufferInheritanceInfo*)DE_NULL	// VkCommandBufferInheritanceInfo	pInheritanceInfo
		};

		VK_CHECK(vk.beginCommandBuffer(*transferCmdBuffer, &cmdBufferBeginInfo));
		vk.cmdPipelineBarrier(*transferCmdBuffer, VK_PIPELINE_STAGE_TOP_OF_PIPE_BIT, VK_PIPELINE_STAGE_TRANSFER_BIT,
				(VkDependencyFlags)0,
				0, (const VkMemoryBarrier*)DE_NULL,
				0, (const VkBufferMemoryBarrier*)DE_NULL,
				DE_LENGTH_OF_ARRAY(imageBarrier), imageBarrier);

		const VkClearValue				colorClearValue	= makeClearValueColor(Vec4(0.0f, 0.0f, 0.0f, 0.0f));
		const VkImageSubresourceRange	colorClearRange	= makeImageSubresourceRange(VK_IMAGE_ASPECT_COLOR_BIT, 0u, 1u, 0u, 1u);

		vk.cmdClearColorImage(*transferCmdBuffer, *markerImage, VK_IMAGE_LAYOUT_TRANSFER_DST_OPTIMAL, &colorClearValue.color, 1u, &colorClearRange);

		vk.cmdPipelineBarrier(*transferCmdBuffer, VK_PIPELINE_STAGE_TRANSFER_BIT, VK_PIPELINE_STAGE_FRAGMENT_SHADER_BIT,
				(VkDependencyFlags)0,
				0, (const VkMemoryBarrier*)DE_NULL,
				0, (const VkBufferMemoryBarrier*)DE_NULL,
				DE_LENGTH_OF_ARRAY(imagePostBarrier), imagePostBarrier);

		VK_CHECK(vk.endCommandBuffer(*transferCmdBuffer));

		const VkSubmitInfo submitInfo =
		{
			VK_STRUCTURE_TYPE_SUBMIT_INFO,			// VkStructureType			sType
			DE_NULL,								// const void*				pNext
			0u,										// uint32_t					waitSemaphoreCount
			DE_NULL,								// const VkSemaphore*		pWaitSemaphores
			(const VkPipelineStageFlags*)DE_NULL,	// const VkPipelineStageFlags*	pWaitDstStageMask
			1u,										// uint32_t					commandBufferCount
			&transferCmdBuffer.get(),				// const VkCommandBuffer*	pCommandBuffers
			0u,										// uint32_t					signalSemaphoreCount
			DE_NULL									// const VkSemaphore*		pSignalSemaphores
		};

		VK_CHECK(vk.resetFences(device, 1, &fence.get()));
		VK_CHECK(vk.queueSubmit(queue, 1, &submitInfo, *fence));
		VK_CHECK(vk.waitForFences(device, 1, &fence.get(), true, ~(0ull)));
	}


	// Perform Draw
	{
		std::vector<Vec4>				vertices;
		std::vector<VulkanShader>		shaders;
		Move<VkDescriptorSetLayout>		descriptorSetLayout;
		Move<VkDescriptorPool>			descriptorPool;
		Move<VkDescriptorSet>			descriptorSet;

		// Descriptors
		{
			DescriptorSetLayoutBuilder	layoutBuilder;
			layoutBuilder.addSingleBinding(VK_DESCRIPTOR_TYPE_UNIFORM_BUFFER, VK_SHADER_STAGE_FRAGMENT_BIT);
			layoutBuilder.addSingleBinding(VK_DESCRIPTOR_TYPE_STORAGE_IMAGE, VK_SHADER_STAGE_FRAGMENT_BIT);
			descriptorSetLayout = layoutBuilder.build(vk, device);
			descriptorPool = DescriptorPoolBuilder()
					.addType(VK_DESCRIPTOR_TYPE_UNIFORM_BUFFER)
					.addType(VK_DESCRIPTOR_TYPE_STORAGE_IMAGE)
					.build(vk, device, VK_DESCRIPTOR_POOL_CREATE_FREE_DESCRIPTOR_SET_BIT, 1u);

			const VkDescriptorSetAllocateInfo descriptorSetAllocInfo =
			{
				VK_STRUCTURE_TYPE_DESCRIPTOR_SET_ALLOCATE_INFO,
				DE_NULL,
				*descriptorPool,
				1u,
				&descriptorSetLayout.get()
			};

			descriptorSet = allocateDescriptorSet(vk, device, &descriptorSetAllocInfo);

			const VkDescriptorBufferInfo bufferInfo =
			{
				*controlBuffer,
				0u,
				VK_WHOLE_SIZE
			};

			const VkDescriptorImageInfo imageInfo =
			{
				(VkSampler)DE_NULL,
				*markerImageView,
				VK_IMAGE_LAYOUT_GENERAL
			};

			DescriptorSetUpdateBuilder()
				.writeSingle(*descriptorSet, DescriptorSetUpdateBuilder::Location::binding(0u), VK_DESCRIPTOR_TYPE_UNIFORM_BUFFER, &bufferInfo)
				.writeSingle(*descriptorSet, DescriptorSetUpdateBuilder::Location::binding(1u), VK_DESCRIPTOR_TYPE_STORAGE_IMAGE, &imageInfo)
				.update(vk, device);
		}

		vertices.push_back(Vec4( -0.70f,	0.5f,	0.0f,	1.0f));
		vertices.push_back(Vec4(  0.45f,	-0.75f,	0.0f,	1.0f));
		vertices.push_back(Vec4(  0.78f,	0.0f,	0.0f,	1.0f));
		vertices.push_back(Vec4( -0.1f,		0.6f,	0.0f,	1.0f));

		shaders.push_back(VulkanShader(VK_SHADER_STAGE_VERTEX_BIT, m_context.getBinaryCollection().get("FragDepthVert")));
		shaders.push_back(VulkanShader(VK_SHADER_STAGE_FRAGMENT_BIT, m_context.getBinaryCollection().get("FragDepthFrag")));

		DrawState				drawState(m_topology, m_renderSize.x(), m_renderSize.y());
		DrawCallData			drawCallData(vertices);
		VulkanProgram			vulkanProgram(shaders);

		drawState.depthClampEnable			= m_depthClampEnable;
		drawState.depthFormat				= m_format;
		drawState.numSamples				= m_samples;
		drawState.compareOp					= rr::TESTFUNC_ALWAYS;
		drawState.depthTestEnable			= true;
		drawState.depthWriteEnable			= true;
		drawState.sampleShadingEnable		= true;
		vulkanProgram.depthImageView		= *depthImageView;
		vulkanProgram.descriptorSetLayout	= *descriptorSetLayout;
		vulkanProgram.descriptorSet			= *descriptorSet;

		VulkanDrawContext		vulkanDrawContext(m_context, drawState, drawCallData, vulkanProgram);
		vulkanDrawContext.draw();

		log << TestLog::Image(	"resultColor",
								"Result Color Buffer",
								tcu::ConstPixelBufferAccess(tcu::TextureFormat(
										vulkanDrawContext.getColorPixels().getFormat()),
										vulkanDrawContext.getColorPixels().getWidth(),
										vulkanDrawContext.getColorPixels().getHeight(),
										1,
										vulkanDrawContext.getColorPixels().getDataPtr()));
	}

	// Barrier to transition between first and second pass
	{
		VkImageAspectFlags	depthImageAspectFlags = VK_IMAGE_ASPECT_DEPTH_BIT;
		if (hasStencilComponent(mapVkFormat(m_format).order))
			depthImageAspectFlags |= VK_IMAGE_ASPECT_STENCIL_BIT;

		const VkImageMemoryBarrier imageBarrier[] =
		{
			{
				VK_STRUCTURE_TYPE_IMAGE_MEMORY_BARRIER,						// VkStructureType		sType
				DE_NULL,													// const void*			pNext
				VK_ACCESS_DEPTH_STENCIL_ATTACHMENT_WRITE_BIT,				// VkAccessFlags		srcAccessMask
				VK_ACCESS_SHADER_READ_BIT,									// VkAccessFlags		dstAccessMask
				VK_IMAGE_LAYOUT_DEPTH_STENCIL_ATTACHMENT_OPTIMAL,			// VkImageLayout		oldLayout
				VK_IMAGE_LAYOUT_GENERAL,									// VkImageLayout		newLayout
				0u,															// deUint32				srcQueueFamilyIndex
				0u,															// deUint32				dstQueueFamilyIndex
				*depthImage,												// VkImage				image
				{
					depthImageAspectFlags,							// VkImageAspectFlags		aspectMask
					0u,												// deUint32					baseMipLevel
					1u,												// deUint32					levelCount
					0u,												// deUint32					baseArrayLayer
					1u												// deUint32					layerCount
				}
			},
			{
				VK_STRUCTURE_TYPE_IMAGE_MEMORY_BARRIER,						// VkStructureType		sType
				DE_NULL,													// const void*			pNext
				0u,															// VkAccessFlags		srcAccessMask
				VK_ACCESS_HOST_READ_BIT,									// VkAccessFlags		dstAccessMask
				VK_IMAGE_LAYOUT_UNDEFINED,									// VkImageLayout		oldLayout
				VK_IMAGE_LAYOUT_GENERAL,									// VkImageLayout		newLayout
				0u,															// deUint32				srcQueueFamilyIndex
				0u,															// deUint32				dstQueueFamilyIndex
				*depthResolveImage,											// VkImage				image
				{
					VK_IMAGE_ASPECT_COLOR_BIT,						// VkImageAspectFlags		aspectMask
					0u,												// deUint32					baseMipLevel
					1u,												// deUint32					levelCount
					0u,												// deUint32					baseArrayLayer
					1u,												// deUint32					layerCount

				}
			}
		};

		const VkCommandBufferBeginInfo	cmdBufferBeginInfo =
		{
			VK_STRUCTURE_TYPE_COMMAND_BUFFER_BEGIN_INFO,	// VkStructureType					sType
			DE_NULL,										// const void*						pNext
			VK_COMMAND_BUFFER_USAGE_ONE_TIME_SUBMIT_BIT,	// VkCommandBufferUsageFlags		flags
			(const VkCommandBufferInheritanceInfo*)DE_NULL	// VkCommandBufferInheritanceInfo	pInheritanceInfo
		};

		VK_CHECK(vk.beginCommandBuffer(*transferCmdBuffer, &cmdBufferBeginInfo));
		vk.cmdPipelineBarrier(*transferCmdBuffer, VK_PIPELINE_STAGE_FRAGMENT_SHADER_BIT, VK_PIPELINE_STAGE_TOP_OF_PIPE_BIT,
				(VkDependencyFlags)0,
				0, (const VkMemoryBarrier*)DE_NULL,
				0, (const VkBufferMemoryBarrier*)DE_NULL,
				DE_LENGTH_OF_ARRAY(imageBarrier), imageBarrier);
		VK_CHECK(vk.endCommandBuffer(*transferCmdBuffer));

		const VkSubmitInfo submitInfo =
		{
			VK_STRUCTURE_TYPE_SUBMIT_INFO,			// VkStructureType			sType
			DE_NULL,								// const void*				pNext
			0u,										// uint32_t					waitSemaphoreCount
			DE_NULL,								// const VkSemaphore*		pWaitSemaphores
			(const VkPipelineStageFlags*)DE_NULL,	// const VkPipelineStageFlags*	pWaitDstStageMask
			1u,										// uint32_t					commandBufferCount
			&transferCmdBuffer.get(),				// const VkCommandBuffer*	pCommandBuffers
			0u,										// uint32_t					signalSemaphoreCount
			DE_NULL									// const VkSemaphore*		pSignalSemaphores
		};

		VK_CHECK(vk.resetFences(device, 1, &fence.get()));
		VK_CHECK(vk.queueSubmit(queue, 1, &submitInfo, *fence));
		VK_CHECK(vk.waitForFences(device, 1, &fence.get(), true, ~(0ull)));
	}

	// Resolve Depth Buffer
	{
		std::vector<Vec4>				vertices;
		std::vector<VulkanShader>		shaders;
		Move<VkDescriptorSetLayout>		descriptorSetLayout;
		Move<VkDescriptorPool>			descriptorPool;
		Move<VkDescriptorSet>			descriptorSet;

		// Descriptors
		{
			DescriptorSetLayoutBuilder	layoutBuilder;
			layoutBuilder.addSingleBinding(VK_DESCRIPTOR_TYPE_COMBINED_IMAGE_SAMPLER, VK_SHADER_STAGE_FRAGMENT_BIT);
			layoutBuilder.addSingleBinding(VK_DESCRIPTOR_TYPE_STORAGE_IMAGE, VK_SHADER_STAGE_FRAGMENT_BIT);
			descriptorSetLayout = layoutBuilder.build(vk, device);
			descriptorPool = DescriptorPoolBuilder()
					.addType(VK_DESCRIPTOR_TYPE_COMBINED_IMAGE_SAMPLER)
					.addType(VK_DESCRIPTOR_TYPE_STORAGE_IMAGE)
					.build(vk, device, VK_DESCRIPTOR_POOL_CREATE_FREE_DESCRIPTOR_SET_BIT, 1u);

			const VkDescriptorSetAllocateInfo descriptorSetAllocInfo =
			{
				VK_STRUCTURE_TYPE_DESCRIPTOR_SET_ALLOCATE_INFO,
				DE_NULL,
				*descriptorPool,
				1u,
				&descriptorSetLayout.get()
			};

			descriptorSet = allocateDescriptorSet(vk, device, &descriptorSetAllocInfo);

			const VkDescriptorImageInfo depthImageInfo =
			{
				*depthSampler,
				*depthImageView,
				VK_IMAGE_LAYOUT_GENERAL
			};

			const VkDescriptorImageInfo imageInfo =
			{
				(VkSampler)DE_NULL,
				*depthResolveImageView,
				VK_IMAGE_LAYOUT_GENERAL
			};

			DescriptorSetUpdateBuilder()
				.writeSingle(*descriptorSet, DescriptorSetUpdateBuilder::Location::binding(0u), VK_DESCRIPTOR_TYPE_COMBINED_IMAGE_SAMPLER, &depthImageInfo)
				.writeSingle(*descriptorSet, DescriptorSetUpdateBuilder::Location::binding(1u), VK_DESCRIPTOR_TYPE_STORAGE_IMAGE, &imageInfo)
				.update(vk, device);
		}

		vertices.push_back(Vec4( -1.0f,	-1.0f,	0.0f,	1.0f));
		vertices.push_back(Vec4( -1.0f,	 1.0f,	0.0f,	1.0f));
		vertices.push_back(Vec4(  1.0f,	-1.0f,	0.0f,	1.0f));
		vertices.push_back(Vec4(  1.0f,	 1.0f,	0.0f,	1.0f));

		shaders.push_back(VulkanShader(VK_SHADER_STAGE_VERTEX_BIT, m_context.getBinaryCollection().get("FragDepthVertPass2")));
		shaders.push_back(VulkanShader(VK_SHADER_STAGE_FRAGMENT_BIT, m_context.getBinaryCollection().get("FragDepthFragPass2")));

		DrawState				drawState(VK_PRIMITIVE_TOPOLOGY_TRIANGLE_STRIP, m_renderSize.x(), m_renderSize.y());
		DrawCallData			drawCallData(vertices);
		VulkanProgram			vulkanProgram(shaders);

		drawState.numSamples				= m_samples;
		drawState.sampleShadingEnable		= true;
		vulkanProgram.descriptorSetLayout	= descriptorSetLayout;
		vulkanProgram.descriptorSet			= descriptorSet;

		VulkanDrawContext		vulkanDrawContext(m_context, drawState, drawCallData, vulkanProgram);
		vulkanDrawContext.draw();
	}

	// Transfer marker buffer
	{
		const UVec2 copySize		= UVec2(m_renderSize.x() * m_samples, m_renderSize.y());
		const VkImageMemoryBarrier imageBarrier =
		{
			VK_STRUCTURE_TYPE_IMAGE_MEMORY_BARRIER,			// VkStructureType		sType
			DE_NULL,										// const void*			pNext
			VK_ACCESS_SHADER_WRITE_BIT,						// VkAccessFlags		srcAccessMask
			VK_ACCESS_TRANSFER_READ_BIT,					// VkAccessMask			dstAccessMask
			VK_IMAGE_LAYOUT_GENERAL,						// VkImageLayout		oldLayout
			VK_IMAGE_LAYOUT_TRANSFER_SRC_OPTIMAL,			// VkImageLayout		newLayout
			VK_QUEUE_FAMILY_IGNORED,						// uint32_t				srcQueueFamilyIndex
			VK_QUEUE_FAMILY_IGNORED,						// uint32_t				dstQueueFamilyIndex
			*markerImage,									// VkImage				image
			{
				VK_IMAGE_ASPECT_COLOR_BIT,				// VkImageAspectFlags	aspectMask
				0u,										// uint32_t				baseMipLevel
				1u,										// uint32_t				mipLevels
				0u,										// uint32_t				baseArray
				1u										// uint32_t				arraySize
			}
		};

		const VkBufferMemoryBarrier bufferBarrier =
		{
			VK_STRUCTURE_TYPE_BUFFER_MEMORY_BARRIER,		// VkStructureType		sType
			DE_NULL,										// const void*			pNext
			VK_ACCESS_TRANSFER_WRITE_BIT,					// VkAccessFlags		srcAccessMask
			VK_ACCESS_HOST_READ_BIT,						// VkAccessFlags		dstAccessMask
			VK_QUEUE_FAMILY_IGNORED,						// uint32_t				srcQueueFamilyIndex
			VK_QUEUE_FAMILY_IGNORED,						// uint32_t				dstQueueFamilyIndex
			*markerBuffer,									// VkBufer				buffer
			0u,												// VkDeviceSize			offset
			VK_WHOLE_SIZE									// VkDeviceSize			size
		};

		const VkBufferImageCopy bufferImageCopy =
		{
			0u,									// VkDeviceSize		bufferOffset
			copySize.x(),						// uint32_t			bufferRowLength
			copySize.y(),						// uint32_t			bufferImageHeight
			{
				VK_IMAGE_ASPECT_COLOR_BIT,	// VkImageAspectFlags	aspect
				0u,							// uint32_t				mipLevel
				0u,							// uint32_t				baseArrayLayer
				1u							// uint32_t				layerCount
			},
			{ 0, 0, 0 },						// VkOffset3D		imageOffset
			{
				copySize.x(),				// uint32_t				width
				copySize.y(),				// uint32_t				height,
				1u							// uint32_t				depth
			}
		};

		const VkCommandBufferBeginInfo	cmdBufferBeginInfo =
		{
			VK_STRUCTURE_TYPE_COMMAND_BUFFER_BEGIN_INFO,	// VkStructureType					sType
			DE_NULL,										// const void*						pNext
			VK_COMMAND_BUFFER_USAGE_ONE_TIME_SUBMIT_BIT,	// VkCommandBufferUsageFlags		flags
			(const VkCommandBufferInheritanceInfo*)DE_NULL	// VkCommandBufferInheritanceInfo	pInheritanceInfo
		};

		VK_CHECK(vk.beginCommandBuffer(*transferCmdBuffer, &cmdBufferBeginInfo));
		vk.cmdPipelineBarrier(*transferCmdBuffer, VK_PIPELINE_STAGE_FRAGMENT_SHADER_BIT, VK_PIPELINE_STAGE_TRANSFER_BIT,
				(VkDependencyFlags)0,
				0, (const VkMemoryBarrier*)DE_NULL,
				0, (const VkBufferMemoryBarrier*)DE_NULL,
				1, &imageBarrier);
		vk.cmdCopyImageToBuffer(*transferCmdBuffer, *markerImage, VK_IMAGE_LAYOUT_TRANSFER_SRC_OPTIMAL, *markerBuffer, 1u, &bufferImageCopy);
		vk.cmdPipelineBarrier(*transferCmdBuffer, VK_PIPELINE_STAGE_TRANSFER_BIT, VK_PIPELINE_STAGE_HOST_BIT,
				(VkDependencyFlags)0,
				0, (const VkMemoryBarrier*)DE_NULL,
				1, &bufferBarrier,
				0, (const VkImageMemoryBarrier*)DE_NULL);
		VK_CHECK(vk.endCommandBuffer(*transferCmdBuffer));

		const VkSubmitInfo submitInfo =
		{
			VK_STRUCTURE_TYPE_SUBMIT_INFO,			// VkStructureType			sType
			DE_NULL,								// const void*				pNext
			0u,										// uint32_t					waitSemaphoreCount
			DE_NULL,								// const VkSemaphore*		pWaitSemaphores
			(const VkPipelineStageFlags*)DE_NULL,	// const VkPipelineStageFlags*	pWaitDstStageMask
			1u,										// uint32_t					commandBufferCount
			&transferCmdBuffer.get(),				// const VkCommandBuffer*	pCommandBuffers
			0u,										// uint32_t					signalSemaphoreCount
			DE_NULL									// const VkSemaphore*		pSignalSemaphores
		};

		VK_CHECK(vk.resetFences(device, 1, &fence.get()));
		VK_CHECK(vk.queueSubmit(queue, 1, &submitInfo, *fence));
		VK_CHECK(vk.waitForFences(device, 1, &fence.get(), true, ~(0ull)));
	}

	// Verify depth buffer
	{
		bool status;

		const VkBufferMemoryBarrier bufferBarrier =
		{
			VK_STRUCTURE_TYPE_BUFFER_MEMORY_BARRIER,			// VkStructureType		sType
			DE_NULL,											// const void*			pNext
			VK_ACCESS_TRANSFER_WRITE_BIT,						// VkAccessFlags		srcAccessMask
			VK_ACCESS_HOST_READ_BIT,							// VkAccessFlags		dstAccessMask
			VK_QUEUE_FAMILY_IGNORED,							// uint32_t				srcQueueFamilyIndex
			VK_QUEUE_FAMILY_IGNORED,							// uint32_t				dstQueueFamilyIndex
			*validationBuffer,									// VkBuffer				buffer
			0u,													// VkDeviceSize			offset
			VK_WHOLE_SIZE										// VkDeviceSize			size
		};

		const VkImageMemoryBarrier imageBarrier =
		{
			VK_STRUCTURE_TYPE_IMAGE_MEMORY_BARRIER,				// VkStructureType		sType
			DE_NULL,											// const void*			pNext
			VK_ACCESS_SHADER_WRITE_BIT,							// VkAccessFlags		srcAccessMask
			VK_ACCESS_TRANSFER_READ_BIT,						// VkAccessFlags		dstAccessMask
			VK_IMAGE_LAYOUT_GENERAL,							// VkImageLayout		oldLayout
			VK_IMAGE_LAYOUT_TRANSFER_SRC_OPTIMAL,				// VkImageLayout		newLayout
			VK_QUEUE_FAMILY_IGNORED,							// uint32_t				srcQueueFamilyIndex
			VK_QUEUE_FAMILY_IGNORED,							// uint32_t				dstQueueFamilyIndex
			*depthResolveImage,									// VkImage				image
			{
				VK_IMAGE_ASPECT_COLOR_BIT,				// VkImageAspectFlags	aspectMask
				0u,										// uint32_t				baseMipLevel
				1u,										// uint32_t				mipLevels,
				0u,										// uint32_t				baseArray
				1u,										// uint32_t				arraySize
			}
		};

		const VkBufferImageCopy bufferImageCopy =
		{
			0u,													// VkDeviceSize			bufferOffset
			m_samples * m_renderSize.x(),						// uint32_t				bufferRowLength
			m_renderSize.y(),									// uint32_t				bufferImageHeight
			{
				VK_IMAGE_ASPECT_COLOR_BIT,				// VkImageAspectFlags	aspect
				0u,										// uint32_t				mipLevel
				0u,										// uint32_t				baseArrayLayer
				1u										// uint32_t				layerCount
			},
			{ 0, 0, 0 },										// VkOffset3D			imageOffset
			{
				m_samples * m_renderSize.x(),			// uint32_t				width
				m_renderSize.y(),						// uint32_t				height
				1u										// uint32_t				depth
			}
		};

		const VkCommandBufferBeginInfo	cmdBufferBeginInfo =
		{
			VK_STRUCTURE_TYPE_COMMAND_BUFFER_BEGIN_INFO,	// VkStructureType					sType
			DE_NULL,										// const void*						pNext
			VK_COMMAND_BUFFER_USAGE_ONE_TIME_SUBMIT_BIT,	// VkCommandBufferUsageFlags		flags
			(const VkCommandBufferInheritanceInfo*)DE_NULL	// VkCommandBufferInheritanceInfo	pInheritanceInfo
		};

		VK_CHECK(vk.beginCommandBuffer(*transferCmdBuffer, &cmdBufferBeginInfo));
		vk.cmdPipelineBarrier(*transferCmdBuffer, VK_PIPELINE_STAGE_FRAGMENT_SHADER_BIT, VK_PIPELINE_STAGE_TRANSFER_BIT,
				(VkDependencyFlags)0,
				0, (const VkMemoryBarrier*)DE_NULL,
				0, (const VkBufferMemoryBarrier*)DE_NULL,
				1, &imageBarrier);
		vk.cmdCopyImageToBuffer(*transferCmdBuffer, *depthResolveImage, VK_IMAGE_LAYOUT_TRANSFER_SRC_OPTIMAL, *validationBuffer, 1u, &bufferImageCopy);
		vk.cmdPipelineBarrier(*transferCmdBuffer, VK_PIPELINE_STAGE_TRANSFER_BIT, VK_PIPELINE_STAGE_HOST_BIT,
				(VkDependencyFlags)0,
				0, (const VkMemoryBarrier*)DE_NULL,
				1, &bufferBarrier,
				0, (const VkImageMemoryBarrier*)DE_NULL);
		VK_CHECK(vk.endCommandBuffer(*transferCmdBuffer));

		const VkSubmitInfo submitInfo =
		{
			VK_STRUCTURE_TYPE_SUBMIT_INFO,			// VkStructureType			sType
			DE_NULL,								// const void*				pNext
			0u,										// uint32_t					waitSemaphoreCount
			DE_NULL,								// const VkSemaphore*		pWaitSemaphores
			(const VkPipelineStageFlags*)DE_NULL,	// const VkPipelineStageFlags*	pWaitDstStageMask
			1u,										// uint32_t					commandBufferCount
			&transferCmdBuffer.get(),				// const VkCommandBuffer*	pCommandBuffers
			0u,										// uint32_t					signalSemaphoreCount
			DE_NULL									// const VkSemaphore*		pSignalSemaphores
		};

		VK_CHECK(vk.resetFences(device, 1, &fence.get()));
		VK_CHECK(vk.queueSubmit(queue, 1, &submitInfo, *fence));
		VK_CHECK(vk.waitForFences(device, 1, &fence.get(), true, ~(0ull)));

		invalidateMappedMemoryRange(vk, device, validationAlloc->getMemory(), validationAlloc->getOffset(), VK_WHOLE_SIZE);
		invalidateMappedMemoryRange(vk, device, markerBufferAllocation->getMemory(), markerBufferAllocation->getOffset(), VK_WHOLE_SIZE);

		tcu::ConstPixelBufferAccess resultPixelBuffer(mapVkFormat(VK_FORMAT_R32_SFLOAT), m_renderSize.x() * m_samples, m_renderSize.y(), 1u, validationAlloc->getHostPtr());
		tcu::ConstPixelBufferAccess markerPixelBuffer(mapVkFormat(VK_FORMAT_R8G8B8A8_UINT), m_renderSize.x() * m_samples, m_renderSize.y(), 1u, markerBufferAllocation->getHostPtr());
		status = validateDepthBuffer(resultPixelBuffer, markerPixelBuffer, 0.001f);
		testDesc = "gl_FragDepth " + getPrimitiveTopologyShortName(m_topology) + " ";
		if (status)
		{
			testDesc += "passed";
			return tcu::TestStatus::pass(testDesc.c_str());
		}
		else
		{
			log << TestLog::Image("resultDepth", "Result Depth Buffer", resultPixelBuffer);
			testDesc += "failed";
			return tcu::TestStatus::fail(testDesc.c_str());
		}
	}
}

bool BuiltinFragDepthCaseInstance::validateDepthBuffer (const tcu::ConstPixelBufferAccess& validationBuffer, const tcu::ConstPixelBufferAccess& markerBuffer, const float tolerance) const
{
	TestLog& log = m_context.getTestContext().getLog();

	for (deUint32 rowNdx = 0; rowNdx < m_renderSize.y(); rowNdx++)
	{
		for (deUint32 colNdx = 0; colNdx < m_renderSize.x(); colNdx++)
		{
			const float multiplier		= m_depthClampEnable ? 0.0f : 1.0f;
			float expectedValue	= (float)(rowNdx * m_renderSize.x() + colNdx)/256.0f * multiplier;

			if (m_largeDepthEnable)
				expectedValue += m_largeDepthBase;

			if (expectedValue > 1.0f)
				expectedValue = 1.0f;

			if (expectedValue < 0.0f)
				expectedValue = 0.0f;

			for (deUint32 sampleNdx = 0; sampleNdx < (deUint32)m_samples; sampleNdx++)
			{
				const float	actualValue		= validationBuffer.getPixel(sampleNdx + m_samples * colNdx, rowNdx).x();
				const float	markerValue		= markerBuffer.getPixel(sampleNdx + m_samples * colNdx, rowNdx).x();

				if (markerValue != 0)
				{
					if (de::abs(expectedValue - actualValue) > tolerance)
					{
						log << TestLog::Message << "Mismatch at pixel (" << colNdx << "," << rowNdx << "," << sampleNdx << "): expected " << expectedValue << " but got " << actualValue << TestLog::EndMessage;
						return false;
					}
				}
				else
				{
					if (de::abs(actualValue - m_defaultDepthValue) > tolerance)
					{
						log << TestLog::Message << "Mismatch at pixel (" << colNdx << "," << rowNdx << "," << sampleNdx << "): expected " << expectedValue << " but got " << actualValue << TestLog::EndMessage;
						return false;
					}
				}
			}
		}
	}

	return true;
}

class BuiltinFragCoordMsaaCaseInstance : public TestInstance
{
public:
	enum
	{
		RENDERWIDTH		= 16,
		RENDERHEIGHT	= 16
	};
				BuiltinFragCoordMsaaCaseInstance	(Context& context, VkSampleCountFlagBits sampleCount);
	TestStatus	iterate								(void);
private:
	bool		validateSampleLocations				(const ConstPixelBufferAccess& sampleLocationBuffer) const;

	const tcu::UVec2				m_renderSize;
	const VkSampleCountFlagBits		m_sampleCount;
};

BuiltinFragCoordMsaaCaseInstance::BuiltinFragCoordMsaaCaseInstance (Context& context, VkSampleCountFlagBits sampleCount)
	: TestInstance		(context)
	, m_renderSize		(RENDERWIDTH, RENDERHEIGHT)
	, m_sampleCount		(sampleCount)
{
	const InstanceInterface&	vki					= m_context.getInstanceInterface();
	const VkPhysicalDevice		physicalDevice		= m_context.getPhysicalDevice();

	try
	{
		VkImageFormatProperties		imageFormatProperties;
		VkFormatProperties			formatProperties;

		if (m_context.getDeviceFeatures().fragmentStoresAndAtomics == VK_FALSE)
			throw tcu::NotSupportedError("fragmentStoresAndAtomics not supported");

		imageFormatProperties = getPhysicalDeviceImageFormatProperties(vki, physicalDevice, VK_FORMAT_R32G32B32A32_SFLOAT, VK_IMAGE_TYPE_2D,
				VK_IMAGE_TILING_OPTIMAL, VK_IMAGE_USAGE_COLOR_ATTACHMENT_BIT, (VkImageCreateFlags)0);

		if ((imageFormatProperties.sampleCounts & m_sampleCount) == 0)
			throw tcu::NotSupportedError("Image format and sample count not supported");

		formatProperties = getPhysicalDeviceFormatProperties(vki, physicalDevice, VK_FORMAT_R32G32B32A32_SFLOAT);

		if ((formatProperties.optimalTilingFeatures & VK_FORMAT_FEATURE_STORAGE_IMAGE_BIT) == 0)
			throw tcu::NotSupportedError("Output format not supported as storage image");
	}
	catch (const vk::Error& e)
	{
		if (e.getError() == VK_ERROR_FORMAT_NOT_SUPPORTED)
			throw tcu::NotSupportedError("Image format not supported");
		else
			throw;

	}
}

TestStatus BuiltinFragCoordMsaaCaseInstance::iterate (void)
{
	const VkDevice					device				= m_context.getDevice();
	const DeviceInterface&			vk					= m_context.getDeviceInterface();
	const VkQueue					queue				= m_context.getUniversalQueue();
	Allocator&						allocator			= m_context.getDefaultAllocator();
	const deUint32					queueFamilyIndex	= m_context.getUniversalQueueFamilyIndex();
	TestLog&						log					= m_context.getTestContext().getLog();
	Move<VkImage>					outputImage;
	Move<VkImageView>				outputImageView;
	MovePtr<Allocation>				outputImageAllocation;
	Move<VkDescriptorSetLayout>		descriptorSetLayout;
	Move<VkDescriptorPool>			descriptorPool;
	Move<VkDescriptorSet>			descriptorSet;
	Move<VkBuffer>					sampleLocationBuffer;
	MovePtr<Allocation>				sampleLocationBufferAllocation;
	Move<VkCommandPool>				cmdPool;
	Move<VkCommandBuffer>			transferCmdBuffer;
	Move<VkFence>					fence;

	// Coordinate result image
	{
		const VkImageCreateInfo outputImageCreateInfo =
		{
			VK_STRUCTURE_TYPE_IMAGE_CREATE_INFO,					// VkStructureType			sType
			DE_NULL,												// const void*				pNext
			(VkImageCreateFlags)0,									// VkImageCreateFlags		flags
			VK_IMAGE_TYPE_2D,										// VkImageType				imageType
			VK_FORMAT_R32G32B32A32_SFLOAT,							// VkFormat					format
			makeExtent3D(m_sampleCount * m_renderSize.x(), m_renderSize.y(), 1u),	// VkExtent3D				extent3d
			1u,														// uint32_t					mipLevels
			1u,														// uint32_t					arrayLayers
			VK_SAMPLE_COUNT_1_BIT,									// VkSampleCountFlagBits	samples
			VK_IMAGE_TILING_OPTIMAL,								// VkImageTiling			tiling
			VK_IMAGE_USAGE_STORAGE_BIT |							// VkImageUsageFlags		usage
			VK_IMAGE_USAGE_TRANSFER_SRC_BIT,
			VK_SHARING_MODE_EXCLUSIVE,								// VkSharingMode			sharingMode
			0u,														// uint32_t					queueFamilyIndexCount
			DE_NULL,												// const uint32_t*			pQueueFamilyIndices
			VK_IMAGE_LAYOUT_UNDEFINED								// VkImageLayout			initialLayout
		};

		outputImage = createImage(vk, device, &outputImageCreateInfo, DE_NULL);
		outputImageAllocation = allocator.allocate(getImageMemoryRequirements(vk, device, *outputImage), MemoryRequirement::Any);
		vk.bindImageMemory(device, *outputImage, outputImageAllocation->getMemory(), outputImageAllocation->getOffset());

		VkImageSubresourceRange imageSubresourceRange = makeImageSubresourceRange(VK_IMAGE_ASPECT_COLOR_BIT, 0u, 1u, 0u, 1u);
		const VkImageViewCreateInfo outputImageViewCreateInfo =
		{
			VK_STRUCTURE_TYPE_IMAGE_VIEW_CREATE_INFO,				// VkStructureType			sType
			DE_NULL,												// const void*				pNext
			(VkImageViewCreateFlags)0,								// VkImageViewCreateFlags	flags
			*outputImage,											// VkImage					image
			VK_IMAGE_VIEW_TYPE_2D,									// VkImageViewType			viewType
			VK_FORMAT_R32G32B32A32_SFLOAT,							// VkFormat					format,
			makeComponentMappingRGBA(),								// VkComponentMapping		components
			imageSubresourceRange									// VkImageSubresourceRange	imageSubresourceRange
		};

		outputImageView = createImageView(vk, device, &outputImageViewCreateInfo);
	}

	// Validation buffer
	{
		VkDeviceSize  pixelSize = getPixelSize(mapVkFormat(VK_FORMAT_R32G32B32A32_SFLOAT));
		const VkBufferCreateInfo sampleLocationBufferCreateInfo =
		{
			VK_STRUCTURE_TYPE_BUFFER_CREATE_INFO,				// VkStructureType		sType
			DE_NULL,											// const void*			pNext
			(VkBufferCreateFlags)0,								// VkBufferCreateFlags	flags
			m_sampleCount * m_renderSize.x() * m_renderSize.y() * pixelSize,	// VkDeviceSize			size
			VK_BUFFER_USAGE_TRANSFER_DST_BIT,					// VkBufferUsageFlags	usage
			VK_SHARING_MODE_EXCLUSIVE,							// VkSharingMode		mode
			0u,													// uint32_t				queueFamilyIndexCount
			DE_NULL												// const uint32_t*		pQueueFamilyIndices
		};

		sampleLocationBuffer = createBuffer(vk, device, &sampleLocationBufferCreateInfo, DE_NULL);
		sampleLocationBufferAllocation = allocator.allocate(getBufferMemoryRequirements(vk, device, *sampleLocationBuffer), MemoryRequirement::HostVisible);
		vk.bindBufferMemory(device, *sampleLocationBuffer, sampleLocationBufferAllocation->getMemory(), sampleLocationBufferAllocation->getOffset());
	}

	// Descriptors
	{
		DescriptorSetLayoutBuilder		layoutBuilder;
		layoutBuilder.addSingleBinding(VK_DESCRIPTOR_TYPE_STORAGE_IMAGE, VK_SHADER_STAGE_FRAGMENT_BIT);
		descriptorSetLayout = layoutBuilder.build(vk, device);
		descriptorPool = DescriptorPoolBuilder()
			.addType(VK_DESCRIPTOR_TYPE_STORAGE_IMAGE)
			.build(vk, device, VK_DESCRIPTOR_POOL_CREATE_FREE_DESCRIPTOR_SET_BIT, 1u);

		const VkDescriptorSetAllocateInfo descriptorSetAllocInfo =
		{
			VK_STRUCTURE_TYPE_DESCRIPTOR_SET_ALLOCATE_INFO,
			DE_NULL,
			*descriptorPool,
			1u,
			&*descriptorSetLayout
		};

		descriptorSet = allocateDescriptorSet(vk, device, &descriptorSetAllocInfo);

		const VkDescriptorImageInfo imageInfo =
		{
			(VkSampler)DE_NULL,
			*outputImageView,
			VK_IMAGE_LAYOUT_GENERAL
		};

		DescriptorSetUpdateBuilder()
			.writeSingle(*descriptorSet, DescriptorSetUpdateBuilder::Location::binding(0u), VK_DESCRIPTOR_TYPE_STORAGE_IMAGE, &imageInfo)
			.update(vk, device);
	}

	// Command Pool
	{
		const VkCommandPoolCreateInfo cmdPoolCreateInfo =
		{
			VK_STRUCTURE_TYPE_COMMAND_POOL_CREATE_INFO,			// VkStructureType			sType
			DE_NULL,											// const void*				pNext
			VK_COMMAND_POOL_CREATE_RESET_COMMAND_BUFFER_BIT,	// VkCommandPoolCreateFlags	flags
			queueFamilyIndex									// uint32_t					queueFamilyIndex
		};

		cmdPool = createCommandPool(vk, device, &cmdPoolCreateInfo);
	}

>>>>>>> 8c9c0c59
	// Command buffer for data transfers
	{
		const VkCommandBufferAllocateInfo cmdBufferAllocInfo =
		{
			VK_STRUCTURE_TYPE_COMMAND_BUFFER_ALLOCATE_INFO,	// VkStructureType		sType,
			DE_NULL,										// const void*			pNext
			*cmdPool,										// VkCommandPool		commandPool
			VK_COMMAND_BUFFER_LEVEL_PRIMARY,				// VkCommandBufferLevel	level
			1u												// uint32_t				bufferCount
		};

		transferCmdBuffer = allocateCommandBuffer(vk, device, &cmdBufferAllocInfo);
	}

	// Fence for data transfer
	{
		const VkFenceCreateInfo fenceCreateInfo =
		{
			VK_STRUCTURE_TYPE_FENCE_CREATE_INFO,	// VkStructureType		sType
			DE_NULL,								// const void*			pNext
			(VkFenceCreateFlags)0					// VkFenceCreateFlags	flags
		};

		fence = createFence(vk, device, &fenceCreateInfo);
	}

	// Transition the output image to LAYOUT_GENERAL
	{
		const VkImageMemoryBarrier barrier =
		{
			VK_STRUCTURE_TYPE_IMAGE_MEMORY_BARRIER,		// VkStructureType		sType
			DE_NULL,									// const void*			pNext
			0u,											// VkAccessFlags		srcAccessMask
			VK_ACCESS_SHADER_WRITE_BIT,					// VkAccessFlags		dstAccessMask
			VK_IMAGE_LAYOUT_UNDEFINED,					// VkImageLayout		oldLayout
			VK_IMAGE_LAYOUT_GENERAL,					// VkImageLayout		newLayout
			VK_QUEUE_FAMILY_IGNORED,					// uint32_t				srcQueueFamilyIndex
			VK_QUEUE_FAMILY_IGNORED,					// uint32_t				dstQueueFamilyIndex
			*outputImage,								// VkImage				image
			{
				VK_IMAGE_ASPECT_COLOR_BIT,			// VkImageAspectFlags	aspectMask
				0u,									// uint32_t				baseMipLevel
				1u,									// uint32_t				mipLevels
				0u,									// uint32_t				baseArray
				1u									// uint32_t				arraySize
			}
		};

		const VkCommandBufferBeginInfo cmdBufferBeginInfo =
		{
			VK_STRUCTURE_TYPE_COMMAND_BUFFER_BEGIN_INFO,		// VkStructureType					sType
			DE_NULL,											// const void*						pNext
			VK_COMMAND_BUFFER_USAGE_ONE_TIME_SUBMIT_BIT,		// VkCommandBufferUsageFlags		flags
			(const VkCommandBufferInheritanceInfo*)DE_NULL		// VkCommandBufferInheritanceInfo	pInheritanceInfo
		};

		VK_CHECK(vk.beginCommandBuffer(*transferCmdBuffer, &cmdBufferBeginInfo));
		vk.cmdPipelineBarrier(*transferCmdBuffer, VK_PIPELINE_STAGE_TOP_OF_PIPE_BIT, VK_PIPELINE_STAGE_TRANSFER_BIT,
				(VkDependencyFlags)0,
				0, (const VkMemoryBarrier*)DE_NULL,
				0, (const VkBufferMemoryBarrier*)DE_NULL,
				1, &barrier);

		VK_CHECK(vk.endCommandBuffer(*transferCmdBuffer));

		const VkSubmitInfo submitInfo =
		{
			VK_STRUCTURE_TYPE_SUBMIT_INFO,			// VkStructureType			sType
			DE_NULL,								// const void*				pNext
			0u,										// uint32_t					waitSemaphoreCount
			DE_NULL,								// const VkSemaphore*		pWaitSemaphores
			(const VkPipelineStageFlags*)DE_NULL,	// const VkPipelineStageFlags*	pWaitDstStageMask
			1u,										// uint32_t					commandBufferCount
			&transferCmdBuffer.get(),				// const VkCommandBuffer*	pCommandBuffers
			0u,										// uint32_t					signalSemaphoreCount
			DE_NULL									// const VkSemaphore*		pSignalSemaphores
		};

		vk.resetFences(device, 1, &fence.get());
		vk.queueSubmit(queue, 1, &submitInfo, *fence);
		vk.waitForFences(device, 1, &fence.get(), true, ~(0ull));
	}

	// Perform draw
	{
		std::vector<Vec4>				vertices;
<<<<<<< HEAD
		std::vector<Shader>				shaders;
=======
		std::vector<VulkanShader>		shaders;
>>>>>>> 8c9c0c59

		vertices.push_back(Vec4( -1.0f,	-1.0f,	0.0f,	1.0f));
		vertices.push_back(Vec4( -1.0f,	 1.0f,	0.0f,	1.0f));
		vertices.push_back(Vec4(  1.0f,	-1.0f,	0.0f,	1.0f));
		vertices.push_back(Vec4(  1.0f,	 1.0f,	0.0f,	1.0f));

<<<<<<< HEAD
		shaders.push_back(Shader(VK_SHADER_STAGE_VERTEX_BIT, m_context.getBinaryCollection().get("FragCoordMsaaVert")));
		shaders.push_back(Shader(VK_SHADER_STAGE_FRAGMENT_BIT, m_context.getBinaryCollection().get("FragCoordMsaaFrag")));
=======
		shaders.push_back(VulkanShader(VK_SHADER_STAGE_VERTEX_BIT, m_context.getBinaryCollection().get("FragCoordMsaaVert")));
		shaders.push_back(VulkanShader(VK_SHADER_STAGE_FRAGMENT_BIT, m_context.getBinaryCollection().get("FragCoordMsaaFrag")));
>>>>>>> 8c9c0c59

		DrawState			drawState(VK_PRIMITIVE_TOPOLOGY_TRIANGLE_STRIP, m_renderSize.x(), m_renderSize.y());
		DrawCallData		drawCallData(vertices);
		VulkanProgram		vulkanProgram(shaders);

		drawState.numSamples				= m_sampleCount;
		drawState.sampleShadingEnable		= true;
		vulkanProgram.descriptorSetLayout	= descriptorSetLayout;
		vulkanProgram.descriptorSet			= descriptorSet;

		VulkanDrawContext	vulkanDrawContext(m_context, drawState, drawCallData, vulkanProgram);
		vulkanDrawContext.draw();

		log << TestLog::Image(	"result",
								"result",
								tcu::ConstPixelBufferAccess(tcu::TextureFormat(
										vulkanDrawContext.getColorPixels().getFormat()),
										vulkanDrawContext.getColorPixels().getWidth(),
										vulkanDrawContext.getColorPixels().getHeight(),
										1,
										vulkanDrawContext.getColorPixels().getDataPtr()));
	}

	// Transfer location image to buffer
	{
		const VkImageMemoryBarrier imageBarrier =
		{
			VK_STRUCTURE_TYPE_IMAGE_MEMORY_BARRIER,			// VkStructureType		sType
			DE_NULL,										// const void*			pNext
			VK_ACCESS_SHADER_WRITE_BIT,						// VkAccessFlags		srcAccessMask
			VK_ACCESS_TRANSFER_READ_BIT,					// VkAccessMask			dstAccessMask
			VK_IMAGE_LAYOUT_GENERAL,						// VkImageLayout		oldLayout
			VK_IMAGE_LAYOUT_TRANSFER_SRC_OPTIMAL,			// VkImageLayout		newLayout
			VK_QUEUE_FAMILY_IGNORED,						// uint32_t				srcQueueFamilyIndex
			VK_QUEUE_FAMILY_IGNORED,						// uint32_t				dstQueueFamilyIndex
			*outputImage,									// VkImage				image
			{
				VK_IMAGE_ASPECT_COLOR_BIT,				// VkImageAspectFlags	aspectMask
				0u,										// uint32_t				baseMipLevel
				1u,										// uint32_t				mipLevels
				0u,										// uint32_t				baseArray
				1u										// uint32_t				arraySize
			}
		};

		const VkBufferMemoryBarrier bufferBarrier =
		{
			VK_STRUCTURE_TYPE_BUFFER_MEMORY_BARRIER,		// VkStructureType		sType
			DE_NULL,										// const void*			pNext
			VK_ACCESS_TRANSFER_WRITE_BIT,					// VkAccessFlags		srcAccessMask
			VK_ACCESS_HOST_READ_BIT,						// VkAccessFlags		dstAccessMask
			VK_QUEUE_FAMILY_IGNORED,						// uint32_t				srcQueueFamilyIndex
			VK_QUEUE_FAMILY_IGNORED,						// uint32_t				dstQueueFamilyIndex
			*sampleLocationBuffer,							// VkBufer				buffer
			0u,												// VkDeviceSize			offset
			VK_WHOLE_SIZE									// VkDeviceSize			size
		};

		const VkBufferImageCopy bufferImageCopy =
		{
			0u,									// VkDeviceSize		bufferOffset
			m_sampleCount * m_renderSize.x(),	// uint32_t			bufferRowLength
			m_renderSize.y(),					// uint32_t			bufferImageHeight
			{
				VK_IMAGE_ASPECT_COLOR_BIT,	// VkImageAspectFlags	aspect
				0u,							// uint32_t				mipLevel
				0u,							// uint32_t				baseArrayLayer
				1u							// uint32_t				layerCount
			},
			{ 0, 0, 0 },						// VkOffset3D		imageOffset
			{
				m_sampleCount * m_renderSize.x(),	// uint32_t				width
				m_renderSize.y(),			// uint32_t				height,
				1u							// uint32_t				depth
			}
		};

		const VkCommandBufferBeginInfo	cmdBufferBeginInfo =
		{
			VK_STRUCTURE_TYPE_COMMAND_BUFFER_BEGIN_INFO,	// VkStructureType					sType
			DE_NULL,										// const void*						pNext
			VK_COMMAND_BUFFER_USAGE_ONE_TIME_SUBMIT_BIT,	// VkCommandBufferUsageFlags		flags
			(const VkCommandBufferInheritanceInfo*)DE_NULL	// VkCommandBufferInheritanceInfo	pInheritanceInfo
		};

		VK_CHECK(vk.beginCommandBuffer(*transferCmdBuffer, &cmdBufferBeginInfo));
		vk.cmdPipelineBarrier(*transferCmdBuffer, VK_PIPELINE_STAGE_FRAGMENT_SHADER_BIT, VK_PIPELINE_STAGE_TRANSFER_BIT,
				(VkDependencyFlags)0,
				0, (const VkMemoryBarrier*)DE_NULL,
				0, (const VkBufferMemoryBarrier*)DE_NULL,
				1, &imageBarrier);
		vk.cmdCopyImageToBuffer(*transferCmdBuffer, *outputImage, VK_IMAGE_LAYOUT_TRANSFER_SRC_OPTIMAL, *sampleLocationBuffer, 1u, &bufferImageCopy);
		vk.cmdPipelineBarrier(*transferCmdBuffer, VK_PIPELINE_STAGE_TRANSFER_BIT, VK_PIPELINE_STAGE_HOST_BIT,
				(VkDependencyFlags)0,
				0, (const VkMemoryBarrier*)DE_NULL,
				1, &bufferBarrier,
				0, (const VkImageMemoryBarrier*)DE_NULL);
		VK_CHECK(vk.endCommandBuffer(*transferCmdBuffer));

		const VkSubmitInfo submitInfo =
		{
			VK_STRUCTURE_TYPE_SUBMIT_INFO,			// VkStructureType			sType
			DE_NULL,								// const void*				pNext
			0u,										// uint32_t					waitSemaphoreCount
			DE_NULL,								// const VkSemaphore*		pWaitSemaphores
			(const VkPipelineStageFlags*)DE_NULL,	// const VkPipelineStageFlags*	pWaitDstStageMask
			1u,										// uint32_t					commandBufferCount
			&transferCmdBuffer.get(),				// const VkCommandBuffer*	pCommandBuffers
			0u,										// uint32_t					signalSemaphoreCount
			DE_NULL									// const VkSemaphore*		pSignalSemaphores
		};

		vk.resetFences(device, 1, &fence.get());
		vk.queueSubmit(queue, 1, &submitInfo, *fence);
		vk.waitForFences(device, 1, &fence.get(), true, ~(0ull));

		invalidateMappedMemoryRange(vk, device, sampleLocationBufferAllocation->getMemory(), sampleLocationBufferAllocation->getOffset(), VK_WHOLE_SIZE);
	}

	// Validate result
	{
		bool status;

		ConstPixelBufferAccess sampleLocationPixelBuffer(mapVkFormat(VK_FORMAT_R32G32B32A32_SFLOAT), m_sampleCount * m_renderSize.x(),
				m_renderSize.y(), 1u, sampleLocationBufferAllocation->getHostPtr());

		status = validateSampleLocations(sampleLocationPixelBuffer);
		if (status)
			return TestStatus::pass("FragCoordMsaa passed");
		else
			return TestStatus::fail("FragCoordMsaa failed");
	}
}

static bool pixelOffsetCompare (const Vec2& a, const Vec2& b)
{
	return a.x() < b.x();
}

bool BuiltinFragCoordMsaaCaseInstance::validateSampleLocations (const ConstPixelBufferAccess& sampleLocationBuffer) const
{
	const InstanceInterface&	vki					= m_context.getInstanceInterface();
	TestLog&					log					= m_context.getTestContext().getLog();
	const VkPhysicalDevice		physicalDevice		= m_context.getPhysicalDevice();
	deUint32					logSampleCount		= deLog2Floor32(m_sampleCount);
	VkPhysicalDeviceProperties	physicalDeviceProperties;

	static const Vec2 sampleCount1Bit[] =
	{
		Vec2(0.5f, 0.5f)
	};

	static const Vec2 sampleCount2Bit[] =
	{
		Vec2(0.25f, 0.25f), Vec2(0.75f, 0.75f)
	};

	static const Vec2 sampleCount4Bit[] =
	{
		Vec2(0.375f, 0.125f), Vec2(0.875f, 0.375f), Vec2(0.125f, 0.625f), Vec2(0.625f, 0.875f)
	};

	static const Vec2 sampleCount8Bit[] =
<<<<<<< HEAD
	{
		Vec2(0.5625f, 0.3125f), Vec2(0.4375f, 0.6875f), Vec2(0.8125f,0.5625f), Vec2(0.3125f, 0.1875f),
		Vec2(0.1875f, 0.8125f), Vec2(0.0625f, 0.4375f), Vec2(0.6875f,0.9375f), Vec2(0.9375f, 0.0625f)
	};

	static const Vec2 sampleCount16Bit[] =
	{
		Vec2(0.5625f, 0.5625f), Vec2(0.4375f, 0.3125f), Vec2(0.3125f,0.6250f), Vec2(0.7500f, 0.4375f),
		Vec2(0.1875f, 0.3750f), Vec2(0.6250f, 0.8125f), Vec2(0.8125f,0.6875f), Vec2(0.6875f, 0.1875f),
		Vec2(0.3750f, 0.8750f), Vec2(0.5000f, 0.0625f), Vec2(0.2500f,0.1250f), Vec2(0.1250f, 0.7500f),
		Vec2(0.0000f, 0.5000f), Vec2(0.9375f, 0.2500f), Vec2(0.8750f,0.9375f), Vec2(0.0625f, 0.0000f)
	};

	static const Vec2* standardSampleLocationTable[] =
	{
		sampleCount1Bit,
		sampleCount2Bit,
		sampleCount4Bit,
		sampleCount8Bit,
		sampleCount16Bit
	};

	vki.getPhysicalDeviceProperties(physicalDevice, &physicalDeviceProperties);

	for (deInt32 rowNdx = 0; rowNdx < (deInt32)m_renderSize.y(); rowNdx++)
	{
=======
	{
		Vec2(0.5625f, 0.3125f), Vec2(0.4375f, 0.6875f), Vec2(0.8125f,0.5625f), Vec2(0.3125f, 0.1875f),
		Vec2(0.1875f, 0.8125f), Vec2(0.0625f, 0.4375f), Vec2(0.6875f,0.9375f), Vec2(0.9375f, 0.0625f)
	};

	static const Vec2 sampleCount16Bit[] =
	{
		Vec2(0.5625f, 0.5625f), Vec2(0.4375f, 0.3125f), Vec2(0.3125f,0.6250f), Vec2(0.7500f, 0.4375f),
		Vec2(0.1875f, 0.3750f), Vec2(0.6250f, 0.8125f), Vec2(0.8125f,0.6875f), Vec2(0.6875f, 0.1875f),
		Vec2(0.3750f, 0.8750f), Vec2(0.5000f, 0.0625f), Vec2(0.2500f,0.1250f), Vec2(0.1250f, 0.7500f),
		Vec2(0.0000f, 0.5000f), Vec2(0.9375f, 0.2500f), Vec2(0.8750f,0.9375f), Vec2(0.0625f, 0.0000f)
	};

	static const Vec2* standardSampleLocationTable[] =
	{
		sampleCount1Bit,
		sampleCount2Bit,
		sampleCount4Bit,
		sampleCount8Bit,
		sampleCount16Bit
	};

	vki.getPhysicalDeviceProperties(physicalDevice, &physicalDeviceProperties);

	for (deInt32 rowNdx = 0; rowNdx < (deInt32)m_renderSize.y(); rowNdx++)
	{
>>>>>>> 8c9c0c59
		for (deInt32 colNdx = 0; colNdx < (deInt32)m_renderSize.x(); colNdx++)
		{
			std::vector<Vec2> locations;

			for (deUint32 sampleNdx = 0; sampleNdx < (deUint32)m_sampleCount; sampleNdx++)
			{
				const UVec2 pixelAddress	= UVec2(sampleNdx + m_sampleCount * colNdx, rowNdx);
				const Vec4  pixelData		= sampleLocationBuffer.getPixel(pixelAddress.x(), pixelAddress.y());

				locations.push_back(Vec2(pixelData.x(), pixelData.y()));
			}

			std::sort(locations.begin(), locations.end(), pixelOffsetCompare);
			for (std::vector<Vec2>::const_iterator sampleIt = locations.begin(); sampleIt != locations.end(); sampleIt++)
			{
				IVec2	sampleFloor(deFloorFloatToInt32((*sampleIt).x()), deFloorFloatToInt32((*sampleIt).y()));
				IVec2	sampleCeil(deCeilFloatToInt32((*sampleIt).x()), deCeilFloatToInt32((*sampleIt).y()));

				if ( (sampleFloor.x() < colNdx) || (sampleCeil.x() > colNdx + 1) || (sampleFloor.y() < rowNdx) || (sampleCeil.y() > rowNdx + 1) )
				{
					log << TestLog::Message << "Pixel (" << colNdx << "," << rowNdx << "): " << *sampleIt << TestLog::EndMessage;
					return false;
				}
			}

			std::vector<Vec2>::iterator last = std::unique(locations.begin(), locations.end());
			if (last != locations.end())
			{
				log << TestLog::Message << "Fail: Sample locations contains non-unique entry" << TestLog::EndMessage;
				return false;
			}

			// Check standard sample locations
			if (logSampleCount < DE_LENGTH_OF_ARRAY(standardSampleLocationTable))
			{
				if (physicalDeviceProperties.limits.standardSampleLocations)
				{
					for (deUint32 sampleNdx = 0; sampleNdx < (deUint32)m_sampleCount; sampleNdx++)
					{
						if (!de::contains(locations.begin(), locations.end(), standardSampleLocationTable[logSampleCount][sampleNdx] + Vec2(float(colNdx), float(rowNdx))))
						{
							log << TestLog::Message << "Didn't match sample locations " << standardSampleLocationTable[logSampleCount][sampleNdx] << TestLog::EndMessage;
							return false;
						}
					}
				}
			}
		}
	}

	return true;
}

class BuiltinFragCoordMsaaTestCase : public TestCase
{
public:
					BuiltinFragCoordMsaaTestCase	(TestContext& testCtx, const char* name, const char* description, VkSampleCountFlagBits sampleCount);
	virtual			~BuiltinFragCoordMsaaTestCase	(void);
	void			initPrograms					(SourceCollections& sourceCollections) const;
	TestInstance*	createInstance					(Context& context) const;
private:
	const VkSampleCountFlagBits			m_sampleCount;
};

BuiltinFragCoordMsaaTestCase::BuiltinFragCoordMsaaTestCase (TestContext& testCtx, const char* name, const char* description, VkSampleCountFlagBits sampleCount)
	: TestCase			(testCtx, name, description)
	, m_sampleCount		(sampleCount)
{
}

BuiltinFragCoordMsaaTestCase::~BuiltinFragCoordMsaaTestCase (void)
{
}

void BuiltinFragCoordMsaaTestCase::initPrograms (SourceCollections& programCollection) const
{
	{
		std::ostringstream vertexSource;
		vertexSource << glu::getGLSLVersionDeclaration(glu::GLSL_VERSION_450) << "\n"
			<< "\n"
			<<  "layout (location = 0) in vec4 position;\n"
			<< "void main()\n"
			<< "{\n"
			<< "	gl_Position = position;\n"
			<< "}\n";
		programCollection.glslSources.add("FragCoordMsaaVert") << glu::VertexSource(vertexSource.str());
	}

	{
		std::ostringstream fragmentSource;
		fragmentSource << glu::getGLSLVersionDeclaration(glu::GLSL_VERSION_450) << "\n"
			<< "\n"
			<< "layout(location = 0) out mediump vec4 color;\n"
			<< "layout (set = 0, binding = 0, rgba32f) writeonly uniform image2D storageImage;\n"
			<< "void main()\n"
			<< "{\n"
			<< "	const int sampleNdx = int(gl_SampleID);\n"
			<< "	ivec2 imageCoord = ivec2(sampleNdx + int(gl_FragCoord.x) * " << m_sampleCount << ", int(gl_FragCoord.y));\n"
			<< "	imageStore(storageImage, imageCoord, vec4(gl_FragCoord.xy,vec2(0)));\n"
			<< "	color = vec4(1.0, 0.0, 0.0, 1.0);\n"
			<< "}\n";
		programCollection.glslSources.add("FragCoordMsaaFrag") << glu::FragmentSource(fragmentSource.str());
	}
}

TestInstance* BuiltinFragCoordMsaaTestCase::createInstance (Context& context) const
{
	return new BuiltinFragCoordMsaaCaseInstance(context, m_sampleCount);
}

class BuiltinFragDepthCase : public TestCase
{
public:
					BuiltinFragDepthCase		(TestContext& testCtx, const char* name, const char* description, VkPrimitiveTopology topology,  VkFormat format, bool largeDepthEnable, bool depthClampEnable, const VkSampleCountFlagBits samples);
	virtual			~BuiltinFragDepthCase		(void);

	void			initPrograms				(SourceCollections& dst) const;
	TestInstance*	createInstance				(Context& context) const;

private:
	const VkPrimitiveTopology		m_topology;
	const VkFormat					m_format;
	const bool						m_largeDepthEnable;
	const float						m_defaultDepth;
	const bool						m_depthClampEnable;
	const VkSampleCountFlagBits		m_samples;
};

BuiltinFragDepthCase::BuiltinFragDepthCase (TestContext& testCtx, const char* name, const char* description, VkPrimitiveTopology topology, VkFormat format, bool largeDepthEnable, bool depthClampEnable, const VkSampleCountFlagBits  samples)
	: TestCase				(testCtx, name, description)
	, m_topology			(topology)
	, m_format				(format)
	, m_largeDepthEnable	(largeDepthEnable)
	, m_defaultDepth		(0.0f)
	, m_depthClampEnable	(depthClampEnable)
	, m_samples				(samples)
{
}

BuiltinFragDepthCase::~BuiltinFragDepthCase(void)
{
}

void BuiltinFragDepthCase::initPrograms (SourceCollections& programCollection) const
{
	// Vertex
	{
		// Pass 1
		{
			std::ostringstream vertexSource;
			vertexSource << glu::getGLSLVersionDeclaration(glu::GLSL_VERSION_450) << "\n"
				<< "\n"
				<<  "layout (location = 0) in vec4 position;\n"
				<< "void main()\n"
				<< "{\n"
				<< "	gl_Position = position;\n"
				<< "}\n";
			programCollection.glslSources.add("FragDepthVert") << glu::VertexSource(vertexSource.str());
		}

		// Pass 2
		{
			std::ostringstream vertexSource;
			vertexSource << glu::getGLSLVersionDeclaration(glu::GLSL_VERSION_450) << "\n"
				<< "\n"
				<<  "layout (location = 0) in vec4 position;\n"
				<<  "layout (location = 1) out vec2 texCoord;\n"
				<< "void main()\n"
				<< "{\n"
				<< "	gl_Position = position;\n"
				<< "	texCoord = position.xy/2 + vec2(0.5);\n"
				<< "}\n";
			programCollection.glslSources.add("FragDepthVertPass2") << glu::VertexSource(vertexSource.str());
		}
	}

	// Fragment
	{
		// Pass 1
		{
			std::ostringstream	fragmentSource;
			fragmentSource << glu::getGLSLVersionDeclaration(glu::GLSL_VERSION_450) << "\n"
				<< "\n"
				<< "layout(location = 0) out mediump vec4 color;\n"
				<< "layout (std140, set = 0, binding = 0) uniform control_buffer_t\n"
				<< "{\n"
				<< "	float data[256];\n"
				<< "} control_buffer;\n"
				<< "layout (set = 0, binding = 1, rgba8ui) writeonly uniform uimage2D storageImage;\n"
				<< "float controlDepthValue;\n"
				<< "void recheck(float controlDepthValue)\n"
				<< "{\n"
				<< "	if (gl_FragDepth != controlDepthValue)\n"
				<< "		gl_FragDepth = 1.0;\n"
				<< "}\n"
				<< "void main()\n"
				<< "{\n"
				<< "	const int numSamples = " << m_samples << ";\n"
				<< "	if (int(gl_FragCoord.x) == " << BuiltinFragDepthCaseInstance::RENDERWIDTH/4 << ")\n"
				<< "		discard;\n"
				<< "	highp int index =int(gl_FragCoord.y) * " << BuiltinFragDepthCaseInstance::RENDERHEIGHT << " + int(gl_FragCoord.x);\n"
				<< "	controlDepthValue = control_buffer.data[index];\n"
				<< "	gl_FragDepth = controlDepthValue;\n"
				<< "	const int sampleNdx = int(gl_SampleID);\n"
				<< "	ivec2 imageCoord = ivec2(sampleNdx + int(gl_FragCoord.x) * " << m_samples << ", int(gl_FragCoord.y));\n"
				<< "	imageStore(storageImage, imageCoord, uvec4(1));\n"
				<< "	recheck(controlDepthValue);\n"
				<< "	color = vec4(1.0, 0.0, 0.0, 1.0);\n"
				<< "}\n";
			programCollection.glslSources.add("FragDepthFrag") << glu::FragmentSource(fragmentSource.str());
		}

		// Pass 2
		{
			const char* multisampleDecoration = m_samples != VK_SAMPLE_COUNT_1_BIT ? "MS" : "";
			std::ostringstream fragmentSource;
			fragmentSource << glu::getGLSLVersionDeclaration(glu::GLSL_VERSION_450) << "\n"
				<< "\n"
				<< "layout (location = 0) out mediump vec4 color;\n"
				<< "layout (location = 1) in vec2 texCoord;\n"
				<< "layout (binding = 0, set = 0) uniform sampler2D" << multisampleDecoration << " u_depthTex;\n"
				<< "layout (binding = 1, set = 0, r32f) writeonly uniform image2D u_outImage;\n"
				<< "void main (void)\n"
				<< "{\n"
				<< "	const int numSamples = " << m_samples << ";\n"
				<< "	const int sampleNdx = int(gl_SampleID);\n"
				<< "	ivec2 renderSize = ivec2(" << BuiltinFragDepthCaseInstance::RENDERWIDTH << "," << BuiltinFragDepthCaseInstance::RENDERHEIGHT << ");\n"
				<< "	ivec2 imageCoord = ivec2(int(texCoord.x * renderSize.x), int(texCoord.y * renderSize.y));\n"
				<< "	vec4 depthVal = texelFetch(u_depthTex, imageCoord, sampleNdx);\n"
				<< "	imageStore(u_outImage, ivec2(sampleNdx + int(texCoord.x * renderSize.x) * numSamples, int(texCoord.y * renderSize.y)), depthVal);\n"
				<< "	color = vec4(1.0, 0.0, 0.0, 1.0);\n"
				<< "}\n";
			programCollection.glslSources.add("FragDepthFragPass2") << glu::FragmentSource(fragmentSource.str());
		}
	}
}

TestInstance* BuiltinFragDepthCase::createInstance (Context& context) const
{
	return new BuiltinFragDepthCaseInstance(context, m_topology, m_format, m_largeDepthEnable, m_defaultDepth, m_depthClampEnable, m_samples);
}

class BuiltinGlFragCoordXYZCaseInstance : public ShaderRenderCaseInstance
{
public:
					BuiltinGlFragCoordXYZCaseInstance	(Context& context);

	TestStatus		iterate								(void);
	virtual void	setupDefaultInputs					(void);
};

BuiltinGlFragCoordXYZCaseInstance::BuiltinGlFragCoordXYZCaseInstance (Context& context)
	: ShaderRenderCaseInstance	(context)
{
	m_colorFormat = VK_FORMAT_R16G16B16A16_UNORM;
}

TestStatus BuiltinGlFragCoordXYZCaseInstance::iterate (void)
{
	const UVec2		viewportSize	= getViewportSize();
	const int		width			= viewportSize.x();
	const int		height			= viewportSize.y();
	const tcu::Vec3	scale			(1.f / float(width), 1.f / float(height), 1.0f);
	const float		precision		= 0.00001f;
	const deUint16	indices[6]		=
	{
		2, 1, 3,
		0, 1, 2,
	};

	setup();
	addUniform(0, VK_DESCRIPTOR_TYPE_UNIFORM_BUFFER, scale);

	render(4, 2, indices);

	// Reference image
	for (int y = 0; y < height; y++)
	{
		for (int x = 0; x < width; x++)
		{
			const float	xf			= (float(x) + .5f) / float(width);
			const float	yf			= (float(height - y - 1) + .5f) / float(height);
			const float	z			= (xf + yf) / 2.0f;
			const Vec3	fragCoord	(float(x) + .5f, float(y) + .5f, z);
			const Vec3	scaledFC	= fragCoord*scale;
			const Vec4	color		(scaledFC.x(), scaledFC.y(), scaledFC.z(), 1.0f);
			const Vec4	resultColor	= getResultImage().getAccess().getPixel(x, y);

			if (de::abs(color.x() - resultColor.x()) > precision ||
				de::abs(color.y() - resultColor.y()) > precision ||
				de::abs(color.z() - resultColor.z()) > precision)
			return TestStatus::fail("Image mismatch");
		}
	}

	return TestStatus::pass("Result image matches reference");
}

void BuiltinGlFragCoordXYZCaseInstance::setupDefaultInputs (void)
{
	const float		vertices[]		=
	{
		-1.0f,  1.0f,  0.0f, 1.0f,
		-1.0f, -1.0f,  0.5f, 1.0f,
		 1.0f,  1.0f,  0.5f, 1.0f,
		 1.0f, -1.0f,  1.0f, 1.0f,
	};

	addAttribute(0u, VK_FORMAT_R32G32B32A32_SFLOAT, deUint32(sizeof(float) * 4), 4, vertices);
}

class BuiltinGlFragCoordXYZCase : public TestCase
{
public:
								BuiltinGlFragCoordXYZCase	(TestContext& testCtx, const string& name, const string& description);
	virtual						~BuiltinGlFragCoordXYZCase	(void);

	void						initPrograms				(SourceCollections& dst) const;
	TestInstance*				createInstance				(Context& context) const;

private:
								BuiltinGlFragCoordXYZCase	(const BuiltinGlFragCoordXYZCase&);	// not allowed!
	BuiltinGlFragCoordXYZCase&	operator=					(const BuiltinGlFragCoordXYZCase&);	// not allowed!
};

BuiltinGlFragCoordXYZCase::BuiltinGlFragCoordXYZCase (TestContext& testCtx, const string& name, const string& description)
	: TestCase(testCtx, name, description)
{
}

BuiltinGlFragCoordXYZCase::~BuiltinGlFragCoordXYZCase (void)
{
}

void BuiltinGlFragCoordXYZCase::initPrograms (SourceCollections& dst) const
{
	dst.glslSources.add("vert") << glu::VertexSource(
		"#version 310 es\n"
		"layout(location = 0) in highp vec4 a_position;\n"
		"void main (void)\n"
		"{\n"
		"       gl_Position = a_position;\n"
		"}\n");

	dst.glslSources.add("frag") << glu::FragmentSource(
		"#version 310 es\n"
		"layout(set=0, binding=0) uniform Scale { highp vec3 u_scale; };\n"
		"layout(location = 0) out highp vec4 o_color;\n"
		"void main (void)\n"
		"{\n"
		"       o_color = vec4(gl_FragCoord.xyz * u_scale, 1.0);\n"
		"}\n");
}

TestInstance* BuiltinGlFragCoordXYZCase::createInstance (Context& context) const
{
	return new BuiltinGlFragCoordXYZCaseInstance(context);
}

inline float projectedTriInterpolate (const Vec3& s, const Vec3& w, float nx, float ny)
{
	return (s[0]*(1.0f-nx-ny)/w[0] + s[1]*ny/w[1] + s[2]*nx/w[2]) / ((1.0f-nx-ny)/w[0] + ny/w[1] + nx/w[2]);
}

class BuiltinGlFragCoordWCaseInstance : public ShaderRenderCaseInstance
{
public:
					BuiltinGlFragCoordWCaseInstance	(Context& context);

	TestStatus		iterate							(void);
	virtual void	setupDefaultInputs				(void);

private:

	const Vec4		m_w;

};

BuiltinGlFragCoordWCaseInstance::BuiltinGlFragCoordWCaseInstance (Context& context)
	: ShaderRenderCaseInstance	(context)
	, m_w						(1.7f, 2.0f, 1.2f, 1.0f)
{
	m_colorFormat = VK_FORMAT_R16G16B16A16_UNORM;
}

TestStatus BuiltinGlFragCoordWCaseInstance::iterate (void)
{
	const UVec2		viewportSize	= getViewportSize();
	const int		width			= viewportSize.x();
	const int		height			= viewportSize.y();
	const float		precision		= 0.00001f;
	const deUint16	indices[6]		=
	{
		2, 1, 3,
		0, 1, 2,
	};

	setup();
	render(4, 2, indices);

	// Reference image
	for (int y = 0; y < height; y++)
	{
		for (int x = 0; x < width; x++)
		{
			const float	xf			= (float(x) + .5f) / float(width);
			const float	yf			= (float(height - y - 1) +.5f) / float(height);
			const float	oow			= ((xf + yf) < 1.0f)
										? projectedTriInterpolate(Vec3(m_w[0], m_w[1], m_w[2]), Vec3(m_w[0], m_w[1], m_w[2]), xf, yf)
										: projectedTriInterpolate(Vec3(m_w[3], m_w[2], m_w[1]), Vec3(m_w[3], m_w[2], m_w[1]), 1.0f - xf, 1.0f - yf);
			const Vec4	color		(0.0f, oow - 1.0f, 0.0f, 1.0f);
			const Vec4	resultColor	= getResultImage().getAccess().getPixel(x, y);

			if (de::abs(color.x() - resultColor.x()) > precision ||
				de::abs(color.y() - resultColor.y()) > precision ||
				de::abs(color.z() - resultColor.z()) > precision)
			return TestStatus::fail("Image mismatch");
		}
	}

	return TestStatus::pass("Result image matches reference");
}

void BuiltinGlFragCoordWCaseInstance::setupDefaultInputs (void)
{
	const float vertices[] =
	{
		-m_w[0],  m_w[0], 0.0f, m_w[0],
		-m_w[1], -m_w[1], 0.0f, m_w[1],
		 m_w[2],  m_w[2], 0.0f, m_w[2],
		 m_w[3], -m_w[3], 0.0f, m_w[3]
	};

	addAttribute(0u, VK_FORMAT_R32G32B32A32_SFLOAT, deUint32(sizeof(float) * 4), 4, vertices);
}

class BuiltinGlFragCoordWCase : public TestCase
{
public:
								BuiltinGlFragCoordWCase		(TestContext& testCtx, const string& name, const string& description);
	virtual						~BuiltinGlFragCoordWCase	(void);

	void						initPrograms				(SourceCollections& dst) const;
	TestInstance*				createInstance				(Context& context) const;

private:
								BuiltinGlFragCoordWCase		(const BuiltinGlFragCoordWCase&);	// not allowed!
	BuiltinGlFragCoordWCase&	operator=					(const BuiltinGlFragCoordWCase&);	// not allowed!
};

BuiltinGlFragCoordWCase::BuiltinGlFragCoordWCase (TestContext& testCtx, const string& name, const string& description)
	: TestCase(testCtx, name, description)
{
}

BuiltinGlFragCoordWCase::~BuiltinGlFragCoordWCase (void)
{
}

void BuiltinGlFragCoordWCase::initPrograms (SourceCollections& dst) const
{
	dst.glslSources.add("vert") << glu::VertexSource(
		"#version 310 es\n"
		"layout(location = 0) in highp vec4 a_position;\n"
		"void main (void)\n"
		"{\n"
		"       gl_Position = a_position;\n"
		"}\n");

	dst.glslSources.add("frag") << glu::FragmentSource(
		"#version 310 es\n"
		"layout(location = 0) out highp vec4 o_color;\n"
		"void main (void)\n"
		"{\n"
		"       o_color = vec4(0.0, 1.0 / gl_FragCoord.w - 1.0, 0.0, 1.0);\n"
		"}\n");
}

TestInstance* BuiltinGlFragCoordWCase::createInstance (Context& context) const
{
	return new BuiltinGlFragCoordWCaseInstance(context);
}

class BuiltinGlPointCoordCaseInstance : public ShaderRenderCaseInstance
{
public:
					BuiltinGlPointCoordCaseInstance	(Context& context);

	TestStatus		iterate								(void);
	virtual void	setupDefaultInputs					(void);
};

BuiltinGlPointCoordCaseInstance::BuiltinGlPointCoordCaseInstance (Context& context)
	: ShaderRenderCaseInstance	(context)
{
}

TestStatus BuiltinGlPointCoordCaseInstance::iterate (void)
{
	const UVec2				viewportSize	= getViewportSize();
	const int				width			= viewportSize.x();
	const int				height			= viewportSize.y();
	const float				threshold		= 0.02f;
	const int				numPoints		= 16;
	vector<Vec3>			coords			(numPoints);
	de::Random				rnd				(0x145fa);
	Surface					resImage		(width, height);
	Surface					refImage		(width, height);
	bool					compareOk		= false;

	// Compute coordinates.
	{
		const VkPhysicalDeviceLimits&	limits					= m_context.getDeviceProperties().limits;
		const float						minPointSize			= limits.pointSizeRange[0];
		const float						maxPointSize			= limits.pointSizeRange[1];
		const int						pointSizeDeltaMultiples	= de::max(1, deCeilFloatToInt32((maxPointSize - minPointSize) / limits.pointSizeGranularity));

		TCU_CHECK(minPointSize <= maxPointSize);

		for (vector<Vec3>::iterator coord = coords.begin(); coord != coords.end(); ++coord)
		{
			coord->x() = rnd.getFloat(-0.9f, 0.9f);
			coord->y() = rnd.getFloat(-0.9f, 0.9f);
			coord->z() = de::min(maxPointSize, minPointSize + float(rnd.getInt(0, pointSizeDeltaMultiples)) * limits.pointSizeGranularity);
		}
	}

	setup();
	addAttribute(0u, VK_FORMAT_R32G32B32_SFLOAT, deUint32(sizeof(Vec3)), numPoints, &coords[0]);
	render(numPoints, 0, DE_NULL, VK_PRIMITIVE_TOPOLOGY_POINT_LIST);
	copy(resImage.getAccess(), getResultImage().getAccess());

	// Draw reference
	clear(refImage.getAccess(), m_clearColor);

	for (vector<Vec3>::const_iterator pointIter = coords.begin(); pointIter != coords.end(); ++pointIter)
	{
		const float	centerX	= float(width) *(pointIter->x()*0.5f + 0.5f);
		const float	centerY	= float(height)*(pointIter->y()*0.5f + 0.5f);
		const float	size	= pointIter->z();
		const int	x0		= deRoundFloatToInt32(centerX - size*0.5f);
		const int	y0		= deRoundFloatToInt32(centerY - size*0.5f);
		const int	x1		= deRoundFloatToInt32(centerX + size*0.5f);
		const int	y1		= deRoundFloatToInt32(centerY + size*0.5f);
		const int	w		= x1-x0;
		const int	h		= y1-y0;

		for (int yo = 0; yo < h; yo++)
		{
			for (int xo = 0; xo < w; xo++)
			{
				const int		dx		= x0+xo;
				const int		dy		= y0+yo;
				const float		fragX	= float(dx) + 0.5f;
				const float		fragY	= float(dy) + 0.5f;
				const float		s		= 0.5f + (fragX - centerX) / size;
				const float		t		= 0.5f + (fragY - centerY) / size;
				const Vec4		color	(s, t, 0.0f, 1.0f);

				if (de::inBounds(dx, 0, refImage.getWidth()) && de::inBounds(dy, 0, refImage.getHeight()))
					refImage.setPixel(dx, dy, RGBA(color));
			}
		}
	}

	compareOk = fuzzyCompare(m_context.getTestContext().getLog(), "Result", "Image comparison result", refImage, resImage, threshold, COMPARE_LOG_RESULT);

	if (compareOk)
		return TestStatus::pass("Result image matches reference");
	else
		return TestStatus::fail("Image mismatch");
}

void BuiltinGlPointCoordCaseInstance::setupDefaultInputs (void)
{
}

class BuiltinGlPointCoordCase : public TestCase
{
public:
								BuiltinGlPointCoordCase	(TestContext& testCtx, const string& name, const string& description);
	virtual						~BuiltinGlPointCoordCase	(void);

	void						initPrograms				(SourceCollections& dst) const;
	TestInstance*				createInstance				(Context& context) const;

private:
								BuiltinGlPointCoordCase	(const BuiltinGlPointCoordCase&);	// not allowed!
	BuiltinGlPointCoordCase&	operator=					(const BuiltinGlPointCoordCase&);	// not allowed!
};

BuiltinGlPointCoordCase::BuiltinGlPointCoordCase (TestContext& testCtx, const string& name, const string& description)
	: TestCase(testCtx, name, description)
{
}

BuiltinGlPointCoordCase::~BuiltinGlPointCoordCase (void)
{
}

void BuiltinGlPointCoordCase::initPrograms (SourceCollections& dst) const
{
	dst.glslSources.add("vert") << glu::VertexSource(
		"#version 310 es\n"
		"layout(location = 0) in highp vec3 a_position;\n"
		"void main (void)\n"
		"{\n"
		"    gl_Position = vec4(a_position.xy, 0.0, 1.0);\n"
		"    gl_PointSize = a_position.z;\n"
		"}\n");

	dst.glslSources.add("frag") << glu::FragmentSource(
		"#version 310 es\n"
		"layout(location = 0) out lowp vec4 o_color;\n"
		"void main (void)\n"
		"{\n"
		"    o_color = vec4(gl_PointCoord, 0.0, 1.0);\n"
		"}\n");
}

TestInstance* BuiltinGlPointCoordCase::createInstance (Context& context) const
{
	return new BuiltinGlPointCoordCaseInstance(context);
}

enum ShaderInputTypeBits
{
	SHADER_INPUT_BUILTIN_BIT	= 0x01,
	SHADER_INPUT_VARYING_BIT	= 0x02,
	SHADER_INPUT_CONSTANT_BIT	= 0x04
};

typedef deUint16 ShaderInputTypes;

string shaderInputTypeToString (ShaderInputTypes type)
{
	string typeString = "input";

	if (type == 0)
		return "input_none";

	if (type & SHADER_INPUT_BUILTIN_BIT)
		typeString += "_builtin";

	if (type & SHADER_INPUT_VARYING_BIT)
		typeString += "_varying";

	if (type & SHADER_INPUT_CONSTANT_BIT)
		typeString += "_constant";

	return typeString;
}

class BuiltinInputVariationsCaseInstance : public ShaderRenderCaseInstance
{
public:
							BuiltinInputVariationsCaseInstance	(Context& context, const ShaderInputTypes shaderInputTypes);

	TestStatus				iterate								(void);
	virtual void			setupDefaultInputs					(void);
	virtual void			updatePushConstants					(vk::VkCommandBuffer commandBuffer, vk::VkPipelineLayout pipelineLayout);

private:
	const ShaderInputTypes	m_shaderInputTypes;
	const Vec4				m_constantColor;
};

BuiltinInputVariationsCaseInstance::BuiltinInputVariationsCaseInstance (Context& context, const ShaderInputTypes shaderInputTypes)
	: ShaderRenderCaseInstance	(context)
	, m_shaderInputTypes		(shaderInputTypes)
	, m_constantColor			(0.1f, 0.05f, 0.2f, 0.0f)
{
}

TestStatus BuiltinInputVariationsCaseInstance::iterate (void)
{
	const UVec2					viewportSize	= getViewportSize();
	const int					width			= viewportSize.x();
	const int					height			= viewportSize.y();
	const tcu::RGBA				threshold		(2, 2, 2, 2);
	Surface						resImage		(width, height);
	Surface						refImage		(width, height);
	bool						compareOk		= false;
	const VkPushConstantRange	pcRanges		=
	{
		VK_SHADER_STAGE_FRAGMENT_BIT,	// VkShaderStageFlags	stageFlags;
		0u,								// deUint32				offset;
		sizeof(Vec4)					// deUint32				size;
	};
	const deUint16				indices[12]		=
	{
		0, 4, 1,
		0, 5, 4,
		1, 2, 3,
		1, 3, 4
	};

	setup();

	if (m_shaderInputTypes & SHADER_INPUT_CONSTANT_BIT)
		setPushConstantRanges(1, &pcRanges);

	render(6, 4, indices);
	copy(resImage.getAccess(), getResultImage().getAccess());

	// Reference image
	for (int y = 0; y < refImage.getHeight(); y++)
	{
		for (int x = 0; x < refImage.getWidth(); x++)
		{
			Vec4 color (0.1f, 0.2f, 0.3f, 1.0f);

			if (((m_shaderInputTypes & SHADER_INPUT_BUILTIN_BIT) && (x < refImage.getWidth() / 2)) ||
				!(m_shaderInputTypes & SHADER_INPUT_BUILTIN_BIT))
			{
				if (m_shaderInputTypes & SHADER_INPUT_VARYING_BIT)
				{
					const float xf = (float(x)+.5f) / float(refImage.getWidth());
					color += Vec4(0.6f * (1 - xf), 0.6f * xf, 0.0f, 0.0f);
				}
				else
					color += Vec4(0.3f, 0.2f, 0.1f, 0.0f);
			}

			if (m_shaderInputTypes & SHADER_INPUT_CONSTANT_BIT)
				color += m_constantColor;

			refImage.setPixel(x, y, RGBA(color));
		}
	}

	compareOk = pixelThresholdCompare(m_context.getTestContext().getLog(), "Result", "Image comparison result", refImage, resImage, threshold, COMPARE_LOG_RESULT);

	if (compareOk)
		return TestStatus::pass("Result image matches reference");
	else
		return TestStatus::fail("Image mismatch");
}

void BuiltinInputVariationsCaseInstance::setupDefaultInputs (void)
{
	const float vertices[] =
	{
		-1.0f, -1.0f, 0.0f, 1.0f,
		 0.0f, -1.0f, 0.0f, 1.0f,
		 1.0f, -1.0f, 0.0f, 1.0f,
		 1.0f,  1.0f, 0.0f, 1.0f,
		 0.0f,  1.0f, 0.0f, 1.0f,
		-1.0f,  1.0f, 0.0f, 1.0f
	};

	addAttribute(0u, VK_FORMAT_R32G32B32A32_SFLOAT, deUint32(sizeof(float) * 4), 6, vertices);

	if (m_shaderInputTypes & SHADER_INPUT_VARYING_BIT)
	{
		const float colors[] =
		{
			 0.6f,  0.0f, 0.0f, 1.0f,
			 0.3f,  0.3f, 0.0f, 1.0f,
			 0.0f,  0.6f, 0.0f, 1.0f,
			 0.0f,  0.6f, 0.0f, 1.0f,
			 0.3f,  0.3f, 0.0f, 1.0f,
			 0.6f,  0.0f, 0.0f, 1.0f
		};
		addAttribute(1u, VK_FORMAT_R32G32B32A32_SFLOAT, deUint32(sizeof(float) * 4), 6, colors);
	}
}

void BuiltinInputVariationsCaseInstance::updatePushConstants (vk::VkCommandBuffer commandBuffer, vk::VkPipelineLayout pipelineLayout)
{
	if (m_shaderInputTypes & SHADER_INPUT_CONSTANT_BIT)
	{
		const DeviceInterface& vk = m_context.getDeviceInterface();
		vk.cmdPushConstants(commandBuffer, pipelineLayout, VK_SHADER_STAGE_FRAGMENT_BIT, 0, sizeof(Vec4), &m_constantColor);
	}
}

class BuiltinInputVariationsCase : public TestCase
{
public:
								BuiltinInputVariationsCase	(TestContext& testCtx, const string& name, const string& description, const ShaderInputTypes shaderInputTypes);
	virtual						~BuiltinInputVariationsCase	(void);

	void						initPrograms				(SourceCollections& dst) const;
	TestInstance*				createInstance				(Context& context) const;

private:
								BuiltinInputVariationsCase	(const BuiltinInputVariationsCase&);	// not allowed!
	BuiltinInputVariationsCase&	operator=					(const BuiltinInputVariationsCase&);	// not allowed!
	const ShaderInputTypes		m_shaderInputTypes;
};

BuiltinInputVariationsCase::BuiltinInputVariationsCase (TestContext& testCtx, const string& name, const string& description, ShaderInputTypes shaderInputTypes)
	: TestCase				(testCtx, name, description)
	, m_shaderInputTypes	(shaderInputTypes)
{
}

BuiltinInputVariationsCase::~BuiltinInputVariationsCase (void)
{
}

void BuiltinInputVariationsCase::initPrograms (SourceCollections& dst) const
{
	map<string, string>			vertexParams;
	map<string, string>			fragmentParams;
	const tcu::StringTemplate	vertexCodeTemplate		(
		"#version 450\n"
		"layout(location = 0) in highp vec4 a_position;\n"
		"out gl_PerVertex {\n"
		"	vec4 gl_Position;\n"
		"};\n"
		"${VARYING_DECL}"
		"void main (void)\n"
		"{\n"
		"    gl_Position = a_position;\n"
		"    ${VARYING_USAGE}"
		"}\n");

	const tcu::StringTemplate	fragmentCodeTemplate	(
		"#version 450\n"
		"${VARYING_DECL}"
		"${CONSTANT_DECL}"
		"layout(location = 0) out highp vec4 o_color;\n"
		"void main (void)\n"
		"{\n"
		"    o_color = vec4(0.1, 0.2, 0.3, 1.0);\n"
		"    ${BUILTIN_USAGE}"
		"    ${VARYING_USAGE}"
		"    ${CONSTANT_USAGE}"
		"}\n");

	vertexParams["VARYING_DECL"]		=
		m_shaderInputTypes & SHADER_INPUT_VARYING_BIT	? "layout(location = 1) in highp vec4 a_color;\n"
														  "layout(location = 0) out highp vec4 v_color;\n"
														: "";

	vertexParams["VARYING_USAGE"]		=
		m_shaderInputTypes & SHADER_INPUT_VARYING_BIT	? "v_color = a_color;\n"
														: "";

	fragmentParams["VARYING_DECL"]		=
		m_shaderInputTypes & SHADER_INPUT_VARYING_BIT	? "layout(location = 0) in highp vec4 a_color;\n"
														: "";

	fragmentParams["CONSTANT_DECL"]		=
		m_shaderInputTypes & SHADER_INPUT_CONSTANT_BIT	? "layout(push_constant) uniform PCBlock {\n"
														  "  vec4 color;\n"
														  "} pc;\n"
														: "";

	fragmentParams["BUILTIN_USAGE"]		=
		m_shaderInputTypes & SHADER_INPUT_BUILTIN_BIT	? "if (gl_FrontFacing)\n"
														: "";

	fragmentParams["VARYING_USAGE"]		=
		m_shaderInputTypes & SHADER_INPUT_VARYING_BIT	? "o_color += vec4(a_color.xyz, 0.0);\n"
														: "o_color += vec4(0.3, 0.2, 0.1, 0.0);\n";


	fragmentParams["CONSTANT_USAGE"]	=
		m_shaderInputTypes & SHADER_INPUT_CONSTANT_BIT	? "o_color += pc.color;\n"
														: "";

	dst.glslSources.add("vert") << glu::VertexSource(vertexCodeTemplate.specialize(vertexParams));
	dst.glslSources.add("frag") << glu::FragmentSource(fragmentCodeTemplate.specialize(fragmentParams));
}

TestInstance* BuiltinInputVariationsCase::createInstance (Context& context) const
{
	return new BuiltinInputVariationsCaseInstance(context, m_shaderInputTypes);
}

} // anonymous

TestCaseGroup* createBuiltinVarTests (TestContext& testCtx)
{
	de::MovePtr<TestCaseGroup> builtinGroup			(new TestCaseGroup(testCtx, "builtin_var", "Shader builtin variable tests."));
	de::MovePtr<TestCaseGroup> simpleGroup			(new TestCaseGroup(testCtx, "simple", "Simple cases."));
	de::MovePtr<TestCaseGroup> inputVariationsGroup	(new TestCaseGroup(testCtx, "input_variations", "Input type variation tests."));
	de::MovePtr<TestCaseGroup> frontFacingGroup		(new TestCaseGroup(testCtx, "frontfacing", "Test gl_Frontfacing keyword."));
	de::MovePtr<TestCaseGroup> fragDepthGroup		(new TestCaseGroup(testCtx, "fragdepth", "Test gl_FragDepth keyword."));
	de::MovePtr<TestCaseGroup> fragCoordMsaaGroup	(new TestCaseGroup(testCtx, "fragcoord_msaa", "Test interation between gl_FragCoord and msaa"));

	simpleGroup->addChild(new BuiltinGlFragCoordXYZCase(testCtx, "fragcoord_xyz", "FragCoord xyz test"));
	simpleGroup->addChild(new BuiltinGlFragCoordWCase(testCtx, "fragcoord_w", "FragCoord w test"));
	simpleGroup->addChild(new BuiltinGlPointCoordCase(testCtx, "pointcoord", "PointCoord test"));

	// FragCoord_msaa
	{
		static const struct FragCoordMsaaCaseList
		{
			const char*				name;
			const char*				description;
			VkSampleCountFlagBits	sampleCount;
		} fragCoordMsaaCaseList[] =
		{
			{ "1_bit",	"Test FragCoord locations with 2 samples", VK_SAMPLE_COUNT_1_BIT },
			{ "2_bit",	"Test FragCoord locations with 2 samples", VK_SAMPLE_COUNT_2_BIT },
			{ "4_bit",	"Test FragCoord locations with 4 samples", VK_SAMPLE_COUNT_4_BIT },
			{ "8_bit",	"Test FragCoord locations with 8 samples", VK_SAMPLE_COUNT_8_BIT },
			{ "16_bit",	"Test FragCoord locations with 16 samples", VK_SAMPLE_COUNT_16_BIT },
			{ "32_bit", "Test FragCoord locations with 32 samples", VK_SAMPLE_COUNT_32_BIT },
			{ "64-bit", "Test FragCoord locaitons with 64 samples", VK_SAMPLE_COUNT_64_BIT }
		};

		for (deUint32 caseNdx = 0; caseNdx < DE_LENGTH_OF_ARRAY(fragCoordMsaaCaseList); caseNdx++)
			fragCoordMsaaGroup->addChild(new BuiltinFragCoordMsaaTestCase(testCtx, fragCoordMsaaCaseList[caseNdx].name, fragCoordMsaaCaseList[caseNdx].description, fragCoordMsaaCaseList[caseNdx].sampleCount));
	}

	// gl_FrontFacing tests
	{
		static const struct PrimitiveTable
		{
			const char*				name;
			const char*				desc;
			VkPrimitiveTopology		primitive;
		} frontfacingCases[] =
		{
			{ "point_list",		"Test that points are frontfacing",							VK_PRIMITIVE_TOPOLOGY_POINT_LIST },
			{ "line_list",		"Test that lines are frontfacing",							VK_PRIMITIVE_TOPOLOGY_LINE_LIST },
			{ "triangle_list",	"Test that triangles can be frontfacing or backfacing",		VK_PRIMITIVE_TOPOLOGY_TRIANGLE_LIST },
			{ "triangle_strip",	"Test that traiangle strips can be front or back facing",	VK_PRIMITIVE_TOPOLOGY_TRIANGLE_STRIP },
			{ "triangle_fan",	"Test that triangle fans can be front or back facing",		VK_PRIMITIVE_TOPOLOGY_TRIANGLE_FAN },
		};

		for (deUint32 ndx = 0; ndx < DE_LENGTH_OF_ARRAY(frontfacingCases); ndx++)
			frontFacingGroup->addChild(new BuiltinGlFrontFacingCase(testCtx, frontfacingCases[ndx].primitive, frontfacingCases[ndx].name, frontfacingCases[ndx].desc));
	}

	// gl_FragDepth
	{
		static const struct PrimitiveTopologyTable
		{
			std::string			name;
			std::string			desc;
			VkPrimitiveTopology	prim;
		} primitiveTopologyTable[] =
		{
			{ "point_list",		"test that points respect gl_fragdepth", VK_PRIMITIVE_TOPOLOGY_POINT_LIST },
			{ "line_list",		"test taht lines respect gl_fragdepth", VK_PRIMITIVE_TOPOLOGY_LINE_LIST },
			{ "triangle_list",	"test that triangles respect gl_fragdepth", VK_PRIMITIVE_TOPOLOGY_TRIANGLE_STRIP },
		};

		static const struct TestCaseTable
		{
			VkFormat				format;
			std::string				name;
			bool					largeDepthEnable;
			bool					depthClampEnable;
			VkSampleCountFlagBits	samples;
		} testCaseTable[] =
		{
			{ VK_FORMAT_D16_UNORM,				"d16_unorm_no_depth_clamp",				false,	false,	VK_SAMPLE_COUNT_1_BIT },
			{ VK_FORMAT_X8_D24_UNORM_PACK32,	"x8_d24_unorm_pack32_no_depth_clamp",	false,	false,	VK_SAMPLE_COUNT_1_BIT },
			{ VK_FORMAT_D32_SFLOAT,				"d32_sfloat_no_depth_clamp",			false,	false,	VK_SAMPLE_COUNT_1_BIT },
			{ VK_FORMAT_D16_UNORM_S8_UINT,		"d16_unorm_s8_uint_no_depth_clamp",		false,	false,	VK_SAMPLE_COUNT_1_BIT },
			{ VK_FORMAT_D24_UNORM_S8_UINT,		"d24_unorm_s8_uint_no_depth_clamp",		false,	false,	VK_SAMPLE_COUNT_1_BIT },
			{ VK_FORMAT_D32_SFLOAT_S8_UINT,		"d32_sfloat_s8_uint_no_depth_clamp",	false,	false,	VK_SAMPLE_COUNT_1_BIT },
			{ VK_FORMAT_D32_SFLOAT,				"d32_sfloat_large_depth",				true,	false,	VK_SAMPLE_COUNT_1_BIT },
			{ VK_FORMAT_D32_SFLOAT,				"d32_sfloat",							false,	true,	VK_SAMPLE_COUNT_1_BIT },
			{ VK_FORMAT_D32_SFLOAT_S8_UINT,		"d32_sfloat_s8_uint",					false,	true,	VK_SAMPLE_COUNT_1_BIT },
			{ VK_FORMAT_D32_SFLOAT,				"d32_sfloat_multisample_2",				false,	false,	VK_SAMPLE_COUNT_2_BIT },
			{ VK_FORMAT_D32_SFLOAT,				"d32_sfloat_multisample_4",				false,	false,	VK_SAMPLE_COUNT_4_BIT },
			{ VK_FORMAT_D32_SFLOAT,				"d32_sfloat_multisample_8",				false,	false,	VK_SAMPLE_COUNT_8_BIT },
			{ VK_FORMAT_D32_SFLOAT,				"d32_sfloat_multisample_16",			false,	false,	VK_SAMPLE_COUNT_16_BIT },
			{ VK_FORMAT_D32_SFLOAT,				"d32_sfloat_multisample_32",			false,	false,	VK_SAMPLE_COUNT_32_BIT },
			{ VK_FORMAT_D32_SFLOAT,				"d32_sfloat_multisample_64",			false,	false,	VK_SAMPLE_COUNT_64_BIT },
		};

		for (deUint32 primNdx = 0;  primNdx < DE_LENGTH_OF_ARRAY(primitiveTopologyTable); primNdx++)
		{
			for (deUint32 caseNdx = 0; caseNdx < DE_LENGTH_OF_ARRAY(testCaseTable); caseNdx++)
				fragDepthGroup->addChild(new BuiltinFragDepthCase(testCtx, (primitiveTopologyTable[primNdx].name+"_" + testCaseTable[caseNdx].name).c_str(), primitiveTopologyTable[primNdx].desc.c_str(),
							primitiveTopologyTable[primNdx].prim, testCaseTable[caseNdx].format, testCaseTable[caseNdx].largeDepthEnable, testCaseTable[caseNdx].depthClampEnable, testCaseTable[caseNdx].samples));

		}
	}

	builtinGroup->addChild(frontFacingGroup.release());
	builtinGroup->addChild(fragDepthGroup.release());
	builtinGroup->addChild(fragCoordMsaaGroup.release());
	builtinGroup->addChild(simpleGroup.release());

	for (deUint16 shaderType = 0; shaderType <= (SHADER_INPUT_BUILTIN_BIT | SHADER_INPUT_VARYING_BIT | SHADER_INPUT_CONSTANT_BIT); ++shaderType)
	{
		inputVariationsGroup->addChild(new BuiltinInputVariationsCase(testCtx, shaderInputTypeToString(shaderType), "Input variation test", shaderType));
	}

	builtinGroup->addChild(inputVariationsGroup.release());
	return builtinGroup.release();
}

} // sr
} // vkt<|MERGE_RESOLUTION|>--- conflicted
+++ resolved
@@ -33,10 +33,6 @@
 #include "tcuImageCompare.hpp"
 #include "tcuStringTemplate.hpp"
 #include "tcuTextureUtil.hpp"
-#include "vktDrawUtil.hpp"
-#include "vkImageUtil.hpp"
-#include "vkTypeUtil.hpp"
-#include "vkMemUtil.hpp"
 #include "tcuTestLog.hpp"
 #include "vktDrawUtil.hpp"
 #include "vkImageUtil.hpp"
@@ -136,7 +132,7 @@
 {
 	TestLog&					log				= m_context.getTestContext().getLog();
 	std::vector<Vec4>			vertices;
-	std::vector<Shader>			shaders;
+	std::vector<VulkanShader>	shaders;
 	FrontFacingVertexShader		vertexShader;
 	FrontFacingFragmentShader	fragmentShader;
 	std::string					testDesc;
@@ -148,8 +144,8 @@
 	vertices.push_back(Vec4(  0.75f,	-0.75f,	0.0f,	1.0f));
 	vertices.push_back(Vec4(  0.0f,		-0.75f,	0.0f,	1.0f));
 
-	shaders.push_back(Shader(VK_SHADER_STAGE_VERTEX_BIT, m_context.getBinaryCollection().get("vert")));
-	shaders.push_back(Shader(VK_SHADER_STAGE_FRAGMENT_BIT, m_context.getBinaryCollection().get("frag")));
+	shaders.push_back(VulkanShader(VK_SHADER_STAGE_VERTEX_BIT, m_context.getBinaryCollection().get("vert")));
+	shaders.push_back(VulkanShader(VK_SHADER_STAGE_FRAGMENT_BIT, m_context.getBinaryCollection().get("frag")));
 
 	testDesc = "gl_FrontFacing " + getPrimitiveTopologyShortName(m_topology) + " ";
 
@@ -728,7 +724,7 @@
 	// Perform Draw
 	{
 		std::vector<Vec4>				vertices;
-		std::vector<Shader>				shaders;
+		std::vector<VulkanShader>		shaders;
 		Move<VkDescriptorSetLayout>		descriptorSetLayout;
 		Move<VkDescriptorPool>			descriptorPool;
 		Move<VkDescriptorSet>			descriptorSet;
@@ -780,8 +776,8 @@
 		vertices.push_back(Vec4(  0.78f,	0.0f,	0.0f,	1.0f));
 		vertices.push_back(Vec4( -0.1f,		0.6f,	0.0f,	1.0f));
 
-		shaders.push_back(Shader(VK_SHADER_STAGE_VERTEX_BIT, m_context.getBinaryCollection().get("FragDepthVert")));
-		shaders.push_back(Shader(VK_SHADER_STAGE_FRAGMENT_BIT, m_context.getBinaryCollection().get("FragDepthFrag")));
+		shaders.push_back(VulkanShader(VK_SHADER_STAGE_VERTEX_BIT, m_context.getBinaryCollection().get("FragDepthVert")));
+		shaders.push_back(VulkanShader(VK_SHADER_STAGE_FRAGMENT_BIT, m_context.getBinaryCollection().get("FragDepthFrag")));
 
 		DrawState				drawState(m_topology, m_renderSize.x(), m_renderSize.y());
 		DrawCallData			drawCallData(vertices);
@@ -794,9 +790,9 @@
 		drawState.depthTestEnable			= true;
 		drawState.depthWriteEnable			= true;
 		drawState.sampleShadingEnable		= true;
-		vulkanProgram.depthImageView		= depthImageView;
-		vulkanProgram.descriptorSetLayout	= descriptorSetLayout;
-		vulkanProgram.descriptorSet			= descriptorSet;
+		vulkanProgram.depthImageView		= *depthImageView;
+		vulkanProgram.descriptorSetLayout	= *descriptorSetLayout;
+		vulkanProgram.descriptorSet			= *descriptorSet;
 
 		VulkanDrawContext		vulkanDrawContext(m_context, drawState, drawCallData, vulkanProgram);
 		vulkanDrawContext.draw();
@@ -810,7 +806,6 @@
 										1,
 										vulkanDrawContext.getColorPixels().getDataPtr()));
 
-		depthImageView = vulkanProgram.depthImageView;
 	}
 
 	// Barrier to transition between first and second pass
@@ -897,7 +892,7 @@
 	// Resolve Depth Buffer
 	{
 		std::vector<Vec4>				vertices;
-		std::vector<Shader>				shaders;
+		std::vector<VulkanShader>		shaders;
 		Move<VkDescriptorSetLayout>		descriptorSetLayout;
 		Move<VkDescriptorPool>			descriptorPool;
 		Move<VkDescriptorSet>			descriptorSet;
@@ -949,8 +944,8 @@
 		vertices.push_back(Vec4(  1.0f,	-1.0f,	0.0f,	1.0f));
 		vertices.push_back(Vec4(  1.0f,	 1.0f,	0.0f,	1.0f));
 
-		shaders.push_back(Shader(VK_SHADER_STAGE_VERTEX_BIT, m_context.getBinaryCollection().get("FragDepthVertPass2")));
-		shaders.push_back(Shader(VK_SHADER_STAGE_FRAGMENT_BIT, m_context.getBinaryCollection().get("FragDepthFragPass2")));
+		shaders.push_back(VulkanShader(VK_SHADER_STAGE_VERTEX_BIT, m_context.getBinaryCollection().get("FragDepthVertPass2")));
+		shaders.push_back(VulkanShader(VK_SHADER_STAGE_FRAGMENT_BIT, m_context.getBinaryCollection().get("FragDepthFragPass2")));
 
 		DrawState				drawState(VK_PRIMITIVE_TOPOLOGY_TRIANGLE_STRIP, m_renderSize.x(), m_renderSize.y());
 		DrawCallData			drawCallData(vertices);
@@ -1355,7 +1350,6 @@
 			DE_NULL												// const uint32_t*		pQueueFamilyIndices
 		};
 
-<<<<<<< HEAD
 		sampleLocationBuffer = createBuffer(vk, device, &sampleLocationBufferCreateInfo, DE_NULL);
 		sampleLocationBufferAllocation = allocator.allocate(getBufferMemoryRequirements(vk, device, *sampleLocationBuffer), MemoryRequirement::HostVisible);
 		vk.bindBufferMemory(device, *sampleLocationBuffer, sampleLocationBufferAllocation->getMemory(), sampleLocationBufferAllocation->getOffset());
@@ -1406,566 +1400,6 @@
 		cmdPool = createCommandPool(vk, device, &cmdPoolCreateInfo);
 	}
 
-=======
-#include "deMath.h"
-#include "deRandom.hpp"
-
-#include <map>
-
-using namespace std;
-using namespace tcu;
-using namespace vk;
-using namespace de;
-
-namespace vkt
-{
-using namespace drawutil;
-
-namespace sr
-{
-
-namespace
-{
-
-enum
-{
-	FRONTFACE_RENDERWIDTH			= 16,
-	FRONTFACE_RENDERHEIGHT			= 16
-};
-
-class FrontFacingVertexShader : public rr::VertexShader
-{
-public:
-	FrontFacingVertexShader (void)
-		: rr::VertexShader(1, 0)
-	{
-		m_inputs[0].type = rr::GENERICVECTYPE_FLOAT;
-	}
-
-	void shadeVertices (const rr::VertexAttrib* inputs, rr::VertexPacket* const* packets, const int numPackets) const
-	{
-		for (int packetNdx = 0; packetNdx < numPackets; ++packetNdx)
-		{
-			packets[packetNdx]->position = rr::readVertexAttribFloat(inputs[0],
-																	 packets[packetNdx]->instanceNdx,
-																	 packets[packetNdx]->vertexNdx);
-		}
-	}
-};
-
-class FrontFacingFragmentShader : public rr::FragmentShader
-{
-public:
-	FrontFacingFragmentShader (void)
-		: rr::FragmentShader(0, 1)
-	{
-		m_outputs[0].type = rr::GENERICVECTYPE_FLOAT;
-	}
-
-	void shadeFragments (rr::FragmentPacket* , const int numPackets, const rr::FragmentShadingContext& context) const
-	{
-		tcu::Vec4 color;
-		for (int packetNdx = 0; packetNdx < numPackets; ++packetNdx)
-		{
-			for (int fragNdx = 0; fragNdx < rr::NUM_FRAGMENTS_PER_PACKET; ++fragNdx)
-			{
-				if (context.visibleFace == rr::FACETYPE_FRONT)
-					color = tcu::Vec4(1.0f, 0.0f, 0.0f, 1.0f);
-				else
-					color = tcu::Vec4(0.0f, 1.0f, 0.0f, 1.0f);
-				rr::writeFragmentOutput(context, packetNdx, fragNdx, 0, color);
-			}
-		}
-	}
-};
-
-class BuiltinGlFrontFacingCaseInstance : public ShaderRenderCaseInstance
-{
-public:
-					BuiltinGlFrontFacingCaseInstance	(Context& context, VkPrimitiveTopology topology);
-
-	TestStatus		iterate								(void);
-private:
-	const VkPrimitiveTopology							m_topology;
-};
-
-BuiltinGlFrontFacingCaseInstance::BuiltinGlFrontFacingCaseInstance (Context& context, VkPrimitiveTopology topology)
-	: ShaderRenderCaseInstance	(context)
-	, m_topology				(topology)
-{
-}
-
-
-TestStatus BuiltinGlFrontFacingCaseInstance::iterate (void)
-{
-	TestLog&					log				= m_context.getTestContext().getLog();
-	std::vector<Vec4>			vertices;
-	std::vector<VulkanShader>	shaders;
-	FrontFacingVertexShader		vertexShader;
-	FrontFacingFragmentShader	fragmentShader;
-	std::string					testDesc;
-
-	vertices.push_back(Vec4( -0.75f,	-0.75f,	0.0f,	1.0f));
-	vertices.push_back(Vec4(  0.0f,		-0.75f,	0.0f,	1.0f));
-	vertices.push_back(Vec4( -0.37f,	0.75f,	0.0f,	1.0f));
-	vertices.push_back(Vec4(  0.37f,	0.75f,	0.0f,	1.0f));
-	vertices.push_back(Vec4(  0.75f,	-0.75f,	0.0f,	1.0f));
-	vertices.push_back(Vec4(  0.0f,		-0.75f,	0.0f,	1.0f));
-
-	shaders.push_back(VulkanShader(VK_SHADER_STAGE_VERTEX_BIT, m_context.getBinaryCollection().get("vert")));
-	shaders.push_back(VulkanShader(VK_SHADER_STAGE_FRAGMENT_BIT, m_context.getBinaryCollection().get("frag")));
-
-	testDesc = "gl_FrontFacing " + getPrimitiveTopologyShortName(m_topology) + " ";
-
-	DrawState					drawState		(m_topology, FRONTFACE_RENDERWIDTH, FRONTFACE_RENDERHEIGHT);
-	DrawCallData				drawCallData	(vertices);
-	VulkanProgram				vulkanProgram	(shaders);
-
-	VulkanDrawContext			dc(m_context, drawState, drawCallData, vulkanProgram);
-	dc.draw();
-
-	ReferenceDrawContext		refDrawContext(drawState, drawCallData, vertexShader, fragmentShader);
-	refDrawContext.draw();
-
-	log << TestLog::Image( "reference",
-							"reference",
-							tcu::ConstPixelBufferAccess(tcu::TextureFormat(
-									refDrawContext.getColorPixels().getFormat()),
-									refDrawContext.getColorPixels().getWidth(),
-									refDrawContext.getColorPixels().getHeight(),
-									1,
-									refDrawContext.getColorPixels().getDataPtr()));
-
-	log << TestLog::Image(	"result",
-							"result",
-							tcu::ConstPixelBufferAccess(tcu::TextureFormat(
-									dc.getColorPixels().getFormat()),
-									dc.getColorPixels().getWidth(),
-									dc.getColorPixels().getHeight(),
-									1,
-									dc.getColorPixels().getDataPtr()));
-
-	if (tcu::intThresholdPositionDeviationCompare(m_context.getTestContext().getLog(),
-												  "ComparisonResult",
-												  "Image comparison result",
-												  refDrawContext.getColorPixels(),
-												  dc.getColorPixels(),
-												  UVec4(0u),
-												  IVec3(1,1,0),
-												  false,
-												  tcu::COMPARE_LOG_RESULT))
-	{
-		testDesc += "passed";
-		return tcu::TestStatus::pass(testDesc.c_str());
-	}
-	else
-	{
-		testDesc += "failed";
-		return tcu::TestStatus::fail(testDesc.c_str());
-	}
-}
-
-class BuiltinGlFrontFacingCase : public TestCase
-{
-public:
-								BuiltinGlFrontFacingCase	(TestContext& testCtx, VkPrimitiveTopology topology, const char* name, const char* description);
-	virtual						~BuiltinGlFrontFacingCase	(void);
-
-	void						initPrograms				(SourceCollections& dst) const;
-	TestInstance*				createInstance				(Context& context) const;
-
-private:
-								BuiltinGlFrontFacingCase	(const BuiltinGlFrontFacingCase&);	// not allowed!
-	BuiltinGlFrontFacingCase&	operator=					(const BuiltinGlFrontFacingCase&);	// not allowed!
-
-	const VkPrimitiveTopology	m_topology;
-};
-
-BuiltinGlFrontFacingCase::BuiltinGlFrontFacingCase (TestContext& testCtx, VkPrimitiveTopology topology, const char* name, const char* description)
-	: TestCase					(testCtx, name, description)
-	, m_topology				(topology)
-{
-}
-
-BuiltinGlFrontFacingCase::~BuiltinGlFrontFacingCase (void)
-{
-}
-
-void BuiltinGlFrontFacingCase::initPrograms (SourceCollections& programCollection) const
-{
-	{
-		std::ostringstream vertexSource;
-		vertexSource << glu::getGLSLVersionDeclaration(glu::GLSL_VERSION_310_ES) << "\n"
-			<< "\n"
-			<< "layout(location = 0) in highp vec4 position;\n"
-			<< "void main()\n"
-			<< "{\n"
-			<< "gl_Position = position;\n"
-			<< "gl_PointSize = 1.0;\n"
-			<< "}\n";
-		programCollection.glslSources.add("vert") << glu::VertexSource(vertexSource.str());
-	}
-
-	{
-		std::ostringstream fragmentSource;
-		fragmentSource << glu::getGLSLVersionDeclaration(glu::GLSL_VERSION_310_ES) << "\n"
-			<< "\n"
-			<< "layout(location = 0) out mediump vec4 color;\n"
-			<< "void main()\n"
-			<< "{\n"
-			<< "if (gl_FrontFacing)\n"
-			<< "	color = vec4(1.0, 0.0, 0.0, 1.0);\n"
-			<< "else\n"
-			<< "	color = vec4(0.0, 1.0, 0.0, 1.0);\n"
-			<< "}\n";
-		programCollection.glslSources.add("frag") << glu::FragmentSource(fragmentSource.str());
-	}
-}
-
-TestInstance* BuiltinGlFrontFacingCase::createInstance (Context& context) const
-{
-	return new BuiltinGlFrontFacingCaseInstance(context, m_topology);
-}
-
-class BuiltinFragDepthCaseInstance : public TestInstance
-{
-public:
-	enum
-	{
-		RENDERWIDTH		= 16,
-		RENDERHEIGHT	= 16
-	};
-					BuiltinFragDepthCaseInstance		(Context& context, VkPrimitiveTopology topology, VkFormat format, bool largeDepthEnable, float defaultDepth, bool depthClampEnable, const VkSampleCountFlagBits samples);
-	TestStatus		iterate								(void);
-
-	bool			validateDepthBuffer					(const tcu::ConstPixelBufferAccess& validationBuffer, const tcu::ConstPixelBufferAccess& markerBuffer, const float tolerance) const;
-private:
-	const VkPrimitiveTopology		m_topology;
-	const VkFormat					m_format;
-	const bool						m_largeDepthEnable;
-	const float						m_defaultDepthValue;
-	const bool						m_depthClampEnable;
-	const VkSampleCountFlagBits		m_samples;
-	const tcu::UVec2				m_renderSize;
-	const float						m_largeDepthBase;
-};
-
-BuiltinFragDepthCaseInstance::BuiltinFragDepthCaseInstance (Context& context, VkPrimitiveTopology topology, VkFormat format, bool largeDepthEnable, float defaultDepth, bool depthClampEnable, const VkSampleCountFlagBits samples)
-	: TestInstance			(context)
-	, m_topology			(topology)
-	, m_format				(format)
-	, m_largeDepthEnable	(largeDepthEnable)
-	, m_defaultDepthValue	(defaultDepth)
-	, m_depthClampEnable	(depthClampEnable)
-	, m_samples				(samples)
-	, m_renderSize			(RENDERWIDTH, RENDERHEIGHT)
-	, m_largeDepthBase		(20.0f)
-{
-	const InstanceInterface&	vki					= m_context.getInstanceInterface();
-	const VkPhysicalDevice		physicalDevice		= m_context.getPhysicalDevice();
-
-	try
-	{
-		VkImageFormatProperties		imageFormatProperties;
-		VkFormatProperties			formatProperties;
-
-		if (m_context.getDeviceFeatures().fragmentStoresAndAtomics == VK_FALSE)
-			throw tcu::NotSupportedError("fragmentStoresAndAtomics not supported");
-
-		imageFormatProperties = getPhysicalDeviceImageFormatProperties(vki, physicalDevice, m_format, VK_IMAGE_TYPE_2D,
-				VK_IMAGE_TILING_OPTIMAL, VK_IMAGE_USAGE_DEPTH_STENCIL_ATTACHMENT_BIT, (VkImageCreateFlags)0);
-
-		if ((imageFormatProperties.sampleCounts & m_samples) == 0)
-			throw tcu::NotSupportedError("Image format and sample count not supported");
-
-		formatProperties = getPhysicalDeviceFormatProperties(vki, physicalDevice, VK_FORMAT_R8G8B8A8_UINT);
-
-		if ((formatProperties.optimalTilingFeatures & VK_FORMAT_FEATURE_STORAGE_IMAGE_BIT) == 0)
-			throw tcu::NotSupportedError("MarkerImage format not supported as storage image");
-	}
-	catch (const vk::Error& e)
-	{
-		if (e.getError() == VK_ERROR_FORMAT_NOT_SUPPORTED)
-			throw tcu::NotSupportedError("Image format not supported");
-		else
-			throw;
-
-	}
-}
-
-TestStatus BuiltinFragDepthCaseInstance::iterate (void)
-{
-	const VkDevice					device				= m_context.getDevice();
-	const DeviceInterface&			vk					= m_context.getDeviceInterface();
-	const VkQueue					queue				= m_context.getUniversalQueue();
-	Allocator&						allocator			= m_context.getDefaultAllocator();
-	const deUint32					queueFamilyIndex	= m_context.getUniversalQueueFamilyIndex();
-	TestLog&						log					= m_context.getTestContext().getLog();
-	const deUint32					scale				= 4;										// To account for std140 stride
-	const VkDeviceSize				pixelCount			= m_renderSize.x() * m_renderSize.y();
-	std::string						testDesc;
-	Move<VkImage>					depthResolveImage;
-	Move<VkImageView>				depthResolveImageView;
-	MovePtr<Allocation>				depthResolveAllocation;
-	Move<VkImage>					depthImage;
-	Move<VkImageView>				depthImageView;
-	MovePtr<Allocation>				depthImageAllocation;
-	Move<VkBuffer>					controlBuffer;
-	MovePtr<Allocation>				controlBufferAllocation;
-	Move<VkImage>					markerImage;
-	Move<VkImageView>				markerImageView;
-	MovePtr<Allocation>				markerImageAllocation;
-	Move<VkBuffer>					markerBuffer;
-	MovePtr<Allocation>				markerBufferAllocation;
-	Move<VkBuffer>					validationBuffer;
-	MovePtr<Allocation>				validationAlloc;
-	MovePtr<Allocation>				depthInitAllocation;
-	Move<VkCommandPool>				cmdPool;
-	Move<VkCommandBuffer>			transferCmdBuffer;
-	Move<VkFence>					fence;
-	Move<VkSampler>					depthSampler;
-
-	// Create Buffer/Image for validation
-	{
-		VkFormat	resolvedBufferFormat = VK_FORMAT_R32_SFLOAT;
-		const VkBufferCreateInfo validationBufferCreateInfo =
-		{
-			VK_STRUCTURE_TYPE_BUFFER_CREATE_INFO,										// VkStructureType		sType
-			DE_NULL,																	// const void*			pNext
-			(VkBufferCreateFlags)0,														// VkBufferCreateFlags	flags
-			m_samples * pixelCount * getPixelSize(mapVkFormat(resolvedBufferFormat)),	// VkDeviceSize			size
-			VK_BUFFER_USAGE_TRANSFER_DST_BIT,											// VkBufferUsageFlags	usage
-			VK_SHARING_MODE_EXCLUSIVE,													// VkSharingMode		sharingMode
-			0u,																			// uint32_t				queueFamilyIndexCount,
-			DE_NULL																		// const uint32_t*		pQueueFamilyIndices
-		};
-
-		validationBuffer = createBuffer(vk, device, &validationBufferCreateInfo);
-		validationAlloc = allocator.allocate(getBufferMemoryRequirements(vk, device, *validationBuffer), MemoryRequirement::HostVisible);
-		VK_CHECK(vk.bindBufferMemory(device, *validationBuffer, validationAlloc->getMemory(), validationAlloc->getOffset()));
-
-		const VkImageCreateInfo depthResolveImageCreateInfo =
-		{
-			VK_STRUCTURE_TYPE_IMAGE_CREATE_INFO,								// VkStructureType			sType
-			DE_NULL,															// const void*				pNext
-			(VkImageCreateFlags)0,												// VkImageCreateFlags		flags
-			VK_IMAGE_TYPE_2D,													// VkIMageType				imageType
-			resolvedBufferFormat,												// VkFormat					format
-			makeExtent3D(m_samples * m_renderSize.x(), m_renderSize.y(), 1u),	// VkExtent3D				extent
-			1u,																	// uint32_t					mipLevels
-			1u,																	// uint32_t					arrayLayers
-			VK_SAMPLE_COUNT_1_BIT,												// VkSampleCountFlagsBits	samples
-			VK_IMAGE_TILING_OPTIMAL,											// VkImageTiling			tiling
-			VK_IMAGE_USAGE_TRANSFER_SRC_BIT |									// VkImageUsageFlags		usage
-			VK_IMAGE_USAGE_STORAGE_BIT |
-			VK_IMAGE_USAGE_TRANSFER_DST_BIT,
-			VK_SHARING_MODE_EXCLUSIVE,											// VkSharingMode			sharingMode
-			0u,																	// uint32_t					queueFamilyIndexCount
-			DE_NULL,															// const uint32_t			pQueueFamilyIndices
-			VK_IMAGE_LAYOUT_UNDEFINED											// VkImageLayout			initialLayout
-		};
-
-		depthResolveImage = createImage(vk, device, &depthResolveImageCreateInfo, DE_NULL);
-		depthResolveAllocation = allocator.allocate(getImageMemoryRequirements(vk, device, *depthResolveImage), MemoryRequirement::Any);
-		VK_CHECK(vk.bindImageMemory(device, *depthResolveImage, depthResolveAllocation->getMemory(), depthResolveAllocation->getOffset()));
-
-		const VkImageViewCreateInfo depthResolveImageViewCreateInfo =
-		{
-			VK_STRUCTURE_TYPE_IMAGE_VIEW_CREATE_INFO,								// VkStructureType			sType
-			DE_NULL,																// const void*				pNext
-			(VkImageViewCreateFlags)0,												// VkImageViewCreateFlags	flags
-			*depthResolveImage,														// VkImage					image
-			VK_IMAGE_VIEW_TYPE_2D,													// VkImageViewType			type
-			resolvedBufferFormat,													// VkFormat					format
-			makeComponentMappingRGBA(),												// VkComponentMapping		componentMapping
-			makeImageSubresourceRange(VK_IMAGE_ASPECT_COLOR_BIT, 0u, 1u, 0u, 1u)	// VkImageSUbresourceRange	subresourceRange
-		};
-
-		depthResolveImageView = createImageView(vk, device, &depthResolveImageViewCreateInfo, DE_NULL);
-	}
-
-	// Marker Buffer
-	{
-		const VkDeviceSize	size			= m_samples * m_renderSize.x() * m_renderSize.y() * getPixelSize(mapVkFormat(VK_FORMAT_R8G8B8A8_UINT));
-
-		const VkBufferCreateInfo markerBufferCreateInfo =
-		{
-			VK_STRUCTURE_TYPE_BUFFER_CREATE_INFO,			// VkStructureType			sType
-			DE_NULL,										// const void*				pNext
-			(VkBufferCreateFlags)0,							// VkBufferCreateFlags		flags
-			size,											// VkDeviceSize				size
-			VK_BUFFER_USAGE_TRANSFER_DST_BIT,				// VkBufferUsageFlags		usage
-			VK_SHARING_MODE_EXCLUSIVE,						// VkSharingMode			sharingMode
-			0u,												// uint32_t					queueFamilyIndexCount
-			DE_NULL											// const uint32_t*			pQueueFamilyIndices
-		};
-
-		markerBuffer = createBuffer(vk, device, &markerBufferCreateInfo, DE_NULL);
-		markerBufferAllocation = allocator.allocate(getBufferMemoryRequirements(vk, device, *markerBuffer), MemoryRequirement::HostVisible);
-		VK_CHECK(vk.bindBufferMemory(device, *markerBuffer, markerBufferAllocation->getMemory(), markerBufferAllocation->getOffset()));
-
-		const VkImageCreateInfo markerImageCreateInfo =
-		{
-			VK_STRUCTURE_TYPE_IMAGE_CREATE_INFO,							// VkStructureType			sType
-			DE_NULL,														// const void*				pNext
-			(VkImageCreateFlags)0,											// VkImageCreateFlags		flags
-			VK_IMAGE_TYPE_2D,												// VkImageType				imageType
-			VK_FORMAT_R8G8B8A8_UINT,										// VkFormat					format
-			makeExtent3D(m_samples * m_renderSize.x(), m_renderSize.y(), 1),// VkExtent3D				extent
-			1u,																// uint32_t					mipLevels
-			1u,																// uint32_t					arrayLayers
-			VK_SAMPLE_COUNT_1_BIT,											// VkSampleCountFlagsBit	smaples
-			VK_IMAGE_TILING_OPTIMAL,										// VkImageTiling			tiling
-			VK_IMAGE_USAGE_STORAGE_BIT |									// VkImageUsageFlags		usage
-			VK_IMAGE_USAGE_TRANSFER_SRC_BIT |
-			VK_IMAGE_USAGE_TRANSFER_DST_BIT,
-			VK_SHARING_MODE_EXCLUSIVE,										// VkSharingMode			sharing
-			0u,																// uint32_t					queueFamilyIndexCount
-			DE_NULL,														// const uint32_t*			pQueueFamilyIndices
-			VK_IMAGE_LAYOUT_UNDEFINED										// VkImageLayout			initialLayout
-		};
-
-		markerImage = createImage(vk, device, &markerImageCreateInfo, DE_NULL);
-		markerImageAllocation = allocator.allocate(getImageMemoryRequirements(vk, device, *markerImage), MemoryRequirement::Any);
-		VK_CHECK(vk.bindImageMemory(device, *markerImage, markerImageAllocation->getMemory(), markerImageAllocation->getOffset()));
-
-		const VkImageViewCreateInfo markerViewCreateInfo =
-		{
-			VK_STRUCTURE_TYPE_IMAGE_VIEW_CREATE_INFO,				// VkStructureType			sType
-			DE_NULL,												// const void*				pNext
-			(VkImageViewCreateFlags)0,								// VkImageViewCreateFlags	flags
-			*markerImage,											// VkImage					image
-			VK_IMAGE_VIEW_TYPE_2D,									// VkImageViewType			viewType
-			VK_FORMAT_R8G8B8A8_UINT,								// VkFormat					format
-			makeComponentMappingRGBA(),								// VkComponentMapping		components
-			makeImageSubresourceRange(VK_IMAGE_ASPECT_COLOR_BIT, 0u, 1u, 0u, 1u)
-		};
-
-		markerImageView = createImageView(vk, device, &markerViewCreateInfo, DE_NULL);
-	}
-
-	// Control Buffer
-	{
-		const VkBufferCreateInfo controlBufferCreateInfo =
-		{
-			VK_STRUCTURE_TYPE_BUFFER_CREATE_INFO,					// VkStructureType		sType
-			DE_NULL,												// const void*			pNext
-			(VkBufferCreateFlags)0,									// VkBufferCreateFlags	flags
-			pixelCount * sizeof(float)* scale,						// VkDeviceSize			size
-			VK_BUFFER_USAGE_UNIFORM_BUFFER_BIT,						// VkBufferUsageFlags	usage
-			VK_SHARING_MODE_EXCLUSIVE,								// VkSharingMode		sharingMode
-			0u,														// deUint32				queueFamilyIndexCount
-
-			DE_NULL													// pQueueFamilyIndices
-		};
-
-		controlBuffer = createBuffer(vk, device, &controlBufferCreateInfo, DE_NULL);
-		controlBufferAllocation = allocator.allocate( getBufferMemoryRequirements(vk, device, *controlBuffer), MemoryRequirement::HostVisible);
-		VK_CHECK(vk.bindBufferMemory(device, *controlBuffer, controlBufferAllocation->getMemory(), controlBufferAllocation->getOffset()));
-
-		{
-			float* bufferData = (float*)(controlBufferAllocation->getHostPtr());
-			float sign = m_depthClampEnable ? -1.0f : 1.0f;
-			for (deUint32 ndx = 0; ndx < m_renderSize.x() * m_renderSize.y(); ndx++)
-			{
-				bufferData[ndx * scale] = (float)ndx / 256.0f * sign;
-				if (m_largeDepthEnable)
-					bufferData[ndx * scale] += m_largeDepthBase;
-			}
-
-			const VkMappedMemoryRange range =
-			{
-				VK_STRUCTURE_TYPE_MAPPED_MEMORY_RANGE,
-				DE_NULL,
-				controlBufferAllocation->getMemory(),
-				0u,
-				VK_WHOLE_SIZE
-			};
-
-			VK_CHECK(vk.flushMappedMemoryRanges(device, 1u, &range));
-		}
-	}
-
-	// Depth Buffer
-	{
-		VkImageSubresourceRange depthSubresourceRange	= makeImageSubresourceRange(VK_IMAGE_ASPECT_DEPTH_BIT, 0u, 1u, 0u, 1u);
-		const VkImageCreateInfo depthImageCreateInfo	=
-		{
-			VK_STRUCTURE_TYPE_IMAGE_CREATE_INFO,					// VkStructureType			sType
-			DE_NULL,												// const void*				pNext
-			(VkImageCreateFlags)0,									// VkImageCreateFlags		flags
-			VK_IMAGE_TYPE_2D,										// VkImageType				imageType
-			m_format,												// VkFormat					format
-			makeExtent3D(m_renderSize.x(), m_renderSize.y(), 1u),	// VkExtent3D				extent
-			1u,														// uint32_t					mipLevels
-			1u,														// uint32_t					arrayLayers
-			m_samples,												// VkSampleCountFlagsBits	samples
-			VK_IMAGE_TILING_OPTIMAL,								// VkImageTiling			tiling
-			VK_IMAGE_USAGE_TRANSFER_SRC_BIT |
-			VK_IMAGE_USAGE_TRANSFER_DST_BIT |
-			VK_IMAGE_USAGE_SAMPLED_BIT      |
-			VK_IMAGE_USAGE_DEPTH_STENCIL_ATTACHMENT_BIT,			// VkImageUsageFlags		usage
-			VK_SHARING_MODE_EXCLUSIVE,								// VkShaderingMode			sharingMode
-			0u,														// uint32_t					queueFamilyIndexCount
-			DE_NULL,												// const uint32_t*			pQueueFamilyIndices
-			VK_IMAGE_LAYOUT_UNDEFINED								// VkImageLayout			initialLayout
-		};
-
-		depthImage = createImage(vk, device, &depthImageCreateInfo, DE_NULL);
-		depthImageAllocation = allocator.allocate(getImageMemoryRequirements(vk, device, *depthImage), MemoryRequirement::Any);
-		VK_CHECK(vk.bindImageMemory(device, *depthImage, depthImageAllocation->getMemory(), depthImageAllocation->getOffset()));
-
-		const VkImageViewCreateInfo imageViewParams =
-		{
-			VK_STRUCTURE_TYPE_IMAGE_VIEW_CREATE_INFO,		// VkStructureType			sType;
-			DE_NULL,										// const void*				pNext;
-			(VkImageViewCreateFlags)0,						// VkImageViewCreateFlags	flags;
-			*depthImage,									// VkImage					image;
-			VK_IMAGE_VIEW_TYPE_2D,							// VkImageViewType			viewType;
-			m_format,										// VkFormat					format;
-			makeComponentMappingRGBA(),						// VkComponentMapping		components;
-			depthSubresourceRange,							// VkImageSubresourceRange	subresourceRange;
-		};
-		depthImageView = createImageView(vk, device, &imageViewParams);
-
-		const VkSamplerCreateInfo depthSamplerCreateInfo =
-		{
-			VK_STRUCTURE_TYPE_SAMPLER_CREATE_INFO,			// VkStructureType			sType
-			DE_NULL,										// const void*				pNext
-			(VkSamplerCreateFlags)0,						// VkSamplerCreateFlags		flags
-			VK_FILTER_NEAREST,								// VkFilter					minFilter
-			VK_FILTER_NEAREST,								// VkFilter					magFilter
-			VK_SAMPLER_MIPMAP_MODE_NEAREST,					// VkSamplerMipMapMode		mipMapMode
-			VK_SAMPLER_ADDRESS_MODE_CLAMP_TO_EDGE,			// VkSamplerAddressMode		addressModeU
-			VK_SAMPLER_ADDRESS_MODE_CLAMP_TO_EDGE,			// VkSamplerAddressMode		addressModeV
-			VK_SAMPLER_ADDRESS_MODE_CLAMP_TO_EDGE,			// VkSamplerAddressMode		addressmodeW
-			0.0f,											// float					mipLodBias
-			VK_FALSE,										// VkBool32					anisotropyEnable
-			0.0f,											// float					maxAnisotropy
-			VK_FALSE,										// VkBool32					compareEnable
-			VK_COMPARE_OP_NEVER,							// VkCompareOp				compareOp
-			0.0f,											// float					minLod
-			0.0f,											// float					maxLod
-			VK_BORDER_COLOR_FLOAT_TRANSPARENT_BLACK,		// VkBorderColor			borderColor
-			VK_FALSE										// VkBool32					unnormalizedCoordinates
-		};
-
-		depthSampler = createSampler(vk, device, &depthSamplerCreateInfo, DE_NULL);
-	}
-
-	// Command Pool
-	{
-		const VkCommandPoolCreateInfo cmdPoolCreateInfo =
-		{
-			VK_STRUCTURE_TYPE_COMMAND_POOL_CREATE_INFO,			// VkStructureType			sType
-			DE_NULL,											// const void*				pNext
-			VK_COMMAND_POOL_CREATE_RESET_COMMAND_BUFFER_BIT,	// VkCommandPoolCreateFlags	flags
-			queueFamilyIndex									// uint32_t					queueFamilyIndex
-		};
-
-		cmdPool = createCommandPool(vk, device, &cmdPoolCreateInfo);
-	}
-
 	// Command buffer for data transfers
 	{
 		const VkCommandBufferAllocateInfo cmdBufferAllocInfo =
@@ -1992,62 +1426,34 @@
 		fence = createFence(vk, device, &fenceCreateInfo);
 	}
 
-	// Initialize Marker Buffer
-	{
-		VkImageAspectFlags	depthImageAspectFlags = VK_IMAGE_ASPECT_DEPTH_BIT;
-		if (hasStencilComponent(mapVkFormat(m_format).order))
-			depthImageAspectFlags |= VK_IMAGE_ASPECT_STENCIL_BIT;
-
-		const VkImageMemoryBarrier imageBarrier[] =
-		{
-			{
-				VK_STRUCTURE_TYPE_IMAGE_MEMORY_BARRIER,			// VkStructureType		sType
-				DE_NULL,										// const void*			pNext
-				0,												// VkAccessMask			srcAccessMask
-				VK_ACCESS_TRANSFER_WRITE_BIT,					// VkAccessMask			dstAccessMask
-				VK_IMAGE_LAYOUT_UNDEFINED,						// VkImageLayout		oldLayout
-				VK_IMAGE_LAYOUT_TRANSFER_DST_OPTIMAL,			// VkImageLayout		newLayout
-				VK_QUEUE_FAMILY_IGNORED,						// uint32_t				srcQueueFamilyIndex
-				VK_QUEUE_FAMILY_IGNORED,						// uint32_t				dstQueueFamilyIndex
-				*markerImage,									// VkImage				image
-				{
-					VK_IMAGE_ASPECT_COLOR_BIT,				// VkImageAspectFlags	aspectMask
-					0u,										// uint32_t				baseMipLevel
-					1u,										// uint32_t				mipLevels
-					0u,										// uint32_t				baseArray
-					1u										// uint32_t				arraySize
-				}
-			},
-		};
-
-		const VkImageMemoryBarrier imagePostBarrier[] =
-		{
-			{
-				VK_STRUCTURE_TYPE_IMAGE_MEMORY_BARRIER,			// VkStructureType		sType
-				DE_NULL,										// const void*			pNext
-				VK_ACCESS_TRANSFER_WRITE_BIT,					// VkAccessFlagBits		srcAccessMask
-				VK_ACCESS_SHADER_WRITE_BIT,						// VkAccessFlagBits		dstAccessMask
-				VK_IMAGE_LAYOUT_TRANSFER_DST_OPTIMAL,			// VkImageLayout		oldLayout
-				VK_IMAGE_LAYOUT_GENERAL,						// VkImageLayout		newLayout
-				VK_QUEUE_FAMILY_IGNORED,						// uint32_t				srcQueueFamilyIndex
-				VK_QUEUE_FAMILY_IGNORED,						// uint32_t				dstQueueFamilyIndex
-				*markerImage,									// VkImage				image
-				{
-					VK_IMAGE_ASPECT_COLOR_BIT,				// VkImageAspectFlags	aspectMask
-					0u,										// uint32_t				baseMipLevel
-					1u,										// uint32_t				mipLevels
-					0u,										// uint32_t				baseArray
-					1u										// uint32_t				arraySize
-				}
-			},
-		};
-
-		const VkCommandBufferBeginInfo	cmdBufferBeginInfo =
-		{
-			VK_STRUCTURE_TYPE_COMMAND_BUFFER_BEGIN_INFO,	// VkStructureType					sType
-			DE_NULL,										// const void*						pNext
-			VK_COMMAND_BUFFER_USAGE_ONE_TIME_SUBMIT_BIT,	// VkCommandBufferUsageFlags		flags
-			(const VkCommandBufferInheritanceInfo*)DE_NULL	// VkCommandBufferInheritanceInfo	pInheritanceInfo
+	// Transition the output image to LAYOUT_GENERAL
+	{
+		const VkImageMemoryBarrier barrier =
+		{
+			VK_STRUCTURE_TYPE_IMAGE_MEMORY_BARRIER,		// VkStructureType		sType
+			DE_NULL,									// const void*			pNext
+			0u,											// VkAccessFlags		srcAccessMask
+			VK_ACCESS_SHADER_WRITE_BIT,					// VkAccessFlags		dstAccessMask
+			VK_IMAGE_LAYOUT_UNDEFINED,					// VkImageLayout		oldLayout
+			VK_IMAGE_LAYOUT_GENERAL,					// VkImageLayout		newLayout
+			VK_QUEUE_FAMILY_IGNORED,					// uint32_t				srcQueueFamilyIndex
+			VK_QUEUE_FAMILY_IGNORED,					// uint32_t				dstQueueFamilyIndex
+			*outputImage,								// VkImage				image
+			{
+				VK_IMAGE_ASPECT_COLOR_BIT,			// VkImageAspectFlags	aspectMask
+				0u,									// uint32_t				baseMipLevel
+				1u,									// uint32_t				mipLevels
+				0u,									// uint32_t				baseArray
+				1u									// uint32_t				arraySize
+			}
+		};
+
+		const VkCommandBufferBeginInfo cmdBufferBeginInfo =
+		{
+			VK_STRUCTURE_TYPE_COMMAND_BUFFER_BEGIN_INFO,		// VkStructureType					sType
+			DE_NULL,											// const void*						pNext
+			VK_COMMAND_BUFFER_USAGE_ONE_TIME_SUBMIT_BIT,		// VkCommandBufferUsageFlags		flags
+			(const VkCommandBufferInheritanceInfo*)DE_NULL		// VkCommandBufferInheritanceInfo	pInheritanceInfo
 		};
 
 		VK_CHECK(vk.beginCommandBuffer(*transferCmdBuffer, &cmdBufferBeginInfo));
@@ -2055,18 +1461,7 @@
 				(VkDependencyFlags)0,
 				0, (const VkMemoryBarrier*)DE_NULL,
 				0, (const VkBufferMemoryBarrier*)DE_NULL,
-				DE_LENGTH_OF_ARRAY(imageBarrier), imageBarrier);
-
-		const VkClearValue				colorClearValue	= makeClearValueColor(Vec4(0.0f, 0.0f, 0.0f, 0.0f));
-		const VkImageSubresourceRange	colorClearRange	= makeImageSubresourceRange(VK_IMAGE_ASPECT_COLOR_BIT, 0u, 1u, 0u, 1u);
-
-		vk.cmdClearColorImage(*transferCmdBuffer, *markerImage, VK_IMAGE_LAYOUT_TRANSFER_DST_OPTIMAL, &colorClearValue.color, 1u, &colorClearRange);
-
-		vk.cmdPipelineBarrier(*transferCmdBuffer, VK_PIPELINE_STAGE_TRANSFER_BIT, VK_PIPELINE_STAGE_FRAGMENT_SHADER_BIT,
-				(VkDependencyFlags)0,
-				0, (const VkMemoryBarrier*)DE_NULL,
-				0, (const VkBufferMemoryBarrier*)DE_NULL,
-				DE_LENGTH_OF_ARRAY(imagePostBarrier), imagePostBarrier);
+				1, &barrier);
 
 		VK_CHECK(vk.endCommandBuffer(*transferCmdBuffer));
 
@@ -2083,795 +1478,23 @@
 			DE_NULL									// const VkSemaphore*		pSignalSemaphores
 		};
 
-		VK_CHECK(vk.resetFences(device, 1, &fence.get()));
-		VK_CHECK(vk.queueSubmit(queue, 1, &submitInfo, *fence));
-		VK_CHECK(vk.waitForFences(device, 1, &fence.get(), true, ~(0ull)));
-	}
-
-
-	// Perform Draw
+		vk.resetFences(device, 1, &fence.get());
+		vk.queueSubmit(queue, 1, &submitInfo, *fence);
+		vk.waitForFences(device, 1, &fence.get(), true, ~(0ull));
+	}
+
+	// Perform draw
 	{
 		std::vector<Vec4>				vertices;
 		std::vector<VulkanShader>		shaders;
-		Move<VkDescriptorSetLayout>		descriptorSetLayout;
-		Move<VkDescriptorPool>			descriptorPool;
-		Move<VkDescriptorSet>			descriptorSet;
-
-		// Descriptors
-		{
-			DescriptorSetLayoutBuilder	layoutBuilder;
-			layoutBuilder.addSingleBinding(VK_DESCRIPTOR_TYPE_UNIFORM_BUFFER, VK_SHADER_STAGE_FRAGMENT_BIT);
-			layoutBuilder.addSingleBinding(VK_DESCRIPTOR_TYPE_STORAGE_IMAGE, VK_SHADER_STAGE_FRAGMENT_BIT);
-			descriptorSetLayout = layoutBuilder.build(vk, device);
-			descriptorPool = DescriptorPoolBuilder()
-					.addType(VK_DESCRIPTOR_TYPE_UNIFORM_BUFFER)
-					.addType(VK_DESCRIPTOR_TYPE_STORAGE_IMAGE)
-					.build(vk, device, VK_DESCRIPTOR_POOL_CREATE_FREE_DESCRIPTOR_SET_BIT, 1u);
-
-			const VkDescriptorSetAllocateInfo descriptorSetAllocInfo =
-			{
-				VK_STRUCTURE_TYPE_DESCRIPTOR_SET_ALLOCATE_INFO,
-				DE_NULL,
-				*descriptorPool,
-				1u,
-				&descriptorSetLayout.get()
-			};
-
-			descriptorSet = allocateDescriptorSet(vk, device, &descriptorSetAllocInfo);
-
-			const VkDescriptorBufferInfo bufferInfo =
-			{
-				*controlBuffer,
-				0u,
-				VK_WHOLE_SIZE
-			};
-
-			const VkDescriptorImageInfo imageInfo =
-			{
-				(VkSampler)DE_NULL,
-				*markerImageView,
-				VK_IMAGE_LAYOUT_GENERAL
-			};
-
-			DescriptorSetUpdateBuilder()
-				.writeSingle(*descriptorSet, DescriptorSetUpdateBuilder::Location::binding(0u), VK_DESCRIPTOR_TYPE_UNIFORM_BUFFER, &bufferInfo)
-				.writeSingle(*descriptorSet, DescriptorSetUpdateBuilder::Location::binding(1u), VK_DESCRIPTOR_TYPE_STORAGE_IMAGE, &imageInfo)
-				.update(vk, device);
-		}
-
-		vertices.push_back(Vec4( -0.70f,	0.5f,	0.0f,	1.0f));
-		vertices.push_back(Vec4(  0.45f,	-0.75f,	0.0f,	1.0f));
-		vertices.push_back(Vec4(  0.78f,	0.0f,	0.0f,	1.0f));
-		vertices.push_back(Vec4( -0.1f,		0.6f,	0.0f,	1.0f));
-
-		shaders.push_back(VulkanShader(VK_SHADER_STAGE_VERTEX_BIT, m_context.getBinaryCollection().get("FragDepthVert")));
-		shaders.push_back(VulkanShader(VK_SHADER_STAGE_FRAGMENT_BIT, m_context.getBinaryCollection().get("FragDepthFrag")));
-
-		DrawState				drawState(m_topology, m_renderSize.x(), m_renderSize.y());
-		DrawCallData			drawCallData(vertices);
-		VulkanProgram			vulkanProgram(shaders);
-
-		drawState.depthClampEnable			= m_depthClampEnable;
-		drawState.depthFormat				= m_format;
-		drawState.numSamples				= m_samples;
-		drawState.compareOp					= rr::TESTFUNC_ALWAYS;
-		drawState.depthTestEnable			= true;
-		drawState.depthWriteEnable			= true;
-		drawState.sampleShadingEnable		= true;
-		vulkanProgram.depthImageView		= *depthImageView;
-		vulkanProgram.descriptorSetLayout	= *descriptorSetLayout;
-		vulkanProgram.descriptorSet			= *descriptorSet;
-
-		VulkanDrawContext		vulkanDrawContext(m_context, drawState, drawCallData, vulkanProgram);
-		vulkanDrawContext.draw();
-
-		log << TestLog::Image(	"resultColor",
-								"Result Color Buffer",
-								tcu::ConstPixelBufferAccess(tcu::TextureFormat(
-										vulkanDrawContext.getColorPixels().getFormat()),
-										vulkanDrawContext.getColorPixels().getWidth(),
-										vulkanDrawContext.getColorPixels().getHeight(),
-										1,
-										vulkanDrawContext.getColorPixels().getDataPtr()));
-	}
-
-	// Barrier to transition between first and second pass
-	{
-		VkImageAspectFlags	depthImageAspectFlags = VK_IMAGE_ASPECT_DEPTH_BIT;
-		if (hasStencilComponent(mapVkFormat(m_format).order))
-			depthImageAspectFlags |= VK_IMAGE_ASPECT_STENCIL_BIT;
-
-		const VkImageMemoryBarrier imageBarrier[] =
-		{
-			{
-				VK_STRUCTURE_TYPE_IMAGE_MEMORY_BARRIER,						// VkStructureType		sType
-				DE_NULL,													// const void*			pNext
-				VK_ACCESS_DEPTH_STENCIL_ATTACHMENT_WRITE_BIT,				// VkAccessFlags		srcAccessMask
-				VK_ACCESS_SHADER_READ_BIT,									// VkAccessFlags		dstAccessMask
-				VK_IMAGE_LAYOUT_DEPTH_STENCIL_ATTACHMENT_OPTIMAL,			// VkImageLayout		oldLayout
-				VK_IMAGE_LAYOUT_GENERAL,									// VkImageLayout		newLayout
-				0u,															// deUint32				srcQueueFamilyIndex
-				0u,															// deUint32				dstQueueFamilyIndex
-				*depthImage,												// VkImage				image
-				{
-					depthImageAspectFlags,							// VkImageAspectFlags		aspectMask
-					0u,												// deUint32					baseMipLevel
-					1u,												// deUint32					levelCount
-					0u,												// deUint32					baseArrayLayer
-					1u												// deUint32					layerCount
-				}
-			},
-			{
-				VK_STRUCTURE_TYPE_IMAGE_MEMORY_BARRIER,						// VkStructureType		sType
-				DE_NULL,													// const void*			pNext
-				0u,															// VkAccessFlags		srcAccessMask
-				VK_ACCESS_HOST_READ_BIT,									// VkAccessFlags		dstAccessMask
-				VK_IMAGE_LAYOUT_UNDEFINED,									// VkImageLayout		oldLayout
-				VK_IMAGE_LAYOUT_GENERAL,									// VkImageLayout		newLayout
-				0u,															// deUint32				srcQueueFamilyIndex
-				0u,															// deUint32				dstQueueFamilyIndex
-				*depthResolveImage,											// VkImage				image
-				{
-					VK_IMAGE_ASPECT_COLOR_BIT,						// VkImageAspectFlags		aspectMask
-					0u,												// deUint32					baseMipLevel
-					1u,												// deUint32					levelCount
-					0u,												// deUint32					baseArrayLayer
-					1u,												// deUint32					layerCount
-
-				}
-			}
-		};
-
-		const VkCommandBufferBeginInfo	cmdBufferBeginInfo =
-		{
-			VK_STRUCTURE_TYPE_COMMAND_BUFFER_BEGIN_INFO,	// VkStructureType					sType
-			DE_NULL,										// const void*						pNext
-			VK_COMMAND_BUFFER_USAGE_ONE_TIME_SUBMIT_BIT,	// VkCommandBufferUsageFlags		flags
-			(const VkCommandBufferInheritanceInfo*)DE_NULL	// VkCommandBufferInheritanceInfo	pInheritanceInfo
-		};
-
-		VK_CHECK(vk.beginCommandBuffer(*transferCmdBuffer, &cmdBufferBeginInfo));
-		vk.cmdPipelineBarrier(*transferCmdBuffer, VK_PIPELINE_STAGE_FRAGMENT_SHADER_BIT, VK_PIPELINE_STAGE_TOP_OF_PIPE_BIT,
-				(VkDependencyFlags)0,
-				0, (const VkMemoryBarrier*)DE_NULL,
-				0, (const VkBufferMemoryBarrier*)DE_NULL,
-				DE_LENGTH_OF_ARRAY(imageBarrier), imageBarrier);
-		VK_CHECK(vk.endCommandBuffer(*transferCmdBuffer));
-
-		const VkSubmitInfo submitInfo =
-		{
-			VK_STRUCTURE_TYPE_SUBMIT_INFO,			// VkStructureType			sType
-			DE_NULL,								// const void*				pNext
-			0u,										// uint32_t					waitSemaphoreCount
-			DE_NULL,								// const VkSemaphore*		pWaitSemaphores
-			(const VkPipelineStageFlags*)DE_NULL,	// const VkPipelineStageFlags*	pWaitDstStageMask
-			1u,										// uint32_t					commandBufferCount
-			&transferCmdBuffer.get(),				// const VkCommandBuffer*	pCommandBuffers
-			0u,										// uint32_t					signalSemaphoreCount
-			DE_NULL									// const VkSemaphore*		pSignalSemaphores
-		};
-
-		VK_CHECK(vk.resetFences(device, 1, &fence.get()));
-		VK_CHECK(vk.queueSubmit(queue, 1, &submitInfo, *fence));
-		VK_CHECK(vk.waitForFences(device, 1, &fence.get(), true, ~(0ull)));
-	}
-
-	// Resolve Depth Buffer
-	{
-		std::vector<Vec4>				vertices;
-		std::vector<VulkanShader>		shaders;
-		Move<VkDescriptorSetLayout>		descriptorSetLayout;
-		Move<VkDescriptorPool>			descriptorPool;
-		Move<VkDescriptorSet>			descriptorSet;
-
-		// Descriptors
-		{
-			DescriptorSetLayoutBuilder	layoutBuilder;
-			layoutBuilder.addSingleBinding(VK_DESCRIPTOR_TYPE_COMBINED_IMAGE_SAMPLER, VK_SHADER_STAGE_FRAGMENT_BIT);
-			layoutBuilder.addSingleBinding(VK_DESCRIPTOR_TYPE_STORAGE_IMAGE, VK_SHADER_STAGE_FRAGMENT_BIT);
-			descriptorSetLayout = layoutBuilder.build(vk, device);
-			descriptorPool = DescriptorPoolBuilder()
-					.addType(VK_DESCRIPTOR_TYPE_COMBINED_IMAGE_SAMPLER)
-					.addType(VK_DESCRIPTOR_TYPE_STORAGE_IMAGE)
-					.build(vk, device, VK_DESCRIPTOR_POOL_CREATE_FREE_DESCRIPTOR_SET_BIT, 1u);
-
-			const VkDescriptorSetAllocateInfo descriptorSetAllocInfo =
-			{
-				VK_STRUCTURE_TYPE_DESCRIPTOR_SET_ALLOCATE_INFO,
-				DE_NULL,
-				*descriptorPool,
-				1u,
-				&descriptorSetLayout.get()
-			};
-
-			descriptorSet = allocateDescriptorSet(vk, device, &descriptorSetAllocInfo);
-
-			const VkDescriptorImageInfo depthImageInfo =
-			{
-				*depthSampler,
-				*depthImageView,
-				VK_IMAGE_LAYOUT_GENERAL
-			};
-
-			const VkDescriptorImageInfo imageInfo =
-			{
-				(VkSampler)DE_NULL,
-				*depthResolveImageView,
-				VK_IMAGE_LAYOUT_GENERAL
-			};
-
-			DescriptorSetUpdateBuilder()
-				.writeSingle(*descriptorSet, DescriptorSetUpdateBuilder::Location::binding(0u), VK_DESCRIPTOR_TYPE_COMBINED_IMAGE_SAMPLER, &depthImageInfo)
-				.writeSingle(*descriptorSet, DescriptorSetUpdateBuilder::Location::binding(1u), VK_DESCRIPTOR_TYPE_STORAGE_IMAGE, &imageInfo)
-				.update(vk, device);
-		}
 
 		vertices.push_back(Vec4( -1.0f,	-1.0f,	0.0f,	1.0f));
 		vertices.push_back(Vec4( -1.0f,	 1.0f,	0.0f,	1.0f));
 		vertices.push_back(Vec4(  1.0f,	-1.0f,	0.0f,	1.0f));
 		vertices.push_back(Vec4(  1.0f,	 1.0f,	0.0f,	1.0f));
 
-		shaders.push_back(VulkanShader(VK_SHADER_STAGE_VERTEX_BIT, m_context.getBinaryCollection().get("FragDepthVertPass2")));
-		shaders.push_back(VulkanShader(VK_SHADER_STAGE_FRAGMENT_BIT, m_context.getBinaryCollection().get("FragDepthFragPass2")));
-
-		DrawState				drawState(VK_PRIMITIVE_TOPOLOGY_TRIANGLE_STRIP, m_renderSize.x(), m_renderSize.y());
-		DrawCallData			drawCallData(vertices);
-		VulkanProgram			vulkanProgram(shaders);
-
-		drawState.numSamples				= m_samples;
-		drawState.sampleShadingEnable		= true;
-		vulkanProgram.descriptorSetLayout	= descriptorSetLayout;
-		vulkanProgram.descriptorSet			= descriptorSet;
-
-		VulkanDrawContext		vulkanDrawContext(m_context, drawState, drawCallData, vulkanProgram);
-		vulkanDrawContext.draw();
-	}
-
-	// Transfer marker buffer
-	{
-		const UVec2 copySize		= UVec2(m_renderSize.x() * m_samples, m_renderSize.y());
-		const VkImageMemoryBarrier imageBarrier =
-		{
-			VK_STRUCTURE_TYPE_IMAGE_MEMORY_BARRIER,			// VkStructureType		sType
-			DE_NULL,										// const void*			pNext
-			VK_ACCESS_SHADER_WRITE_BIT,						// VkAccessFlags		srcAccessMask
-			VK_ACCESS_TRANSFER_READ_BIT,					// VkAccessMask			dstAccessMask
-			VK_IMAGE_LAYOUT_GENERAL,						// VkImageLayout		oldLayout
-			VK_IMAGE_LAYOUT_TRANSFER_SRC_OPTIMAL,			// VkImageLayout		newLayout
-			VK_QUEUE_FAMILY_IGNORED,						// uint32_t				srcQueueFamilyIndex
-			VK_QUEUE_FAMILY_IGNORED,						// uint32_t				dstQueueFamilyIndex
-			*markerImage,									// VkImage				image
-			{
-				VK_IMAGE_ASPECT_COLOR_BIT,				// VkImageAspectFlags	aspectMask
-				0u,										// uint32_t				baseMipLevel
-				1u,										// uint32_t				mipLevels
-				0u,										// uint32_t				baseArray
-				1u										// uint32_t				arraySize
-			}
-		};
-
-		const VkBufferMemoryBarrier bufferBarrier =
-		{
-			VK_STRUCTURE_TYPE_BUFFER_MEMORY_BARRIER,		// VkStructureType		sType
-			DE_NULL,										// const void*			pNext
-			VK_ACCESS_TRANSFER_WRITE_BIT,					// VkAccessFlags		srcAccessMask
-			VK_ACCESS_HOST_READ_BIT,						// VkAccessFlags		dstAccessMask
-			VK_QUEUE_FAMILY_IGNORED,						// uint32_t				srcQueueFamilyIndex
-			VK_QUEUE_FAMILY_IGNORED,						// uint32_t				dstQueueFamilyIndex
-			*markerBuffer,									// VkBufer				buffer
-			0u,												// VkDeviceSize			offset
-			VK_WHOLE_SIZE									// VkDeviceSize			size
-		};
-
-		const VkBufferImageCopy bufferImageCopy =
-		{
-			0u,									// VkDeviceSize		bufferOffset
-			copySize.x(),						// uint32_t			bufferRowLength
-			copySize.y(),						// uint32_t			bufferImageHeight
-			{
-				VK_IMAGE_ASPECT_COLOR_BIT,	// VkImageAspectFlags	aspect
-				0u,							// uint32_t				mipLevel
-				0u,							// uint32_t				baseArrayLayer
-				1u							// uint32_t				layerCount
-			},
-			{ 0, 0, 0 },						// VkOffset3D		imageOffset
-			{
-				copySize.x(),				// uint32_t				width
-				copySize.y(),				// uint32_t				height,
-				1u							// uint32_t				depth
-			}
-		};
-
-		const VkCommandBufferBeginInfo	cmdBufferBeginInfo =
-		{
-			VK_STRUCTURE_TYPE_COMMAND_BUFFER_BEGIN_INFO,	// VkStructureType					sType
-			DE_NULL,										// const void*						pNext
-			VK_COMMAND_BUFFER_USAGE_ONE_TIME_SUBMIT_BIT,	// VkCommandBufferUsageFlags		flags
-			(const VkCommandBufferInheritanceInfo*)DE_NULL	// VkCommandBufferInheritanceInfo	pInheritanceInfo
-		};
-
-		VK_CHECK(vk.beginCommandBuffer(*transferCmdBuffer, &cmdBufferBeginInfo));
-		vk.cmdPipelineBarrier(*transferCmdBuffer, VK_PIPELINE_STAGE_FRAGMENT_SHADER_BIT, VK_PIPELINE_STAGE_TRANSFER_BIT,
-				(VkDependencyFlags)0,
-				0, (const VkMemoryBarrier*)DE_NULL,
-				0, (const VkBufferMemoryBarrier*)DE_NULL,
-				1, &imageBarrier);
-		vk.cmdCopyImageToBuffer(*transferCmdBuffer, *markerImage, VK_IMAGE_LAYOUT_TRANSFER_SRC_OPTIMAL, *markerBuffer, 1u, &bufferImageCopy);
-		vk.cmdPipelineBarrier(*transferCmdBuffer, VK_PIPELINE_STAGE_TRANSFER_BIT, VK_PIPELINE_STAGE_HOST_BIT,
-				(VkDependencyFlags)0,
-				0, (const VkMemoryBarrier*)DE_NULL,
-				1, &bufferBarrier,
-				0, (const VkImageMemoryBarrier*)DE_NULL);
-		VK_CHECK(vk.endCommandBuffer(*transferCmdBuffer));
-
-		const VkSubmitInfo submitInfo =
-		{
-			VK_STRUCTURE_TYPE_SUBMIT_INFO,			// VkStructureType			sType
-			DE_NULL,								// const void*				pNext
-			0u,										// uint32_t					waitSemaphoreCount
-			DE_NULL,								// const VkSemaphore*		pWaitSemaphores
-			(const VkPipelineStageFlags*)DE_NULL,	// const VkPipelineStageFlags*	pWaitDstStageMask
-			1u,										// uint32_t					commandBufferCount
-			&transferCmdBuffer.get(),				// const VkCommandBuffer*	pCommandBuffers
-			0u,										// uint32_t					signalSemaphoreCount
-			DE_NULL									// const VkSemaphore*		pSignalSemaphores
-		};
-
-		VK_CHECK(vk.resetFences(device, 1, &fence.get()));
-		VK_CHECK(vk.queueSubmit(queue, 1, &submitInfo, *fence));
-		VK_CHECK(vk.waitForFences(device, 1, &fence.get(), true, ~(0ull)));
-	}
-
-	// Verify depth buffer
-	{
-		bool status;
-
-		const VkBufferMemoryBarrier bufferBarrier =
-		{
-			VK_STRUCTURE_TYPE_BUFFER_MEMORY_BARRIER,			// VkStructureType		sType
-			DE_NULL,											// const void*			pNext
-			VK_ACCESS_TRANSFER_WRITE_BIT,						// VkAccessFlags		srcAccessMask
-			VK_ACCESS_HOST_READ_BIT,							// VkAccessFlags		dstAccessMask
-			VK_QUEUE_FAMILY_IGNORED,							// uint32_t				srcQueueFamilyIndex
-			VK_QUEUE_FAMILY_IGNORED,							// uint32_t				dstQueueFamilyIndex
-			*validationBuffer,									// VkBuffer				buffer
-			0u,													// VkDeviceSize			offset
-			VK_WHOLE_SIZE										// VkDeviceSize			size
-		};
-
-		const VkImageMemoryBarrier imageBarrier =
-		{
-			VK_STRUCTURE_TYPE_IMAGE_MEMORY_BARRIER,				// VkStructureType		sType
-			DE_NULL,											// const void*			pNext
-			VK_ACCESS_SHADER_WRITE_BIT,							// VkAccessFlags		srcAccessMask
-			VK_ACCESS_TRANSFER_READ_BIT,						// VkAccessFlags		dstAccessMask
-			VK_IMAGE_LAYOUT_GENERAL,							// VkImageLayout		oldLayout
-			VK_IMAGE_LAYOUT_TRANSFER_SRC_OPTIMAL,				// VkImageLayout		newLayout
-			VK_QUEUE_FAMILY_IGNORED,							// uint32_t				srcQueueFamilyIndex
-			VK_QUEUE_FAMILY_IGNORED,							// uint32_t				dstQueueFamilyIndex
-			*depthResolveImage,									// VkImage				image
-			{
-				VK_IMAGE_ASPECT_COLOR_BIT,				// VkImageAspectFlags	aspectMask
-				0u,										// uint32_t				baseMipLevel
-				1u,										// uint32_t				mipLevels,
-				0u,										// uint32_t				baseArray
-				1u,										// uint32_t				arraySize
-			}
-		};
-
-		const VkBufferImageCopy bufferImageCopy =
-		{
-			0u,													// VkDeviceSize			bufferOffset
-			m_samples * m_renderSize.x(),						// uint32_t				bufferRowLength
-			m_renderSize.y(),									// uint32_t				bufferImageHeight
-			{
-				VK_IMAGE_ASPECT_COLOR_BIT,				// VkImageAspectFlags	aspect
-				0u,										// uint32_t				mipLevel
-				0u,										// uint32_t				baseArrayLayer
-				1u										// uint32_t				layerCount
-			},
-			{ 0, 0, 0 },										// VkOffset3D			imageOffset
-			{
-				m_samples * m_renderSize.x(),			// uint32_t				width
-				m_renderSize.y(),						// uint32_t				height
-				1u										// uint32_t				depth
-			}
-		};
-
-		const VkCommandBufferBeginInfo	cmdBufferBeginInfo =
-		{
-			VK_STRUCTURE_TYPE_COMMAND_BUFFER_BEGIN_INFO,	// VkStructureType					sType
-			DE_NULL,										// const void*						pNext
-			VK_COMMAND_BUFFER_USAGE_ONE_TIME_SUBMIT_BIT,	// VkCommandBufferUsageFlags		flags
-			(const VkCommandBufferInheritanceInfo*)DE_NULL	// VkCommandBufferInheritanceInfo	pInheritanceInfo
-		};
-
-		VK_CHECK(vk.beginCommandBuffer(*transferCmdBuffer, &cmdBufferBeginInfo));
-		vk.cmdPipelineBarrier(*transferCmdBuffer, VK_PIPELINE_STAGE_FRAGMENT_SHADER_BIT, VK_PIPELINE_STAGE_TRANSFER_BIT,
-				(VkDependencyFlags)0,
-				0, (const VkMemoryBarrier*)DE_NULL,
-				0, (const VkBufferMemoryBarrier*)DE_NULL,
-				1, &imageBarrier);
-		vk.cmdCopyImageToBuffer(*transferCmdBuffer, *depthResolveImage, VK_IMAGE_LAYOUT_TRANSFER_SRC_OPTIMAL, *validationBuffer, 1u, &bufferImageCopy);
-		vk.cmdPipelineBarrier(*transferCmdBuffer, VK_PIPELINE_STAGE_TRANSFER_BIT, VK_PIPELINE_STAGE_HOST_BIT,
-				(VkDependencyFlags)0,
-				0, (const VkMemoryBarrier*)DE_NULL,
-				1, &bufferBarrier,
-				0, (const VkImageMemoryBarrier*)DE_NULL);
-		VK_CHECK(vk.endCommandBuffer(*transferCmdBuffer));
-
-		const VkSubmitInfo submitInfo =
-		{
-			VK_STRUCTURE_TYPE_SUBMIT_INFO,			// VkStructureType			sType
-			DE_NULL,								// const void*				pNext
-			0u,										// uint32_t					waitSemaphoreCount
-			DE_NULL,								// const VkSemaphore*		pWaitSemaphores
-			(const VkPipelineStageFlags*)DE_NULL,	// const VkPipelineStageFlags*	pWaitDstStageMask
-			1u,										// uint32_t					commandBufferCount
-			&transferCmdBuffer.get(),				// const VkCommandBuffer*	pCommandBuffers
-			0u,										// uint32_t					signalSemaphoreCount
-			DE_NULL									// const VkSemaphore*		pSignalSemaphores
-		};
-
-		VK_CHECK(vk.resetFences(device, 1, &fence.get()));
-		VK_CHECK(vk.queueSubmit(queue, 1, &submitInfo, *fence));
-		VK_CHECK(vk.waitForFences(device, 1, &fence.get(), true, ~(0ull)));
-
-		invalidateMappedMemoryRange(vk, device, validationAlloc->getMemory(), validationAlloc->getOffset(), VK_WHOLE_SIZE);
-		invalidateMappedMemoryRange(vk, device, markerBufferAllocation->getMemory(), markerBufferAllocation->getOffset(), VK_WHOLE_SIZE);
-
-		tcu::ConstPixelBufferAccess resultPixelBuffer(mapVkFormat(VK_FORMAT_R32_SFLOAT), m_renderSize.x() * m_samples, m_renderSize.y(), 1u, validationAlloc->getHostPtr());
-		tcu::ConstPixelBufferAccess markerPixelBuffer(mapVkFormat(VK_FORMAT_R8G8B8A8_UINT), m_renderSize.x() * m_samples, m_renderSize.y(), 1u, markerBufferAllocation->getHostPtr());
-		status = validateDepthBuffer(resultPixelBuffer, markerPixelBuffer, 0.001f);
-		testDesc = "gl_FragDepth " + getPrimitiveTopologyShortName(m_topology) + " ";
-		if (status)
-		{
-			testDesc += "passed";
-			return tcu::TestStatus::pass(testDesc.c_str());
-		}
-		else
-		{
-			log << TestLog::Image("resultDepth", "Result Depth Buffer", resultPixelBuffer);
-			testDesc += "failed";
-			return tcu::TestStatus::fail(testDesc.c_str());
-		}
-	}
-}
-
-bool BuiltinFragDepthCaseInstance::validateDepthBuffer (const tcu::ConstPixelBufferAccess& validationBuffer, const tcu::ConstPixelBufferAccess& markerBuffer, const float tolerance) const
-{
-	TestLog& log = m_context.getTestContext().getLog();
-
-	for (deUint32 rowNdx = 0; rowNdx < m_renderSize.y(); rowNdx++)
-	{
-		for (deUint32 colNdx = 0; colNdx < m_renderSize.x(); colNdx++)
-		{
-			const float multiplier		= m_depthClampEnable ? 0.0f : 1.0f;
-			float expectedValue	= (float)(rowNdx * m_renderSize.x() + colNdx)/256.0f * multiplier;
-
-			if (m_largeDepthEnable)
-				expectedValue += m_largeDepthBase;
-
-			if (expectedValue > 1.0f)
-				expectedValue = 1.0f;
-
-			if (expectedValue < 0.0f)
-				expectedValue = 0.0f;
-
-			for (deUint32 sampleNdx = 0; sampleNdx < (deUint32)m_samples; sampleNdx++)
-			{
-				const float	actualValue		= validationBuffer.getPixel(sampleNdx + m_samples * colNdx, rowNdx).x();
-				const float	markerValue		= markerBuffer.getPixel(sampleNdx + m_samples * colNdx, rowNdx).x();
-
-				if (markerValue != 0)
-				{
-					if (de::abs(expectedValue - actualValue) > tolerance)
-					{
-						log << TestLog::Message << "Mismatch at pixel (" << colNdx << "," << rowNdx << "," << sampleNdx << "): expected " << expectedValue << " but got " << actualValue << TestLog::EndMessage;
-						return false;
-					}
-				}
-				else
-				{
-					if (de::abs(actualValue - m_defaultDepthValue) > tolerance)
-					{
-						log << TestLog::Message << "Mismatch at pixel (" << colNdx << "," << rowNdx << "," << sampleNdx << "): expected " << expectedValue << " but got " << actualValue << TestLog::EndMessage;
-						return false;
-					}
-				}
-			}
-		}
-	}
-
-	return true;
-}
-
-class BuiltinFragCoordMsaaCaseInstance : public TestInstance
-{
-public:
-	enum
-	{
-		RENDERWIDTH		= 16,
-		RENDERHEIGHT	= 16
-	};
-				BuiltinFragCoordMsaaCaseInstance	(Context& context, VkSampleCountFlagBits sampleCount);
-	TestStatus	iterate								(void);
-private:
-	bool		validateSampleLocations				(const ConstPixelBufferAccess& sampleLocationBuffer) const;
-
-	const tcu::UVec2				m_renderSize;
-	const VkSampleCountFlagBits		m_sampleCount;
-};
-
-BuiltinFragCoordMsaaCaseInstance::BuiltinFragCoordMsaaCaseInstance (Context& context, VkSampleCountFlagBits sampleCount)
-	: TestInstance		(context)
-	, m_renderSize		(RENDERWIDTH, RENDERHEIGHT)
-	, m_sampleCount		(sampleCount)
-{
-	const InstanceInterface&	vki					= m_context.getInstanceInterface();
-	const VkPhysicalDevice		physicalDevice		= m_context.getPhysicalDevice();
-
-	try
-	{
-		VkImageFormatProperties		imageFormatProperties;
-		VkFormatProperties			formatProperties;
-
-		if (m_context.getDeviceFeatures().fragmentStoresAndAtomics == VK_FALSE)
-			throw tcu::NotSupportedError("fragmentStoresAndAtomics not supported");
-
-		imageFormatProperties = getPhysicalDeviceImageFormatProperties(vki, physicalDevice, VK_FORMAT_R32G32B32A32_SFLOAT, VK_IMAGE_TYPE_2D,
-				VK_IMAGE_TILING_OPTIMAL, VK_IMAGE_USAGE_COLOR_ATTACHMENT_BIT, (VkImageCreateFlags)0);
-
-		if ((imageFormatProperties.sampleCounts & m_sampleCount) == 0)
-			throw tcu::NotSupportedError("Image format and sample count not supported");
-
-		formatProperties = getPhysicalDeviceFormatProperties(vki, physicalDevice, VK_FORMAT_R32G32B32A32_SFLOAT);
-
-		if ((formatProperties.optimalTilingFeatures & VK_FORMAT_FEATURE_STORAGE_IMAGE_BIT) == 0)
-			throw tcu::NotSupportedError("Output format not supported as storage image");
-	}
-	catch (const vk::Error& e)
-	{
-		if (e.getError() == VK_ERROR_FORMAT_NOT_SUPPORTED)
-			throw tcu::NotSupportedError("Image format not supported");
-		else
-			throw;
-
-	}
-}
-
-TestStatus BuiltinFragCoordMsaaCaseInstance::iterate (void)
-{
-	const VkDevice					device				= m_context.getDevice();
-	const DeviceInterface&			vk					= m_context.getDeviceInterface();
-	const VkQueue					queue				= m_context.getUniversalQueue();
-	Allocator&						allocator			= m_context.getDefaultAllocator();
-	const deUint32					queueFamilyIndex	= m_context.getUniversalQueueFamilyIndex();
-	TestLog&						log					= m_context.getTestContext().getLog();
-	Move<VkImage>					outputImage;
-	Move<VkImageView>				outputImageView;
-	MovePtr<Allocation>				outputImageAllocation;
-	Move<VkDescriptorSetLayout>		descriptorSetLayout;
-	Move<VkDescriptorPool>			descriptorPool;
-	Move<VkDescriptorSet>			descriptorSet;
-	Move<VkBuffer>					sampleLocationBuffer;
-	MovePtr<Allocation>				sampleLocationBufferAllocation;
-	Move<VkCommandPool>				cmdPool;
-	Move<VkCommandBuffer>			transferCmdBuffer;
-	Move<VkFence>					fence;
-
-	// Coordinate result image
-	{
-		const VkImageCreateInfo outputImageCreateInfo =
-		{
-			VK_STRUCTURE_TYPE_IMAGE_CREATE_INFO,					// VkStructureType			sType
-			DE_NULL,												// const void*				pNext
-			(VkImageCreateFlags)0,									// VkImageCreateFlags		flags
-			VK_IMAGE_TYPE_2D,										// VkImageType				imageType
-			VK_FORMAT_R32G32B32A32_SFLOAT,							// VkFormat					format
-			makeExtent3D(m_sampleCount * m_renderSize.x(), m_renderSize.y(), 1u),	// VkExtent3D				extent3d
-			1u,														// uint32_t					mipLevels
-			1u,														// uint32_t					arrayLayers
-			VK_SAMPLE_COUNT_1_BIT,									// VkSampleCountFlagBits	samples
-			VK_IMAGE_TILING_OPTIMAL,								// VkImageTiling			tiling
-			VK_IMAGE_USAGE_STORAGE_BIT |							// VkImageUsageFlags		usage
-			VK_IMAGE_USAGE_TRANSFER_SRC_BIT,
-			VK_SHARING_MODE_EXCLUSIVE,								// VkSharingMode			sharingMode
-			0u,														// uint32_t					queueFamilyIndexCount
-			DE_NULL,												// const uint32_t*			pQueueFamilyIndices
-			VK_IMAGE_LAYOUT_UNDEFINED								// VkImageLayout			initialLayout
-		};
-
-		outputImage = createImage(vk, device, &outputImageCreateInfo, DE_NULL);
-		outputImageAllocation = allocator.allocate(getImageMemoryRequirements(vk, device, *outputImage), MemoryRequirement::Any);
-		vk.bindImageMemory(device, *outputImage, outputImageAllocation->getMemory(), outputImageAllocation->getOffset());
-
-		VkImageSubresourceRange imageSubresourceRange = makeImageSubresourceRange(VK_IMAGE_ASPECT_COLOR_BIT, 0u, 1u, 0u, 1u);
-		const VkImageViewCreateInfo outputImageViewCreateInfo =
-		{
-			VK_STRUCTURE_TYPE_IMAGE_VIEW_CREATE_INFO,				// VkStructureType			sType
-			DE_NULL,												// const void*				pNext
-			(VkImageViewCreateFlags)0,								// VkImageViewCreateFlags	flags
-			*outputImage,											// VkImage					image
-			VK_IMAGE_VIEW_TYPE_2D,									// VkImageViewType			viewType
-			VK_FORMAT_R32G32B32A32_SFLOAT,							// VkFormat					format,
-			makeComponentMappingRGBA(),								// VkComponentMapping		components
-			imageSubresourceRange									// VkImageSubresourceRange	imageSubresourceRange
-		};
-
-		outputImageView = createImageView(vk, device, &outputImageViewCreateInfo);
-	}
-
-	// Validation buffer
-	{
-		VkDeviceSize  pixelSize = getPixelSize(mapVkFormat(VK_FORMAT_R32G32B32A32_SFLOAT));
-		const VkBufferCreateInfo sampleLocationBufferCreateInfo =
-		{
-			VK_STRUCTURE_TYPE_BUFFER_CREATE_INFO,				// VkStructureType		sType
-			DE_NULL,											// const void*			pNext
-			(VkBufferCreateFlags)0,								// VkBufferCreateFlags	flags
-			m_sampleCount * m_renderSize.x() * m_renderSize.y() * pixelSize,	// VkDeviceSize			size
-			VK_BUFFER_USAGE_TRANSFER_DST_BIT,					// VkBufferUsageFlags	usage
-			VK_SHARING_MODE_EXCLUSIVE,							// VkSharingMode		mode
-			0u,													// uint32_t				queueFamilyIndexCount
-			DE_NULL												// const uint32_t*		pQueueFamilyIndices
-		};
-
-		sampleLocationBuffer = createBuffer(vk, device, &sampleLocationBufferCreateInfo, DE_NULL);
-		sampleLocationBufferAllocation = allocator.allocate(getBufferMemoryRequirements(vk, device, *sampleLocationBuffer), MemoryRequirement::HostVisible);
-		vk.bindBufferMemory(device, *sampleLocationBuffer, sampleLocationBufferAllocation->getMemory(), sampleLocationBufferAllocation->getOffset());
-	}
-
-	// Descriptors
-	{
-		DescriptorSetLayoutBuilder		layoutBuilder;
-		layoutBuilder.addSingleBinding(VK_DESCRIPTOR_TYPE_STORAGE_IMAGE, VK_SHADER_STAGE_FRAGMENT_BIT);
-		descriptorSetLayout = layoutBuilder.build(vk, device);
-		descriptorPool = DescriptorPoolBuilder()
-			.addType(VK_DESCRIPTOR_TYPE_STORAGE_IMAGE)
-			.build(vk, device, VK_DESCRIPTOR_POOL_CREATE_FREE_DESCRIPTOR_SET_BIT, 1u);
-
-		const VkDescriptorSetAllocateInfo descriptorSetAllocInfo =
-		{
-			VK_STRUCTURE_TYPE_DESCRIPTOR_SET_ALLOCATE_INFO,
-			DE_NULL,
-			*descriptorPool,
-			1u,
-			&*descriptorSetLayout
-		};
-
-		descriptorSet = allocateDescriptorSet(vk, device, &descriptorSetAllocInfo);
-
-		const VkDescriptorImageInfo imageInfo =
-		{
-			(VkSampler)DE_NULL,
-			*outputImageView,
-			VK_IMAGE_LAYOUT_GENERAL
-		};
-
-		DescriptorSetUpdateBuilder()
-			.writeSingle(*descriptorSet, DescriptorSetUpdateBuilder::Location::binding(0u), VK_DESCRIPTOR_TYPE_STORAGE_IMAGE, &imageInfo)
-			.update(vk, device);
-	}
-
-	// Command Pool
-	{
-		const VkCommandPoolCreateInfo cmdPoolCreateInfo =
-		{
-			VK_STRUCTURE_TYPE_COMMAND_POOL_CREATE_INFO,			// VkStructureType			sType
-			DE_NULL,											// const void*				pNext
-			VK_COMMAND_POOL_CREATE_RESET_COMMAND_BUFFER_BIT,	// VkCommandPoolCreateFlags	flags
-			queueFamilyIndex									// uint32_t					queueFamilyIndex
-		};
-
-		cmdPool = createCommandPool(vk, device, &cmdPoolCreateInfo);
-	}
-
->>>>>>> 8c9c0c59
-	// Command buffer for data transfers
-	{
-		const VkCommandBufferAllocateInfo cmdBufferAllocInfo =
-		{
-			VK_STRUCTURE_TYPE_COMMAND_BUFFER_ALLOCATE_INFO,	// VkStructureType		sType,
-			DE_NULL,										// const void*			pNext
-			*cmdPool,										// VkCommandPool		commandPool
-			VK_COMMAND_BUFFER_LEVEL_PRIMARY,				// VkCommandBufferLevel	level
-			1u												// uint32_t				bufferCount
-		};
-
-		transferCmdBuffer = allocateCommandBuffer(vk, device, &cmdBufferAllocInfo);
-	}
-
-	// Fence for data transfer
-	{
-		const VkFenceCreateInfo fenceCreateInfo =
-		{
-			VK_STRUCTURE_TYPE_FENCE_CREATE_INFO,	// VkStructureType		sType
-			DE_NULL,								// const void*			pNext
-			(VkFenceCreateFlags)0					// VkFenceCreateFlags	flags
-		};
-
-		fence = createFence(vk, device, &fenceCreateInfo);
-	}
-
-	// Transition the output image to LAYOUT_GENERAL
-	{
-		const VkImageMemoryBarrier barrier =
-		{
-			VK_STRUCTURE_TYPE_IMAGE_MEMORY_BARRIER,		// VkStructureType		sType
-			DE_NULL,									// const void*			pNext
-			0u,											// VkAccessFlags		srcAccessMask
-			VK_ACCESS_SHADER_WRITE_BIT,					// VkAccessFlags		dstAccessMask
-			VK_IMAGE_LAYOUT_UNDEFINED,					// VkImageLayout		oldLayout
-			VK_IMAGE_LAYOUT_GENERAL,					// VkImageLayout		newLayout
-			VK_QUEUE_FAMILY_IGNORED,					// uint32_t				srcQueueFamilyIndex
-			VK_QUEUE_FAMILY_IGNORED,					// uint32_t				dstQueueFamilyIndex
-			*outputImage,								// VkImage				image
-			{
-				VK_IMAGE_ASPECT_COLOR_BIT,			// VkImageAspectFlags	aspectMask
-				0u,									// uint32_t				baseMipLevel
-				1u,									// uint32_t				mipLevels
-				0u,									// uint32_t				baseArray
-				1u									// uint32_t				arraySize
-			}
-		};
-
-		const VkCommandBufferBeginInfo cmdBufferBeginInfo =
-		{
-			VK_STRUCTURE_TYPE_COMMAND_BUFFER_BEGIN_INFO,		// VkStructureType					sType
-			DE_NULL,											// const void*						pNext
-			VK_COMMAND_BUFFER_USAGE_ONE_TIME_SUBMIT_BIT,		// VkCommandBufferUsageFlags		flags
-			(const VkCommandBufferInheritanceInfo*)DE_NULL		// VkCommandBufferInheritanceInfo	pInheritanceInfo
-		};
-
-		VK_CHECK(vk.beginCommandBuffer(*transferCmdBuffer, &cmdBufferBeginInfo));
-		vk.cmdPipelineBarrier(*transferCmdBuffer, VK_PIPELINE_STAGE_TOP_OF_PIPE_BIT, VK_PIPELINE_STAGE_TRANSFER_BIT,
-				(VkDependencyFlags)0,
-				0, (const VkMemoryBarrier*)DE_NULL,
-				0, (const VkBufferMemoryBarrier*)DE_NULL,
-				1, &barrier);
-
-		VK_CHECK(vk.endCommandBuffer(*transferCmdBuffer));
-
-		const VkSubmitInfo submitInfo =
-		{
-			VK_STRUCTURE_TYPE_SUBMIT_INFO,			// VkStructureType			sType
-			DE_NULL,								// const void*				pNext
-			0u,										// uint32_t					waitSemaphoreCount
-			DE_NULL,								// const VkSemaphore*		pWaitSemaphores
-			(const VkPipelineStageFlags*)DE_NULL,	// const VkPipelineStageFlags*	pWaitDstStageMask
-			1u,										// uint32_t					commandBufferCount
-			&transferCmdBuffer.get(),				// const VkCommandBuffer*	pCommandBuffers
-			0u,										// uint32_t					signalSemaphoreCount
-			DE_NULL									// const VkSemaphore*		pSignalSemaphores
-		};
-
-		vk.resetFences(device, 1, &fence.get());
-		vk.queueSubmit(queue, 1, &submitInfo, *fence);
-		vk.waitForFences(device, 1, &fence.get(), true, ~(0ull));
-	}
-
-	// Perform draw
-	{
-		std::vector<Vec4>				vertices;
-<<<<<<< HEAD
-		std::vector<Shader>				shaders;
-=======
-		std::vector<VulkanShader>		shaders;
->>>>>>> 8c9c0c59
-
-		vertices.push_back(Vec4( -1.0f,	-1.0f,	0.0f,	1.0f));
-		vertices.push_back(Vec4( -1.0f,	 1.0f,	0.0f,	1.0f));
-		vertices.push_back(Vec4(  1.0f,	-1.0f,	0.0f,	1.0f));
-		vertices.push_back(Vec4(  1.0f,	 1.0f,	0.0f,	1.0f));
-
-<<<<<<< HEAD
-		shaders.push_back(Shader(VK_SHADER_STAGE_VERTEX_BIT, m_context.getBinaryCollection().get("FragCoordMsaaVert")));
-		shaders.push_back(Shader(VK_SHADER_STAGE_FRAGMENT_BIT, m_context.getBinaryCollection().get("FragCoordMsaaFrag")));
-=======
 		shaders.push_back(VulkanShader(VK_SHADER_STAGE_VERTEX_BIT, m_context.getBinaryCollection().get("FragCoordMsaaVert")));
 		shaders.push_back(VulkanShader(VK_SHADER_STAGE_FRAGMENT_BIT, m_context.getBinaryCollection().get("FragCoordMsaaFrag")));
->>>>>>> 8c9c0c59
 
 		DrawState			drawState(VK_PRIMITIVE_TOPOLOGY_TRIANGLE_STRIP, m_renderSize.x(), m_renderSize.y());
 		DrawCallData		drawCallData(vertices);
@@ -3035,7 +1658,6 @@
 	};
 
 	static const Vec2 sampleCount8Bit[] =
-<<<<<<< HEAD
 	{
 		Vec2(0.5625f, 0.3125f), Vec2(0.4375f, 0.6875f), Vec2(0.8125f,0.5625f), Vec2(0.3125f, 0.1875f),
 		Vec2(0.1875f, 0.8125f), Vec2(0.0625f, 0.4375f), Vec2(0.6875f,0.9375f), Vec2(0.9375f, 0.0625f)
@@ -3062,34 +1684,6 @@
 
 	for (deInt32 rowNdx = 0; rowNdx < (deInt32)m_renderSize.y(); rowNdx++)
 	{
-=======
-	{
-		Vec2(0.5625f, 0.3125f), Vec2(0.4375f, 0.6875f), Vec2(0.8125f,0.5625f), Vec2(0.3125f, 0.1875f),
-		Vec2(0.1875f, 0.8125f), Vec2(0.0625f, 0.4375f), Vec2(0.6875f,0.9375f), Vec2(0.9375f, 0.0625f)
-	};
-
-	static const Vec2 sampleCount16Bit[] =
-	{
-		Vec2(0.5625f, 0.5625f), Vec2(0.4375f, 0.3125f), Vec2(0.3125f,0.6250f), Vec2(0.7500f, 0.4375f),
-		Vec2(0.1875f, 0.3750f), Vec2(0.6250f, 0.8125f), Vec2(0.8125f,0.6875f), Vec2(0.6875f, 0.1875f),
-		Vec2(0.3750f, 0.8750f), Vec2(0.5000f, 0.0625f), Vec2(0.2500f,0.1250f), Vec2(0.1250f, 0.7500f),
-		Vec2(0.0000f, 0.5000f), Vec2(0.9375f, 0.2500f), Vec2(0.8750f,0.9375f), Vec2(0.0625f, 0.0000f)
-	};
-
-	static const Vec2* standardSampleLocationTable[] =
-	{
-		sampleCount1Bit,
-		sampleCount2Bit,
-		sampleCount4Bit,
-		sampleCount8Bit,
-		sampleCount16Bit
-	};
-
-	vki.getPhysicalDeviceProperties(physicalDevice, &physicalDeviceProperties);
-
-	for (deInt32 rowNdx = 0; rowNdx < (deInt32)m_renderSize.y(); rowNdx++)
-	{
->>>>>>> 8c9c0c59
 		for (deInt32 colNdx = 0; colNdx < (deInt32)m_renderSize.x(); colNdx++)
 		{
 			std::vector<Vec2> locations;
