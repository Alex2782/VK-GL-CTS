/*------------------------------------------------------------------------
 * Vulkan Conformance Tests
 * ------------------------
 *
 * Copyright (c) 2019 The Khronos Group Inc.
 * Copyright (c) 2018-2020 NVIDIA Corporation
 *
 * Licensed under the Apache License, Version 2.0 (the "License");
 * you may not use this file except in compliance with the License.
 * You may obtain a copy of the License at
 *
 *	  http://www.apache.org/licenses/LICENSE-2.0
 *
 * Unless required by applicable law or agreed to in writing, software
 * distributed under the License is distributed on an "AS IS" BASIS,
 * WITHOUT WARRANTIES OR CONDITIONS OF ANY KIND, either express or implied.
 * See the License for the specific language governing permissions and
 * limitations under the License.
 *
 *//*!
 * \file
 * \brief Vulkan Reconvergence tests
 *//*--------------------------------------------------------------------*/

#include "vktReconvergenceTests.hpp"

#include "vkBufferWithMemory.hpp"
#include "vkImageWithMemory.hpp"
#include "vkQueryUtil.hpp"
#include "vkBuilderUtil.hpp"
#include "vkCmdUtil.hpp"
#include "vkTypeUtil.hpp"
#include "vkObjUtil.hpp"

#include "vktTestGroupUtil.hpp"
#include "vktTestCase.hpp"

#include "deDefs.h"
#include "deFloat16.h"
#include "deMath.h"
#include "deRandom.h"
#include "deSharedPtr.hpp"
#include "deString.h"

#include "tcuTestCase.hpp"
#include "tcuTestLog.hpp"

#include <bitset>
#include <string>
#include <sstream>
#include <set>
#include <vector>

namespace vkt
{
namespace Reconvergence
{
namespace
{
using namespace vk;
using namespace std;

#define ARRAYSIZE(x) (sizeof(x) / sizeof(x[0]))

const VkFlags allShaderStages = VK_SHADER_STAGE_COMPUTE_BIT;

typedef enum {
	TT_SUCF_ELECT,	// subgroup_uniform_control_flow using elect (subgroup_basic)
	TT_SUCF_BALLOT,	// subgroup_uniform_control_flow using ballot (subgroup_ballot)
	TT_WUCF_ELECT,	// workgroup uniform control flow using elect (subgroup_basic)
	TT_WUCF_BALLOT,	// workgroup uniform control flow using ballot (subgroup_ballot)
	TT_MAXIMAL,		// maximal reconvergence
} TestType;

struct CaseDef
{
	TestType testType;
	deUint32 maxNesting;
	deUint32 seed;

	bool isWUCF() const { return testType == TT_WUCF_ELECT || testType == TT_WUCF_BALLOT; }
	bool isSUCF() const { return testType == TT_SUCF_ELECT || testType == TT_SUCF_BALLOT; }
	bool isUCF() const { return isWUCF() || isSUCF(); }
	bool isElect() const { return testType == TT_WUCF_ELECT || testType == TT_SUCF_ELECT; }
};

deUint64 subgroupSizeToMask(deUint32 subgroupSize)
{
	if (subgroupSize == 64)
		return ~0ULL;
	else
		return (1ULL << subgroupSize) - 1;
}

typedef std::bitset<128> bitset128;

// Take a 64-bit integer, mask it to the subgroup size, and then
// replicate it for each subgroup
bitset128 bitsetFromU64(deUint64 mask, deUint32 subgroupSize)
{
	mask &= subgroupSizeToMask(subgroupSize);
	bitset128 result(mask);
	for (deUint32 i = 0; i < 128 / subgroupSize - 1; ++i)
	{
		result = (result << subgroupSize) | bitset128(mask);
	}
	return result;
}

// Pick out the mask for the subgroup that invocationID is a member of
deUint64 bitsetToU64(const bitset128 &bitset, deUint32 subgroupSize, deUint32 invocationID)
{
	bitset128 copy(bitset);
	copy >>= (invocationID / subgroupSize) * subgroupSize;
	copy &= bitset128(subgroupSizeToMask(subgroupSize));
	deUint64 mask = copy.to_ullong();
	mask &= subgroupSizeToMask(subgroupSize);
	return mask;
}

class ReconvergenceTestInstance : public TestInstance
{
public:
						ReconvergenceTestInstance	(Context& context, const CaseDef& data);
						~ReconvergenceTestInstance	(void);
	tcu::TestStatus		iterate				(void);
private:
	CaseDef			m_data;
};

ReconvergenceTestInstance::ReconvergenceTestInstance (Context& context, const CaseDef& data)
	: vkt::TestInstance		(context)
	, m_data				(data)
{
}

ReconvergenceTestInstance::~ReconvergenceTestInstance (void)
{
}

class ReconvergenceTestCase : public TestCase
{
	public:
								ReconvergenceTestCase		(tcu::TestContext& context, const char* name, const char* desc, const CaseDef data);
								~ReconvergenceTestCase	(void);
	virtual	void				initPrograms		(SourceCollections& programCollection) const;
	virtual TestInstance*		createInstance		(Context& context) const;
	virtual void				checkSupport		(Context& context) const;

private:
	CaseDef					m_data;
};

ReconvergenceTestCase::ReconvergenceTestCase (tcu::TestContext& context, const char* name, const char* desc, const CaseDef data)
	: vkt::TestCase	(context, name, desc)
	, m_data		(data)
{
}

ReconvergenceTestCase::~ReconvergenceTestCase	(void)
{
}

void ReconvergenceTestCase::checkSupport(Context& context) const
{
	if (!context.contextSupports(vk::ApiVersion(1, 1, 0)))
		TCU_THROW(NotSupportedError, "Vulkan 1.1 not supported");

	vk::VkPhysicalDeviceSubgroupProperties subgroupProperties;
	deMemset(&subgroupProperties, 0, sizeof(subgroupProperties));
	subgroupProperties.sType = VK_STRUCTURE_TYPE_PHYSICAL_DEVICE_SUBGROUP_PROPERTIES;

	vk::VkPhysicalDeviceProperties2 properties2;
	deMemset(&properties2, 0, sizeof(properties2));
	properties2.sType = vk::VK_STRUCTURE_TYPE_PHYSICAL_DEVICE_PROPERTIES_2;
	properties2.pNext = &subgroupProperties;

	context.getInstanceInterface().getPhysicalDeviceProperties2(context.getPhysicalDevice(), &properties2);

	if (m_data.isElect() && !(subgroupProperties.supportedOperations & VK_SUBGROUP_FEATURE_BASIC_BIT))
		TCU_THROW(NotSupportedError, "VK_SUBGROUP_FEATURE_BASIC_BIT not supported");

	if (!m_data.isElect() && !(subgroupProperties.supportedOperations & VK_SUBGROUP_FEATURE_BALLOT_BIT))
		TCU_THROW(NotSupportedError, "VK_SUBGROUP_FEATURE_BALLOT_BIT not supported");

	if (!(context.getSubgroupProperties().supportedStages & VK_SHADER_STAGE_COMPUTE_BIT))
		TCU_THROW(NotSupportedError, "compute stage does not support subgroup operations");

	// Both subgroup- AND workgroup-uniform tests are enabled by shaderSubgroupUniformControlFlow.
	if (m_data.isUCF() && !context.getShaderSubgroupUniformControlFlowFeatures().shaderSubgroupUniformControlFlow)
		TCU_THROW(NotSupportedError, "shaderSubgroupUniformControlFlow not supported");

	// XXX TODO: Check for maximal reconvergence support
	// if (m_data.testType == TT_MAXIMAL ...)
}

typedef enum
{
	// store subgroupBallot().
	// For OP_BALLOT, OP::caseValue is initialized to zero, and then
	// set to 1 by simulate if the ballot is not workgroup- (or subgroup-_uniform.
	// Only workgroup-uniform ballots are validated for correctness in
	// WUCF modes.
	OP_BALLOT,

	// store literal constant
	OP_STORE,

	// if ((1ULL << gl_SubgroupInvocationID) & mask).
	// Special case if mask = ~0ULL, converted into "if (inputA.a[idx] == idx)"
	OP_IF_MASK,
	OP_ELSE_MASK,
	OP_ENDIF,

	// if (gl_SubgroupInvocationID == loopIdxN) (where N is most nested loop counter)
	OP_IF_LOOPCOUNT,
	OP_ELSE_LOOPCOUNT,

	// if (gl_LocalInvocationIndex >= inputA.a[N]) (where N is most nested loop counter)
	OP_IF_LOCAL_INVOCATION_INDEX,
	OP_ELSE_LOCAL_INVOCATION_INDEX,

	// break/continue
	OP_BREAK,
	OP_CONTINUE,

	// if (subgroupElect())
	OP_ELECT,

	// Loop with uniform number of iterations (read from a buffer)
	OP_BEGIN_FOR_UNIF,
	OP_END_FOR_UNIF,

	// for (int loopIdxN = 0; loopIdxN < gl_SubgroupInvocationID + 1; ++loopIdxN)
	OP_BEGIN_FOR_VAR,
	OP_END_FOR_VAR,

	// for (int loopIdxN = 0;; ++loopIdxN, OP_BALLOT)
	// Always has an "if (subgroupElect()) break;" inside.
	// Does the equivalent of OP_BALLOT in the continue construct
	OP_BEGIN_FOR_INF,
	OP_END_FOR_INF,

	// do { loopIdxN++; ... } while (loopIdxN < uniformValue);
	OP_BEGIN_DO_WHILE_UNIF,
	OP_END_DO_WHILE_UNIF,

	// do { ... } while (true);
	// Always has an "if (subgroupElect()) break;" inside
	OP_BEGIN_DO_WHILE_INF,
	OP_END_DO_WHILE_INF,

	// return;
	OP_RETURN,

	// function call (code bracketed by these is extracted into a separate function)
	OP_CALL_BEGIN,
	OP_CALL_END,

	// switch statement on uniform value
	OP_SWITCH_UNIF_BEGIN,
	// switch statement on gl_SubgroupInvocationID & 3 value
	OP_SWITCH_VAR_BEGIN,
	// switch statement on loopIdx value
	OP_SWITCH_LOOP_COUNT_BEGIN,

	// case statement with a (invocation mask, case mask) pair
	OP_CASE_MASK_BEGIN,
	// case statement used for loop counter switches, with a value and a mask of loop iterations
	OP_CASE_LOOP_COUNT_BEGIN,

	// end of switch/case statement
	OP_SWITCH_END,
	OP_CASE_END,

	// Extra code with no functional effect. Currently inculdes:
	// - value 0: while (!subgroupElect()) {}
	// - value 1: if (condition_that_is_false) { infinite loop }
	OP_NOISE,
} OPType;

typedef enum
{
	// Different if test conditions
	IF_MASK,
	IF_UNIFORM,
	IF_LOOPCOUNT,
	IF_LOCAL_INVOCATION_INDEX,
} IFType;

class OP
{
public:
	OP(OPType _type, deUint64 _value, deUint32 _caseValue = 0)
		: type(_type), value(_value), caseValue(_caseValue)
	{}

	// The type of operation and an optional value.
	// The value could be a mask for an if test, the index of the loop
	// header for an end of loop, or the constant value for a store instruction
	OPType type;
	deUint64 value;
	deUint32 caseValue;
};

static int findLSB (deUint64 value)
{
	for (int i = 0; i < 64; i++)
	{
		if (value & (1ULL<<i))
			return i;
	}
	return -1;
}

// For each subgroup, pick out the elected invocationID, and accumulate
// a bitset of all of them
static bitset128 bitsetElect (const bitset128& value, deInt32 subgroupSize)
{
	bitset128 ret; // zero initialized

	for (deInt32 i = 0; i < 128; i += subgroupSize)
	{
		deUint64 mask = bitsetToU64(value, subgroupSize, i);
		int lsb = findLSB(mask);
		ret |= bitset128(lsb == -1 ? 0 : (1ULL << lsb)) << i;
	}
	return ret;
}

class RandomProgram
{
public:
	RandomProgram(const CaseDef &c)
		: caseDef(c), numMasks(5), nesting(0), maxNesting(c.maxNesting), loopNesting(0), loopNestingThisFunction(0), callNesting(0), minCount(30), indent(0), isLoopInf(100, false), doneInfLoopBreak(100, false), storeBase(0x10000)
	{
		deRandom_init(&rnd, caseDef.seed);
		for (int i = 0; i < numMasks; ++i)
			masks.push_back(deRandom_getUint64(&rnd));
	}

	const CaseDef caseDef;
	deRandom rnd;
	vector<OP> ops;
	vector<deUint64> masks;
	deInt32 numMasks;
	deInt32 nesting;
	deInt32 maxNesting;
	deInt32 loopNesting;
	deInt32 loopNestingThisFunction;
	deInt32 callNesting;
	deInt32 minCount;
	deInt32 indent;
	vector<bool> isLoopInf;
	vector<bool> doneInfLoopBreak;
	// Offset the value we use for OP_STORE, to avoid colliding with fully converged
	// active masks with small subgroup sizes (e.g. with subgroupSize == 4, the SUCF
	// tests need to know that 0xF is really an active mask).
	deInt32 storeBase;

	void genIf(IFType ifType)
	{
		deUint32 maskIdx = deRandom_getUint32(&rnd) % numMasks;
		deUint64 mask = masks[maskIdx];
		if (ifType == IF_UNIFORM)
			mask = ~0ULL;

		deUint32 localIndexCmp = deRandom_getUint32(&rnd) % 128;
		if (ifType == IF_LOCAL_INVOCATION_INDEX)
			ops.push_back({OP_IF_LOCAL_INVOCATION_INDEX, localIndexCmp});
		else if (ifType == IF_LOOPCOUNT)
			ops.push_back({OP_IF_LOOPCOUNT, 0});
		else
			ops.push_back({OP_IF_MASK, mask});

		nesting++;

		size_t thenBegin = ops.size();
		pickOP(2);
		size_t thenEnd = ops.size();

		deUint32 randElse = (deRandom_getUint32(&rnd) % 100);
		if (randElse < 50)
		{
			if (ifType == IF_LOCAL_INVOCATION_INDEX)
				ops.push_back({OP_ELSE_LOCAL_INVOCATION_INDEX, localIndexCmp});
			else if (ifType == IF_LOOPCOUNT)
				ops.push_back({OP_ELSE_LOOPCOUNT, 0});
			else
				ops.push_back({OP_ELSE_MASK, 0});

			if (randElse < 10)
			{
				// Sometimes make the else block identical to the then block
				for (size_t i = thenBegin; i < thenEnd; ++i)
					ops.push_back(ops[i]);
			}
			else
				pickOP(2);
		}
		ops.push_back({OP_ENDIF, 0});
		nesting--;
	}

	void genForUnif()
	{
		deUint32 iterCount = (deRandom_getUint32(&rnd) % 5) + 1;
		ops.push_back({OP_BEGIN_FOR_UNIF, iterCount});
		deUint32 loopheader = (deUint32)ops.size()-1;
		nesting++;
		loopNesting++;
		loopNestingThisFunction++;
		pickOP(2);
		ops.push_back({OP_END_FOR_UNIF, loopheader});
		loopNestingThisFunction--;
		loopNesting--;
		nesting--;
	}

	void genDoWhileUnif()
	{
		deUint32 iterCount = (deRandom_getUint32(&rnd) % 5) + 1;
		ops.push_back({OP_BEGIN_DO_WHILE_UNIF, iterCount});
		deUint32 loopheader = (deUint32)ops.size()-1;
		nesting++;
		loopNesting++;
		loopNestingThisFunction++;
		pickOP(2);
		ops.push_back({OP_END_DO_WHILE_UNIF, loopheader});
		loopNestingThisFunction--;
		loopNesting--;
		nesting--;
	}

	void genForVar()
	{
		ops.push_back({OP_BEGIN_FOR_VAR, 0});
		deUint32 loopheader = (deUint32)ops.size()-1;
		nesting++;
		loopNesting++;
		loopNestingThisFunction++;
		pickOP(2);
		ops.push_back({OP_END_FOR_VAR, loopheader});
		loopNestingThisFunction--;
		loopNesting--;
		nesting--;
	}

	void genForInf()
	{
		ops.push_back({OP_BEGIN_FOR_INF, 0});
		deUint32 loopheader = (deUint32)ops.size()-1;

		nesting++;
		loopNesting++;
		loopNestingThisFunction++;
		isLoopInf[loopNesting] = true;
		doneInfLoopBreak[loopNesting] = false;

		pickOP(2);

		genElect(true);
		doneInfLoopBreak[loopNesting] = true;

		pickOP(2);

		ops.push_back({OP_END_FOR_INF, loopheader});

		isLoopInf[loopNesting] = false;
		doneInfLoopBreak[loopNesting] = false;
		loopNestingThisFunction--;
		loopNesting--;
		nesting--;
	}

	void genDoWhileInf()
	{
		ops.push_back({OP_BEGIN_DO_WHILE_INF, 0});
		deUint32 loopheader = (deUint32)ops.size()-1;

		nesting++;
		loopNesting++;
		loopNestingThisFunction++;
		isLoopInf[loopNesting] = true;
		doneInfLoopBreak[loopNesting] = false;

		pickOP(2);

		genElect(true);
		doneInfLoopBreak[loopNesting] = true;

		pickOP(2);

		ops.push_back({OP_END_DO_WHILE_INF, loopheader});

		isLoopInf[loopNesting] = false;
		doneInfLoopBreak[loopNesting] = false;
		loopNestingThisFunction--;
		loopNesting--;
		nesting--;
	}

	void genBreak()
	{
		if (loopNestingThisFunction > 0)
		{
			// Sometimes put the break in a divergent if
			if ((deRandom_getUint32(&rnd) % 100) < 10)
			{
				ops.push_back({OP_IF_MASK, masks[0]});
				ops.push_back({OP_BREAK, 0});
				ops.push_back({OP_ELSE_MASK, 0});
				ops.push_back({OP_BREAK, 0});
				ops.push_back({OP_ENDIF, 0});
			}
			else
				ops.push_back({OP_BREAK, 0});
		}
	}

	void genContinue()
	{
		// continues are allowed if we're in a loop and the loop is not infinite,
		// or if it is infinite and we've already done a subgroupElect+break.
		// However, adding more continues seems to reduce the failure rate, so
		// disable it for now
		if (loopNestingThisFunction > 0 && !(isLoopInf[loopNesting] /*&& !doneInfLoopBreak[loopNesting]*/))
		{
			// Sometimes put the continue in a divergent if
			if ((deRandom_getUint32(&rnd) % 100) < 10)
			{
				ops.push_back({OP_IF_MASK, masks[0]});
				ops.push_back({OP_CONTINUE, 0});
				ops.push_back({OP_ELSE_MASK, 0});
				ops.push_back({OP_CONTINUE, 0});
				ops.push_back({OP_ENDIF, 0});
			}
			else
				ops.push_back({OP_CONTINUE, 0});
		}
	}

	// doBreak is used to generate "if (subgroupElect()) { ... break; }" inside infinite loops
	void genElect(bool doBreak)
	{
		ops.push_back({OP_ELECT, 0});
		nesting++;
		if (doBreak)
		{
			// Put something interestign before the break
			optBallot();
			optBallot();
			if ((deRandom_getUint32(&rnd) % 100) < 10)
				pickOP(1);

			// if we're in a function, sometimes  use return instead
			if (callNesting > 0 && (deRandom_getUint32(&rnd) % 100) < 30)
				ops.push_back({OP_RETURN, 0});
			else
				genBreak();

		}
		else
			pickOP(2);

		ops.push_back({OP_ENDIF, 0});
		nesting--;
	}

	void genReturn()
	{
		deUint32 r = deRandom_getUint32(&rnd) % 100;
		if (nesting > 0 &&
			// Use return rarely in main, 20% of the time in a singly nested loop in a function
			// and 50% of the time in a multiply nested loop in a function
			(r < 5 ||
			 (callNesting > 0 && loopNestingThisFunction > 0 && r < 20) ||
			 (callNesting > 0 && loopNestingThisFunction > 1 && r < 50)))
		{
			optBallot();
			if ((deRandom_getUint32(&rnd) % 100) < 10)
			{
				ops.push_back({OP_IF_MASK, masks[0]});
				ops.push_back({OP_RETURN, 0});
				ops.push_back({OP_ELSE_MASK, 0});
				ops.push_back({OP_RETURN, 0});
				ops.push_back({OP_ENDIF, 0});
			}
			else
				ops.push_back({OP_RETURN, 0});
		}
	}

	// Generate a function call. Save and restore some loop information, which is used to
	// determine when it's safe to use break/continue
	void genCall()
	{
		ops.push_back({OP_CALL_BEGIN, 0});
		callNesting++;
		nesting++;
		deInt32 saveLoopNestingThisFunction = loopNestingThisFunction;
		loopNestingThisFunction = 0;

		pickOP(2);

		loopNestingThisFunction = saveLoopNestingThisFunction;
		nesting--;
		callNesting--;
		ops.push_back({OP_CALL_END, 0});
	}

	// Generate switch on a uniform value:
	// switch (inputA.a[r]) {
	// case r+1: ... break; // should not execute
	// case r:   ... break; // should branch uniformly
	// case r+2: ... break; // should not execute
	// }
	void genSwitchUnif()
	{
		deUint32 r = deRandom_getUint32(&rnd) % 5;
		ops.push_back({OP_SWITCH_UNIF_BEGIN, r});
		nesting++;

		ops.push_back({OP_CASE_MASK_BEGIN, 0, 1u<<(r+1)});
		pickOP(1);
		ops.push_back({OP_CASE_END, 0});

		ops.push_back({OP_CASE_MASK_BEGIN, ~0ULL, 1u<<r});
		pickOP(2);
		ops.push_back({OP_CASE_END, 0});

		ops.push_back({OP_CASE_MASK_BEGIN, 0, 1u<<(r+2)});
		pickOP(1);
		ops.push_back({OP_CASE_END, 0});

		ops.push_back({OP_SWITCH_END, 0});
		nesting--;
	}

	// switch (gl_SubgroupInvocationID & 3) with four unique targets
	void genSwitchVar()
	{
		ops.push_back({OP_SWITCH_VAR_BEGIN, 0});
		nesting++;

		ops.push_back({OP_CASE_MASK_BEGIN, 0x1111111111111111ULL, 1<<0});
		pickOP(1);
		ops.push_back({OP_CASE_END, 0});

		ops.push_back({OP_CASE_MASK_BEGIN, 0x2222222222222222ULL, 1<<1});
		pickOP(1);
		ops.push_back({OP_CASE_END, 0});

		ops.push_back({OP_CASE_MASK_BEGIN, 0x4444444444444444ULL, 1<<2});
		pickOP(1);
		ops.push_back({OP_CASE_END, 0});

		ops.push_back({OP_CASE_MASK_BEGIN, 0x8888888888888888ULL, 1<<3});
		pickOP(1);
		ops.push_back({OP_CASE_END, 0});

		ops.push_back({OP_SWITCH_END, 0});
		nesting--;
	}

	// switch (gl_SubgroupInvocationID & 3) with two shared targets.
	// XXX TODO: The test considers these two targets to remain converged,
	// though we haven't agreed to that behavior yet.
	void genSwitchMulticase()
	{
		ops.push_back({OP_SWITCH_VAR_BEGIN, 0});
		nesting++;

		ops.push_back({OP_CASE_MASK_BEGIN, 0x3333333333333333ULL, (1<<0)|(1<<1)});
		pickOP(2);
		ops.push_back({OP_CASE_END, 0});

		ops.push_back({OP_CASE_MASK_BEGIN, 0xCCCCCCCCCCCCCCCCULL, (1<<2)|(1<<3)});
		pickOP(2);
		ops.push_back({OP_CASE_END, 0});

		ops.push_back({OP_SWITCH_END, 0});
		nesting--;
	}

	// switch (loopIdxN) {
	// case 1:  ... break;
	// case 2:  ... break;
	// default: ... break;
	// }
	void genSwitchLoopCount()
	{
		deUint32 r = deRandom_getUint32(&rnd) % loopNesting;
		ops.push_back({OP_SWITCH_LOOP_COUNT_BEGIN, r});
		nesting++;

		ops.push_back({OP_CASE_LOOP_COUNT_BEGIN, 1ULL<<1, 1});
		pickOP(1);
		ops.push_back({OP_CASE_END, 0});

		ops.push_back({OP_CASE_LOOP_COUNT_BEGIN, 1ULL<<2, 2});
		pickOP(1);
		ops.push_back({OP_CASE_END, 0});

		// default:
		ops.push_back({OP_CASE_LOOP_COUNT_BEGIN, ~6ULL, 0xFFFFFFFF});
		pickOP(1);
		ops.push_back({OP_CASE_END, 0});

		ops.push_back({OP_SWITCH_END, 0});
		nesting--;
	}

	void pickOP(deUint32 count)
	{
		// Pick "count" instructions. These can recursively insert more instructions,
		// so "count" is just a seed
		for (deUint32 i = 0; i < count; ++i)
		{
			optBallot();
			if (nesting < maxNesting)
			{
				deUint32 r = deRandom_getUint32(&rnd) % 11;
				switch (r)
				{
				default:
					DE_ASSERT(0);
					// fallthrough
				case 2:
					if (loopNesting)
					{
						genIf(IF_LOOPCOUNT);
						break;
					}
					// fallthrough
				case 10:
					genIf(IF_LOCAL_INVOCATION_INDEX);
					break;
				case 0:
					genIf(IF_MASK);
					break;
				case 1:
					genIf(IF_UNIFORM);
					break;
				case 3:
					{
						// don't nest loops too deeply, to avoid extreme memory usage or timeouts
						if (loopNesting <= 3)
						{
							deUint32 r2 = deRandom_getUint32(&rnd) % 3;
							switch (r2)
							{
							default: DE_ASSERT(0); // fallthrough
							case 0: genForUnif(); break;
							case 1: genForInf(); break;
							case 2: genForVar(); break;
							}
						}
					}
					break;
				case 4:
					genBreak();
					break;
				case 5:
					genContinue();
					break;
				case 6:
					genElect(false);
					break;
				case 7:
					{
						deUint32 r2 = deRandom_getUint32(&rnd) % 5;
						if (r2 == 0 && callNesting == 0 && nesting < maxNesting - 2)
							genCall();
						else
							genReturn();
						break;
					}
				case 8:
					{
						// don't nest loops too deeply, to avoid extreme memory usage or timeouts
						if (loopNesting <= 3)
						{
							deUint32 r2 = deRandom_getUint32(&rnd) % 2;
							switch (r2)
							{
							default: DE_ASSERT(0); // fallthrough
							case 0: genDoWhileUnif(); break;
							case 1: genDoWhileInf(); break;
							}
						}
					}
					break;
				case 9:
					{
						deUint32 r2 = deRandom_getUint32(&rnd) % 4;
						switch (r2)
						{
						default:
							DE_ASSERT(0);
							// fallthrough
						case 0:
							genSwitchUnif();
							break;
						case 1:
							if (loopNesting > 0) {
								genSwitchLoopCount();
								break;
							}
							// fallthrough
						case 2:
							if (caseDef.testType != TT_MAXIMAL)
							{
								// multicase doesn't have fully-defined behavior for MAXIMAL tests,
								// but does for SUCF tests
								genSwitchMulticase();
								break;
							}
							// fallthrough
						case 3:
							genSwitchVar();
							break;
						}
					}
					break;
				}
			}
			optBallot();
		}
	}

	void optBallot()
	{
		// optionally insert ballots, stores, and noise. Ballots and stores are used to determine
		// correctness.
		if ((deRandom_getUint32(&rnd) % 100) < 20)
		{
			if (ops.size() < 2 ||
			   !(ops[ops.size()-1].type == OP_BALLOT ||
				 (ops[ops.size()-1].type == OP_STORE && ops[ops.size()-2].type == OP_BALLOT)))
			{
				// do a store along with each ballot, so we can correlate where
				// the ballot came from
				if (caseDef.testType != TT_MAXIMAL)
					ops.push_back({OP_STORE, (deUint32)ops.size() + storeBase});
				ops.push_back({OP_BALLOT, 0});
			}
		}

		if ((deRandom_getUint32(&rnd) % 100) < 10)
		{
			if (ops.size() < 2 ||
			   !(ops[ops.size()-1].type == OP_STORE ||
				 (ops[ops.size()-1].type == OP_BALLOT && ops[ops.size()-2].type == OP_STORE)))
			{
				// SUCF does a store with every ballot. Don't bloat the code by adding more.
				if (caseDef.testType == TT_MAXIMAL)
					ops.push_back({OP_STORE, (deUint32)ops.size() + storeBase});
			}
		}

		deUint32 r = deRandom_getUint32(&rnd) % 10000;
		if (r < 3)
			ops.push_back({OP_NOISE, 0});
		else if (r < 10)
			ops.push_back({OP_NOISE, 1});
	}

	void generateRandomProgram()
	{
		do {
			ops.clear();
			while ((deInt32)ops.size() < minCount)
				pickOP(1);

			// Retry until the program has some UCF results in it
			if (caseDef.isUCF())
			{
				const deUint32 invocationStride = 128;
				// Simulate for all subgroup sizes, to determine whether OP_BALLOTs are nonuniform
				for (deInt32 subgroupSize = 4; subgroupSize <= 64; subgroupSize *= 2) {
					simulate(true, subgroupSize, invocationStride, DE_NULL);
				}
			}
		} while (caseDef.isUCF() && !hasUCF());
	}

	void printIndent(std::stringstream &css)
	{
		for (deInt32 i = 0; i < indent; ++i)
			css << " ";
	}

	std::string genPartitionBallot()
	{
		std::stringstream ss;
		ss << "subgroupBallot(true).xy";
		return ss.str();
	}

	void printBallot(std::stringstream *css)
	{
		*css << "outputC.loc[gl_LocalInvocationIndex]++,";
		// When inside loop(s), use partitionBallot rather than subgroupBallot to compute
		// a ballot, to make sure the ballot is "diverged enough". Don't do this for
		// subgroup_uniform_control_flow, since we only validate results that must be fully
		// reconverged.
		if (loopNesting > 0 && caseDef.testType == TT_MAXIMAL)
		{
			*css << "outputB.b[(outLoc++)*invocationStride + gl_LocalInvocationIndex] = " << genPartitionBallot();
		}
		else if (caseDef.isElect())
		{
			*css << "outputB.b[(outLoc++)*invocationStride + gl_LocalInvocationIndex].x = elect()";
		}
		else
		{
			*css << "outputB.b[(outLoc++)*invocationStride + gl_LocalInvocationIndex] = subgroupBallot(true).xy";
		}
	}

	void genCode(std::stringstream &functions, std::stringstream &main)
	{
		std::stringstream *css = &main;
		indent = 4;
		loopNesting = 0;
		int funcNum = 0;
		for (deInt32 i = 0; i < (deInt32)ops.size(); ++i)
		{
			switch (ops[i].type)
			{
			case OP_IF_MASK:
				printIndent(*css);
				if (ops[i].value == ~0ULL)
				{
					// This equality test will always succeed, since inputA.a[i] == i
					int idx = deRandom_getUint32(&rnd) % 4;
					*css << "if (inputA.a[" << idx << "] == " << idx << ") {\n";
				}
				else
					*css << "if (testBit(uvec2(0x" << std::hex << (ops[i].value & 0xFFFFFFFF) << ", 0x" << (ops[i].value >> 32) << "), gl_SubgroupInvocationID)) {\n";

				indent += 4;
				break;
			case OP_IF_LOOPCOUNT:
				printIndent(*css); *css << "if (gl_SubgroupInvocationID == loopIdx" << loopNesting - 1 << ") {\n";
				indent += 4;
				break;
			case OP_IF_LOCAL_INVOCATION_INDEX:
				printIndent(*css); *css << "if (gl_LocalInvocationIndex >= inputA.a[0x" << std::hex << ops[i].value << "]) {\n";
				indent += 4;
				break;
			case OP_ELSE_MASK:
			case OP_ELSE_LOOPCOUNT:
			case OP_ELSE_LOCAL_INVOCATION_INDEX:
				indent -= 4;
				printIndent(*css); *css << "} else {\n";
				indent += 4;
				break;
			case OP_ENDIF:
				indent -= 4;
				printIndent(*css); *css << "}\n";
				break;
			case OP_BALLOT:
				printIndent(*css); printBallot(css); *css << ";\n";
				break;
			case OP_STORE:
				printIndent(*css); *css << "outputC.loc[gl_LocalInvocationIndex]++;\n";
				printIndent(*css); *css << "outputB.b[(outLoc++)*invocationStride + gl_LocalInvocationIndex].x = 0x" << std::hex << ops[i].value << ";\n";
				break;
			case OP_BEGIN_FOR_UNIF:
				printIndent(*css); *css << "for (int loopIdx" << loopNesting << " = 0;\n";
				printIndent(*css); *css << "         loopIdx" << loopNesting << " < inputA.a[" << ops[i].value << "];\n";
				printIndent(*css); *css << "         loopIdx" << loopNesting << "++) {\n";
				indent += 4;
				loopNesting++;
				break;
			case OP_END_FOR_UNIF:
				loopNesting--;
				indent -= 4;
				printIndent(*css); *css << "}\n";
				break;
			case OP_BEGIN_DO_WHILE_UNIF:
				printIndent(*css); *css << "{\n";
				indent += 4;
				printIndent(*css); *css << "int loopIdx" << loopNesting << " = 0;\n";
				printIndent(*css); *css << "do {\n";
				indent += 4;
				printIndent(*css); *css << "loopIdx" << loopNesting << "++;\n";
				loopNesting++;
				break;
			case OP_BEGIN_DO_WHILE_INF:
				printIndent(*css); *css << "{\n";
				indent += 4;
				printIndent(*css); *css << "int loopIdx" << loopNesting << " = 0;\n";
				printIndent(*css); *css << "do {\n";
				indent += 4;
				loopNesting++;
				break;
			case OP_END_DO_WHILE_UNIF:
				loopNesting--;
				indent -= 4;
				printIndent(*css); *css << "} while (loopIdx" << loopNesting << " < inputA.a[" << ops[(deUint32)ops[i].value].value << "]);\n";
				indent -= 4;
				printIndent(*css); *css << "}\n";
				break;
			case OP_END_DO_WHILE_INF:
				loopNesting--;
				printIndent(*css); *css << "loopIdx" << loopNesting << "++;\n";
				indent -= 4;
				printIndent(*css); *css << "} while (true);\n";
				indent -= 4;
				printIndent(*css); *css << "}\n";
				break;
			case OP_BEGIN_FOR_VAR:
				printIndent(*css); *css << "for (int loopIdx" << loopNesting << " = 0;\n";
				printIndent(*css); *css << "         loopIdx" << loopNesting << " < gl_SubgroupInvocationID + 1;\n";
				printIndent(*css); *css << "         loopIdx" << loopNesting << "++) {\n";
				indent += 4;
				loopNesting++;
				break;
			case OP_END_FOR_VAR:
				loopNesting--;
				indent -= 4;
				printIndent(*css); *css << "}\n";
				break;
			case OP_BEGIN_FOR_INF:
				printIndent(*css); *css << "for (int loopIdx" << loopNesting << " = 0;;loopIdx" << loopNesting << "++,";
				loopNesting++;
				printBallot(css);
				*css << ") {\n";
				indent += 4;
				break;
			case OP_END_FOR_INF:
				loopNesting--;
				indent -= 4;
				printIndent(*css); *css << "}\n";
				break;
			case OP_BREAK:
				printIndent(*css); *css << "break;\n";
				break;
			case OP_CONTINUE:
				printIndent(*css); *css << "continue;\n";
				break;
			case OP_ELECT:
				printIndent(*css); *css << "if (subgroupElect()) {\n";
				indent += 4;
				break;
			case OP_RETURN:
				printIndent(*css); *css << "return;\n";
				break;
			case OP_CALL_BEGIN:
				printIndent(*css); *css << "func" << funcNum << "(";
				for (deInt32 n = 0; n < loopNesting; ++n)
				{
					*css << "loopIdx" << n;
					if (n != loopNesting - 1)
						*css << ", ";
				}
				*css << ");\n";
				css = &functions;
				printIndent(*css); *css << "void func" << funcNum << "(";
				for (deInt32 n = 0; n < loopNesting; ++n)
				{
					*css << "int loopIdx" << n;
					if (n != loopNesting - 1)
						*css << ", ";
				}
				*css << ") {\n";
				indent += 4;
				funcNum++;
				break;
			case OP_CALL_END:
				indent -= 4;
				printIndent(*css); *css << "}\n";
				css = &main;
				break;
			case OP_NOISE:
				if (ops[i].value == 0)
				{
					printIndent(*css); *css << "while (!subgroupElect()) {}\n";
				}
				else
				{
					printIndent(*css); *css << "if (inputA.a[0] == 12345) {\n";
					indent += 4;
					printIndent(*css); *css << "while (true) {\n";
					indent += 4;
					printIndent(*css); printBallot(css); *css << ";\n";
					indent -= 4;
					printIndent(*css); *css << "}\n";
					indent -= 4;
					printIndent(*css); *css << "}\n";
				}
				break;
			case OP_SWITCH_UNIF_BEGIN:
				printIndent(*css); *css << "switch (inputA.a[" << ops[i].value << "]) {\n";
				indent += 4;
				break;
			case OP_SWITCH_VAR_BEGIN:
				printIndent(*css); *css << "switch (gl_SubgroupInvocationID & 3) {\n";
				indent += 4;
				break;
			case OP_SWITCH_LOOP_COUNT_BEGIN:
				printIndent(*css); *css << "switch (loopIdx" << ops[i].value << ") {\n";
				indent += 4;
				break;
			case OP_SWITCH_END:
				indent -= 4;
				printIndent(*css); *css << "}\n";
				break;
			case OP_CASE_MASK_BEGIN:
				for (deInt32 b = 0; b < 32; ++b)
				{
					if ((1u<<b) & ops[i].caseValue)
					{
						printIndent(*css); *css << "case " << b << ":\n";
					}
				}
				printIndent(*css); *css << "{\n";
				indent += 4;
				break;
			case OP_CASE_LOOP_COUNT_BEGIN:
				if (ops[i].caseValue == 0xFFFFFFFF)
				{
					printIndent(*css); *css << "default: {\n";
				}
				else
				{
					printIndent(*css); *css << "case " << ops[i].caseValue << ": {\n";
				}
				indent += 4;
				break;
			case OP_CASE_END:
				printIndent(*css); *css << "break;\n";
				indent -= 4;
				printIndent(*css); *css << "}\n";
				break;
			default:
				DE_ASSERT(0);
				break;
			}
		}
	}

	// Simulate execution of the program. If countOnly is true, just return
	// the max number of outputs written. If it's false, store out the result
	// values to ref
	deUint32 simulate(bool countOnly, deUint32 subgroupSize, deUint32 invocationStride, deUint64 *ref)
	{
		// State of the subgroup at each level of nesting
		struct SubgroupState
		{
			// Currently executing
			bitset128 activeMask;
			// Have executed a continue instruction in this loop
			bitset128 continueMask;
			// index of the current if test or loop header
			deUint32 header;
			// number of loop iterations performed
			deUint32 tripCount;
			// is this nesting a loop?
			deUint32 isLoop;
			// is this nesting a function call?
			deUint32 isCall;
			// is this nesting a switch?
			deUint32 isSwitch;
		};
		SubgroupState stateStack[10];
		deMemset(&stateStack, 0, sizeof(stateStack));

		const deUint64 fullSubgroupMask = subgroupSizeToMask(subgroupSize);

		// Per-invocation output location counters
		deUint32 outLoc[128] = {0};

		nesting = 0;
		loopNesting = 0;
		stateStack[nesting].activeMask = ~bitset128(); // initialized to ~0

		deInt32 i = 0;
		while (i < (deInt32)ops.size())
		{
			switch (ops[i].type)
			{
			case OP_BALLOT:

				// Flag that this ballot is workgroup-nonuniform
				if (caseDef.isWUCF() && stateStack[nesting].activeMask.any() && !stateStack[nesting].activeMask.all())
					ops[i].caseValue = 1;

				if (caseDef.isSUCF())
				{
					for (deUint32 id = 0; id < 128; id += subgroupSize)
					{
						deUint64 subgroupMask = bitsetToU64(stateStack[nesting].activeMask, subgroupSize, id);
						// Flag that this ballot is subgroup-nonuniform
						if (subgroupMask != 0 && subgroupMask != fullSubgroupMask)
							ops[i].caseValue = 1;
					}
				}

				for (deUint32 id = 0; id < 128; ++id)
				{
					if (stateStack[nesting].activeMask.test(id))
					{
						if (countOnly)
						{
							outLoc[id]++;
						}
						else
						{
							if (ops[i].caseValue)
							{
								// Emit a magic value to indicate that we shouldn't validate this ballot
								ref[(outLoc[id]++)*invocationStride + id] = bitsetToU64(0x12345678, subgroupSize, id);
							}
							else
								ref[(outLoc[id]++)*invocationStride + id] = bitsetToU64(stateStack[nesting].activeMask, subgroupSize, id);
						}
					}
				}
				break;
			case OP_STORE:
				for (deUint32 id = 0; id < 128; ++id)
				{
					if (stateStack[nesting].activeMask.test(id))
					{
						if (countOnly)
							outLoc[id]++;
						else
							ref[(outLoc[id]++)*invocationStride + id] = ops[i].value;
					}
				}
				break;
			case OP_IF_MASK:
				nesting++;
				stateStack[nesting].activeMask = stateStack[nesting-1].activeMask & bitsetFromU64(ops[i].value, subgroupSize);
				stateStack[nesting].header = i;
				stateStack[nesting].isLoop = 0;
				stateStack[nesting].isSwitch = 0;
				break;
			case OP_ELSE_MASK:
				stateStack[nesting].activeMask = stateStack[nesting-1].activeMask & ~bitsetFromU64(ops[stateStack[nesting].header].value, subgroupSize);
				break;
			case OP_IF_LOOPCOUNT:
				{
					deUint32 n = nesting;
					while (!stateStack[n].isLoop)
						n--;

					nesting++;
					stateStack[nesting].activeMask = stateStack[nesting-1].activeMask & bitsetFromU64((1ULL << stateStack[n].tripCount), subgroupSize);
					stateStack[nesting].header = i;
					stateStack[nesting].isLoop = 0;
					stateStack[nesting].isSwitch = 0;
					break;
				}
			case OP_ELSE_LOOPCOUNT:
				{
					deUint32 n = nesting;
					while (!stateStack[n].isLoop)
						n--;

					stateStack[nesting].activeMask = stateStack[nesting-1].activeMask & ~bitsetFromU64((1ULL << stateStack[n].tripCount), subgroupSize);
					break;
				}
			case OP_IF_LOCAL_INVOCATION_INDEX:
				{
					// all bits >= N
					bitset128 mask(0);
					for (deInt32 j = (deInt32)ops[i].value; j < 128; ++j)
						mask.set(j);

					nesting++;
					stateStack[nesting].activeMask = stateStack[nesting-1].activeMask & mask;
					stateStack[nesting].header = i;
					stateStack[nesting].isLoop = 0;
					stateStack[nesting].isSwitch = 0;
					break;
				}
			case OP_ELSE_LOCAL_INVOCATION_INDEX:
				{
					// all bits < N
					bitset128 mask(0);
					for (deInt32 j = 0; j < (deInt32)ops[i].value; ++j)
						mask.set(j);

					stateStack[nesting].activeMask = stateStack[nesting-1].activeMask & mask;
					break;
				}
			case OP_ENDIF:
				nesting--;
				break;
			case OP_BEGIN_FOR_UNIF:
				// XXX TODO: We don't handle a for loop with zero iterations
				nesting++;
				loopNesting++;
				stateStack[nesting].activeMask = stateStack[nesting-1].activeMask;
				stateStack[nesting].header = i;
				stateStack[nesting].tripCount = 0;
				stateStack[nesting].isLoop = 1;
				stateStack[nesting].isSwitch = 0;
				stateStack[nesting].continueMask = 0;
				break;
			case OP_END_FOR_UNIF:
				stateStack[nesting].tripCount++;
				stateStack[nesting].activeMask |= stateStack[nesting].continueMask;
				stateStack[nesting].continueMask = 0;
				if (stateStack[nesting].tripCount < ops[stateStack[nesting].header].value &&
					stateStack[nesting].activeMask.any())
				{
					i = stateStack[nesting].header+1;
					continue;
				}
				else
				{
					loopNesting--;
					nesting--;
				}
				break;
			case OP_BEGIN_DO_WHILE_UNIF:
				// XXX TODO: We don't handle a for loop with zero iterations
				nesting++;
				loopNesting++;
				stateStack[nesting].activeMask = stateStack[nesting-1].activeMask;
				stateStack[nesting].header = i;
				stateStack[nesting].tripCount = 1;
				stateStack[nesting].isLoop = 1;
				stateStack[nesting].isSwitch = 0;
				stateStack[nesting].continueMask = 0;
				break;
			case OP_END_DO_WHILE_UNIF:
				stateStack[nesting].activeMask |= stateStack[nesting].continueMask;
				stateStack[nesting].continueMask = 0;
				if (stateStack[nesting].tripCount < ops[stateStack[nesting].header].value &&
					stateStack[nesting].activeMask.any())
				{
					i = stateStack[nesting].header+1;
					stateStack[nesting].tripCount++;
					continue;
				}
				else
				{
					loopNesting--;
					nesting--;
				}
				break;
			case OP_BEGIN_FOR_VAR:
				// XXX TODO: We don't handle a for loop with zero iterations
				nesting++;
				loopNesting++;
				stateStack[nesting].activeMask = stateStack[nesting-1].activeMask;
				stateStack[nesting].header = i;
				stateStack[nesting].tripCount = 0;
				stateStack[nesting].isLoop = 1;
				stateStack[nesting].isSwitch = 0;
				stateStack[nesting].continueMask = 0;
				break;
			case OP_END_FOR_VAR:
				stateStack[nesting].tripCount++;
				stateStack[nesting].activeMask |= stateStack[nesting].continueMask;
				stateStack[nesting].continueMask = 0;
				stateStack[nesting].activeMask &= bitsetFromU64(stateStack[nesting].tripCount == subgroupSize ? 0 : ~((1ULL << (stateStack[nesting].tripCount)) - 1), subgroupSize);
				if (stateStack[nesting].activeMask.any())
				{
					i = stateStack[nesting].header+1;
					continue;
				}
				else
				{
					loopNesting--;
					nesting--;
				}
				break;
			case OP_BEGIN_FOR_INF:
			case OP_BEGIN_DO_WHILE_INF:
				nesting++;
				loopNesting++;
				stateStack[nesting].activeMask = stateStack[nesting-1].activeMask;
				stateStack[nesting].header = i;
				stateStack[nesting].tripCount = 0;
				stateStack[nesting].isLoop = 1;
				stateStack[nesting].isSwitch = 0;
				stateStack[nesting].continueMask = 0;
				break;
			case OP_END_FOR_INF:
				stateStack[nesting].tripCount++;
				stateStack[nesting].activeMask |= stateStack[nesting].continueMask;
				stateStack[nesting].continueMask = 0;
				if (stateStack[nesting].activeMask.any())
				{
					// output expected OP_BALLOT values
					for (deUint32 id = 0; id < 128; ++id)
					{
						if (stateStack[nesting].activeMask.test(id))
						{
							if (countOnly)
								outLoc[id]++;
							else
								ref[(outLoc[id]++)*invocationStride + id] = bitsetToU64(stateStack[nesting].activeMask, subgroupSize, id);
						}
					}

					i = stateStack[nesting].header+1;
					continue;
				}
				else
				{
					loopNesting--;
					nesting--;
				}
				break;
			case OP_END_DO_WHILE_INF:
				stateStack[nesting].tripCount++;
				stateStack[nesting].activeMask |= stateStack[nesting].continueMask;
				stateStack[nesting].continueMask = 0;
				if (stateStack[nesting].activeMask.any())
				{
					i = stateStack[nesting].header+1;
					continue;
				}
				else
				{
					loopNesting--;
					nesting--;
				}
				break;
			case OP_BREAK:
				{
					deUint32 n = nesting;
					bitset128 mask = stateStack[nesting].activeMask;
					while (true)
					{
						stateStack[n].activeMask &= ~mask;
						if (stateStack[n].isLoop || stateStack[n].isSwitch)
							break;

						n--;
					}
				}
				break;
			case OP_CONTINUE:
				{
					deUint32 n = nesting;
					bitset128 mask = stateStack[nesting].activeMask;
					while (true)
					{
						stateStack[n].activeMask &= ~mask;
						if (stateStack[n].isLoop)
						{
							stateStack[n].continueMask |= mask;
							break;
						}
						n--;
					}
				}
				break;
			case OP_ELECT:
				{
					nesting++;
					stateStack[nesting].activeMask = bitsetElect(stateStack[nesting-1].activeMask, subgroupSize);
					stateStack[nesting].header = i;
					stateStack[nesting].isLoop = 0;
					stateStack[nesting].isSwitch = 0;
				}
				break;
			case OP_RETURN:
				{
					bitset128 mask = stateStack[nesting].activeMask;
					for (deInt32 n = nesting; n >= 0; --n)
					{
						stateStack[n].activeMask &= ~mask;
						if (stateStack[n].isCall)
							break;
					}
				}
				break;

			case OP_CALL_BEGIN:
				nesting++;
				stateStack[nesting].activeMask = stateStack[nesting-1].activeMask;
				stateStack[nesting].isLoop = 0;
				stateStack[nesting].isSwitch = 0;
				stateStack[nesting].isCall = 1;
				break;
			case OP_CALL_END:
				stateStack[nesting].isCall = 0;
				nesting--;
				break;
			case OP_NOISE:
				break;

			case OP_SWITCH_UNIF_BEGIN:
			case OP_SWITCH_VAR_BEGIN:
			case OP_SWITCH_LOOP_COUNT_BEGIN:
				nesting++;
				stateStack[nesting].activeMask = stateStack[nesting-1].activeMask;
				stateStack[nesting].header = i;
				stateStack[nesting].isLoop = 0;
				stateStack[nesting].isSwitch = 1;
				break;
			case OP_SWITCH_END:
				nesting--;
				break;
			case OP_CASE_MASK_BEGIN:
				stateStack[nesting].activeMask = stateStack[nesting-1].activeMask & bitsetFromU64(ops[i].value, subgroupSize);
				break;
			case OP_CASE_LOOP_COUNT_BEGIN:
				{
					deUint32 n = nesting;
					deUint32 l = loopNesting;

					while (true)
					{
						if (stateStack[n].isLoop)
						{
							l--;
							if (l == ops[stateStack[nesting].header].value)
								break;
						}
						n--;
					}

					if ((1ULL << stateStack[n].tripCount) & ops[i].value)
						stateStack[nesting].activeMask = stateStack[nesting-1].activeMask;
					else
						stateStack[nesting].activeMask = 0;
					break;
				}
			case OP_CASE_END:
				break;

			default:
				DE_ASSERT(0);
				break;
			}
			i++;
		}
		deUint32 maxLoc = 0;
		for (deUint32 id = 0; id < ARRAYSIZE(outLoc); ++id)
			maxLoc = de::max(maxLoc, outLoc[id]);

		return maxLoc;
	}

	bool hasUCF() const
	{
		for (deInt32 i = 0; i < (deInt32)ops.size(); ++i)
		{
			if (ops[i].type == OP_BALLOT && ops[i].caseValue == 0)
				return true;
		}
		return false;
	}
};

void ReconvergenceTestCase::initPrograms (SourceCollections& programCollection) const
{
	RandomProgram program(m_data);
	program.generateRandomProgram();

	std::stringstream css;
	css << "#version 450 core\n";
	css << "#extension GL_KHR_shader_subgroup_ballot : enable\n";
	css << "#extension GL_KHR_shader_subgroup_vote : enable\n";
	css << "#extension GL_NV_shader_subgroup_partitioned : enable\n";
	css << "#extension GL_EXT_subgroup_uniform_control_flow : enable\n";
	css << "layout(local_size_x_id = 0, local_size_y = 1, local_size_z = 1) in;\n";
	css << "layout(set=0, binding=0) coherent buffer InputA { uint a[]; } inputA;\n";
	css << "layout(set=0, binding=1) coherent buffer OutputB { uvec2 b[]; } outputB;\n";
	css << "layout(set=0, binding=2) coherent buffer OutputC { uint loc[]; } outputC;\n";
	css << "layout(push_constant) uniform PC {\n"
			"   // set to the real stride when writing out ballots, or zero when just counting\n"
			"   int invocationStride;\n"
			"};\n";
	css << "int outLoc = 0;\n";

	css << "bool testBit(uvec2 mask, uint bit) { return (bit < 32) ? ((mask.x >> bit) & 1) != 0 : ((mask.y >> (bit-32)) & 1) != 0; }\n";

	css << "uint elect() { return int(subgroupElect()) + 1; }\n";

	std::stringstream functions, main;
	program.genCode(functions, main);

	css << functions.str() << "\n\n";

	css <<
		"void main()\n"
		<< (m_data.isSUCF() ? "[[subgroup_uniform_control_flow]]\n" : "") <<
		"{\n";

	css << main.str() << "\n\n";

	css << "}\n";

	const vk::ShaderBuildOptions	buildOptions	(programCollection.usedVulkanVersion, vk::SPIRV_VERSION_1_3, 0u);

	programCollection.glslSources.add("test") << glu::ComputeSource(css.str()) << buildOptions;
}

TestInstance* ReconvergenceTestCase::createInstance (Context& context) const
{
	return new ReconvergenceTestInstance(context, m_data);
}

tcu::TestStatus ReconvergenceTestInstance::iterate (void)
{
	const DeviceInterface&	vk						= m_context.getDeviceInterface();
	const VkDevice			device					= m_context.getDevice();
	Allocator&				allocator				= m_context.getDefaultAllocator();
	tcu::TestLog&			log						= m_context.getTestContext().getLog();

	deRandom rnd;
	deRandom_init(&rnd, m_data.seed);

	vk::VkPhysicalDeviceSubgroupProperties subgroupProperties;
	deMemset(&subgroupProperties, 0, sizeof(subgroupProperties));
	subgroupProperties.sType = VK_STRUCTURE_TYPE_PHYSICAL_DEVICE_SUBGROUP_PROPERTIES;

	vk::VkPhysicalDeviceProperties2 properties2;
	deMemset(&properties2, 0, sizeof(properties2));
	properties2.sType = vk::VK_STRUCTURE_TYPE_PHYSICAL_DEVICE_PROPERTIES_2;
	properties2.pNext = &subgroupProperties;

	m_context.getInstanceInterface().getPhysicalDeviceProperties2(m_context.getPhysicalDevice(), &properties2);

	const deUint32 subgroupSize = subgroupProperties.subgroupSize;
	const deUint32 invocationStride = 128;

	if (subgroupSize > 64)
		TCU_THROW(TestError, "Subgroup size greater than 64 not handled.");

	RandomProgram program(m_data);
	program.generateRandomProgram();

	deUint32 maxLoc = program.simulate(true, subgroupSize, invocationStride, DE_NULL);

	// maxLoc is per-invocation. Add one (to make sure no additional writes are done) and multiply by
	// the number of invocations
	maxLoc++;
	maxLoc *= invocationStride;

	// buffer[0] is an input filled with a[i] == i
	// buffer[1] is the output
	// buffer[2] is the location counts
	de::MovePtr<BufferWithMemory> buffers[3];
	vk::VkDescriptorBufferInfo bufferDescriptors[3];

	VkDeviceSize sizes[3] =
	{
		128 * sizeof(deUint32),
		maxLoc * sizeof(deUint64),
		invocationStride * sizeof(deUint32),
	};

	for (deUint32 i = 0; i < 3; ++i)
	{
		if (sizes[i] > properties2.properties.limits.maxStorageBufferRange)
			TCU_THROW(NotSupportedError, "Storage buffer size larger than device limits");

		try
		{
			buffers[i] = de::MovePtr<BufferWithMemory>(new BufferWithMemory(
				vk, device, allocator, makeBufferCreateInfo(sizes[i], VK_BUFFER_USAGE_STORAGE_BUFFER_BIT|VK_BUFFER_USAGE_TRANSFER_DST_BIT|VK_BUFFER_USAGE_TRANSFER_SRC_BIT),
				MemoryRequirement::HostVisible | MemoryRequirement::Cached));
		}
		catch(tcu::ResourceError&)
		{
			// Allocation size is unpredictable and can be too large for some systems. Don't treat allocation failure as a test failure.
			return tcu::TestStatus(QP_TEST_RESULT_QUALITY_WARNING, "Failed device memory allocation " + de::toString(sizes[i]) + " bytes");
		}
		bufferDescriptors[i] = makeDescriptorBufferInfo(**buffers[i], 0, sizes[i]);
	}

	deUint32 *ptrs[3];
	for (deUint32 i = 0; i < 3; ++i)
	{
		ptrs[i] = (deUint32 *)buffers[i]->getAllocation().getHostPtr();
	}
	for (deUint32 i = 0; i < sizes[0] / sizeof(deUint32); ++i)
	{
		ptrs[0][i] = i;
	}
	deMemset(ptrs[1], 0, (size_t)sizes[1]);
	deMemset(ptrs[2], 0, (size_t)sizes[2]);

	vk::DescriptorSetLayoutBuilder layoutBuilder;

	layoutBuilder.addSingleBinding(VK_DESCRIPTOR_TYPE_STORAGE_BUFFER, allShaderStages);
	layoutBuilder.addSingleBinding(VK_DESCRIPTOR_TYPE_STORAGE_BUFFER, allShaderStages);
	layoutBuilder.addSingleBinding(VK_DESCRIPTOR_TYPE_STORAGE_BUFFER, allShaderStages);

	vk::Unique<vk::VkDescriptorSetLayout>	descriptorSetLayout(layoutBuilder.build(vk, device));

	vk::Unique<vk::VkDescriptorPool>		descriptorPool(vk::DescriptorPoolBuilder()
		.addType(VK_DESCRIPTOR_TYPE_STORAGE_BUFFER, 3u)
		.build(vk, device, VK_DESCRIPTOR_POOL_CREATE_FREE_DESCRIPTOR_SET_BIT, 1u));
	vk::Unique<vk::VkDescriptorSet>			descriptorSet		(makeDescriptorSet(vk, device, *descriptorPool, *descriptorSetLayout));

	const deUint32 specData[1] =
	{
		invocationStride,
	};
	const vk::VkSpecializationMapEntry entries[1] =
	{
		{0, (deUint32)(sizeof(deUint32) * 0), sizeof(deUint32)},
	};
	const vk::VkSpecializationInfo specInfo =
	{
		1,						// mapEntryCount
		entries,				// pMapEntries
		sizeof(specData),		// dataSize
		specData				// pData
	};

	const VkPushConstantRange				pushConstantRange				=
	{
		allShaderStages,											// VkShaderStageFlags					stageFlags;
		0u,															// deUint32								offset;
		sizeof(deInt32)												// deUint32								size;
	};

	const VkPipelineLayoutCreateInfo pipelineLayoutCreateInfo =
	{
		VK_STRUCTURE_TYPE_PIPELINE_LAYOUT_CREATE_INFO,				// sType
		DE_NULL,													// pNext
		(VkPipelineLayoutCreateFlags)0,
		1,															// setLayoutCount
		&descriptorSetLayout.get(),									// pSetLayouts
		1u,															// pushConstantRangeCount
		&pushConstantRange,											// pPushConstantRanges
	};

	Move<VkPipelineLayout> pipelineLayout = createPipelineLayout(vk, device, &pipelineLayoutCreateInfo, NULL);

	VkPipelineBindPoint bindPoint = VK_PIPELINE_BIND_POINT_COMPUTE;

	flushAlloc(vk, device, buffers[0]->getAllocation());
	flushAlloc(vk, device, buffers[1]->getAllocation());
	flushAlloc(vk, device, buffers[2]->getAllocation());

<<<<<<< HEAD
	const VkBool32 computeFullSubgroups = subgroupProperties.subgroupSize <= 64 &&
										  m_context.getSubgroupSizeControlFeatures().computeFullSubgroups;
=======
	const VkBool32 computeFullSubgroups	=	(subgroupProperties.subgroupSize <= 64) &&
											(m_context.getSubgroupSizeControlFeaturesEXT().computeFullSubgroups) &&
											(m_context.getSubgroupSizeControlPropertiesEXT().requiredSubgroupSizeStages & VK_SHADER_STAGE_COMPUTE_BIT);
>>>>>>> fef7e1a7

	const VkPipelineShaderStageRequiredSubgroupSizeCreateInfoEXT subgroupSizeCreateInfo =
	{
		VK_STRUCTURE_TYPE_PIPELINE_SHADER_STAGE_REQUIRED_SUBGROUP_SIZE_CREATE_INFO_EXT,	// VkStructureType		sType;
		DE_NULL,																		// void*				pNext;
		subgroupProperties.subgroupSize													// uint32_t				requiredSubgroupSize;
	};

	const void *shaderPNext = computeFullSubgroups ? &subgroupSizeCreateInfo : DE_NULL;
	VkPipelineShaderStageCreateFlags pipelineShaderStageCreateFlags =
		(VkPipelineShaderStageCreateFlags)(computeFullSubgroups ? VK_PIPELINE_SHADER_STAGE_CREATE_REQUIRE_FULL_SUBGROUPS_BIT_EXT : 0);

	const Unique<VkShaderModule>			shader						(createShaderModule(vk, device, m_context.getBinaryCollection().get("test"), 0));
	const VkPipelineShaderStageCreateInfo	shaderCreateInfo =
	{
		VK_STRUCTURE_TYPE_PIPELINE_SHADER_STAGE_CREATE_INFO,
		shaderPNext,
		pipelineShaderStageCreateFlags,
		VK_SHADER_STAGE_COMPUTE_BIT,								// stage
		*shader,													// shader
		"main",
		&specInfo,													// pSpecializationInfo
	};

	const VkComputePipelineCreateInfo		pipelineCreateInfo =
	{
		VK_STRUCTURE_TYPE_COMPUTE_PIPELINE_CREATE_INFO,
		DE_NULL,
		0u,															// flags
		shaderCreateInfo,											// cs
		*pipelineLayout,											// layout
		(vk::VkPipeline)0,											// basePipelineHandle
		0u,															// basePipelineIndex
	};
	Move<VkPipeline> pipeline = createComputePipeline(vk, device, DE_NULL, &pipelineCreateInfo, NULL);

	const VkQueue					queue					= m_context.getUniversalQueue();
	Move<VkCommandPool>				cmdPool					= createCommandPool(vk, device, vk::VK_COMMAND_POOL_CREATE_RESET_COMMAND_BUFFER_BIT, m_context.getUniversalQueueFamilyIndex());
	Move<VkCommandBuffer>			cmdBuffer				= allocateCommandBuffer(vk, device, *cmdPool, VK_COMMAND_BUFFER_LEVEL_PRIMARY);


	vk::DescriptorSetUpdateBuilder setUpdateBuilder;
	setUpdateBuilder.writeSingle(*descriptorSet, vk::DescriptorSetUpdateBuilder::Location::binding(0),
		VK_DESCRIPTOR_TYPE_STORAGE_BUFFER, &bufferDescriptors[0]);
	setUpdateBuilder.writeSingle(*descriptorSet, vk::DescriptorSetUpdateBuilder::Location::binding(1),
		VK_DESCRIPTOR_TYPE_STORAGE_BUFFER, &bufferDescriptors[1]);
	setUpdateBuilder.writeSingle(*descriptorSet, vk::DescriptorSetUpdateBuilder::Location::binding(2),
		VK_DESCRIPTOR_TYPE_STORAGE_BUFFER, &bufferDescriptors[2]);
	setUpdateBuilder.update(vk, device);

	// compute "maxLoc", the maximum number of locations written
	beginCommandBuffer(vk, *cmdBuffer, 0u);

	vk.cmdBindDescriptorSets(*cmdBuffer, bindPoint, *pipelineLayout, 0u, 1, &*descriptorSet, 0u, DE_NULL);
	vk.cmdBindPipeline(*cmdBuffer, bindPoint, *pipeline);

	deInt32 pcinvocationStride = 0;
	vk.cmdPushConstants(*cmdBuffer, *pipelineLayout, allShaderStages, 0, sizeof(pcinvocationStride), &pcinvocationStride);

	vk.cmdDispatch(*cmdBuffer, 1, 1, 1);

	endCommandBuffer(vk, *cmdBuffer);

	submitCommandsAndWait(vk, device, queue, cmdBuffer.get());

	invalidateAlloc(vk, device, buffers[1]->getAllocation());
	invalidateAlloc(vk, device, buffers[2]->getAllocation());

	// Clear any writes to buffer[1] during the counting pass
	deMemset(ptrs[1], 0, invocationStride * sizeof(deUint64));

	// Take the max over all invocations. Add one (to make sure no additional writes are done) and multiply by
	// the number of invocations
	deUint32 newMaxLoc = 0;
	for (deUint32 id = 0; id < invocationStride; ++id)
		newMaxLoc = de::max(newMaxLoc, ptrs[2][id]);
	newMaxLoc++;
	newMaxLoc *= invocationStride;

	// If we need more space, reallocate buffers[1]
	if (newMaxLoc > maxLoc)
	{
		maxLoc = newMaxLoc;
		sizes[1] = maxLoc * sizeof(deUint64);

		if (sizes[1] > properties2.properties.limits.maxStorageBufferRange)
			TCU_THROW(NotSupportedError, "Storage buffer size larger than device limits");

		try
		{
			buffers[1] = de::MovePtr<BufferWithMemory>(new BufferWithMemory(
				vk, device, allocator, makeBufferCreateInfo(sizes[1], VK_BUFFER_USAGE_STORAGE_BUFFER_BIT|VK_BUFFER_USAGE_TRANSFER_DST_BIT|VK_BUFFER_USAGE_TRANSFER_SRC_BIT),
				MemoryRequirement::HostVisible | MemoryRequirement::Cached));
		}
		catch(tcu::ResourceError&)
		{
			// Allocation size is unpredictable and can be too large for some systems. Don't treat allocation failure as a test failure.
			return tcu::TestStatus(QP_TEST_RESULT_QUALITY_WARNING, "Failed device memory allocation " + de::toString(sizes[1]) + " bytes");
		}
		bufferDescriptors[1] = makeDescriptorBufferInfo(**buffers[1], 0, sizes[1]);
		ptrs[1] = (deUint32 *)buffers[1]->getAllocation().getHostPtr();
		deMemset(ptrs[1], 0, (size_t)sizes[1]);

		vk::DescriptorSetUpdateBuilder setUpdateBuilder2;
		setUpdateBuilder2.writeSingle(*descriptorSet, vk::DescriptorSetUpdateBuilder::Location::binding(1),
			VK_DESCRIPTOR_TYPE_STORAGE_BUFFER, &bufferDescriptors[1]);
		setUpdateBuilder2.update(vk, device);
	}

	flushAlloc(vk, device, buffers[1]->getAllocation());

	// run the actual shader
	beginCommandBuffer(vk, *cmdBuffer, 0u);

	vk.cmdBindDescriptorSets(*cmdBuffer, bindPoint, *pipelineLayout, 0u, 1, &*descriptorSet, 0u, DE_NULL);
	vk.cmdBindPipeline(*cmdBuffer, bindPoint, *pipeline);

	pcinvocationStride = invocationStride;
	vk.cmdPushConstants(*cmdBuffer, *pipelineLayout, allShaderStages, 0, sizeof(pcinvocationStride), &pcinvocationStride);

	vk.cmdDispatch(*cmdBuffer, 1, 1, 1);

	endCommandBuffer(vk, *cmdBuffer);

	submitCommandsAndWait(vk, device, queue, cmdBuffer.get());

	invalidateAlloc(vk, device, buffers[1]->getAllocation());

	qpTestResult res = QP_TEST_RESULT_PASS;

	// Simulate execution on the CPU, and compare against the GPU result
	std::vector<deUint64> ref;
	try
	{
		ref.resize(maxLoc, 0ull);
	}
	catch (const std::bad_alloc&)
	{
		// Allocation size is unpredictable and can be too large for some systems. Don't treat allocation failure as a test failure.
		return tcu::TestStatus(QP_TEST_RESULT_NOT_SUPPORTED, "Failed system memory allocation " + de::toString(maxLoc * sizeof(deUint64)) + " bytes");
	}

	program.simulate(false, subgroupSize, invocationStride, &ref[0]);

	const deUint64 *result = (const deUint64 *)ptrs[1];

	if (m_data.testType == TT_MAXIMAL)
	{
		// With maximal reconvergence, we should expect the output to exactly match
		// the reference.
		for (deUint32 i = 0; i < maxLoc; ++i)
		{
			if (result[i] != ref[i])
			{
				log << tcu::TestLog::Message << "first mismatch at " << i << tcu::TestLog::EndMessage;
				res = QP_TEST_RESULT_FAIL;
				break;
			}
		}

		if (res != QP_TEST_RESULT_PASS)
		{
			for (deUint32 i = 0; i < maxLoc; ++i)
			{
				// This log can be large and slow, ifdef it out by default
#if 0
				log << tcu::TestLog::Message << "result " << i << "(" << (i/invocationStride) << ", " << (i%invocationStride) << "): " << tcu::toHex(result[i]) << " ref " << tcu::toHex(ref[i]) << (result[i] != ref[i] ? " different" : "") << tcu::TestLog::EndMessage;
#endif
			}
		}
	}
	else
	{
		deUint64 fullMask = subgroupSizeToMask(subgroupSize);
		// For subgroup_uniform_control_flow, we expect any fully converged outputs in the reference
		// to have a corresponding fully converged output in the result. So walk through each lane's
		// results, and for each reference value of fullMask, find a corresponding result value of
		// fullMask where the previous value (OP_STORE) matches. That means these came from the same
		// source location.
		vector<deUint32> firstFail(invocationStride, 0);
		for (deUint32 lane = 0; lane < invocationStride; ++lane)
		{
			deUint32 resLoc = lane + invocationStride, refLoc = lane + invocationStride;
			while (refLoc < maxLoc)
			{
				while (refLoc < maxLoc && ref[refLoc] != fullMask)
					refLoc += invocationStride;
				if (refLoc >= maxLoc)
					break;

				// For TT_SUCF_ELECT, when the reference result has a full mask, we expect lane 0 to be elected
				// (a value of 2) and all other lanes to be not elected (a value of 1). For TT_SUCF_BALLOT, we
				// expect a full mask. Search until we find the expected result with a matching store value in
				// the previous result.
				deUint64 expectedResult = m_data.isElect() ? ((lane % subgroupSize) == 0 ? 2 : 1)
															 : fullMask;

				while (resLoc < maxLoc && !(result[resLoc] == expectedResult && result[resLoc-invocationStride] == ref[refLoc-invocationStride]))
					resLoc += invocationStride;

				// If we didn't find this output in the result, flag it as an error.
				if (resLoc >= maxLoc)
				{
					firstFail[lane] = refLoc;
					log << tcu::TestLog::Message << "lane " << lane << " first mismatch at " << firstFail[lane] << tcu::TestLog::EndMessage;
					res = QP_TEST_RESULT_FAIL;
					break;
				}
				refLoc += invocationStride;
				resLoc += invocationStride;
			}
		}

		if (res != QP_TEST_RESULT_PASS)
		{
			for (deUint32 i = 0; i < maxLoc; ++i)
			{
				// This log can be large and slow, ifdef it out by default
#if 0
				log << tcu::TestLog::Message << "result " << i << "(" << (i/invocationStride) << ", " << (i%invocationStride) << "): " << tcu::toHex(result[i]) << " ref " << tcu::toHex(ref[i]) << (i == firstFail[i%invocationStride] ? " first fail" : "") << tcu::TestLog::EndMessage;
#endif
			}
		}
	}

	return tcu::TestStatus(res, qpGetTestResultName(res));
}

}	// anonymous

tcu::TestCaseGroup*	createTests (tcu::TestContext& testCtx, bool createExperimental)
{
	de::MovePtr<tcu::TestCaseGroup> group(new tcu::TestCaseGroup(
			testCtx, "reconvergence", "reconvergence tests"));

	typedef struct
	{
		deUint32				value;
		const char*				name;
		const char*				description;
	} TestGroupCase;

	TestGroupCase ttCases[] =
	{
		{ TT_SUCF_ELECT,				"subgroup_uniform_control_flow_elect",	"subgroup_uniform_control_flow_elect"		},
		{ TT_SUCF_BALLOT,				"subgroup_uniform_control_flow_ballot",	"subgroup_uniform_control_flow_ballot"		},
		{ TT_WUCF_ELECT,				"workgroup_uniform_control_flow_elect",	"workgroup_uniform_control_flow_elect"		},
		{ TT_WUCF_BALLOT,				"workgroup_uniform_control_flow_ballot","workgroup_uniform_control_flow_ballot"		},
		{ TT_MAXIMAL,					"maximal",								"maximal"									},
	};

	for (int ttNdx = 0; ttNdx < DE_LENGTH_OF_ARRAY(ttCases); ttNdx++)
	{
		de::MovePtr<tcu::TestCaseGroup> ttGroup(new tcu::TestCaseGroup(testCtx, ttCases[ttNdx].name, ttCases[ttNdx].description));
		de::MovePtr<tcu::TestCaseGroup> computeGroup(new tcu::TestCaseGroup(testCtx, "compute", ""));

		for (deUint32 nNdx = 2; nNdx <= 6; nNdx++)
		{
			de::MovePtr<tcu::TestCaseGroup> nestGroup(new tcu::TestCaseGroup(testCtx, ("nesting" + de::toString(nNdx)).c_str(), ""));

			deUint32 seed = 0;

			for (int sNdx = 0; sNdx < 8; sNdx++)
			{
				de::MovePtr<tcu::TestCaseGroup> seedGroup(new tcu::TestCaseGroup(testCtx, de::toString(sNdx).c_str(), ""));

				deUint32 numTests = 0;
				switch (nNdx)
				{
				default:
					DE_ASSERT(0);
					// fallthrough
				case 2:
				case 3:
				case 4:
					numTests = 250;
					break;
				case 5:
					numTests = 100;
					break;
				case 6:
					numTests = 50;
					break;
				}

				if (ttCases[ttNdx].value != TT_MAXIMAL)
				{
					if (nNdx >= 5)
						continue;
				}

				for (deUint32 ndx = 0; ndx < numTests; ndx++)
				{
					CaseDef c =
					{
						(TestType)ttCases[ttNdx].value,		// TestType testType;
						nNdx,								// deUint32 maxNesting;
						seed,								// deUint32 seed;
					};
					seed++;

					bool isExperimentalTest = !c.isUCF() || (ndx >= numTests / 5);

					if (createExperimental == isExperimentalTest)
						seedGroup->addChild(new ReconvergenceTestCase(testCtx, de::toString(ndx).c_str(), "", c));
				}
				if (!seedGroup->empty())
					nestGroup->addChild(seedGroup.release());
			}
			if (!nestGroup->empty())
				computeGroup->addChild(nestGroup.release());
		}
		if (!computeGroup->empty())
		{
			ttGroup->addChild(computeGroup.release());
			group->addChild(ttGroup.release());
		}
	}
	return group.release();
}

}	// Reconvergence
}	// vkt<|MERGE_RESOLUTION|>--- conflicted
+++ resolved
@@ -1740,14 +1740,9 @@
 	flushAlloc(vk, device, buffers[1]->getAllocation());
 	flushAlloc(vk, device, buffers[2]->getAllocation());
 
-<<<<<<< HEAD
-	const VkBool32 computeFullSubgroups = subgroupProperties.subgroupSize <= 64 &&
-										  m_context.getSubgroupSizeControlFeatures().computeFullSubgroups;
-=======
 	const VkBool32 computeFullSubgroups	=	(subgroupProperties.subgroupSize <= 64) &&
-											(m_context.getSubgroupSizeControlFeaturesEXT().computeFullSubgroups) &&
-											(m_context.getSubgroupSizeControlPropertiesEXT().requiredSubgroupSizeStages & VK_SHADER_STAGE_COMPUTE_BIT);
->>>>>>> fef7e1a7
+											(m_context.getSubgroupSizeControlFeatures().computeFullSubgroups) &&
+											(m_context.getSubgroupSizeControlProperties().requiredSubgroupSizeStages & VK_SHADER_STAGE_COMPUTE_BIT);
 
 	const VkPipelineShaderStageRequiredSubgroupSizeCreateInfoEXT subgroupSizeCreateInfo =
 	{
