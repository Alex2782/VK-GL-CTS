/*------------------------------------------------------------------------
 * Vulkan Conformance Tests
 * ------------------------
 *
 * Copyright (c) 2017 Google Inc.
 *
 * Licensed under the Apache License, Version 2.0 (the "License");
 * you may not use this file except in compliance with the License.
 * You may obtain a copy of the License at
 *
 *      http://www.apache.org/licenses/LICENSE-2.0
 *
 * Unless required by applicable law or agreed to in writing, software
 * distributed under the License is distributed on an "AS IS" BASIS,
 * WITHOUT WARRANTIES OR CONDITIONS OF ANY KIND, either express or implied.
 * See the License for the specific language governing permissions and
 * limitations under the License.
 *
 *//*!
 * \file
 * \brief Texture color conversion tests
 *//*--------------------------------------------------------------------*/

#include "vktYCbCrConversionTests.hpp"

#include "vktShaderExecutor.hpp"
#include "vktTestCaseUtil.hpp"
#include "vktTestGroupUtil.hpp"
#include "vktYCbCrUtil.hpp"

#include "vkImageUtil.hpp"
#include "vkMemUtil.hpp"
#include "vkPrograms.hpp"
#include "vkRefUtil.hpp"
#include "vkTypeUtil.hpp"
#include "vkQueryUtil.hpp"

#include "tcuInterval.hpp"
#include "tcuTestLog.hpp"
#include "tcuTexture.hpp"
#include "tcuTextureUtil.hpp"
#include "tcuVector.hpp"
#include "tcuVectorUtil.hpp"
#include "tcuFloatFormat.hpp"
#include "tcuFloat.hpp"

#include "deRandom.hpp"
#include "deSTLUtil.hpp"
#include "deSharedPtr.hpp"

#include "deMath.h"
#include "deFloat16.h"

#include <vector>
#include <iomanip>

// \todo When defined color conversion extension is not used and conversion is performed in the shader
// #define FAKE_COLOR_CONVERSION

using tcu::Vec2;
using tcu::Vec4;

using tcu::UVec2;
using tcu::UVec4;

using tcu::IVec2;
using tcu::IVec3;
using tcu::IVec4;

using tcu::TestLog;
using tcu::FloatFormat;

using std::vector;
using std::string;

using namespace vkt::shaderexecutor;

namespace vkt
{
namespace ycbcr
{
namespace
{
typedef de::SharedPtr<vk::Unique<vk::VkBuffer> > VkBufferSp;
typedef de::SharedPtr<vk::Allocation> AllocationSp;

ShaderSpec createShaderSpec (void)
{
	ShaderSpec spec;

	spec.globalDeclarations = "layout(set=" + de::toString((int)EXTRA_RESOURCES_DESCRIPTOR_SET_INDEX) + ", binding=0) uniform highp sampler2D u_sampler;";

	spec.inputs.push_back(Symbol("uv", glu::VarType(glu::TYPE_FLOAT_VEC2, glu::PRECISION_HIGHP)));
	spec.outputs.push_back(Symbol("o_color", glu::VarType(glu::TYPE_FLOAT_VEC4, glu::PRECISION_HIGHP)));

	spec.source = "o_color = texture(u_sampler, uv);\n";

	return spec;
}

void genTexCoords (std::vector<Vec2>&	coords,
				   const UVec2&			size)
{
	for (deUint32 y = 0; y < size.y() + (size.y() / 2); y++)
	for (deUint32 x = 0; x < size.x() + (size.x() / 2); x++)
	{
		const float	fx	= (float)x;
		const float	fy	= (float)y;

		const float	fw	= (float)size.x();
		const float	fh	= (float)size.y();

		const float	s	= 1.5f * ((fx * 1.5f * fw + fx) / (1.5f * fw * 1.5f * fw)) - 0.25f;
		const float	t	= 1.5f * ((fy * 1.5f * fh + fy) / (1.5f * fh * 1.5f * fh)) - 0.25f;

		coords.push_back(Vec2(s, t));
	}
}

<<<<<<< HEAD
Interval rangeExpandChroma (vk::VkSamplerYcbcrRange		range,
							const FloatFormat&			conversionFormat,
							const deUint32				bits,
							const Interval&				sample)
{
	const deUint32	values	(0x1u << bits);

	switch (range)
	{
		case vk::VK_SAMPLER_YCBCR_RANGE_ITU_FULL:
			return conversionFormat.roundOut(sample - conversionFormat.roundOut(Interval((double)(0x1u << (bits - 1u)) / (double)((0x1u << bits) - 1u)), false), false);

		case vk::VK_SAMPLER_YCBCR_RANGE_ITU_NARROW:
		{
			const Interval	a			(conversionFormat.roundOut(sample * Interval((double)(values - 1u)), false));
			const Interval	dividend	(conversionFormat.roundOut(a - Interval((double)(128u * (0x1u << (bits - 8u)))), false));
			const Interval	divisor		((double)(224u * (0x1u << (bits - 8u))));
			const Interval	result		(conversionFormat.roundOut(dividend / divisor, false));

			return result;
		}

		default:
			DE_FATAL("Unknown YCbCrRange");
			return Interval();
	}
}

Interval rangeExpandLuma (vk::VkSamplerYcbcrRange		range,
						  const FloatFormat&			conversionFormat,
						  const deUint32				bits,
						  const Interval&				sample)
{
	const deUint32	values	(0x1u << bits);

	switch (range)
	{
		case vk::VK_SAMPLER_YCBCR_RANGE_ITU_FULL:
			return conversionFormat.roundOut(sample, false);

		case vk::VK_SAMPLER_YCBCR_RANGE_ITU_NARROW:
		{
			const Interval	a			(conversionFormat.roundOut(sample * Interval((double)(values - 1u)), false));
			const Interval	dividend	(conversionFormat.roundOut(a - Interval((double)(16u * (0x1u << (bits - 8u)))), false));
			const Interval	divisor		((double)(219u * (0x1u << (bits - 8u))));
			const Interval	result		(conversionFormat.roundOut(dividend / divisor, false));

			return result;
		}

		default:
			DE_FATAL("Unknown YCbCrRange");
			return Interval();
	}
}

Interval clampMaybe (const Interval&	x,
					 double				min,
					 double				max)
{
	Interval result = x;

	DE_ASSERT(min <= max);

	if (x.lo() < min)
		result = result | Interval(min);

	if (x.hi() > max)
		result = result | Interval(max);

	return result;
}

void convertColor (vk::VkSamplerYcbcrModelConversion	colorModel,
				   vk::VkSamplerYcbcrRange			range,
				   const FloatFormat&					conversionFormat,
				   const UVec4&							bitDepth,
				   const Interval						input[4],
				   Interval								output[4])
{
	switch (colorModel)
	{
		case vk::VK_SAMPLER_YCBCR_MODEL_CONVERSION_RGB_IDENTITY:
		{
			for (size_t ndx = 0; ndx < 4; ndx++)
				output[ndx] = input[ndx];
			break;
		}

		case vk::VK_SAMPLER_YCBCR_MODEL_CONVERSION_YCBCR_IDENTITY:
		{
			output[0] = clampMaybe(rangeExpandChroma(range, conversionFormat, bitDepth[0], input[0]), -0.5, 0.5);
			output[1] = clampMaybe(rangeExpandLuma(range, conversionFormat, bitDepth[1], input[1]), 0.0, 1.0);
			output[2] = clampMaybe(rangeExpandChroma(range, conversionFormat, bitDepth[2], input[2]), -0.5, 0.5);
			output[3] = input[3];
			break;
		}

		case vk::VK_SAMPLER_YCBCR_MODEL_CONVERSION_YCBCR_601:
		{
			const Interval	y			(rangeExpandLuma(range, conversionFormat, bitDepth[1], input[1]));
			const Interval	cr			(rangeExpandChroma(range, conversionFormat, bitDepth[0], input[0]));
			const Interval	cb			(rangeExpandChroma(range, conversionFormat, bitDepth[2], input[2]));

			const Interval	yClamped	(clampMaybe(y,   0.0, 1.0));
			const Interval	crClamped	(clampMaybe(cr, -0.5, 0.5));
			const Interval	cbClamped	(clampMaybe(cb, -0.5, 0.5));

			output[0] = conversionFormat.roundOut(yClamped + conversionFormat.roundOut(1.402 * crClamped, false), false);
			output[1] = conversionFormat.roundOut(conversionFormat.roundOut(yClamped - conversionFormat.roundOut((0.202008 / 0.587) * cbClamped, false), false) - conversionFormat.roundOut((0.419198 / 0.587) * crClamped, false), false);
			output[2] = conversionFormat.roundOut(yClamped + conversionFormat.roundOut(1.772 * cbClamped, false), false);
			output[3] = input[3];
			break;
		}

		case vk::VK_SAMPLER_YCBCR_MODEL_CONVERSION_YCBCR_709:
		{
			const Interval	y			(rangeExpandLuma(range, conversionFormat, bitDepth[1], input[1]));
			const Interval	cr			(rangeExpandChroma(range, conversionFormat, bitDepth[0], input[0]));
			const Interval	cb			(rangeExpandChroma(range, conversionFormat, bitDepth[2], input[2]));

			const Interval	yClamped	(clampMaybe(y,   0.0, 1.0));
			const Interval	crClamped	(clampMaybe(cr, -0.5, 0.5));
			const Interval	cbClamped	(clampMaybe(cb, -0.5, 0.5));

			output[0] = conversionFormat.roundOut(yClamped + conversionFormat.roundOut(1.5748 * crClamped, false), false);
			output[1] = conversionFormat.roundOut(conversionFormat.roundOut(yClamped - conversionFormat.roundOut((0.13397432 / 0.7152) * cbClamped, false), false) - conversionFormat.roundOut((0.33480248 / 0.7152) * crClamped, false), false);
			output[2] = conversionFormat.roundOut(yClamped + conversionFormat.roundOut(1.8556 * cbClamped, false), false);
			output[3] = input[3];
			break;
		}

		case vk::VK_SAMPLER_YCBCR_MODEL_CONVERSION_YCBCR_2020:
		{
			const Interval	y			(rangeExpandLuma(range, conversionFormat, bitDepth[1], input[1]));
			const Interval	cr			(rangeExpandChroma(range, conversionFormat, bitDepth[0], input[0]));
			const Interval	cb			(rangeExpandChroma(range, conversionFormat, bitDepth[2], input[2]));

			const Interval	yClamped	(clampMaybe(y,   0.0, 1.0));
			const Interval	crClamped	(clampMaybe(cr, -0.5, 0.5));
			const Interval	cbClamped	(clampMaybe(cb, -0.5, 0.5));

			output[0] = conversionFormat.roundOut(yClamped + conversionFormat.roundOut(1.4746 * crClamped, false), false);
			output[1] = conversionFormat.roundOut(conversionFormat.roundOut(yClamped - conversionFormat.roundOut(conversionFormat.roundOut(0.11156702 / 0.6780, false) * cbClamped, false), false) - conversionFormat.roundOut(conversionFormat.roundOut(0.38737742 / 0.6780, false) * crClamped, false), false);
			output[2] = conversionFormat.roundOut(yClamped + conversionFormat.roundOut(1.8814 * cbClamped, false), false);
			output[3] = input[3];
			break;
		}

		default:
			DE_FATAL("Unknown YCbCrModel");
	}

	if (colorModel != vk::VK_SAMPLER_YCBCR_MODEL_CONVERSION_YCBCR_IDENTITY)
	{
		for (int ndx = 0; ndx < 3; ndx++)
			output[ndx] = clampMaybe(output[ndx], 0.0, 1.0);
	}
}

int mirror (int coord)
{
	return coord >= 0 ? coord : -(1 + coord);
}

int imod (int a, int b)
{
	int m = a % b;
	return m < 0 ? m + b : m;
}

int wrap (vk::VkSamplerAddressMode	addressMode,
		  int						coord,
		  int						size)
{
	switch (addressMode)
	{
		case vk::VK_SAMPLER_ADDRESS_MODE_MIRRORED_REPEAT:
			return (size - 1) - mirror(imod(coord, 2 * size) - size);

		case vk::VK_SAMPLER_ADDRESS_MODE_REPEAT:
			return imod(coord, size);

		case vk::VK_SAMPLER_ADDRESS_MODE_CLAMP_TO_EDGE:
			return de::clamp(coord, 0, size - 1);

		case vk::VK_SAMPLER_ADDRESS_MODE_MIRROR_CLAMP_TO_EDGE:
			return de::clamp(mirror(coord), 0, size - 1);

		default:
			DE_FATAL("Unknown wrap mode");
			return ~0;
	}
}

Interval frac (const Interval& x)
{
	if (x.hi() - x.lo() >= 1.0)
		return Interval(0.0, 1.0);
	else
	{
		const Interval ret (deFrac(x.lo()), deFrac(x.hi()));

		return ret;
	}
}

Interval calculateUV (const FloatFormat&	coordFormat,
					  const Interval&		st,
					  const int				size)
{
	return coordFormat.roundOut(coordFormat.roundOut(st, false) * Interval((double)size), false);
}

IVec2 calculateNearestIJRange (const FloatFormat&	coordFormat,
							   const Interval&		uv)
{
	const Interval	ij	(coordFormat.roundOut(coordFormat.roundOut(uv, false) - Interval(0.5), false));

	return IVec2(deRoundToInt32(ij.lo() - coordFormat.ulp(ij.lo(), 1)), deRoundToInt32(ij.hi() + coordFormat.ulp(ij.hi(), 1)));
}

// Calculate range of pixel coordinates that can be used as lower coordinate for linear sampling
IVec2 calculateLinearIJRange (const FloatFormat&	coordFormat,
							  const Interval&		uv)
{
	const Interval	ij	(coordFormat.roundOut(uv - Interval(0.5), false));

	return IVec2(deFloorToInt32(ij.lo()), deFloorToInt32(ij.hi()));
}

Interval calculateAB (const deUint32	subTexelPrecisionBits,
					  const Interval&	uv,
					  int				ij)
{
	const deUint32	subdivisions	= 0x1u << subTexelPrecisionBits;
	const Interval	ab				(frac((uv - 0.5) & Interval((double)ij, (double)(ij + 1))));
	const Interval	gridAB			(ab * Interval(subdivisions));
	const Interval	rounded			(de::max(deFloor(gridAB.lo()) / subdivisions, 0.0) , de::min(deCeil(gridAB.hi()) / subdivisions, 1.0));

	return rounded;
}

Interval lookupWrapped (const ChannelAccess&		access,
						const FloatFormat&			conversionFormat,
						vk::VkSamplerAddressMode	addressModeU,
						vk::VkSamplerAddressMode	addressModeV,
						const IVec2&				coord)
{
	return access.getChannel(conversionFormat, IVec3(wrap(addressModeU, coord.x(), access.getSize().x()), wrap(addressModeV, coord.y(), access.getSize().y()), 0));
}

Interval linearInterpolate (const FloatFormat&	filteringFormat,
							const Interval&		a,
							const Interval&		b,
							const Interval&		p00,
							const Interval&		p10,
							const Interval&		p01,
							const Interval&		p11)
{
	const Interval p[4] =
	{
		p00,
		p10,
		p01,
		p11
	};
	Interval	result	(0.0);

	for (size_t ndx = 0; ndx < 4; ndx++)
	{
		const Interval	weightA	(filteringFormat.roundOut((ndx % 2) == 0 ? (1.0 - a) : a, false));
		const Interval	weightB	(filteringFormat.roundOut((ndx / 2) == 0 ? (1.0 - b) : b, false));
		const Interval	weight	(filteringFormat.roundOut(weightA * weightB, false));

		result = filteringFormat.roundOut(result + filteringFormat.roundOut(p[ndx] * weight, false), false);
	}

	return result;
}

Interval calculateImplicitChromaUV (const FloatFormat&		coordFormat,
									vk::VkChromaLocation	offset,
									const Interval&			uv)
{
	if (offset == vk::VK_CHROMA_LOCATION_COSITED_EVEN)
		return coordFormat.roundOut(0.5 * coordFormat.roundOut(uv + 0.5, false), false);
	else
		return coordFormat.roundOut(0.5 * uv, false);
}

Interval linearSample (const ChannelAccess&		access,
					   const FloatFormat&		conversionFormat,
					   const FloatFormat&		filteringFormat,
					   vk::VkSamplerAddressMode	addressModeU,
					   vk::VkSamplerAddressMode	addressModeV,
					   const IVec2&				coord,
					   const Interval&			a,
					   const Interval&			b)
{
	return linearInterpolate(filteringFormat, a, b,
									lookupWrapped(access, conversionFormat, addressModeU, addressModeV, coord + IVec2(0, 0)),
									lookupWrapped(access, conversionFormat, addressModeU, addressModeV, coord + IVec2(1, 0)),
									lookupWrapped(access, conversionFormat, addressModeU, addressModeV, coord + IVec2(0, 1)),
									lookupWrapped(access, conversionFormat, addressModeU, addressModeV, coord + IVec2(1, 1)));
}

int divFloor (int a, int b)
{
	if (a % b == 0)
		return a / b;
	else if (a > 0)
		return a / b;
	else
		return (a / b) - 1;
}

Interval reconstructLinearXChromaSample (const FloatFormat&			filteringFormat,
										 const FloatFormat&			conversionFormat,
										 vk::VkChromaLocation		offset,
										 vk::VkSamplerAddressMode	addressModeU,
										 vk::VkSamplerAddressMode	addressModeV,
										 const ChannelAccess&		access,
										 int						i,
										 int						j)
{
	const int subI	= divFloor(i, 2);

	if (offset == vk::VK_CHROMA_LOCATION_COSITED_EVEN)
	{
		if (i % 2 == 0)
			return lookupWrapped(access, conversionFormat, addressModeU, addressModeV, IVec2(subI, j));
		else
		{
			const Interval	a	(filteringFormat.roundOut(0.5 * lookupWrapped(access, conversionFormat, addressModeU, addressModeV, IVec2(subI, j)), false));
			const Interval	b	(filteringFormat.roundOut(0.5 * lookupWrapped(access, conversionFormat, addressModeU, addressModeV, IVec2(subI + 1, j)), false));

			return filteringFormat.roundOut(a + b, false);
		}
	}
	else if (offset == vk::VK_CHROMA_LOCATION_MIDPOINT)
	{
		if (i % 2 == 0)
		{
			const Interval	a	(filteringFormat.roundOut(0.25 * lookupWrapped(access, conversionFormat, addressModeU, addressModeV, IVec2(subI - 1, j)), false));
			const Interval	b	(filteringFormat.roundOut(0.75 * lookupWrapped(access, conversionFormat, addressModeU, addressModeV, IVec2(subI, j)), false));

			return filteringFormat.roundOut(a + b, false);
		}
		else
		{
			const Interval	a	(filteringFormat.roundOut(0.25 * lookupWrapped(access, conversionFormat, addressModeU, addressModeV, IVec2(subI + 1, j)), false));
			const Interval	b	(filteringFormat.roundOut(0.75 * lookupWrapped(access, conversionFormat, addressModeU, addressModeV, IVec2(subI, j)), false));

			return filteringFormat.roundOut(a + b, false);
		}
	}
	else
	{
		DE_FATAL("Unknown sample location");
		return Interval();
	}
}

Interval reconstructLinearXYChromaSample (const FloatFormat&			filteringFormat,
										  const FloatFormat&			conversionFormat,
										  vk::VkChromaLocation			xOffset,
										  vk::VkChromaLocation			yOffset,
										  vk::VkSamplerAddressMode		addressModeU,
										  vk::VkSamplerAddressMode		addressModeV,
										  const ChannelAccess&			access,
										  int							i,
										  int							j)
{
	const int		subI	= xOffset == vk::VK_CHROMA_LOCATION_COSITED_EVEN
							? divFloor(i, 2)
							: (i % 2 == 0 ? divFloor(i, 2) - 1 : divFloor(i, 2));
	const int		subJ	= yOffset == vk::VK_CHROMA_LOCATION_COSITED_EVEN
							? divFloor(j, 2)
							: (j % 2 == 0 ? divFloor(j, 2) - 1 : divFloor(j, 2));

	const double	a		= xOffset == vk::VK_CHROMA_LOCATION_COSITED_EVEN
							? (i % 2 == 0 ? 0.0 : 0.5)
							: (i % 2 == 0 ? 0.25 : 0.75);
	const double	b		= yOffset == vk::VK_CHROMA_LOCATION_COSITED_EVEN
							? (j % 2 == 0 ? 0.0 : 0.5)
							: (j % 2 == 0 ? 0.25 : 0.75);

	return linearInterpolate(filteringFormat, a, b,
								lookupWrapped(access, conversionFormat, addressModeU, addressModeV, IVec2(subI, subJ)),
								lookupWrapped(access, conversionFormat, addressModeU, addressModeV, IVec2(subI + 1, subJ)),
								lookupWrapped(access, conversionFormat, addressModeU, addressModeV, IVec2(subI, subJ + 1)),
								lookupWrapped(access, conversionFormat, addressModeU, addressModeV, IVec2(subI + 1, subJ + 1)));
}

const ChannelAccess& swizzle (vk::VkComponentSwizzle	swizzle,
							  const ChannelAccess&		identityPlane,
							  const ChannelAccess&		rPlane,
							  const ChannelAccess&		gPlane,
							  const ChannelAccess&		bPlane,
							  const ChannelAccess&		aPlane)
{
	switch (swizzle)
	{
		case vk::VK_COMPONENT_SWIZZLE_IDENTITY:	return identityPlane;
		case vk::VK_COMPONENT_SWIZZLE_R:		return rPlane;
		case vk::VK_COMPONENT_SWIZZLE_G:		return gPlane;
		case vk::VK_COMPONENT_SWIZZLE_B:		return bPlane;
		case vk::VK_COMPONENT_SWIZZLE_A:		return aPlane;

		default:
			DE_FATAL("Unsupported swizzle");
			return identityPlane;
	}
}

void calculateBounds (const ChannelAccess&					rPlane,
					  const ChannelAccess&					gPlane,
					  const ChannelAccess&					bPlane,
					  const ChannelAccess&					aPlane,
					  const UVec4&							bitDepth,
					  const vector<Vec2>&					sts,
					  const FloatFormat&					filteringFormat,
					  const FloatFormat&					conversionFormat,
					  const deUint32						subTexelPrecisionBits,
					  vk::VkFilter							filter,
					  vk::VkSamplerYcbcrModelConversion		colorModel,
					  vk::VkSamplerYcbcrRange				range,
					  vk::VkFilter							chromaFilter,
					  vk::VkChromaLocation					xChromaOffset,
					  vk::VkChromaLocation					yChromaOffset,
					  const vk::VkComponentMapping&			componentMapping,
					  bool									explicitReconstruction,
					  vk::VkSamplerAddressMode				addressModeU,
					  vk::VkSamplerAddressMode				addressModeV,
					  std::vector<Vec4>&					minBounds,
					  std::vector<Vec4>&					maxBounds,
					  std::vector<Vec4>&					uvBounds,
					  std::vector<IVec4>&					ijBounds)
{
	const FloatFormat		highp			(-126, 127, 23, true,
											 tcu::MAYBE,	// subnormals
											 tcu::YES,		// infinities
											 tcu::MAYBE);	// NaN
	const FloatFormat		coordFormat		(-32, 32, 16, true);
	const ChannelAccess&	rAccess			(swizzle(componentMapping.r, rPlane, rPlane, gPlane, bPlane, aPlane));
	const ChannelAccess&	gAccess			(swizzle(componentMapping.g, gPlane, rPlane, gPlane, bPlane, aPlane));
	const ChannelAccess&	bAccess			(swizzle(componentMapping.b, bPlane, rPlane, gPlane, bPlane, aPlane));
	const ChannelAccess&	aAccess			(swizzle(componentMapping.a, aPlane, rPlane, gPlane, bPlane, aPlane));

	const bool				subsampledX		= gAccess.getSize().x() > rAccess.getSize().x();
	const bool				subsampledY		= gAccess.getSize().y() > rAccess.getSize().y();

	minBounds.resize(sts.size(), Vec4(TCU_INFINITY));
	maxBounds.resize(sts.size(), Vec4(-TCU_INFINITY));

	uvBounds.resize(sts.size(), Vec4(TCU_INFINITY, -TCU_INFINITY, TCU_INFINITY, -TCU_INFINITY));
	ijBounds.resize(sts.size(), IVec4(0x7FFFFFFF, -1 -0x7FFFFFFF, 0x7FFFFFFF, -1 -0x7FFFFFFF));

	// Chroma plane sizes must match
	DE_ASSERT(rAccess.getSize() == bAccess.getSize());

	// Luma plane sizes must match
	DE_ASSERT(gAccess.getSize() == aAccess.getSize());

	// Luma plane size must match chroma plane or be twice as big
	DE_ASSERT(rAccess.getSize().x() == gAccess.getSize().x() || 2 * rAccess.getSize().x() == gAccess.getSize().x());
	DE_ASSERT(rAccess.getSize().y() == gAccess.getSize().y() || 2 * rAccess.getSize().y() == gAccess.getSize().y());

	for (size_t ndx = 0; ndx < sts.size(); ndx++)
	{
		const Vec2	st		(sts[ndx]);
		Interval	bounds[4];

		const Interval	u	(calculateUV(coordFormat, st[0], gAccess.getSize().x()));
		const Interval	v	(calculateUV(coordFormat, st[1], gAccess.getSize().y()));

		uvBounds[ndx][0] = (float)u.lo();
		uvBounds[ndx][1] = (float)u.hi();

		uvBounds[ndx][2] = (float)v.lo();
		uvBounds[ndx][3] = (float)v.hi();

		if (filter == vk::VK_FILTER_NEAREST)
		{
			const IVec2	iRange	(calculateNearestIJRange(coordFormat, u));
			const IVec2	jRange	(calculateNearestIJRange(coordFormat, v));

			ijBounds[ndx][0] = iRange[0];
			ijBounds[ndx][1] = iRange[1];

			ijBounds[ndx][2] = jRange[0];
			ijBounds[ndx][3] = jRange[1];

			for (int j = jRange.x(); j <= jRange.y(); j++)
			for (int i = iRange.x(); i <= iRange.y(); i++)
			{
				const Interval	gValue	(lookupWrapped(gAccess, conversionFormat, addressModeU, addressModeV, IVec2(i, j)));
				const Interval	aValue	(lookupWrapped(aAccess, conversionFormat, addressModeU, addressModeV, IVec2(i, j)));

				if (subsampledX || subsampledY)
				{
					if (explicitReconstruction)
					{
						if (chromaFilter == vk::VK_FILTER_NEAREST)
						{
							// Nearest, Reconstructed chroma with explicit nearest filtering
							const int		subI		= subsampledX ? i / 2 : i;
							const int		subJ		= subsampledY ? j / 2 : j;
							const Interval	srcColor[]	=
							{
								lookupWrapped(rAccess, conversionFormat, addressModeU, addressModeV, IVec2(subI, subJ)),
								gValue,
								lookupWrapped(bAccess, conversionFormat, addressModeU, addressModeV, IVec2(subI, subJ)),
								aValue
							};
							Interval		dstColor[4];

							convertColor(colorModel, range, conversionFormat, bitDepth, srcColor, dstColor);

							for (size_t compNdx = 0; compNdx < 4; compNdx++)
								bounds[compNdx] |= highp.roundOut(dstColor[compNdx], false);
						}
						else if (chromaFilter == vk::VK_FILTER_LINEAR)
						{
							if (subsampledX && subsampledY)
							{
								// Nearest, Reconstructed both chroma samples with explicit linear filtering
								const Interval	rValue	(reconstructLinearXYChromaSample(filteringFormat, conversionFormat, xChromaOffset, yChromaOffset, addressModeU, addressModeV, rAccess, i, j));
								const Interval	bValue	(reconstructLinearXYChromaSample(filteringFormat, conversionFormat, xChromaOffset, yChromaOffset, addressModeU, addressModeV, bAccess, i, j));
								const Interval	srcColor[]	=
								{
									rValue,
									gValue,
									bValue,
									aValue
								};
								Interval		dstColor[4];

								convertColor(colorModel, range, conversionFormat, bitDepth, srcColor, dstColor);

								for (size_t compNdx = 0; compNdx < 4; compNdx++)
									bounds[compNdx] |= highp.roundOut(dstColor[compNdx], false);
							}
							else if (subsampledX)
							{
								// Nearest, Reconstructed x chroma samples with explicit linear filtering
								const Interval	rValue	(reconstructLinearXChromaSample(filteringFormat, conversionFormat, xChromaOffset, addressModeU, addressModeV, rAccess, i, j));
								const Interval	bValue	(reconstructLinearXChromaSample(filteringFormat, conversionFormat, xChromaOffset, addressModeU, addressModeV, bAccess, i, j));
								const Interval	srcColor[]	=
								{
									rValue,
									gValue,
									bValue,
									aValue
								};
								Interval		dstColor[4];

								convertColor(colorModel, range, conversionFormat, bitDepth, srcColor, dstColor);

								for (size_t compNdx = 0; compNdx < 4; compNdx++)
									bounds[compNdx] |= highp.roundOut(dstColor[compNdx], false);
							}
							else
								DE_FATAL("Unexpected chroma reconstruction");
						}
						else
							DE_FATAL("Unknown filter");
					}
					else
					{
						const Interval	chromaU	(subsampledX ? calculateImplicitChromaUV(coordFormat, xChromaOffset, u) : u);
						const Interval	chromaV	(subsampledY ? calculateImplicitChromaUV(coordFormat, yChromaOffset, v) : v);

						if (chromaFilter == vk::VK_FILTER_NEAREST)
						{
							// Nearest, reconstructed chroma samples with implicit nearest filtering
							const IVec2	chromaIRange	(subsampledX ? calculateNearestIJRange(coordFormat, chromaU) : IVec2(i, i));
							const IVec2	chromaJRange	(subsampledY ? calculateNearestIJRange(coordFormat, chromaV) : IVec2(j, j));

							for (int chromaJ = chromaJRange.x(); chromaJ <= chromaJRange.y(); chromaJ++)
							for (int chromaI = chromaIRange.x(); chromaI <= chromaIRange.x(); chromaI++)
							{
								const Interval	srcColor[]	=
								{
									lookupWrapped(rAccess, conversionFormat, addressModeU, addressModeV, IVec2(chromaI, chromaJ)),
									gValue,
									lookupWrapped(bAccess, conversionFormat, addressModeU, addressModeV, IVec2(chromaI, chromaJ)),
									aValue
								};
								Interval		dstColor[4];

								convertColor(colorModel, range, conversionFormat, bitDepth, srcColor, dstColor);

								for (size_t compNdx = 0; compNdx < 4; compNdx++)
									bounds[compNdx] |= highp.roundOut(dstColor[compNdx], false);
							}
						}
						else if (chromaFilter == vk::VK_FILTER_LINEAR)
						{
							// Nearest, reconstructed chroma samples with implicit linear filtering
							const IVec2	chromaIRange	(subsampledX ? calculateLinearIJRange(coordFormat, chromaU) : IVec2(i, i));
							const IVec2	chromaJRange	(subsampledY ? calculateLinearIJRange(coordFormat, chromaV) : IVec2(j, j));

							for (int chromaJ = chromaJRange.x(); chromaJ <= chromaJRange.y(); chromaJ++)
							for (int chromaI = chromaIRange.x(); chromaI <= chromaIRange.x(); chromaI++)
							{
								const Interval	chromaA	(calculateAB(subTexelPrecisionBits, chromaU, chromaI));
								const Interval	chromaB	(calculateAB(subTexelPrecisionBits, chromaV, chromaJ));

								const Interval	srcColor[]	=
								{
									linearSample(rAccess, conversionFormat, filteringFormat, addressModeU, addressModeV, IVec2(chromaI, chromaJ), chromaA, chromaB),
									gValue,
									linearSample(bAccess, conversionFormat, filteringFormat, addressModeU, addressModeV, IVec2(chromaI, chromaJ), chromaA, chromaB),
									aValue
								};
								Interval		dstColor[4];

								convertColor(colorModel, range, conversionFormat, bitDepth, srcColor, dstColor);

								for (size_t compNdx = 0; compNdx < 4; compNdx++)
									bounds[compNdx] |= highp.roundOut(dstColor[compNdx], false);
							}
						}
						else
							DE_FATAL("Unknown filter");
					}
				}
				else
				{
					// Linear, no chroma subsampling
					const Interval	srcColor[]	=
					{
						lookupWrapped(rAccess, conversionFormat, addressModeU, addressModeV, IVec2(i, j)),
						gValue,
						lookupWrapped(bAccess, conversionFormat, addressModeU, addressModeV, IVec2(i, j)),
						aValue
					};
					Interval dstColor[4];

					convertColor(colorModel, range, conversionFormat, bitDepth, srcColor, dstColor);

					for (size_t compNdx = 0; compNdx < 4; compNdx++)
						bounds[compNdx] |= highp.roundOut(dstColor[compNdx], false);
				}
			}
		}
		else if (filter == vk::VK_FILTER_LINEAR)
		{
			const IVec2	iRange	(calculateLinearIJRange(coordFormat, u));
			const IVec2	jRange	(calculateLinearIJRange(coordFormat, v));

			ijBounds[ndx][0] = iRange[0];
			ijBounds[ndx][1] = iRange[1];

			ijBounds[ndx][2] = jRange[0];
			ijBounds[ndx][3] = jRange[1];

			for (int j = jRange.x(); j <= jRange.y(); j++)
			for (int i = iRange.x(); i <= iRange.y(); i++)
			{
				const Interval	lumaA		(calculateAB(subTexelPrecisionBits, u, i));
				const Interval	lumaB		(calculateAB(subTexelPrecisionBits, v, j));

				const Interval	gValue		(linearSample(gAccess, conversionFormat, filteringFormat, addressModeU, addressModeV, IVec2(i, j), lumaA, lumaB));
				const Interval	aValue		(linearSample(aAccess, conversionFormat, filteringFormat, addressModeU, addressModeV, IVec2(i, j), lumaA, lumaB));

				if (subsampledX || subsampledY)
				{
					if (explicitReconstruction)
					{
						if (chromaFilter == vk::VK_FILTER_NEAREST)
						{
							const Interval	srcColor[]	=
							{
								linearInterpolate(filteringFormat, lumaA, lumaB,
																lookupWrapped(rAccess, conversionFormat, addressModeU, addressModeV, IVec2(i       / (subsampledX ? 2 : 1), j       / (subsampledY ? 2 : 1))),
																lookupWrapped(rAccess, conversionFormat, addressModeU, addressModeV, IVec2((i + 1) / (subsampledX ? 2 : 1), j       / (subsampledY ? 2 : 1))),
																lookupWrapped(rAccess, conversionFormat, addressModeU, addressModeV, IVec2(i       / (subsampledX ? 2 : 1), (j + 1) / (subsampledY ? 2 : 1))),
																lookupWrapped(rAccess, conversionFormat, addressModeU, addressModeV, IVec2((i + 1) / (subsampledX ? 2 : 1), (j + 1) / (subsampledY ? 2 : 1)))),
								gValue,
								linearInterpolate(filteringFormat, lumaA, lumaB,
																lookupWrapped(bAccess, conversionFormat, addressModeU, addressModeV, IVec2(i       / (subsampledX ? 2 : 1), j       / (subsampledY ? 2 : 1))),
																lookupWrapped(bAccess, conversionFormat, addressModeU, addressModeV, IVec2((i + 1) / (subsampledX ? 2 : 1), j       / (subsampledY ? 2 : 1))),
																lookupWrapped(bAccess, conversionFormat, addressModeU, addressModeV, IVec2(i       / (subsampledX ? 2 : 1), (j + 1) / (subsampledY ? 2 : 1))),
																lookupWrapped(bAccess, conversionFormat, addressModeU, addressModeV, IVec2((i + 1) / (subsampledX ? 2 : 1), (j + 1) / (subsampledY ? 2 : 1)))),
								aValue
							};
							Interval		dstColor[4];

							convertColor(colorModel, range, conversionFormat, bitDepth, srcColor, dstColor);

							for (size_t compNdx = 0; compNdx < 4; compNdx++)
								bounds[compNdx] |= highp.roundOut(dstColor[compNdx], false);
						}
						else if (chromaFilter == vk::VK_FILTER_LINEAR)
						{
							if (subsampledX && subsampledY)
							{
								// Linear, Reconstructed xx chroma samples with explicit linear filtering
								const Interval	rValue	(linearInterpolate(filteringFormat, lumaA, lumaB,
																			reconstructLinearXYChromaSample(filteringFormat, conversionFormat, xChromaOffset, yChromaOffset, addressModeU, addressModeV, rAccess, i, j),
																			reconstructLinearXYChromaSample(filteringFormat, conversionFormat, xChromaOffset, yChromaOffset, addressModeU, addressModeV, rAccess, i + 1, j),
																			reconstructLinearXYChromaSample(filteringFormat, conversionFormat, xChromaOffset, yChromaOffset, addressModeU, addressModeV, rAccess, i , j + 1),
																			reconstructLinearXYChromaSample(filteringFormat, conversionFormat, xChromaOffset, yChromaOffset, addressModeU, addressModeV, rAccess, i + 1, j + 1)));
								const Interval	bValue	(linearInterpolate(filteringFormat, lumaA, lumaB,
																			reconstructLinearXYChromaSample(filteringFormat, conversionFormat, xChromaOffset, yChromaOffset, addressModeU, addressModeV, bAccess, i, j),
																			reconstructLinearXYChromaSample(filteringFormat, conversionFormat, xChromaOffset, yChromaOffset, addressModeU, addressModeV, bAccess, i + 1, j),
																			reconstructLinearXYChromaSample(filteringFormat, conversionFormat, xChromaOffset, yChromaOffset, addressModeU, addressModeV, bAccess, i , j + 1),
																			reconstructLinearXYChromaSample(filteringFormat, conversionFormat, xChromaOffset, yChromaOffset, addressModeU, addressModeV, bAccess, i + 1, j + 1)));
								const Interval	srcColor[]	=
								{
									rValue,
									gValue,
									bValue,
									aValue
								};
								Interval		dstColor[4];

								convertColor(colorModel, range, conversionFormat, bitDepth, srcColor, dstColor);

								for (size_t compNdx = 0; compNdx < 4; compNdx++)
									bounds[compNdx] |= highp.roundOut(dstColor[compNdx], false);

							}
							else if (subsampledX)
							{
								// Linear, Reconstructed x chroma samples with explicit linear filtering
								const Interval	rValue	(linearInterpolate(filteringFormat, lumaA, lumaB,
																			reconstructLinearXChromaSample(filteringFormat, conversionFormat, xChromaOffset, addressModeU, addressModeV, rAccess, i, j),
																			reconstructLinearXChromaSample(filteringFormat, conversionFormat, xChromaOffset, addressModeU, addressModeV, rAccess, i + 1, j),
																			reconstructLinearXChromaSample(filteringFormat, conversionFormat, xChromaOffset, addressModeU, addressModeV, rAccess, i , j + 1),
																			reconstructLinearXChromaSample(filteringFormat, conversionFormat, xChromaOffset, addressModeU, addressModeV, rAccess, i + 1, j + 1)));
								const Interval	bValue	(linearInterpolate(filteringFormat, lumaA, lumaB,
																			reconstructLinearXChromaSample(filteringFormat, conversionFormat, xChromaOffset, addressModeU, addressModeV, bAccess, i, j),
																			reconstructLinearXChromaSample(filteringFormat, conversionFormat, xChromaOffset, addressModeU, addressModeV, bAccess, i + 1, j),
																			reconstructLinearXChromaSample(filteringFormat, conversionFormat, xChromaOffset, addressModeU, addressModeV, bAccess, i , j + 1),
																			reconstructLinearXChromaSample(filteringFormat, conversionFormat, xChromaOffset, addressModeU, addressModeV, bAccess, i + 1, j + 1)));
								const Interval	srcColor[]	=
								{
									rValue,
									gValue,
									bValue,
									aValue
								};
								Interval		dstColor[4];

								convertColor(colorModel, range, conversionFormat, bitDepth, srcColor, dstColor);

								for (size_t compNdx = 0; compNdx < 4; compNdx++)
									bounds[compNdx] |= highp.roundOut(dstColor[compNdx], false);
							}
							else
								DE_FATAL("Unknown subsampling config");
						}
						else
							DE_FATAL("Unknown chroma filter");
					}
					else
					{
						const Interval	chromaU	(subsampledX ? calculateImplicitChromaUV(coordFormat, xChromaOffset, u) : u);
						const Interval	chromaV	(subsampledY ? calculateImplicitChromaUV(coordFormat, yChromaOffset, v) : v);

						if (chromaFilter == vk::VK_FILTER_NEAREST)
						{
							const IVec2	chromaIRange	(calculateNearestIJRange(coordFormat, chromaU));
							const IVec2	chromaJRange	(calculateNearestIJRange(coordFormat, chromaV));

							for (int chromaJ = chromaJRange.x(); chromaJ <= chromaJRange.y(); chromaJ++)
							for (int chromaI = chromaIRange.x(); chromaI <= chromaIRange.x(); chromaI++)
							{
								const Interval	srcColor[]	=
								{
									lookupWrapped(rAccess, conversionFormat, addressModeU, addressModeV, IVec2(chromaI, chromaJ)),
									gValue,
									lookupWrapped(bAccess, conversionFormat, addressModeU, addressModeV, IVec2(chromaI, chromaJ)),
									aValue
								};
								Interval	dstColor[4];

								convertColor(colorModel, range, conversionFormat, bitDepth, srcColor, dstColor);

								for (size_t compNdx = 0; compNdx < 4; compNdx++)
									bounds[compNdx] |= highp.roundOut(dstColor[compNdx], false);
							}
						}
						else if (chromaFilter == vk::VK_FILTER_LINEAR)
						{
							const IVec2	chromaIRange	(calculateNearestIJRange(coordFormat, chromaU));
							const IVec2	chromaJRange	(calculateNearestIJRange(coordFormat, chromaV));

							for (int chromaJ = chromaJRange.x(); chromaJ <= chromaJRange.y(); chromaJ++)
							for (int chromaI = chromaIRange.x(); chromaI <= chromaIRange.x(); chromaI++)
							{
								const Interval	chromaA		(calculateAB(subTexelPrecisionBits, chromaU, chromaI));
								const Interval	chromaB		(calculateAB(subTexelPrecisionBits, chromaV, chromaJ));

								const Interval	rValue		(linearSample(rAccess, conversionFormat, filteringFormat, addressModeU, addressModeV, IVec2(chromaI, chromaJ), chromaA, chromaB));
								const Interval	bValue		(linearSample(bAccess, conversionFormat, filteringFormat, addressModeU, addressModeV, IVec2(chromaI, chromaJ), chromaA, chromaB));

								const Interval	srcColor[]	=
								{
									rValue,
									gValue,
									bValue,
									aValue
								};
								Interval		dstColor[4];
								convertColor(colorModel, range, conversionFormat, bitDepth, srcColor, dstColor);

								for (size_t compNdx = 0; compNdx < 4; compNdx++)
									bounds[compNdx] |= highp.roundOut(dstColor[compNdx], false);
							}
						}
						else
							DE_FATAL("Unknown chroma filter");
					}
				}
				else
				{
					const Interval	chromaA		(lumaA);
					const Interval	chromaB		(lumaB);
					const Interval	rValue		(linearSample(rAccess, conversionFormat, filteringFormat, addressModeU, addressModeV, IVec2(i, j), chromaA, chromaB));
					const Interval	bValue		(linearSample(bAccess, conversionFormat, filteringFormat, addressModeU, addressModeV, IVec2(i, j), chromaA, chromaB));
					const Interval	srcColor[]	=
					{
						rValue,
						gValue,
						bValue,
						aValue
					};
					Interval dstColor[4];

					convertColor(colorModel, range, conversionFormat, bitDepth, srcColor, dstColor);

					for (size_t compNdx = 0; compNdx < 4; compNdx++)
						bounds[compNdx] |= highp.roundOut(dstColor[compNdx], false);
				}
			}
		}
		else
			DE_FATAL("Unknown filter");

		minBounds[ndx] = Vec4((float)bounds[0].lo(), (float)bounds[1].lo(), (float)bounds[2].lo(), (float)bounds[3].lo());
		maxBounds[ndx] = Vec4((float)bounds[0].hi(), (float)bounds[1].hi(), (float)bounds[2].hi(), (float)bounds[3].hi());
	}
}

=======
>>>>>>> b64f4133
struct TestConfig
{
	TestConfig	(glu::ShaderType						shaderType_,
				 vk::VkFormat							format_,
				 vk::VkImageTiling						imageTiling_,
				 vk::VkFilter							textureFilter_,
				 vk::VkSamplerAddressMode				addressModeU_,
				 vk::VkSamplerAddressMode				addressModeV_,

				 vk::VkFilter							chromaFilter_,
				 vk::VkChromaLocation					xChromaOffset_,
				 vk::VkChromaLocation					yChromaOffset_,
				 bool									explicitReconstruction_,
				 bool									disjoint_,

				 vk::VkSamplerYcbcrRange				colorRange_,
				 vk::VkSamplerYcbcrModelConversion		colorModel_,
				 vk::VkComponentMapping					componentMapping_)
		: shaderType				(shaderType_)
		, format					(format_)
		, imageTiling				(imageTiling_)
		, textureFilter				(textureFilter_)
		, addressModeU				(addressModeU_)
		, addressModeV				(addressModeV_)

		, chromaFilter				(chromaFilter_)
		, xChromaOffset				(xChromaOffset_)
		, yChromaOffset				(yChromaOffset_)
		, explicitReconstruction	(explicitReconstruction_)
		, disjoint					(disjoint_)

		, colorRange				(colorRange_)
		, colorModel				(colorModel_)
		, componentMapping			(componentMapping_)
	{
	}

	glu::ShaderType							shaderType;
	vk::VkFormat							format;
	vk::VkImageTiling						imageTiling;
	vk::VkFilter							textureFilter;
	vk::VkSamplerAddressMode				addressModeU;
	vk::VkSamplerAddressMode				addressModeV;

	vk::VkFilter							chromaFilter;
	vk::VkChromaLocation					xChromaOffset;
	vk::VkChromaLocation					yChromaOffset;
	bool									explicitReconstruction;
	bool									disjoint;

	vk::VkSamplerYcbcrRange					colorRange;
	vk::VkSamplerYcbcrModelConversion		colorModel;
	vk::VkComponentMapping					componentMapping;
};

vk::Move<vk::VkDescriptorSetLayout> createDescriptorSetLayout (const vk::DeviceInterface&	vkd,
															   vk::VkDevice					device,
															   vk::VkSampler				sampler)
{
	const vk::VkDescriptorSetLayoutBinding		layoutBindings[]	=
	{
		{
			0u,
			vk::VK_DESCRIPTOR_TYPE_COMBINED_IMAGE_SAMPLER,
			1u,
			vk::VK_SHADER_STAGE_ALL,
			&sampler
		}
	};
	const vk::VkDescriptorSetLayoutCreateInfo	layoutCreateInfo	=
	{
		vk::VK_STRUCTURE_TYPE_DESCRIPTOR_SET_LAYOUT_CREATE_INFO,
		DE_NULL,

		0u,
		DE_LENGTH_OF_ARRAY(layoutBindings),
		layoutBindings
	};

	return vk::createDescriptorSetLayout(vkd, device, &layoutCreateInfo);
}

vk::Move<vk::VkDescriptorPool> createDescriptorPool (const vk::DeviceInterface&	vkd,
													 vk::VkDevice				device)
{
	const vk::VkDescriptorPoolSize			poolSizes[]					=
	{
		{ vk::VK_DESCRIPTOR_TYPE_COMBINED_IMAGE_SAMPLER, 1u, }
	};
	const vk::VkDescriptorPoolCreateInfo	descriptorPoolCreateInfo	=
	{
		vk::VK_STRUCTURE_TYPE_DESCRIPTOR_POOL_CREATE_INFO,
		DE_NULL,
		vk::VK_DESCRIPTOR_POOL_CREATE_FREE_DESCRIPTOR_SET_BIT,

		1u,
		DE_LENGTH_OF_ARRAY(poolSizes),
		poolSizes
	};

	return createDescriptorPool(vkd, device, &descriptorPoolCreateInfo);
}

vk::Move<vk::VkDescriptorSet> createDescriptorSet (const vk::DeviceInterface&	vkd,
												   vk::VkDevice					device,
												   vk::VkDescriptorPool			descriptorPool,
												   vk::VkDescriptorSetLayout	layout,
												   vk::VkSampler				sampler,
												   vk::VkImageView				imageView)
{
	const vk::VkDescriptorSetAllocateInfo		descriptorSetAllocateInfo	=
	{
		vk::VK_STRUCTURE_TYPE_DESCRIPTOR_SET_ALLOCATE_INFO,
		DE_NULL,

		descriptorPool,
		1u,
		&layout
	};
	vk::Move<vk::VkDescriptorSet>	descriptorSet	(vk::allocateDescriptorSet(vkd, device, &descriptorSetAllocateInfo));
	const vk::VkDescriptorImageInfo	imageInfo		=
	{
		sampler,
		imageView,
		vk::VK_IMAGE_LAYOUT_SHADER_READ_ONLY_OPTIMAL
	};

	{
		const vk::VkWriteDescriptorSet	writes[]	=
		{
			{
				vk::VK_STRUCTURE_TYPE_WRITE_DESCRIPTOR_SET,
				DE_NULL,

				*descriptorSet,
				0u,
				0u,
				1u,
				vk::VK_DESCRIPTOR_TYPE_COMBINED_IMAGE_SAMPLER,
				&imageInfo,
				DE_NULL,
				DE_NULL
			}
		};

		vkd.updateDescriptorSets(device, DE_LENGTH_OF_ARRAY(writes), writes, 0u, DE_NULL);
	}

	return descriptorSet;
}

vk::Move<vk::VkSampler> createSampler (const vk::DeviceInterface&		vkd,
									   vk::VkDevice						device,
									   vk::VkFilter						textureFilter,
									   vk::VkSamplerAddressMode			addressModeU,
									   vk::VkSamplerAddressMode			addressModeV,
									   vk::VkSamplerYcbcrConversion		conversion)
{
#if !defined(FAKE_COLOR_CONVERSION)
	const vk::VkSamplerYcbcrConversionInfo	samplerConversionInfo	=
	{
		vk::VK_STRUCTURE_TYPE_SAMPLER_YCBCR_CONVERSION_INFO,
		DE_NULL,
		conversion
	};
#else
	DE_UNREF(conversion);
#endif
	const vk::VkSamplerCreateInfo	createInfo	=
	{
		vk::VK_STRUCTURE_TYPE_SAMPLER_CREATE_INFO,
#if !defined(FAKE_COLOR_CONVERSION)
		&samplerConversionInfo,
#else
		DE_NULL,
#endif

		0u,
		textureFilter,
		textureFilter,
		vk::VK_SAMPLER_MIPMAP_MODE_NEAREST,
		addressModeU,
		addressModeV,
		vk::VK_SAMPLER_ADDRESS_MODE_CLAMP_TO_EDGE,
		0.0f,
		VK_FALSE,
		1.0f,
		VK_FALSE,
		vk::VK_COMPARE_OP_ALWAYS,
		0.0f,
		0.0f,
		vk::VK_BORDER_COLOR_FLOAT_TRANSPARENT_BLACK,
		VK_FALSE,
	};

	return createSampler(vkd, device, &createInfo);
}

vk::Move<vk::VkImage> createImage (const vk::DeviceInterface&	vkd,
								   vk::VkDevice					device,
								   vk::VkFormat					format,
								   const UVec2&					size,
								   bool							disjoint,
								   vk::VkImageTiling			tiling)
{
	const vk::VkImageCreateInfo createInfo =
	{
		vk::VK_STRUCTURE_TYPE_IMAGE_CREATE_INFO,
		DE_NULL,
		disjoint ? (vk::VkImageCreateFlags)vk::VK_IMAGE_CREATE_DISJOINT_BIT : (vk::VkImageCreateFlags)0u,

		vk::VK_IMAGE_TYPE_2D,
		format,
		vk::makeExtent3D(size.x(), size.y(), 1u),
		1u,
		1u,
		vk::VK_SAMPLE_COUNT_1_BIT,
		tiling,
		vk::VK_IMAGE_USAGE_TRANSFER_DST_BIT | vk::VK_IMAGE_USAGE_SAMPLED_BIT,
		vk::VK_SHARING_MODE_EXCLUSIVE,
		0u,
		(const deUint32*)DE_NULL,
		vk::VK_IMAGE_LAYOUT_UNDEFINED,
	};

	return vk::createImage(vkd, device, &createInfo);
}

vk::Move<vk::VkImageView> createImageView (const vk::DeviceInterface&		vkd,
										   vk::VkDevice						device,
										   vk::VkImage						image,
										   vk::VkFormat						format,
										   vk::VkSamplerYcbcrConversion		conversion)
{
#if !defined(FAKE_COLOR_CONVERSION)
	const vk::VkSamplerYcbcrConversionInfo	conversionInfo	=
	{
		vk::VK_STRUCTURE_TYPE_SAMPLER_YCBCR_CONVERSION_INFO,
		DE_NULL,
		conversion
	};
#else
	DE_UNREF(conversion);
#endif
	const vk::VkImageViewCreateInfo				viewInfo		=
	{
		vk::VK_STRUCTURE_TYPE_IMAGE_VIEW_CREATE_INFO,
#if defined(FAKE_COLOR_CONVERSION)
		DE_NULL,
#else
		&conversionInfo,
#endif
		(vk::VkImageViewCreateFlags)0,

		image,
		vk::VK_IMAGE_VIEW_TYPE_2D,
		format,
		{
			vk::VK_COMPONENT_SWIZZLE_IDENTITY,
			vk::VK_COMPONENT_SWIZZLE_IDENTITY,
			vk::VK_COMPONENT_SWIZZLE_IDENTITY,
			vk::VK_COMPONENT_SWIZZLE_IDENTITY,
		},
		{ vk::VK_IMAGE_ASPECT_COLOR_BIT, 0u, 1u, 0u, 1u },
	};

	return vk::createImageView(vkd, device, &viewInfo);
}

vk::Move<vk::VkSamplerYcbcrConversion> createConversion (const vk::DeviceInterface&				vkd,
														 vk::VkDevice							device,
														 vk::VkFormat							format,
														 vk::VkSamplerYcbcrModelConversion		colorModel,
														 vk::VkSamplerYcbcrRange				colorRange,
														 vk::VkChromaLocation					xChromaOffset,
														 vk::VkChromaLocation					yChromaOffset,
														 vk::VkFilter							chromaFilter,
														 const vk::VkComponentMapping&			componentMapping,
														 bool									explicitReconstruction)
{
	const vk::VkSamplerYcbcrConversionCreateInfo	conversionInfo	=
	{
		vk::VK_STRUCTURE_TYPE_SAMPLER_YCBCR_CONVERSION_CREATE_INFO,
		DE_NULL,

		format,
		colorModel,
		colorRange,
		componentMapping,
		xChromaOffset,
		yChromaOffset,
		chromaFilter,
		explicitReconstruction ? VK_TRUE : VK_FALSE
	};

	return vk::createSamplerYcbcrConversion(vkd, device, &conversionInfo);
}

void evalShader (Context&								context,
				 glu::ShaderType						shaderType,
				 const MultiPlaneImageData&				imageData,
				 const UVec2&							size,
				 vk::VkFormat							format,
				 vk::VkImageTiling						imageTiling,
				 bool									disjoint,
				 vk::VkFilter							textureFilter,
				 vk::VkSamplerAddressMode				addressModeU,
				 vk::VkSamplerAddressMode				addressModeV,
				 vk::VkSamplerYcbcrModelConversion		colorModel,
				 vk::VkSamplerYcbcrRange				colorRange,
				 vk::VkChromaLocation					xChromaOffset,
				 vk::VkChromaLocation					yChromaOffset,
				 vk::VkFilter							chromaFilter,
				 const vk::VkComponentMapping&			componentMapping,
				 bool									explicitReconstruction,
				 const vector<Vec2>&					sts,
				 vector<Vec4>&							results)
{
	const vk::DeviceInterface&							vkd					(context.getDeviceInterface());
	const vk::VkDevice									device				(context.getDevice());
#if !defined(FAKE_COLOR_CONVERSION)
	const vk::Unique<vk::VkSamplerYcbcrConversion>		conversion			(createConversion(vkd, device, format, colorModel, colorRange, xChromaOffset, yChromaOffset, chromaFilter, componentMapping, explicitReconstruction));
	const vk::Unique<vk::VkSampler>						sampler				(createSampler(vkd, device, textureFilter, addressModeU, addressModeV, *conversion));
#else
	DE_UNREF(colorModel);
	DE_UNREF(colorRange);
	DE_UNREF(xChromaOffset);
	DE_UNREF(yChromaOffset);
	DE_UNREF(chromaFilter);
	DE_UNREF(explicitReconstruction);
	DE_UNREF(componentMapping);
	DE_UNREF(createConversion);
	const vk::Unique<vk::VkSampler>						sampler				(createSampler(vkd, device, textureFilter, addressModeU, addressModeV, (vk::VkSamplerYcbcrConversion)0u));
#endif
	const vk::Unique<vk::VkImage>						image				(createImage(vkd, device, format, size, disjoint, imageTiling));
	const vk::MemoryRequirement							memoryRequirement	(imageTiling == vk::VK_IMAGE_TILING_OPTIMAL
																			? vk::MemoryRequirement::Any
																			: vk::MemoryRequirement::HostVisible);
	const vk::VkImageCreateFlags						createFlags			(disjoint ? vk::VK_IMAGE_CREATE_DISJOINT_BIT : (vk::VkImageCreateFlagBits)0u);
	const vector<AllocationSp>							imageMemory			(allocateAndBindImageMemory(vkd, device, context.getDefaultAllocator(), *image, format, createFlags, memoryRequirement));
#if defined(FAKE_COLOR_CONVERSION)
	const vk::Unique<vk::VkImageView>					imageView			(createImageView(vkd, device, *image, format, (vk::VkSamplerYcbcrConversion)0));
#else
	const vk::Unique<vk::VkImageView>					imageView			(createImageView(vkd, device, *image, format, *conversion));
#endif

	const vk::Unique<vk::VkDescriptorSetLayout>			layout				(createDescriptorSetLayout(vkd, device, *sampler));
	const vk::Unique<vk::VkDescriptorPool>				descriptorPool		(createDescriptorPool(vkd, device));
	const vk::Unique<vk::VkDescriptorSet>				descriptorSet		(createDescriptorSet(vkd, device, *descriptorPool, *layout, *sampler, *imageView));

	const ShaderSpec									spec				(createShaderSpec());
	const de::UniquePtr<ShaderExecutor>					executor			(createExecutor(context, shaderType, spec, *layout));

	if (imageTiling == vk::VK_IMAGE_TILING_OPTIMAL)
		uploadImage(vkd, device, context.getUniversalQueueFamilyIndex(), context.getDefaultAllocator(), *image, imageData, vk::VK_ACCESS_SHADER_READ_BIT, vk::VK_IMAGE_LAYOUT_SHADER_READ_ONLY_OPTIMAL);
	else
		fillImageMemory(vkd, device, context.getUniversalQueueFamilyIndex(), *image, imageMemory, imageData, vk::VK_ACCESS_SHADER_READ_BIT, vk::VK_IMAGE_LAYOUT_SHADER_READ_ONLY_OPTIMAL);

	results.resize(sts.size());

	{
		const void* const	inputs[]	=
		{
			&sts[0]
		};
		void* const			outputs[]	=
		{
			&results[0]
		};

		executor->execute((int)sts.size(), inputs, outputs, *descriptorSet);
	}
}

void logTestCaseInfo (TestLog& log, const TestConfig& config)
{
	log << TestLog::Message << "ShaderType: " << config.shaderType << TestLog::EndMessage;
	log << TestLog::Message << "Format: "  << config.format << TestLog::EndMessage;
	log << TestLog::Message << "ImageTiling: " << config.imageTiling << TestLog::EndMessage;
	log << TestLog::Message << "TextureFilter: " << config.textureFilter << TestLog::EndMessage;
	log << TestLog::Message << "AddressModeU: " << config.addressModeU << TestLog::EndMessage;
	log << TestLog::Message << "AddressModeV: " << config.addressModeV << TestLog::EndMessage;
	log << TestLog::Message << "ChromaFilter: " << config.chromaFilter << TestLog::EndMessage;
	log << TestLog::Message << "XChromaOffset: " << config.xChromaOffset << TestLog::EndMessage;
	log << TestLog::Message << "YChromaOffset: " << config.yChromaOffset << TestLog::EndMessage;
	log << TestLog::Message << "ExplicitReconstruction: " << (config.explicitReconstruction ? "true" : "false") << TestLog::EndMessage;
	log << TestLog::Message << "Disjoint: " << (config.disjoint ? "true" : "false") << TestLog::EndMessage;
	log << TestLog::Message << "ColorRange: " << config.colorRange << TestLog::EndMessage;
	log << TestLog::Message << "ColorModel: " << config.colorModel << TestLog::EndMessage;
	log << TestLog::Message << "ComponentMapping: " << config.componentMapping << TestLog::EndMessage;
}


tcu::TestStatus textureConversionTest (Context& context, const TestConfig config)
{
	const FloatFormat	filteringPrecision		(getYCbCrFilteringPrecision(config.format));
	const FloatFormat	conversionPrecision		(getYCbCrConversionPrecision(config.format));
	const deUint32		subTexelPrecisionBits	(vk::getPhysicalDeviceProperties(context.getInstanceInterface(), context.getPhysicalDevice()).limits.subTexelPrecisionBits);
	const tcu::UVec4	bitDepth				(getYCbCrBitDepth(config.format));
	const UVec2			size					(isXChromaSubsampled(config.format) ? 12 : 7,
												 isYChromaSubsampled(config.format) ?  8 : 13);
	TestLog&			log						(context.getTestContext().getLog());
	bool				explicitReconstruction	= config.explicitReconstruction;
	bool				isOk					= true;

	logTestCaseInfo(log, config);

#if !defined(FAKE_COLOR_CONVERSION)
	if (!vk::isDeviceExtensionSupported(context.getUsedApiVersion(), context.getDeviceExtensions(), "VK_KHR_sampler_ycbcr_conversion"))
		TCU_THROW(NotSupportedError, "Extension VK_KHR_sampler_ycbcr_conversion not supported");

	try
	{
		const vk::VkFormatProperties	properties	(vk::getPhysicalDeviceFormatProperties(context.getInstanceInterface(), context.getPhysicalDevice(), config.format));
		const vk::VkFormatFeatureFlags	features	(config.imageTiling == vk::VK_IMAGE_TILING_OPTIMAL
													? properties.optimalTilingFeatures
													: properties.linearTilingFeatures);

		if ((features & (vk::VK_FORMAT_FEATURE_MIDPOINT_CHROMA_SAMPLES_BIT | vk::VK_FORMAT_FEATURE_COSITED_CHROMA_SAMPLES_BIT)) == 0)
			TCU_THROW(NotSupportedError, "Format doesn't support YCbCr conversions");

		if ((features & vk::VK_FORMAT_FEATURE_SAMPLED_IMAGE_BIT) == 0)
			TCU_THROW(NotSupportedError, "Format doesn't support sampling");

		if (config.textureFilter == vk::VK_FILTER_LINEAR && ((features & vk::VK_FORMAT_FEATURE_SAMPLED_IMAGE_YCBCR_CONVERSION_LINEAR_FILTER_BIT) == 0))
			TCU_THROW(NotSupportedError, "Format doesn't support YCbCr linear chroma reconstruction");

		if (config.chromaFilter == vk::VK_FILTER_LINEAR && ((features & vk::VK_FORMAT_FEATURE_SAMPLED_IMAGE_YCBCR_CONVERSION_LINEAR_FILTER_BIT) == 0))
			TCU_THROW(NotSupportedError, "Format doesn't support YCbCr linear chroma reconstruction");

		if (config.chromaFilter != config.textureFilter && ((features & vk::VK_FORMAT_FEATURE_SAMPLED_IMAGE_YCBCR_CONVERSION_SEPARATE_RECONSTRUCTION_FILTER_BIT) == 0))
			TCU_THROW(NotSupportedError, "Format doesn't support different chroma and texture filters");

		if (config.explicitReconstruction && ((features & vk::VK_FORMAT_FEATURE_SAMPLED_IMAGE_YCBCR_CONVERSION_CHROMA_RECONSTRUCTION_EXPLICIT_FORCEABLE_BIT) == 0))
			TCU_THROW(NotSupportedError, "Format doesn't support explicit chroma reconstruction");

		if (config.disjoint && ((features & vk::VK_FORMAT_FEATURE_DISJOINT_BIT) == 0))
			TCU_THROW(NotSupportedError, "Format doesn't disjoint planes");

		if (isXChromaSubsampled(config.format) && (config.xChromaOffset == vk::VK_CHROMA_LOCATION_COSITED_EVEN) && ((features & vk::VK_FORMAT_FEATURE_COSITED_CHROMA_SAMPLES_BIT) == 0))
			TCU_THROW(NotSupportedError, "Format doesn't support cosited chroma samples");

		if (isXChromaSubsampled(config.format) && (config.xChromaOffset == vk::VK_CHROMA_LOCATION_MIDPOINT) && ((features & vk::VK_FORMAT_FEATURE_MIDPOINT_CHROMA_SAMPLES_BIT) == 0))
			TCU_THROW(NotSupportedError, "Format doesn't support midpoint chroma samples");

		if (isYChromaSubsampled(config.format) && (config.yChromaOffset == vk::VK_CHROMA_LOCATION_COSITED_EVEN) && ((features & vk::VK_FORMAT_FEATURE_COSITED_CHROMA_SAMPLES_BIT) == 0))
			TCU_THROW(NotSupportedError, "Format doesn't support cosited chroma samples");

		if (isYChromaSubsampled(config.format) && (config.yChromaOffset == vk::VK_CHROMA_LOCATION_MIDPOINT) && ((features & vk::VK_FORMAT_FEATURE_MIDPOINT_CHROMA_SAMPLES_BIT) == 0))
			TCU_THROW(NotSupportedError, "Format doesn't support midpoint chroma samples");

		if ((features & vk::VK_FORMAT_FEATURE_SAMPLED_IMAGE_YCBCR_CONVERSION_CHROMA_RECONSTRUCTION_EXPLICIT_BIT) != 0)
			explicitReconstruction = true;

		log << TestLog::Message << "FormatFeatures: " << vk::getFormatFeatureFlagsStr(features) << TestLog::EndMessage;
	}
	catch (const vk::Error& err)
	{
		if (err.getError() == vk::VK_ERROR_FORMAT_NOT_SUPPORTED)
			TCU_THROW(NotSupportedError, "Format not supported");

		throw;
	}
#endif

	{
		const vk::PlanarFormatDescription	planeInfo			(vk::getPlanarFormatDescription(config.format));
		MultiPlaneImageData					src					(config.format, size);

		deUint32							nullAccessData		(0u);
		ChannelAccess						nullAccess			(tcu::TEXTURECHANNELCLASS_UNSIGNED_FIXED_POINT, 1u, IVec3(size.x(), size.y(), 1), IVec3(0, 0, 0), &nullAccessData, 0u);
		deUint32							nullAccessAlphaData	(~0u);
		ChannelAccess						nullAccessAlpha		(tcu::TEXTURECHANNELCLASS_UNSIGNED_FIXED_POINT, 1u, IVec3(size.x(), size.y(), 1), IVec3(0, 0, 0), &nullAccessAlphaData, 0u);
		ChannelAccess						rChannelAccess		(planeInfo.hasChannelNdx(0) ? getChannelAccess(src, planeInfo, size, 0) : nullAccess);
		ChannelAccess						gChannelAccess		(planeInfo.hasChannelNdx(1) ? getChannelAccess(src, planeInfo, size, 1) : nullAccess);
		ChannelAccess						bChannelAccess		(planeInfo.hasChannelNdx(2) ? getChannelAccess(src, planeInfo, size, 2) : nullAccess);
		ChannelAccess						aChannelAccess		(planeInfo.hasChannelNdx(3) ? getChannelAccess(src, planeInfo, size, 3) : nullAccessAlpha);

		vector<Vec2>						sts;
		vector<Vec4>						results;
		vector<Vec4>						minBounds;
		vector<Vec4>						maxBounds;
		vector<Vec4>						uvBounds;
		vector<IVec4>						ijBounds;

		for (deUint32 planeNdx = 0; planeNdx < planeInfo.numPlanes; planeNdx++)
			deMemset(src.getPlanePtr(planeNdx), 0u, src.getPlaneSize(planeNdx));

		// \todo Limit values to only values that produce defined values using selected colorRange and colorModel? The verification code handles those cases already correctly.
		if (planeInfo.hasChannelNdx(0))
		{
			for (int y = 0; y < rChannelAccess.getSize().y(); y++)
			for (int x = 0; x < rChannelAccess.getSize().x(); x++)
				rChannelAccess.setChannel(IVec3(x, y, 0), (float)x / (float)rChannelAccess.getSize().x());
		}

		if (planeInfo.hasChannelNdx(1))
		{
			for (int y = 0; y < gChannelAccess.getSize().y(); y++)
			for (int x = 0; x < gChannelAccess.getSize().x(); x++)
				gChannelAccess.setChannel(IVec3(x, y, 0), (float)y / (float)gChannelAccess.getSize().y());
		}

		if (planeInfo.hasChannelNdx(2))
		{
			for (int y = 0; y < bChannelAccess.getSize().y(); y++)
			for (int x = 0; x < bChannelAccess.getSize().x(); x++)
				bChannelAccess.setChannel(IVec3(x, y, 0), (float)(x + y) / (float)(bChannelAccess.getSize().x() + bChannelAccess.getSize().y()));
		}

		if (planeInfo.hasChannelNdx(3))
		{
			for (int y = 0; y < aChannelAccess.getSize().y(); y++)
			for (int x = 0; x < aChannelAccess.getSize().x(); x++)
				aChannelAccess.setChannel(IVec3(x, y, 0), (float)(x * y) / (float)(aChannelAccess.getSize().x() * aChannelAccess.getSize().y()));
		}

		genTexCoords(sts, size);

		calculateBounds(rChannelAccess, gChannelAccess, bChannelAccess, aChannelAccess, bitDepth, sts, filteringPrecision, conversionPrecision, subTexelPrecisionBits, config.textureFilter, config.colorModel, config.colorRange, config.chromaFilter, config.xChromaOffset, config.yChromaOffset, config.componentMapping, explicitReconstruction, config.addressModeU, config.addressModeV, minBounds, maxBounds, uvBounds, ijBounds);

		if (vk::isYCbCrFormat(config.format))
		{
			tcu::TextureLevel	rImage	(tcu::TextureFormat(tcu::TextureFormat::R, tcu::TextureFormat::FLOAT), rChannelAccess.getSize().x(), rChannelAccess.getSize().y());
			tcu::TextureLevel	gImage	(tcu::TextureFormat(tcu::TextureFormat::R, tcu::TextureFormat::FLOAT), gChannelAccess.getSize().x(), gChannelAccess.getSize().y());
			tcu::TextureLevel	bImage	(tcu::TextureFormat(tcu::TextureFormat::R, tcu::TextureFormat::FLOAT), bChannelAccess.getSize().x(), bChannelAccess.getSize().y());
			tcu::TextureLevel	aImage	(tcu::TextureFormat(tcu::TextureFormat::R, tcu::TextureFormat::FLOAT), aChannelAccess.getSize().x(), aChannelAccess.getSize().y());

			for (int y = 0; y < (int)rChannelAccess.getSize().y(); y++)
			for (int x = 0; x < (int)rChannelAccess.getSize().x(); x++)
				rImage.getAccess().setPixel(Vec4(rChannelAccess.getChannel(IVec3(x, y, 0))), x, y);

			for (int y = 0; y < (int)gChannelAccess.getSize().y(); y++)
			for (int x = 0; x < (int)gChannelAccess.getSize().x(); x++)
				gImage.getAccess().setPixel(Vec4(gChannelAccess.getChannel(IVec3(x, y, 0))), x, y);

			for (int y = 0; y < (int)bChannelAccess.getSize().y(); y++)
			for (int x = 0; x < (int)bChannelAccess.getSize().x(); x++)
				bImage.getAccess().setPixel(Vec4(bChannelAccess.getChannel(IVec3(x, y, 0))), x, y);

			for (int y = 0; y < (int)aChannelAccess.getSize().y(); y++)
			for (int x = 0; x < (int)aChannelAccess.getSize().x(); x++)
				aImage.getAccess().setPixel(Vec4(aChannelAccess.getChannel(IVec3(x, y, 0))), x, y);

			{
				const Vec4	scale	(1.0f);
				const Vec4	bias	(0.0f);

				log << TestLog::Image("SourceImageR", "SourceImageR", rImage.getAccess(), scale, bias);
				log << TestLog::Image("SourceImageG", "SourceImageG", gImage.getAccess(), scale, bias);
				log << TestLog::Image("SourceImageB", "SourceImageB", bImage.getAccess(), scale, bias);
				log << TestLog::Image("SourceImageA", "SourceImageA", aImage.getAccess(), scale, bias);
			}
		}
		else
		{
			tcu::TextureLevel	srcImage	(vk::mapVkFormat(config.format), size.x(), size.y());

			for (int y = 0; y < (int)size.y(); y++)
			for (int x = 0; x < (int)size.x(); x++)
			{
				const IVec3 pos (x, y, 0);
				srcImage.getAccess().setPixel(Vec4(rChannelAccess.getChannel(pos), gChannelAccess.getChannel(pos), bChannelAccess.getChannel(pos), aChannelAccess.getChannel(pos)), x, y);
			}

			log << TestLog::Image("SourceImage", "SourceImage", srcImage.getAccess());
		}

		evalShader(context, config.shaderType, src, size, config.format, config.imageTiling, config.disjoint, config.textureFilter, config.addressModeU, config.addressModeV, config.colorModel, config.colorRange, config.xChromaOffset, config.yChromaOffset, config.chromaFilter, config.componentMapping, config.explicitReconstruction, sts, results);

		{
			tcu::TextureLevel	minImage	(tcu::TextureFormat(tcu::TextureFormat::RGBA, tcu::TextureFormat::FLOAT), size.x() + (size.x() / 2), size.y() + (size.y() / 2));
			tcu::TextureLevel	maxImage	(tcu::TextureFormat(tcu::TextureFormat::RGBA, tcu::TextureFormat::FLOAT), size.x() + (size.x() / 2), size.y() + (size.y() / 2));
			tcu::TextureLevel	resImage	(tcu::TextureFormat(tcu::TextureFormat::RGBA, tcu::TextureFormat::FLOAT), size.x() + (size.x() / 2), size.y() + (size.y() / 2));

			for (int y = 0; y < (int)(size.y() + (size.y() / 2)); y++)
			for (int x = 0; x < (int)(size.x() + (size.x() / 2)); x++)
			{
				const int ndx = x + y * (int)(size.x() + (size.x() / 2));
				minImage.getAccess().setPixel(minBounds[ndx], x, y);
				maxImage.getAccess().setPixel(maxBounds[ndx], x, y);
			}

			for (int y = 0; y < (int)(size.y() + (size.y() / 2)); y++)
			for (int x = 0; x < (int)(size.x() + (size.x() / 2)); x++)
			{
				const int ndx = x + y * (int)(size.x() + (size.x() / 2));
				resImage.getAccess().setPixel(results[ndx], x, y);
			}

			{
				const Vec4	scale	(1.0f);
				const Vec4	bias	(0.0f);

				log << TestLog::Image("MinBoundImage", "MinBoundImage", minImage.getAccess(), scale, bias);
				log << TestLog::Image("MaxBoundImage", "MaxBoundImage", maxImage.getAccess(), scale, bias);
				log << TestLog::Image("ResultImage", "ResultImage", resImage.getAccess(), scale, bias);
			}
		}

		size_t errorCount = 0;

		for (size_t ndx = 0; ndx < sts.size(); ndx++)
		{
			if (tcu::boolAny(tcu::lessThan(results[ndx], minBounds[ndx])) || tcu::boolAny(tcu::greaterThan(results[ndx], maxBounds[ndx])))
			{
				log << TestLog::Message << "Fail: " << sts[ndx] << " " << results[ndx] << TestLog::EndMessage;
				log << TestLog::Message << "  Min : " << minBounds[ndx] << TestLog::EndMessage;
				log << TestLog::Message << "  Max : " << maxBounds[ndx] << TestLog::EndMessage;
				log << TestLog::Message << "  Threshold: " << (maxBounds[ndx] - minBounds[ndx]) << TestLog::EndMessage;
				log << TestLog::Message << "  UMin : " << uvBounds[ndx][0] << TestLog::EndMessage;
				log << TestLog::Message << "  UMax : " << uvBounds[ndx][1] << TestLog::EndMessage;
				log << TestLog::Message << "  VMin : " << uvBounds[ndx][2] << TestLog::EndMessage;
				log << TestLog::Message << "  VMax : " << uvBounds[ndx][3] << TestLog::EndMessage;
				log << TestLog::Message << "  IMin : " << ijBounds[ndx][0] << TestLog::EndMessage;
				log << TestLog::Message << "  IMax : " << ijBounds[ndx][1] << TestLog::EndMessage;
				log << TestLog::Message << "  JMin : " << ijBounds[ndx][2] << TestLog::EndMessage;
				log << TestLog::Message << "  JMax : " << ijBounds[ndx][3] << TestLog::EndMessage;

				if (isXChromaSubsampled(config.format))
				{
					log << TestLog::Message << "  LumaAlphaValues : " << TestLog::EndMessage;
					log << TestLog::Message << "    Offset : (" << ijBounds[ndx][0] << ", " << ijBounds[ndx][2] << ")" << TestLog::EndMessage;

					for (deInt32 j = ijBounds[ndx][2]; j <= ijBounds[ndx][3] + (config.textureFilter == vk::VK_FILTER_LINEAR ? 1 : 0); j++)
					{
						const deInt32		wrappedJ	= wrap(config.addressModeV, j, gChannelAccess.getSize().y());
						bool				first		= true;
						std::ostringstream	line;

						for (deInt32 i = ijBounds[ndx][0]; i <= ijBounds[ndx][1] + (config.textureFilter == vk::VK_FILTER_LINEAR ? 1 : 0); i++)
						{
							const deInt32	wrappedI	= wrap(config.addressModeU, i, gChannelAccess.getSize().x());

							if (!first)
							{
								line << ", ";
								first = false;
							}

							line << "(" << std::setfill(' ') << std::setw(5) << gChannelAccess.getChannelUint(IVec3(wrappedI, wrappedJ, 0))
								<< ", " << std::setfill(' ') << std::setw(5) << aChannelAccess.getChannelUint(IVec3(wrappedI, wrappedJ, 0)) << ")";
						}
						log << TestLog::Message << "    " << line.str() << TestLog::EndMessage;
					}

					{
						const IVec2 chromaIRange	(divFloor(ijBounds[ndx][0], 2) - 1, divFloor(ijBounds[ndx][1] + (config.textureFilter == vk::VK_FILTER_LINEAR ? 1 : 0), 2) + 1);
						const IVec2 chromaJRange	(isYChromaSubsampled(config.format)
													? IVec2(divFloor(ijBounds[ndx][2], 2) - 1, divFloor(ijBounds[ndx][3] + (config.textureFilter == vk::VK_FILTER_LINEAR ? 1 : 0), 2) + 1)
													: IVec2(ijBounds[ndx][2], ijBounds[ndx][3] + (config.textureFilter == vk::VK_FILTER_LINEAR ? 1 : 0)));

						log << TestLog::Message << "  ChromaValues : " << TestLog::EndMessage;
						log << TestLog::Message << "    Offset : (" << chromaIRange[0] << ", " << chromaJRange[0] << ")" << TestLog::EndMessage;

						for (deInt32 j = chromaJRange[0]; j <= chromaJRange[1]; j++)
						{
							const deInt32		wrappedJ	= wrap(config.addressModeV, j, rChannelAccess.getSize().y());
							bool				first		= true;
							std::ostringstream	line;

							for (deInt32 i = chromaIRange[0]; i <= chromaIRange[1]; i++)
							{
								const deInt32	wrappedI	= wrap(config.addressModeU, i, rChannelAccess.getSize().x());

								if (!first)
								{
									line << ", ";
									first = false;
								}

								line << "(" << std::setfill(' ') << std::setw(5) << rChannelAccess.getChannelUint(IVec3(wrappedI, wrappedJ, 0))
									<< ", " << std::setfill(' ') << std::setw(5) << bChannelAccess.getChannelUint(IVec3(wrappedI, wrappedJ, 0)) << ")";
							}
							log << TestLog::Message << "    " << line.str() << TestLog::EndMessage;
						}
					}
				}
				else
				{
					log << TestLog::Message << "  Values : " << TestLog::EndMessage;
					log << TestLog::Message << "    Offset : (" << ijBounds[ndx][0] << ", " << ijBounds[ndx][2] << ")" << TestLog::EndMessage;

					for (deInt32 j = ijBounds[ndx][2]; j <= ijBounds[ndx][3] + (config.textureFilter == vk::VK_FILTER_LINEAR ? 1 : 0); j++)
					{
						const deInt32		wrappedJ	= wrap(config.addressModeV, j, rChannelAccess.getSize().y());
						bool				first		= true;
						std::ostringstream	line;

						for (deInt32 i = ijBounds[ndx][0]; i <= ijBounds[ndx][1] + (config.textureFilter == vk::VK_FILTER_LINEAR ? 1 : 0); i++)
						{
							const deInt32	wrappedI	= wrap(config.addressModeU, i, rChannelAccess.getSize().x());

							if (!first)
							{
								line << ", ";
								first = false;
							}

							line << "(" << std::setfill(' ') << std::setw(5) << rChannelAccess.getChannelUint(IVec3(wrappedI, wrappedJ, 0))
								<< ", " << std::setfill(' ') << std::setw(5) << gChannelAccess.getChannelUint(IVec3(wrappedI, wrappedJ, 0))
								<< ", " << std::setfill(' ') << std::setw(5) << bChannelAccess.getChannelUint(IVec3(wrappedI, wrappedJ, 0))
								<< ", " << std::setfill(' ') << std::setw(5) << aChannelAccess.getChannelUint(IVec3(wrappedI, wrappedJ, 0)) << ")";
						}
						log << TestLog::Message << "    " << line.str() << TestLog::EndMessage;
					}
				}

				errorCount++;
				isOk = false;

				if (errorCount > 30)
				{
					log << TestLog::Message << "Encountered " << errorCount << " errors. Omitting rest of the per result logs." << TestLog::EndMessage;
					break;
				}
			}
		}
	}

	if (isOk)
		return tcu::TestStatus::pass("Pass");
	else
		return tcu::TestStatus::fail("Result comparison failed");
}

#if defined(FAKE_COLOR_CONVERSION)
const char* swizzleToCompName (const char* identity, vk::VkComponentSwizzle swizzle)
{
	switch (swizzle)
	{
		case vk::VK_COMPONENT_SWIZZLE_IDENTITY:	return identity;
		case vk::VK_COMPONENT_SWIZZLE_R:		return "r";
		case vk::VK_COMPONENT_SWIZZLE_G:		return "g";
		case vk::VK_COMPONENT_SWIZZLE_B:		return "b";
		case vk::VK_COMPONENT_SWIZZLE_A:		return "a";
		default:
			DE_FATAL("Unsupported swizzle");
			return DE_NULL;
	}
}
#endif

void createTestShaders (vk::SourceCollections& dst, TestConfig config)
{
#if !defined(FAKE_COLOR_CONVERSION)
	const ShaderSpec spec (createShaderSpec());

	generateSources(config.shaderType, spec, dst);
#else
	const UVec4	bits	(getBitDepth(config.format));
	ShaderSpec	spec;

	spec.globalDeclarations = "layout(set=" + de::toString((int)EXTRA_RESOURCES_DESCRIPTOR_SET_INDEX) + ", binding=0) uniform highp sampler2D u_sampler;";

	spec.inputs.push_back(Symbol("uv", glu::VarType(glu::TYPE_FLOAT_VEC2, glu::PRECISION_HIGHP)));
	spec.outputs.push_back(Symbol("o_color", glu::VarType(glu::TYPE_FLOAT_VEC4, glu::PRECISION_HIGHP)));

	std::ostringstream	source;

	source << "highp vec4 inputColor = texture(u_sampler, uv);\n";

	source << "highp float r = inputColor." << swizzleToCompName("r", config.componentMapping.r) << ";\n";
	source << "highp float g = inputColor." << swizzleToCompName("g", config.componentMapping.g) << ";\n";
	source << "highp float b = inputColor." << swizzleToCompName("b", config.componentMapping.b) << ";\n";
	source << "highp float a = inputColor." << swizzleToCompName("a", config.componentMapping.a) << ";\n";

	switch (config.colorRange)
	{
		case vk::VK_SAMPLER_YCBCR_RANGE_ITU_FULL:
			source << "highp float cr = r - (float(" << (0x1u << (bits[0] - 0x1u)) << ") / float(" << ((0x1u << bits[0]) - 1u) << "));\n";
			source << "highp float y  = g;\n";
			source << "highp float cb = b - (float(" << (0x1u << (bits[2] - 0x1u)) << ") / float(" << ((0x1u << bits[2]) - 1u) << "));\n";
			break;

		case vk::VK_SAMPLER_YCBCR_RANGE_ITU_NARROW:
			source << "highp float cr = (r * float(" << ((0x1u << bits[0]) - 1u) << ") - float(" << (128u * (0x1u << (bits[0] - 8))) << ")) / float(" << (224u * (0x1u << (bits[0] - 8))) << ");\n";
			source << "highp float y  = (g * float(" << ((0x1u << bits[1]) - 1u) << ") - float(" << (16u * (0x1u << (bits[1] - 8))) << ")) / float(" << (219u * (0x1u << (bits[1] - 8))) << ");\n";
			source << "highp float cb = (b * float(" << ((0x1u << bits[2]) - 1u) << ") - float(" << (128u * (0x1u << (bits[2] - 8))) << ")) / float(" << (224u * (0x1u << (bits[2] - 8))) << ");\n";
			break;

		default:
			DE_FATAL("Unknown color range");
	}

	source << "highp vec4 color;\n";

	switch (config.colorModel)
	{
		case vk::VK_SAMPLER_YCBCR_MODEL_CONVERSION_RGB_IDENTITY:
			source << "color = vec4(r, g, b, a);\n";
			break;

		case vk::VK_SAMPLER_YCBCR_MODEL_CONVERSION_YCBCR_IDENTITY:
			source << "color = vec4(cr, y, cb, a);\n";
			break;

		case vk::VK_SAMPLER_YCBCR_MODEL_CONVERSION_YCBCR_601:
			source << "color = vec4(y + 1.402 * cr, y - float(" << (0.202008 / 0.587) << ") * cb - float(" << (0.419198 / 0.587) << ") * cr, y + 1.772 * cb, a);\n";
			break;

		case vk::VK_SAMPLER_YCBCR_MODEL_CONVERSION_YCBCR_709:
			source << "color = vec4(y + 1.5748 * cr, y - float(" << (0.13397432 / 0.7152) << ") * cb - float(" << (0.33480248 / 0.7152) << ") * cr, y + 1.8556 * cb, a);\n";
			break;

		case vk::VK_SAMPLER_YCBCR_MODEL_CONVERSION_YCBCR_2020:
			source << "color = vec4(y + 1.4746 * cr, (y - float(" << (0.11156702 / 0.6780) << ") * cb) - float(" << (0.38737742 / 0.6780) << ") * cr, y + 1.8814 * cb, a);\n";
			break;

		default:
			DE_FATAL("Unknown color model");
	};

	source << "o_color = color;\n";

	spec.source = source.str();
	generateSources(config.shaderType, spec, dst);
#endif
}

struct RangeNamePair
{
	const char*					name;
	vk::VkSamplerYcbcrRange		value;
};


struct ChromaLocationNamePair
{
	const char*					name;
	vk::VkChromaLocation		value;
};

void initTests (tcu::TestCaseGroup* testGroup)
{
	const vk::VkFormat noChromaSubsampledFormats[] =
	{
		vk::VK_FORMAT_R4G4B4A4_UNORM_PACK16,
		vk::VK_FORMAT_B4G4R4A4_UNORM_PACK16,
		vk::VK_FORMAT_R5G6B5_UNORM_PACK16,
		vk::VK_FORMAT_B5G6R5_UNORM_PACK16,
		vk::VK_FORMAT_R5G5B5A1_UNORM_PACK16,
		vk::VK_FORMAT_B5G5R5A1_UNORM_PACK16,
		vk::VK_FORMAT_A1R5G5B5_UNORM_PACK16,
		vk::VK_FORMAT_R8G8B8_UNORM,
		vk::VK_FORMAT_B8G8R8_UNORM,
		vk::VK_FORMAT_R8G8B8A8_UNORM,
		vk::VK_FORMAT_B8G8R8A8_UNORM,
		vk::VK_FORMAT_A8B8G8R8_UNORM_PACK32,
		vk::VK_FORMAT_A2R10G10B10_UNORM_PACK32,
		vk::VK_FORMAT_A2B10G10R10_UNORM_PACK32,
		vk::VK_FORMAT_R16G16B16_UNORM,
		vk::VK_FORMAT_R16G16B16A16_UNORM,
		vk::VK_FORMAT_R10X6_UNORM_PACK16,
		vk::VK_FORMAT_R10X6G10X6_UNORM_2PACK16,
		vk::VK_FORMAT_R10X6G10X6B10X6A10X6_UNORM_4PACK16,
		vk::VK_FORMAT_R12X4_UNORM_PACK16,
		vk::VK_FORMAT_R12X4G12X4_UNORM_2PACK16,
		vk::VK_FORMAT_R12X4G12X4B12X4A12X4_UNORM_4PACK16,
		vk::VK_FORMAT_G8_B8_R8_3PLANE_444_UNORM,
		vk::VK_FORMAT_G10X6_B10X6_R10X6_3PLANE_444_UNORM_3PACK16,
		vk::VK_FORMAT_G12X4_B12X4_R12X4_3PLANE_444_UNORM_3PACK16,
		vk::VK_FORMAT_G16_B16_R16_3PLANE_444_UNORM
	};
	const vk::VkFormat xChromaSubsampledFormats[] =
	{
		vk::VK_FORMAT_G8B8G8R8_422_UNORM,
		vk::VK_FORMAT_B8G8R8G8_422_UNORM,
		vk::VK_FORMAT_G8_B8_R8_3PLANE_422_UNORM,
		vk::VK_FORMAT_G8_B8R8_2PLANE_422_UNORM,

		vk::VK_FORMAT_G10X6B10X6G10X6R10X6_422_UNORM_4PACK16,
		vk::VK_FORMAT_B10X6G10X6R10X6G10X6_422_UNORM_4PACK16,
		vk::VK_FORMAT_G10X6_B10X6_R10X6_3PLANE_422_UNORM_3PACK16,
		vk::VK_FORMAT_G10X6_B10X6R10X6_2PLANE_422_UNORM_3PACK16,
		vk::VK_FORMAT_G12X4B12X4G12X4R12X4_422_UNORM_4PACK16,
		vk::VK_FORMAT_B12X4G12X4R12X4G12X4_422_UNORM_4PACK16,
		vk::VK_FORMAT_G12X4_B12X4_R12X4_3PLANE_422_UNORM_3PACK16,
		vk::VK_FORMAT_G12X4_B12X4R12X4_2PLANE_422_UNORM_3PACK16,
		vk::VK_FORMAT_G16B16G16R16_422_UNORM,
		vk::VK_FORMAT_B16G16R16G16_422_UNORM,
		vk::VK_FORMAT_G16_B16_R16_3PLANE_422_UNORM,
		vk::VK_FORMAT_G16_B16R16_2PLANE_422_UNORM,
	};
	const vk::VkFormat xyChromaSubsampledFormats[] =
	{
		vk::VK_FORMAT_G8_B8_R8_3PLANE_420_UNORM,
		vk::VK_FORMAT_G8_B8R8_2PLANE_420_UNORM,
		vk::VK_FORMAT_G10X6_B10X6_R10X6_3PLANE_420_UNORM_3PACK16,
		vk::VK_FORMAT_G10X6_B10X6R10X6_2PLANE_420_UNORM_3PACK16,
		vk::VK_FORMAT_G12X4_B12X4_R12X4_3PLANE_420_UNORM_3PACK16,
		vk::VK_FORMAT_G12X4_B12X4R12X4_2PLANE_420_UNORM_3PACK16,
		vk::VK_FORMAT_G16_B16_R16_3PLANE_420_UNORM,
		vk::VK_FORMAT_G16_B16R16_2PLANE_420_UNORM,
	};
	const struct
	{
		const char* const							name;
		const vk::VkSamplerYcbcrModelConversion	value;
	} colorModels[] =
	{
		{ "rgb_identity",	vk::VK_SAMPLER_YCBCR_MODEL_CONVERSION_RGB_IDENTITY		},
		{ "ycbcr_identity",	vk::VK_SAMPLER_YCBCR_MODEL_CONVERSION_YCBCR_IDENTITY	},
		{ "ycbcr_709",		vk::VK_SAMPLER_YCBCR_MODEL_CONVERSION_YCBCR_709			},
		{ "ycbcr_601",		vk::VK_SAMPLER_YCBCR_MODEL_CONVERSION_YCBCR_601			},
		{ "ycbcr_2020",		vk::VK_SAMPLER_YCBCR_MODEL_CONVERSION_YCBCR_2020		}
	};
	const RangeNamePair colorRanges[]	=
	{
		{ "itu_full",		vk::VK_SAMPLER_YCBCR_RANGE_ITU_FULL		},
		{ "itu_narrow",		vk::VK_SAMPLER_YCBCR_RANGE_ITU_NARROW	}
	};
	const ChromaLocationNamePair chromaLocations[] =
	{
		{ "cosited",		vk::VK_CHROMA_LOCATION_COSITED_EVEN	},
		{ "midpoint",		vk::VK_CHROMA_LOCATION_MIDPOINT		}
	};
	const struct
	{
		const char* const	name;
		vk::VkFilter		value;
	} textureFilters[] =
	{
		{ "linear",			vk::VK_FILTER_LINEAR	},
		{ "nearest",		vk::VK_FILTER_NEAREST	}
	};
	// Used by the chroma reconstruction tests
	const vk::VkSamplerYcbcrModelConversion		defaultColorModel		(vk::VK_SAMPLER_YCBCR_MODEL_CONVERSION_RGB_IDENTITY);
	const vk::VkSamplerYcbcrRange				defaultColorRange		(vk::VK_SAMPLER_YCBCR_RANGE_ITU_FULL);
	const vk::VkComponentMapping				identitySwizzle			=
	{
		vk::VK_COMPONENT_SWIZZLE_IDENTITY,
		vk::VK_COMPONENT_SWIZZLE_IDENTITY,
		vk::VK_COMPONENT_SWIZZLE_IDENTITY,
		vk::VK_COMPONENT_SWIZZLE_IDENTITY
	};
	const vk::VkComponentMapping				swappedChromaSwizzle	=
	{
		vk::VK_COMPONENT_SWIZZLE_B,
		vk::VK_COMPONENT_SWIZZLE_IDENTITY,
		vk::VK_COMPONENT_SWIZZLE_R,
		vk::VK_COMPONENT_SWIZZLE_IDENTITY
	};
	const glu::ShaderType						shaderTypes[]			=
	{
		glu::SHADERTYPE_VERTEX,
		glu::SHADERTYPE_FRAGMENT,
		glu::SHADERTYPE_COMPUTE
	};
	const struct
	{
		const char*			name;
		vk::VkImageTiling	value;
	}											imageTilings[]			=
	{
		{ "tiling_linear",	vk::VK_IMAGE_TILING_LINEAR },
		{ "tiling_optimal",	vk::VK_IMAGE_TILING_OPTIMAL }
	};
	tcu::TestContext&							testCtx					(testGroup->getTestContext());
	de::Random									rng						(1978765638u);

	// Test formats without chroma reconstruction
	for (size_t formatNdx = 0; formatNdx < DE_LENGTH_OF_ARRAY(noChromaSubsampledFormats); formatNdx++)
	{
		const vk::VkFormat						format					(noChromaSubsampledFormats[formatNdx]);
		const std::string						formatName				(de::toLower(std::string(getFormatName(format)).substr(10)));
		de::MovePtr<tcu::TestCaseGroup>			formatGroup				(new tcu::TestCaseGroup(testCtx, formatName.c_str(), ("Tests for color conversion using format " + formatName).c_str()));

		for (size_t modelNdx = 0; modelNdx < DE_LENGTH_OF_ARRAY(colorModels); modelNdx++)
		{
			const char* const						colorModelName		(colorModels[modelNdx].name);
			const vk::VkSamplerYcbcrModelConversion	colorModel			(colorModels[modelNdx].value);

			if (colorModel != vk::VK_SAMPLER_YCBCR_MODEL_CONVERSION_RGB_IDENTITY && getYCbCrFormatChannelCount(format) < 3)
				continue;

			de::MovePtr<tcu::TestCaseGroup>			colorModelGroup		(new tcu::TestCaseGroup(testCtx, colorModelName, ("Tests for color model " + string(colorModelName)).c_str()));

			if (colorModel == vk::VK_SAMPLER_YCBCR_MODEL_CONVERSION_RGB_IDENTITY)
			{
				for (size_t textureFilterNdx = 0; textureFilterNdx < DE_LENGTH_OF_ARRAY(textureFilters); textureFilterNdx++)
				{
					const char* const					textureFilterName	(textureFilters[textureFilterNdx].name);
					const vk::VkFilter					textureFilter		(textureFilters[textureFilterNdx].value);

					for (size_t tilingNdx = 0; tilingNdx < DE_LENGTH_OF_ARRAY(imageTilings); tilingNdx++)
					{
						const vk::VkImageTiling			tiling				(imageTilings[tilingNdx].value);
						const char* const				tilingName			(imageTilings[tilingNdx].name);
						const glu::ShaderType			shaderType			(rng.choose<glu::ShaderType>(DE_ARRAY_BEGIN(shaderTypes), DE_ARRAY_END(shaderTypes)));
						const vk::VkSamplerYcbcrRange	colorRange			(rng.choose<RangeNamePair, const RangeNamePair*>(DE_ARRAY_BEGIN(colorRanges), DE_ARRAY_END(colorRanges)).value);
						const vk::VkChromaLocation		chromaLocation		(rng.choose<ChromaLocationNamePair, const ChromaLocationNamePair*>(DE_ARRAY_BEGIN(chromaLocations), DE_ARRAY_END(chromaLocations)).value);

						const TestConfig				config				(shaderType, format, tiling, textureFilter, vk::VK_SAMPLER_ADDRESS_MODE_CLAMP_TO_EDGE, vk::VK_SAMPLER_ADDRESS_MODE_CLAMP_TO_EDGE,
																				textureFilter, chromaLocation, chromaLocation, false, false,
																				colorRange, colorModel, identitySwizzle);

						addFunctionCaseWithPrograms(colorModelGroup.get(), std::string(textureFilterName) + "_" + tilingName, "", createTestShaders, textureConversionTest, config);
					}
				}
			}
			else
			{
				for (size_t rangeNdx = 0; rangeNdx < DE_LENGTH_OF_ARRAY(colorRanges); rangeNdx++)
				{
					const char* const				colorRangeName	(colorRanges[rangeNdx].name);
					const vk::VkSamplerYcbcrRange	colorRange		(colorRanges[rangeNdx].value);

					// Narrow range doesn't really work with formats that have less than 8 bits
					if (colorRange == vk::VK_SAMPLER_YCBCR_RANGE_ITU_NARROW)
					{
<<<<<<< HEAD
						const UVec4					bitDepth		(getBitDepth(format));
=======
						const UVec4					bitDepth		(getYCbCrBitDepth(format));
>>>>>>> b64f4133

						if (bitDepth[0] < 8 || bitDepth[1] < 8 || bitDepth[2] < 8)
							continue;
					}

					de::MovePtr<tcu::TestCaseGroup>		colorRangeGroup	(new tcu::TestCaseGroup(testCtx, colorRangeName, ("Tests for color range " + string(colorRangeName)).c_str()));

					for (size_t textureFilterNdx = 0; textureFilterNdx < DE_LENGTH_OF_ARRAY(textureFilters); textureFilterNdx++)
					{
						const char* const				textureFilterName	(textureFilters[textureFilterNdx].name);
						const vk::VkFilter				textureFilter		(textureFilters[textureFilterNdx].value);

						for (size_t tilingNdx = 0; tilingNdx < DE_LENGTH_OF_ARRAY(imageTilings); tilingNdx++)
						{
							const vk::VkImageTiling		tiling				(imageTilings[tilingNdx].value);
							const char* const			tilingName			(imageTilings[tilingNdx].name);
							const glu::ShaderType		shaderType			(rng.choose<glu::ShaderType>(DE_ARRAY_BEGIN(shaderTypes), DE_ARRAY_END(shaderTypes)));
							const vk::VkChromaLocation	chromaLocation		(rng.choose<ChromaLocationNamePair, const ChromaLocationNamePair*>(DE_ARRAY_BEGIN(chromaLocations), DE_ARRAY_END(chromaLocations)).value);
							const TestConfig			config				(shaderType, format, tiling, textureFilter, vk::VK_SAMPLER_ADDRESS_MODE_CLAMP_TO_EDGE, vk::VK_SAMPLER_ADDRESS_MODE_CLAMP_TO_EDGE,
																				textureFilter, chromaLocation, chromaLocation, false, false,
																				colorRange, colorModel, identitySwizzle);

							addFunctionCaseWithPrograms(colorRangeGroup.get(), std::string(textureFilterName) + "_" + tilingName, "", createTestShaders, textureConversionTest, config);
						}
					}

					colorModelGroup->addChild(colorRangeGroup.release());
				}
			}

			formatGroup->addChild(colorModelGroup.release());
		}

		testGroup->addChild(formatGroup.release());
	}

	// Test formats with x chroma reconstruction
	for (size_t formatNdx = 0; formatNdx < DE_LENGTH_OF_ARRAY(xChromaSubsampledFormats); formatNdx++)
	{
		const vk::VkFormat				format		(xChromaSubsampledFormats[formatNdx]);
		const std::string				formatName	(de::toLower(std::string(getFormatName(format)).substr(10)));
		de::MovePtr<tcu::TestCaseGroup>	formatGroup	(new tcu::TestCaseGroup(testCtx, formatName.c_str(), ("Tests for color conversion using format " + formatName).c_str()));

		// Color conversion tests
		{
			de::MovePtr<tcu::TestCaseGroup>	conversionGroup	(new tcu::TestCaseGroup(testCtx, "color_conversion", ""));

			for (size_t xChromaOffsetNdx = 0; xChromaOffsetNdx < DE_LENGTH_OF_ARRAY(chromaLocations); xChromaOffsetNdx++)
			{
				const char* const			xChromaOffsetName	(chromaLocations[xChromaOffsetNdx].name);
				const vk::VkChromaLocation	xChromaOffset		(chromaLocations[xChromaOffsetNdx].value);

				for (size_t modelNdx = 0; modelNdx < DE_LENGTH_OF_ARRAY(colorModels); modelNdx++)
				{
					const char* const						colorModelName	(colorModels[modelNdx].name);
					const vk::VkSamplerYcbcrModelConversion	colorModel		(colorModels[modelNdx].value);

					if (colorModel != vk::VK_SAMPLER_YCBCR_MODEL_CONVERSION_RGB_IDENTITY && getYCbCrFormatChannelCount(format) < 3)
						continue;


					if (colorModel == vk::VK_SAMPLER_YCBCR_MODEL_CONVERSION_RGB_IDENTITY)
					{
						for (size_t tilingNdx = 0; tilingNdx < DE_LENGTH_OF_ARRAY(imageTilings); tilingNdx++)
						{
							const vk::VkImageTiling			tiling			(imageTilings[tilingNdx].value);
							const char* const				tilingName		(imageTilings[tilingNdx].name);
							const vk::VkSamplerYcbcrRange	colorRange		(rng.choose<RangeNamePair, const RangeNamePair*>(DE_ARRAY_BEGIN(colorRanges), DE_ARRAY_END(colorRanges)).value);
							const glu::ShaderType			shaderType		(rng.choose<glu::ShaderType>(DE_ARRAY_BEGIN(shaderTypes), DE_ARRAY_END(shaderTypes)));
							const vk::VkChromaLocation		yChromaOffset	(rng.choose<ChromaLocationNamePair, const ChromaLocationNamePair*>(DE_ARRAY_BEGIN(chromaLocations), DE_ARRAY_END(chromaLocations)).value);
							const TestConfig				config			(shaderType, format, tiling, vk::VK_FILTER_NEAREST, vk::VK_SAMPLER_ADDRESS_MODE_CLAMP_TO_EDGE, vk::VK_SAMPLER_ADDRESS_MODE_CLAMP_TO_EDGE,
																			 vk::VK_FILTER_NEAREST, xChromaOffset, yChromaOffset, false, false,
																			 colorRange, colorModel, identitySwizzle);

							addFunctionCaseWithPrograms(conversionGroup.get(), std::string(colorModelName) + "_" + tilingName + "_" + xChromaOffsetName, "", createTestShaders, textureConversionTest, config);
						}
					}
					else
					{
						for (size_t rangeNdx = 0; rangeNdx < DE_LENGTH_OF_ARRAY(colorRanges); rangeNdx++)
						{
							const char* const				colorRangeName	(colorRanges[rangeNdx].name);
							const vk::VkSamplerYcbcrRange	colorRange		(colorRanges[rangeNdx].value);

							// Narrow range doesn't really work with formats that have less than 8 bits
							if (colorRange == vk::VK_SAMPLER_YCBCR_RANGE_ITU_NARROW)
							{
<<<<<<< HEAD
								const UVec4					bitDepth		(getBitDepth(format));
=======
								const UVec4					bitDepth		(getYCbCrBitDepth(format));
>>>>>>> b64f4133

								if (bitDepth[0] < 8 || bitDepth[1] < 8 || bitDepth[2] < 8)
									continue;
							}

							for (size_t tilingNdx = 0; tilingNdx < DE_LENGTH_OF_ARRAY(imageTilings); tilingNdx++)
							{
								const vk::VkImageTiling		tiling			(imageTilings[tilingNdx].value);
								const char* const			tilingName		(imageTilings[tilingNdx].name);
								const glu::ShaderType		shaderType		(rng.choose<glu::ShaderType>(DE_ARRAY_BEGIN(shaderTypes), DE_ARRAY_END(shaderTypes)));
								const vk::VkChromaLocation	yChromaOffset	(rng.choose<ChromaLocationNamePair, const ChromaLocationNamePair*>(DE_ARRAY_BEGIN(chromaLocations), DE_ARRAY_END(chromaLocations)).value);
								const TestConfig			config			(shaderType, format, tiling, vk::VK_FILTER_NEAREST, vk::VK_SAMPLER_ADDRESS_MODE_CLAMP_TO_EDGE, vk::VK_SAMPLER_ADDRESS_MODE_CLAMP_TO_EDGE,
																			vk::VK_FILTER_NEAREST, xChromaOffset, yChromaOffset, false, false,
																			colorRange, colorModel, identitySwizzle);

								addFunctionCaseWithPrograms(conversionGroup.get(), (string(colorModelName) + "_" + colorRangeName + "_" + tilingName + "_" + xChromaOffsetName).c_str(), "", createTestShaders, textureConversionTest, config);
							}
						}
					}
				}
			}

			formatGroup->addChild(conversionGroup.release());
		}

		// Chroma reconstruction tests
		{
			de::MovePtr<tcu::TestCaseGroup>	reconstrucGroup	(new tcu::TestCaseGroup(testCtx, "chroma_reconstruction", ""));

			for (size_t textureFilterNdx = 0; textureFilterNdx < DE_LENGTH_OF_ARRAY(textureFilters); textureFilterNdx++)
			{
				const char* const				textureFilterName	(textureFilters[textureFilterNdx].name);
				const vk::VkFilter				textureFilter		(textureFilters[textureFilterNdx].value);
				de::MovePtr<tcu::TestCaseGroup>	textureFilterGroup	(new tcu::TestCaseGroup(testCtx, textureFilterName, textureFilterName));

				for (size_t explicitReconstructionNdx = 0; explicitReconstructionNdx < 2; explicitReconstructionNdx++)
				{
					const bool	explicitReconstruction	(explicitReconstructionNdx == 1);

					for (size_t disjointNdx = 0; disjointNdx < 2; disjointNdx++)
					{
						const bool	disjoint	(disjointNdx == 1);

						for (size_t xChromaOffsetNdx = 0; xChromaOffsetNdx < DE_LENGTH_OF_ARRAY(chromaLocations); xChromaOffsetNdx++)
						{
							const vk::VkChromaLocation		xChromaOffset		(chromaLocations[xChromaOffsetNdx].value);
							const char* const				xChromaOffsetName	(chromaLocations[xChromaOffsetNdx].name);

							for (size_t tilingNdx = 0; tilingNdx < DE_LENGTH_OF_ARRAY(imageTilings); tilingNdx++)
							{
								const vk::VkImageTiling		tiling				(imageTilings[tilingNdx].value);
								const char* const			tilingName			(imageTilings[tilingNdx].name);

								{
									const glu::ShaderType			shaderType		(rng.choose<glu::ShaderType>(DE_ARRAY_BEGIN(shaderTypes), DE_ARRAY_END(shaderTypes)));
									const vk::VkChromaLocation		yChromaOffset	(rng.choose<ChromaLocationNamePair, const ChromaLocationNamePair*>(DE_ARRAY_BEGIN(chromaLocations), DE_ARRAY_END(chromaLocations)).value);
									const TestConfig				config			(shaderType, format, tiling, textureFilter, vk::VK_SAMPLER_ADDRESS_MODE_CLAMP_TO_EDGE, vk::VK_SAMPLER_ADDRESS_MODE_CLAMP_TO_EDGE,
																						vk::VK_FILTER_LINEAR, xChromaOffset, yChromaOffset, explicitReconstruction, disjoint,
																						defaultColorRange, defaultColorModel, identitySwizzle);

									addFunctionCaseWithPrograms(textureFilterGroup.get(), string(explicitReconstruction ? "explicit_linear_" : "default_linear_") + xChromaOffsetName + "_" + tilingName + (disjoint ? "_disjoint" : ""), "", createTestShaders, textureConversionTest, config);
								}

								{
									const glu::ShaderType			shaderType		(rng.choose<glu::ShaderType>(DE_ARRAY_BEGIN(shaderTypes), DE_ARRAY_END(shaderTypes)));
									const vk::VkChromaLocation		yChromaOffset	(rng.choose<ChromaLocationNamePair, const ChromaLocationNamePair*>(DE_ARRAY_BEGIN(chromaLocations), DE_ARRAY_END(chromaLocations)).value);
									const TestConfig				config			(shaderType, format, tiling, textureFilter, vk::VK_SAMPLER_ADDRESS_MODE_CLAMP_TO_EDGE, vk::VK_SAMPLER_ADDRESS_MODE_CLAMP_TO_EDGE,
																						vk::VK_FILTER_LINEAR, xChromaOffset, yChromaOffset, explicitReconstruction, disjoint,
																						defaultColorRange, defaultColorModel, swappedChromaSwizzle);

									addFunctionCaseWithPrograms(textureFilterGroup.get(), string(explicitReconstruction ? "explicit_linear_" : "default_linear_") + xChromaOffsetName + "_" + tilingName + (disjoint ? "_disjoint" : "") + "_swapped_chroma", "", createTestShaders, textureConversionTest, config);
								}

								if (!explicitReconstruction)
								{
									{
										const glu::ShaderType			shaderType		(rng.choose<glu::ShaderType>(DE_ARRAY_BEGIN(shaderTypes), DE_ARRAY_END(shaderTypes)));
										const vk::VkChromaLocation		yChromaOffset	(rng.choose<ChromaLocationNamePair, const ChromaLocationNamePair*>(DE_ARRAY_BEGIN(chromaLocations), DE_ARRAY_END(chromaLocations)).value);
										const TestConfig				config			(shaderType, format, tiling, textureFilter, vk::VK_SAMPLER_ADDRESS_MODE_CLAMP_TO_EDGE, vk::VK_SAMPLER_ADDRESS_MODE_CLAMP_TO_EDGE,
																							vk::VK_FILTER_NEAREST, xChromaOffset, yChromaOffset, explicitReconstruction, disjoint,
																							defaultColorRange, defaultColorModel, identitySwizzle);

										addFunctionCaseWithPrograms(textureFilterGroup.get(), string("default_nearest_") + xChromaOffsetName + "_" + tilingName + (disjoint ? "_disjoint" : ""), "", createTestShaders, textureConversionTest, config);
									}

									{
										const glu::ShaderType			shaderType		(rng.choose<glu::ShaderType>(DE_ARRAY_BEGIN(shaderTypes), DE_ARRAY_END(shaderTypes)));
										const vk::VkChromaLocation		yChromaOffset	(rng.choose<ChromaLocationNamePair, const ChromaLocationNamePair*>(DE_ARRAY_BEGIN(chromaLocations), DE_ARRAY_END(chromaLocations)).value);
										const TestConfig				config			(shaderType, format, tiling, textureFilter, vk::VK_SAMPLER_ADDRESS_MODE_CLAMP_TO_EDGE, vk::VK_SAMPLER_ADDRESS_MODE_CLAMP_TO_EDGE,
																							vk::VK_FILTER_NEAREST, xChromaOffset, yChromaOffset, explicitReconstruction, disjoint,
																							defaultColorRange, defaultColorModel, swappedChromaSwizzle);

										addFunctionCaseWithPrograms(textureFilterGroup.get(), string("default_nearest_") + xChromaOffsetName + "_" + tilingName + (disjoint ? "_disjoint" : "") + "_swapped_chroma", "", createTestShaders, textureConversionTest, config);
									}
								}
							}
						}

						if (explicitReconstruction)
						{
							for (size_t tilingNdx = 0; tilingNdx < DE_LENGTH_OF_ARRAY(imageTilings); tilingNdx++)
							{
								const vk::VkImageTiling	tiling		(imageTilings[tilingNdx].value);
								const char* const		tilingName	(imageTilings[tilingNdx].name);
								{
									const glu::ShaderType			shaderType		(rng.choose<glu::ShaderType>(DE_ARRAY_BEGIN(shaderTypes), DE_ARRAY_END(shaderTypes)));
									const vk::VkChromaLocation		chromaLocation	(rng.choose<ChromaLocationNamePair, const ChromaLocationNamePair*>(DE_ARRAY_BEGIN(chromaLocations), DE_ARRAY_END(chromaLocations)).value);
									const TestConfig				config			(shaderType, format, tiling, textureFilter, vk::VK_SAMPLER_ADDRESS_MODE_CLAMP_TO_EDGE, vk::VK_SAMPLER_ADDRESS_MODE_CLAMP_TO_EDGE,
																						vk::VK_FILTER_NEAREST, chromaLocation, chromaLocation, explicitReconstruction, disjoint,
																						defaultColorRange, defaultColorModel, identitySwizzle);

									addFunctionCaseWithPrograms(textureFilterGroup.get(), string("explicit_nearest") + "_" + tilingName + (disjoint ? "_disjoint" : ""), "", createTestShaders, textureConversionTest, config);
								}

								{
									const glu::ShaderType			shaderType		(rng.choose<glu::ShaderType>(DE_ARRAY_BEGIN(shaderTypes), DE_ARRAY_END(shaderTypes)));
									const vk::VkChromaLocation		chromaLocation	(rng.choose<ChromaLocationNamePair, const ChromaLocationNamePair*>(DE_ARRAY_BEGIN(chromaLocations), DE_ARRAY_END(chromaLocations)).value);
									const TestConfig				config			(shaderType, format, tiling, textureFilter, vk::VK_SAMPLER_ADDRESS_MODE_CLAMP_TO_EDGE, vk::VK_SAMPLER_ADDRESS_MODE_CLAMP_TO_EDGE,
																						vk::VK_FILTER_NEAREST, chromaLocation, chromaLocation, explicitReconstruction, disjoint,
																						defaultColorRange, defaultColorModel, swappedChromaSwizzle);

									addFunctionCaseWithPrograms(textureFilterGroup.get(), string("explicit_nearest") + "_" + tilingName + (disjoint ? "_disjoint" : "") + "_swapped_chroma", "", createTestShaders, textureConversionTest, config);
								}
							}
						}
					}
				}

				reconstrucGroup->addChild(textureFilterGroup.release());
			}

			formatGroup->addChild(reconstrucGroup.release());
		}

		testGroup->addChild(formatGroup.release());
	}

	// Test formats with xy chroma reconstruction
	for (size_t formatNdx = 0; formatNdx < DE_LENGTH_OF_ARRAY(xyChromaSubsampledFormats); formatNdx++)
	{
		const vk::VkFormat				format		(xyChromaSubsampledFormats[formatNdx]);
		const std::string				formatName	(de::toLower(std::string(getFormatName(format)).substr(10)));
		de::MovePtr<tcu::TestCaseGroup>	formatGroup	(new tcu::TestCaseGroup(testCtx, formatName.c_str(), ("Tests for color conversion using format " + formatName).c_str()));

		// Color conversion tests
		{
			de::MovePtr<tcu::TestCaseGroup>	conversionGroup	(new tcu::TestCaseGroup(testCtx, "color_conversion", ""));

			for (size_t chromaOffsetNdx = 0; chromaOffsetNdx < DE_LENGTH_OF_ARRAY(chromaLocations); chromaOffsetNdx++)
			{
				const char* const			chromaOffsetName	(chromaLocations[chromaOffsetNdx].name);
				const vk::VkChromaLocation	chromaOffset		(chromaLocations[chromaOffsetNdx].value);

				for (size_t modelNdx = 0; modelNdx < DE_LENGTH_OF_ARRAY(colorModels); modelNdx++)
				{
					const char* const							colorModelName	(colorModels[modelNdx].name);
					const vk::VkSamplerYcbcrModelConversion		colorModel		(colorModels[modelNdx].value);

					if (colorModel != vk::VK_SAMPLER_YCBCR_MODEL_CONVERSION_RGB_IDENTITY && getYCbCrFormatChannelCount(format) < 3)
						continue;

					if (colorModel == vk::VK_SAMPLER_YCBCR_MODEL_CONVERSION_RGB_IDENTITY)
					{
						for (size_t tilingNdx = 0; tilingNdx < DE_LENGTH_OF_ARRAY(imageTilings); tilingNdx++)
						{
							const vk::VkImageTiling				tiling			(imageTilings[tilingNdx].value);
							const char* const					tilingName		(imageTilings[tilingNdx].name);
							const vk::VkSamplerYcbcrRange		colorRange		(rng.choose<RangeNamePair, const RangeNamePair*>(DE_ARRAY_BEGIN(colorRanges), DE_ARRAY_END(colorRanges)).value);
							const glu::ShaderType				shaderType		(rng.choose<glu::ShaderType>(DE_ARRAY_BEGIN(shaderTypes), DE_ARRAY_END(shaderTypes)));
							const TestConfig					config			(shaderType, format, tiling, vk::VK_FILTER_NEAREST, vk::VK_SAMPLER_ADDRESS_MODE_CLAMP_TO_EDGE, vk::VK_SAMPLER_ADDRESS_MODE_CLAMP_TO_EDGE,
																				 vk::VK_FILTER_NEAREST, chromaOffset, chromaOffset, false, false,
																				 colorRange, colorModel, identitySwizzle);

							addFunctionCaseWithPrograms(conversionGroup.get(), std::string(colorModelName) + "_" + tilingName + "_" + chromaOffsetName, "", createTestShaders, textureConversionTest, config);
						}
					}
					else
					{
						for (size_t rangeNdx = 0; rangeNdx < DE_LENGTH_OF_ARRAY(colorRanges); rangeNdx++)
						{
							const char* const					colorRangeName	(colorRanges[rangeNdx].name);
							const vk::VkSamplerYcbcrRange		colorRange		(colorRanges[rangeNdx].value);

							// Narrow range doesn't really work with formats that have less than 8 bits
							if (colorRange == vk::VK_SAMPLER_YCBCR_RANGE_ITU_NARROW)
							{
								const UVec4	bitDepth	(getYCbCrBitDepth(format));

								if (bitDepth[0] < 8 || bitDepth[1] < 8 || bitDepth[2] < 8)
									continue;
							}

							for (size_t tilingNdx = 0; tilingNdx < DE_LENGTH_OF_ARRAY(imageTilings); tilingNdx++)
							{
								const vk::VkImageTiling			tiling			(imageTilings[tilingNdx].value);
								const char* const				tilingName		(imageTilings[tilingNdx].name);
								const glu::ShaderType			shaderType		(rng.choose<glu::ShaderType>(DE_ARRAY_BEGIN(shaderTypes), DE_ARRAY_END(shaderTypes)));
								const TestConfig				config			(shaderType, format, tiling, vk::VK_FILTER_NEAREST, vk::VK_SAMPLER_ADDRESS_MODE_CLAMP_TO_EDGE, vk::VK_SAMPLER_ADDRESS_MODE_CLAMP_TO_EDGE,
																					vk::VK_FILTER_NEAREST, chromaOffset, chromaOffset, false, false,
																					colorRange, colorModel, identitySwizzle);

								addFunctionCaseWithPrograms(conversionGroup.get(), (string(colorModelName) + "_" + colorRangeName + "_" + tilingName + "_" + chromaOffsetName).c_str(), "", createTestShaders, textureConversionTest, config);
							}
						}
					}
				}
			}

			formatGroup->addChild(conversionGroup.release());
		}

		// Chroma reconstruction tests
		{
			de::MovePtr<tcu::TestCaseGroup>	reconstrucGroup	(new tcu::TestCaseGroup(testCtx, "chroma_reconstruction", ""));

			for (size_t textureFilterNdx = 0; textureFilterNdx < DE_LENGTH_OF_ARRAY(textureFilters); textureFilterNdx++)
			{
				const char* const				textureFilterName	(textureFilters[textureFilterNdx].name);
				const vk::VkFilter				textureFilter		(textureFilters[textureFilterNdx].value);
				de::MovePtr<tcu::TestCaseGroup>	textureFilterGroup	(new tcu::TestCaseGroup(testCtx, textureFilterName, textureFilterName));

				for (size_t explicitReconstructionNdx = 0; explicitReconstructionNdx < 2; explicitReconstructionNdx++)
				{
					const bool	explicitReconstruction	(explicitReconstructionNdx == 1);

					for (size_t disjointNdx = 0; disjointNdx < 2; disjointNdx++)
					{
						const bool	disjoint	(disjointNdx == 1);

						for (size_t xChromaOffsetNdx = 0; xChromaOffsetNdx < DE_LENGTH_OF_ARRAY(chromaLocations); xChromaOffsetNdx++)
						for (size_t yChromaOffsetNdx = 0; yChromaOffsetNdx < DE_LENGTH_OF_ARRAY(chromaLocations); yChromaOffsetNdx++)
						{
							const vk::VkChromaLocation		xChromaOffset		(chromaLocations[xChromaOffsetNdx].value);
							const char* const				xChromaOffsetName	(chromaLocations[xChromaOffsetNdx].name);

							const vk::VkChromaLocation		yChromaOffset		(chromaLocations[yChromaOffsetNdx].value);
							const char* const				yChromaOffsetName	(chromaLocations[yChromaOffsetNdx].name);

							for (size_t tilingNdx = 0; tilingNdx < DE_LENGTH_OF_ARRAY(imageTilings); tilingNdx++)
							{
								const vk::VkImageTiling	tiling		(imageTilings[tilingNdx].value);
								const char* const		tilingName	(imageTilings[tilingNdx].name);
								{
									const glu::ShaderType	shaderType	(rng.choose<glu::ShaderType>(DE_ARRAY_BEGIN(shaderTypes), DE_ARRAY_END(shaderTypes)));
									const TestConfig		config		(shaderType, format, tiling, textureFilter, vk::VK_SAMPLER_ADDRESS_MODE_CLAMP_TO_EDGE, vk::VK_SAMPLER_ADDRESS_MODE_CLAMP_TO_EDGE,
																			vk::VK_FILTER_LINEAR, xChromaOffset, yChromaOffset, explicitReconstruction, disjoint,
																			defaultColorRange, defaultColorModel, identitySwizzle);

									addFunctionCaseWithPrograms(textureFilterGroup.get(), string(explicitReconstruction ? "explicit_linear_" : "default_linear_") + xChromaOffsetName + "_" + yChromaOffsetName + "_" + tilingName + (disjoint ? "_disjoint" : ""), "", createTestShaders, textureConversionTest, config);
								}

								{
									const glu::ShaderType	shaderType	(rng.choose<glu::ShaderType>(DE_ARRAY_BEGIN(shaderTypes), DE_ARRAY_END(shaderTypes)));
									const TestConfig		config		(shaderType, format, tiling, textureFilter, vk::VK_SAMPLER_ADDRESS_MODE_CLAMP_TO_EDGE, vk::VK_SAMPLER_ADDRESS_MODE_CLAMP_TO_EDGE,
																			vk::VK_FILTER_LINEAR, xChromaOffset, yChromaOffset, explicitReconstruction, disjoint,
																			defaultColorRange, defaultColorModel, swappedChromaSwizzle);

									addFunctionCaseWithPrograms(textureFilterGroup.get(), string(explicitReconstruction ? "explicit_linear_" : "default_linear_") + xChromaOffsetName + "_" + yChromaOffsetName + "_" + tilingName + (disjoint ? "_disjoint" : "") + "_swapped_chroma", "", createTestShaders, textureConversionTest, config);
								}

								if (!explicitReconstruction)
								{
									{
										const glu::ShaderType	shaderType	(rng.choose<glu::ShaderType>(DE_ARRAY_BEGIN(shaderTypes), DE_ARRAY_END(shaderTypes)));
										const TestConfig		config		(shaderType, format, tiling, textureFilter, vk::VK_SAMPLER_ADDRESS_MODE_CLAMP_TO_EDGE, vk::VK_SAMPLER_ADDRESS_MODE_CLAMP_TO_EDGE,
																				vk::VK_FILTER_NEAREST, xChromaOffset, yChromaOffset, explicitReconstruction, disjoint,
																				defaultColorRange, defaultColorModel, identitySwizzle);

										addFunctionCaseWithPrograms(textureFilterGroup.get(), string("default_nearest_") + xChromaOffsetName + "_" + yChromaOffsetName + "_" + tilingName + (disjoint ? "_disjoint" : ""), "", createTestShaders, textureConversionTest, config);
									}

									{
										const glu::ShaderType	shaderType	(rng.choose<glu::ShaderType>(DE_ARRAY_BEGIN(shaderTypes), DE_ARRAY_END(shaderTypes)));
										const TestConfig		config		(shaderType, format, tiling, textureFilter, vk::VK_SAMPLER_ADDRESS_MODE_CLAMP_TO_EDGE, vk::VK_SAMPLER_ADDRESS_MODE_CLAMP_TO_EDGE,
																				vk::VK_FILTER_NEAREST, xChromaOffset, yChromaOffset, explicitReconstruction, disjoint,
																				defaultColorRange, defaultColorModel, swappedChromaSwizzle);

										addFunctionCaseWithPrograms(textureFilterGroup.get(), string("default_nearest_") + xChromaOffsetName + "_" + yChromaOffsetName + "_" + tilingName + (disjoint ? "_disjoint" : "") + "_swapped_chroma", "", createTestShaders, textureConversionTest, config);
									}
								}
							}
						}

						if (explicitReconstruction)
						{
							for (size_t tilingNdx = 0; tilingNdx < DE_LENGTH_OF_ARRAY(imageTilings); tilingNdx++)
							{
								const vk::VkImageTiling	tiling		(imageTilings[tilingNdx].value);
								const char* const		tilingName	(imageTilings[tilingNdx].name);
								{
									const glu::ShaderType			shaderType		(rng.choose<glu::ShaderType>(DE_ARRAY_BEGIN(shaderTypes), DE_ARRAY_END(shaderTypes)));
									const vk::VkChromaLocation		chromaLocation	(rng.choose<ChromaLocationNamePair, const ChromaLocationNamePair*>(DE_ARRAY_BEGIN(chromaLocations), DE_ARRAY_END(chromaLocations)).value);
									const TestConfig				config			(shaderType, format, tiling, textureFilter, vk::VK_SAMPLER_ADDRESS_MODE_CLAMP_TO_EDGE, vk::VK_SAMPLER_ADDRESS_MODE_CLAMP_TO_EDGE,
																						vk::VK_FILTER_NEAREST, chromaLocation, chromaLocation, explicitReconstruction, disjoint,
																						defaultColorRange, defaultColorModel, identitySwizzle);

									addFunctionCaseWithPrograms(textureFilterGroup.get(), string("explicit_nearest") + "_" + tilingName + (disjoint ? "_disjoint" : ""), "", createTestShaders, textureConversionTest, config);
								}

								{
									const glu::ShaderType			shaderType		(rng.choose<glu::ShaderType>(DE_ARRAY_BEGIN(shaderTypes), DE_ARRAY_END(shaderTypes)));
									const vk::VkChromaLocation		chromaLocation	(rng.choose<ChromaLocationNamePair, const ChromaLocationNamePair*>(DE_ARRAY_BEGIN(chromaLocations), DE_ARRAY_END(chromaLocations)).value);
									const TestConfig				config			(shaderType, format, tiling, textureFilter, vk::VK_SAMPLER_ADDRESS_MODE_CLAMP_TO_EDGE, vk::VK_SAMPLER_ADDRESS_MODE_CLAMP_TO_EDGE,
																						vk::VK_FILTER_NEAREST, chromaLocation, chromaLocation, explicitReconstruction, disjoint,
																						defaultColorRange, defaultColorModel, swappedChromaSwizzle);

									addFunctionCaseWithPrograms(textureFilterGroup.get(), string("explicit_nearest") + "_" + tilingName + (disjoint ? "_disjoint" : "") + "_swapped_chroma", "", createTestShaders, textureConversionTest, config);
								}
							}
						}
					}
				}

				reconstrucGroup->addChild(textureFilterGroup.release());
			}

			formatGroup->addChild(reconstrucGroup.release());
		}

		testGroup->addChild(formatGroup.release());
	}
}

} // anonymous

tcu::TestCaseGroup* createConversionTests (tcu::TestContext& testCtx)
{
	return createTestGroup(testCtx, "conversion", "Sampler YCbCr Conversion Tests", initTests);
}

} // ycbcr
} // vkt<|MERGE_RESOLUTION|>--- conflicted
+++ resolved
@@ -117,858 +117,6 @@
 	}
 }
 
-<<<<<<< HEAD
-Interval rangeExpandChroma (vk::VkSamplerYcbcrRange		range,
-							const FloatFormat&			conversionFormat,
-							const deUint32				bits,
-							const Interval&				sample)
-{
-	const deUint32	values	(0x1u << bits);
-
-	switch (range)
-	{
-		case vk::VK_SAMPLER_YCBCR_RANGE_ITU_FULL:
-			return conversionFormat.roundOut(sample - conversionFormat.roundOut(Interval((double)(0x1u << (bits - 1u)) / (double)((0x1u << bits) - 1u)), false), false);
-
-		case vk::VK_SAMPLER_YCBCR_RANGE_ITU_NARROW:
-		{
-			const Interval	a			(conversionFormat.roundOut(sample * Interval((double)(values - 1u)), false));
-			const Interval	dividend	(conversionFormat.roundOut(a - Interval((double)(128u * (0x1u << (bits - 8u)))), false));
-			const Interval	divisor		((double)(224u * (0x1u << (bits - 8u))));
-			const Interval	result		(conversionFormat.roundOut(dividend / divisor, false));
-
-			return result;
-		}
-
-		default:
-			DE_FATAL("Unknown YCbCrRange");
-			return Interval();
-	}
-}
-
-Interval rangeExpandLuma (vk::VkSamplerYcbcrRange		range,
-						  const FloatFormat&			conversionFormat,
-						  const deUint32				bits,
-						  const Interval&				sample)
-{
-	const deUint32	values	(0x1u << bits);
-
-	switch (range)
-	{
-		case vk::VK_SAMPLER_YCBCR_RANGE_ITU_FULL:
-			return conversionFormat.roundOut(sample, false);
-
-		case vk::VK_SAMPLER_YCBCR_RANGE_ITU_NARROW:
-		{
-			const Interval	a			(conversionFormat.roundOut(sample * Interval((double)(values - 1u)), false));
-			const Interval	dividend	(conversionFormat.roundOut(a - Interval((double)(16u * (0x1u << (bits - 8u)))), false));
-			const Interval	divisor		((double)(219u * (0x1u << (bits - 8u))));
-			const Interval	result		(conversionFormat.roundOut(dividend / divisor, false));
-
-			return result;
-		}
-
-		default:
-			DE_FATAL("Unknown YCbCrRange");
-			return Interval();
-	}
-}
-
-Interval clampMaybe (const Interval&	x,
-					 double				min,
-					 double				max)
-{
-	Interval result = x;
-
-	DE_ASSERT(min <= max);
-
-	if (x.lo() < min)
-		result = result | Interval(min);
-
-	if (x.hi() > max)
-		result = result | Interval(max);
-
-	return result;
-}
-
-void convertColor (vk::VkSamplerYcbcrModelConversion	colorModel,
-				   vk::VkSamplerYcbcrRange			range,
-				   const FloatFormat&					conversionFormat,
-				   const UVec4&							bitDepth,
-				   const Interval						input[4],
-				   Interval								output[4])
-{
-	switch (colorModel)
-	{
-		case vk::VK_SAMPLER_YCBCR_MODEL_CONVERSION_RGB_IDENTITY:
-		{
-			for (size_t ndx = 0; ndx < 4; ndx++)
-				output[ndx] = input[ndx];
-			break;
-		}
-
-		case vk::VK_SAMPLER_YCBCR_MODEL_CONVERSION_YCBCR_IDENTITY:
-		{
-			output[0] = clampMaybe(rangeExpandChroma(range, conversionFormat, bitDepth[0], input[0]), -0.5, 0.5);
-			output[1] = clampMaybe(rangeExpandLuma(range, conversionFormat, bitDepth[1], input[1]), 0.0, 1.0);
-			output[2] = clampMaybe(rangeExpandChroma(range, conversionFormat, bitDepth[2], input[2]), -0.5, 0.5);
-			output[3] = input[3];
-			break;
-		}
-
-		case vk::VK_SAMPLER_YCBCR_MODEL_CONVERSION_YCBCR_601:
-		{
-			const Interval	y			(rangeExpandLuma(range, conversionFormat, bitDepth[1], input[1]));
-			const Interval	cr			(rangeExpandChroma(range, conversionFormat, bitDepth[0], input[0]));
-			const Interval	cb			(rangeExpandChroma(range, conversionFormat, bitDepth[2], input[2]));
-
-			const Interval	yClamped	(clampMaybe(y,   0.0, 1.0));
-			const Interval	crClamped	(clampMaybe(cr, -0.5, 0.5));
-			const Interval	cbClamped	(clampMaybe(cb, -0.5, 0.5));
-
-			output[0] = conversionFormat.roundOut(yClamped + conversionFormat.roundOut(1.402 * crClamped, false), false);
-			output[1] = conversionFormat.roundOut(conversionFormat.roundOut(yClamped - conversionFormat.roundOut((0.202008 / 0.587) * cbClamped, false), false) - conversionFormat.roundOut((0.419198 / 0.587) * crClamped, false), false);
-			output[2] = conversionFormat.roundOut(yClamped + conversionFormat.roundOut(1.772 * cbClamped, false), false);
-			output[3] = input[3];
-			break;
-		}
-
-		case vk::VK_SAMPLER_YCBCR_MODEL_CONVERSION_YCBCR_709:
-		{
-			const Interval	y			(rangeExpandLuma(range, conversionFormat, bitDepth[1], input[1]));
-			const Interval	cr			(rangeExpandChroma(range, conversionFormat, bitDepth[0], input[0]));
-			const Interval	cb			(rangeExpandChroma(range, conversionFormat, bitDepth[2], input[2]));
-
-			const Interval	yClamped	(clampMaybe(y,   0.0, 1.0));
-			const Interval	crClamped	(clampMaybe(cr, -0.5, 0.5));
-			const Interval	cbClamped	(clampMaybe(cb, -0.5, 0.5));
-
-			output[0] = conversionFormat.roundOut(yClamped + conversionFormat.roundOut(1.5748 * crClamped, false), false);
-			output[1] = conversionFormat.roundOut(conversionFormat.roundOut(yClamped - conversionFormat.roundOut((0.13397432 / 0.7152) * cbClamped, false), false) - conversionFormat.roundOut((0.33480248 / 0.7152) * crClamped, false), false);
-			output[2] = conversionFormat.roundOut(yClamped + conversionFormat.roundOut(1.8556 * cbClamped, false), false);
-			output[3] = input[3];
-			break;
-		}
-
-		case vk::VK_SAMPLER_YCBCR_MODEL_CONVERSION_YCBCR_2020:
-		{
-			const Interval	y			(rangeExpandLuma(range, conversionFormat, bitDepth[1], input[1]));
-			const Interval	cr			(rangeExpandChroma(range, conversionFormat, bitDepth[0], input[0]));
-			const Interval	cb			(rangeExpandChroma(range, conversionFormat, bitDepth[2], input[2]));
-
-			const Interval	yClamped	(clampMaybe(y,   0.0, 1.0));
-			const Interval	crClamped	(clampMaybe(cr, -0.5, 0.5));
-			const Interval	cbClamped	(clampMaybe(cb, -0.5, 0.5));
-
-			output[0] = conversionFormat.roundOut(yClamped + conversionFormat.roundOut(1.4746 * crClamped, false), false);
-			output[1] = conversionFormat.roundOut(conversionFormat.roundOut(yClamped - conversionFormat.roundOut(conversionFormat.roundOut(0.11156702 / 0.6780, false) * cbClamped, false), false) - conversionFormat.roundOut(conversionFormat.roundOut(0.38737742 / 0.6780, false) * crClamped, false), false);
-			output[2] = conversionFormat.roundOut(yClamped + conversionFormat.roundOut(1.8814 * cbClamped, false), false);
-			output[3] = input[3];
-			break;
-		}
-
-		default:
-			DE_FATAL("Unknown YCbCrModel");
-	}
-
-	if (colorModel != vk::VK_SAMPLER_YCBCR_MODEL_CONVERSION_YCBCR_IDENTITY)
-	{
-		for (int ndx = 0; ndx < 3; ndx++)
-			output[ndx] = clampMaybe(output[ndx], 0.0, 1.0);
-	}
-}
-
-int mirror (int coord)
-{
-	return coord >= 0 ? coord : -(1 + coord);
-}
-
-int imod (int a, int b)
-{
-	int m = a % b;
-	return m < 0 ? m + b : m;
-}
-
-int wrap (vk::VkSamplerAddressMode	addressMode,
-		  int						coord,
-		  int						size)
-{
-	switch (addressMode)
-	{
-		case vk::VK_SAMPLER_ADDRESS_MODE_MIRRORED_REPEAT:
-			return (size - 1) - mirror(imod(coord, 2 * size) - size);
-
-		case vk::VK_SAMPLER_ADDRESS_MODE_REPEAT:
-			return imod(coord, size);
-
-		case vk::VK_SAMPLER_ADDRESS_MODE_CLAMP_TO_EDGE:
-			return de::clamp(coord, 0, size - 1);
-
-		case vk::VK_SAMPLER_ADDRESS_MODE_MIRROR_CLAMP_TO_EDGE:
-			return de::clamp(mirror(coord), 0, size - 1);
-
-		default:
-			DE_FATAL("Unknown wrap mode");
-			return ~0;
-	}
-}
-
-Interval frac (const Interval& x)
-{
-	if (x.hi() - x.lo() >= 1.0)
-		return Interval(0.0, 1.0);
-	else
-	{
-		const Interval ret (deFrac(x.lo()), deFrac(x.hi()));
-
-		return ret;
-	}
-}
-
-Interval calculateUV (const FloatFormat&	coordFormat,
-					  const Interval&		st,
-					  const int				size)
-{
-	return coordFormat.roundOut(coordFormat.roundOut(st, false) * Interval((double)size), false);
-}
-
-IVec2 calculateNearestIJRange (const FloatFormat&	coordFormat,
-							   const Interval&		uv)
-{
-	const Interval	ij	(coordFormat.roundOut(coordFormat.roundOut(uv, false) - Interval(0.5), false));
-
-	return IVec2(deRoundToInt32(ij.lo() - coordFormat.ulp(ij.lo(), 1)), deRoundToInt32(ij.hi() + coordFormat.ulp(ij.hi(), 1)));
-}
-
-// Calculate range of pixel coordinates that can be used as lower coordinate for linear sampling
-IVec2 calculateLinearIJRange (const FloatFormat&	coordFormat,
-							  const Interval&		uv)
-{
-	const Interval	ij	(coordFormat.roundOut(uv - Interval(0.5), false));
-
-	return IVec2(deFloorToInt32(ij.lo()), deFloorToInt32(ij.hi()));
-}
-
-Interval calculateAB (const deUint32	subTexelPrecisionBits,
-					  const Interval&	uv,
-					  int				ij)
-{
-	const deUint32	subdivisions	= 0x1u << subTexelPrecisionBits;
-	const Interval	ab				(frac((uv - 0.5) & Interval((double)ij, (double)(ij + 1))));
-	const Interval	gridAB			(ab * Interval(subdivisions));
-	const Interval	rounded			(de::max(deFloor(gridAB.lo()) / subdivisions, 0.0) , de::min(deCeil(gridAB.hi()) / subdivisions, 1.0));
-
-	return rounded;
-}
-
-Interval lookupWrapped (const ChannelAccess&		access,
-						const FloatFormat&			conversionFormat,
-						vk::VkSamplerAddressMode	addressModeU,
-						vk::VkSamplerAddressMode	addressModeV,
-						const IVec2&				coord)
-{
-	return access.getChannel(conversionFormat, IVec3(wrap(addressModeU, coord.x(), access.getSize().x()), wrap(addressModeV, coord.y(), access.getSize().y()), 0));
-}
-
-Interval linearInterpolate (const FloatFormat&	filteringFormat,
-							const Interval&		a,
-							const Interval&		b,
-							const Interval&		p00,
-							const Interval&		p10,
-							const Interval&		p01,
-							const Interval&		p11)
-{
-	const Interval p[4] =
-	{
-		p00,
-		p10,
-		p01,
-		p11
-	};
-	Interval	result	(0.0);
-
-	for (size_t ndx = 0; ndx < 4; ndx++)
-	{
-		const Interval	weightA	(filteringFormat.roundOut((ndx % 2) == 0 ? (1.0 - a) : a, false));
-		const Interval	weightB	(filteringFormat.roundOut((ndx / 2) == 0 ? (1.0 - b) : b, false));
-		const Interval	weight	(filteringFormat.roundOut(weightA * weightB, false));
-
-		result = filteringFormat.roundOut(result + filteringFormat.roundOut(p[ndx] * weight, false), false);
-	}
-
-	return result;
-}
-
-Interval calculateImplicitChromaUV (const FloatFormat&		coordFormat,
-									vk::VkChromaLocation	offset,
-									const Interval&			uv)
-{
-	if (offset == vk::VK_CHROMA_LOCATION_COSITED_EVEN)
-		return coordFormat.roundOut(0.5 * coordFormat.roundOut(uv + 0.5, false), false);
-	else
-		return coordFormat.roundOut(0.5 * uv, false);
-}
-
-Interval linearSample (const ChannelAccess&		access,
-					   const FloatFormat&		conversionFormat,
-					   const FloatFormat&		filteringFormat,
-					   vk::VkSamplerAddressMode	addressModeU,
-					   vk::VkSamplerAddressMode	addressModeV,
-					   const IVec2&				coord,
-					   const Interval&			a,
-					   const Interval&			b)
-{
-	return linearInterpolate(filteringFormat, a, b,
-									lookupWrapped(access, conversionFormat, addressModeU, addressModeV, coord + IVec2(0, 0)),
-									lookupWrapped(access, conversionFormat, addressModeU, addressModeV, coord + IVec2(1, 0)),
-									lookupWrapped(access, conversionFormat, addressModeU, addressModeV, coord + IVec2(0, 1)),
-									lookupWrapped(access, conversionFormat, addressModeU, addressModeV, coord + IVec2(1, 1)));
-}
-
-int divFloor (int a, int b)
-{
-	if (a % b == 0)
-		return a / b;
-	else if (a > 0)
-		return a / b;
-	else
-		return (a / b) - 1;
-}
-
-Interval reconstructLinearXChromaSample (const FloatFormat&			filteringFormat,
-										 const FloatFormat&			conversionFormat,
-										 vk::VkChromaLocation		offset,
-										 vk::VkSamplerAddressMode	addressModeU,
-										 vk::VkSamplerAddressMode	addressModeV,
-										 const ChannelAccess&		access,
-										 int						i,
-										 int						j)
-{
-	const int subI	= divFloor(i, 2);
-
-	if (offset == vk::VK_CHROMA_LOCATION_COSITED_EVEN)
-	{
-		if (i % 2 == 0)
-			return lookupWrapped(access, conversionFormat, addressModeU, addressModeV, IVec2(subI, j));
-		else
-		{
-			const Interval	a	(filteringFormat.roundOut(0.5 * lookupWrapped(access, conversionFormat, addressModeU, addressModeV, IVec2(subI, j)), false));
-			const Interval	b	(filteringFormat.roundOut(0.5 * lookupWrapped(access, conversionFormat, addressModeU, addressModeV, IVec2(subI + 1, j)), false));
-
-			return filteringFormat.roundOut(a + b, false);
-		}
-	}
-	else if (offset == vk::VK_CHROMA_LOCATION_MIDPOINT)
-	{
-		if (i % 2 == 0)
-		{
-			const Interval	a	(filteringFormat.roundOut(0.25 * lookupWrapped(access, conversionFormat, addressModeU, addressModeV, IVec2(subI - 1, j)), false));
-			const Interval	b	(filteringFormat.roundOut(0.75 * lookupWrapped(access, conversionFormat, addressModeU, addressModeV, IVec2(subI, j)), false));
-
-			return filteringFormat.roundOut(a + b, false);
-		}
-		else
-		{
-			const Interval	a	(filteringFormat.roundOut(0.25 * lookupWrapped(access, conversionFormat, addressModeU, addressModeV, IVec2(subI + 1, j)), false));
-			const Interval	b	(filteringFormat.roundOut(0.75 * lookupWrapped(access, conversionFormat, addressModeU, addressModeV, IVec2(subI, j)), false));
-
-			return filteringFormat.roundOut(a + b, false);
-		}
-	}
-	else
-	{
-		DE_FATAL("Unknown sample location");
-		return Interval();
-	}
-}
-
-Interval reconstructLinearXYChromaSample (const FloatFormat&			filteringFormat,
-										  const FloatFormat&			conversionFormat,
-										  vk::VkChromaLocation			xOffset,
-										  vk::VkChromaLocation			yOffset,
-										  vk::VkSamplerAddressMode		addressModeU,
-										  vk::VkSamplerAddressMode		addressModeV,
-										  const ChannelAccess&			access,
-										  int							i,
-										  int							j)
-{
-	const int		subI	= xOffset == vk::VK_CHROMA_LOCATION_COSITED_EVEN
-							? divFloor(i, 2)
-							: (i % 2 == 0 ? divFloor(i, 2) - 1 : divFloor(i, 2));
-	const int		subJ	= yOffset == vk::VK_CHROMA_LOCATION_COSITED_EVEN
-							? divFloor(j, 2)
-							: (j % 2 == 0 ? divFloor(j, 2) - 1 : divFloor(j, 2));
-
-	const double	a		= xOffset == vk::VK_CHROMA_LOCATION_COSITED_EVEN
-							? (i % 2 == 0 ? 0.0 : 0.5)
-							: (i % 2 == 0 ? 0.25 : 0.75);
-	const double	b		= yOffset == vk::VK_CHROMA_LOCATION_COSITED_EVEN
-							? (j % 2 == 0 ? 0.0 : 0.5)
-							: (j % 2 == 0 ? 0.25 : 0.75);
-
-	return linearInterpolate(filteringFormat, a, b,
-								lookupWrapped(access, conversionFormat, addressModeU, addressModeV, IVec2(subI, subJ)),
-								lookupWrapped(access, conversionFormat, addressModeU, addressModeV, IVec2(subI + 1, subJ)),
-								lookupWrapped(access, conversionFormat, addressModeU, addressModeV, IVec2(subI, subJ + 1)),
-								lookupWrapped(access, conversionFormat, addressModeU, addressModeV, IVec2(subI + 1, subJ + 1)));
-}
-
-const ChannelAccess& swizzle (vk::VkComponentSwizzle	swizzle,
-							  const ChannelAccess&		identityPlane,
-							  const ChannelAccess&		rPlane,
-							  const ChannelAccess&		gPlane,
-							  const ChannelAccess&		bPlane,
-							  const ChannelAccess&		aPlane)
-{
-	switch (swizzle)
-	{
-		case vk::VK_COMPONENT_SWIZZLE_IDENTITY:	return identityPlane;
-		case vk::VK_COMPONENT_SWIZZLE_R:		return rPlane;
-		case vk::VK_COMPONENT_SWIZZLE_G:		return gPlane;
-		case vk::VK_COMPONENT_SWIZZLE_B:		return bPlane;
-		case vk::VK_COMPONENT_SWIZZLE_A:		return aPlane;
-
-		default:
-			DE_FATAL("Unsupported swizzle");
-			return identityPlane;
-	}
-}
-
-void calculateBounds (const ChannelAccess&					rPlane,
-					  const ChannelAccess&					gPlane,
-					  const ChannelAccess&					bPlane,
-					  const ChannelAccess&					aPlane,
-					  const UVec4&							bitDepth,
-					  const vector<Vec2>&					sts,
-					  const FloatFormat&					filteringFormat,
-					  const FloatFormat&					conversionFormat,
-					  const deUint32						subTexelPrecisionBits,
-					  vk::VkFilter							filter,
-					  vk::VkSamplerYcbcrModelConversion		colorModel,
-					  vk::VkSamplerYcbcrRange				range,
-					  vk::VkFilter							chromaFilter,
-					  vk::VkChromaLocation					xChromaOffset,
-					  vk::VkChromaLocation					yChromaOffset,
-					  const vk::VkComponentMapping&			componentMapping,
-					  bool									explicitReconstruction,
-					  vk::VkSamplerAddressMode				addressModeU,
-					  vk::VkSamplerAddressMode				addressModeV,
-					  std::vector<Vec4>&					minBounds,
-					  std::vector<Vec4>&					maxBounds,
-					  std::vector<Vec4>&					uvBounds,
-					  std::vector<IVec4>&					ijBounds)
-{
-	const FloatFormat		highp			(-126, 127, 23, true,
-											 tcu::MAYBE,	// subnormals
-											 tcu::YES,		// infinities
-											 tcu::MAYBE);	// NaN
-	const FloatFormat		coordFormat		(-32, 32, 16, true);
-	const ChannelAccess&	rAccess			(swizzle(componentMapping.r, rPlane, rPlane, gPlane, bPlane, aPlane));
-	const ChannelAccess&	gAccess			(swizzle(componentMapping.g, gPlane, rPlane, gPlane, bPlane, aPlane));
-	const ChannelAccess&	bAccess			(swizzle(componentMapping.b, bPlane, rPlane, gPlane, bPlane, aPlane));
-	const ChannelAccess&	aAccess			(swizzle(componentMapping.a, aPlane, rPlane, gPlane, bPlane, aPlane));
-
-	const bool				subsampledX		= gAccess.getSize().x() > rAccess.getSize().x();
-	const bool				subsampledY		= gAccess.getSize().y() > rAccess.getSize().y();
-
-	minBounds.resize(sts.size(), Vec4(TCU_INFINITY));
-	maxBounds.resize(sts.size(), Vec4(-TCU_INFINITY));
-
-	uvBounds.resize(sts.size(), Vec4(TCU_INFINITY, -TCU_INFINITY, TCU_INFINITY, -TCU_INFINITY));
-	ijBounds.resize(sts.size(), IVec4(0x7FFFFFFF, -1 -0x7FFFFFFF, 0x7FFFFFFF, -1 -0x7FFFFFFF));
-
-	// Chroma plane sizes must match
-	DE_ASSERT(rAccess.getSize() == bAccess.getSize());
-
-	// Luma plane sizes must match
-	DE_ASSERT(gAccess.getSize() == aAccess.getSize());
-
-	// Luma plane size must match chroma plane or be twice as big
-	DE_ASSERT(rAccess.getSize().x() == gAccess.getSize().x() || 2 * rAccess.getSize().x() == gAccess.getSize().x());
-	DE_ASSERT(rAccess.getSize().y() == gAccess.getSize().y() || 2 * rAccess.getSize().y() == gAccess.getSize().y());
-
-	for (size_t ndx = 0; ndx < sts.size(); ndx++)
-	{
-		const Vec2	st		(sts[ndx]);
-		Interval	bounds[4];
-
-		const Interval	u	(calculateUV(coordFormat, st[0], gAccess.getSize().x()));
-		const Interval	v	(calculateUV(coordFormat, st[1], gAccess.getSize().y()));
-
-		uvBounds[ndx][0] = (float)u.lo();
-		uvBounds[ndx][1] = (float)u.hi();
-
-		uvBounds[ndx][2] = (float)v.lo();
-		uvBounds[ndx][3] = (float)v.hi();
-
-		if (filter == vk::VK_FILTER_NEAREST)
-		{
-			const IVec2	iRange	(calculateNearestIJRange(coordFormat, u));
-			const IVec2	jRange	(calculateNearestIJRange(coordFormat, v));
-
-			ijBounds[ndx][0] = iRange[0];
-			ijBounds[ndx][1] = iRange[1];
-
-			ijBounds[ndx][2] = jRange[0];
-			ijBounds[ndx][3] = jRange[1];
-
-			for (int j = jRange.x(); j <= jRange.y(); j++)
-			for (int i = iRange.x(); i <= iRange.y(); i++)
-			{
-				const Interval	gValue	(lookupWrapped(gAccess, conversionFormat, addressModeU, addressModeV, IVec2(i, j)));
-				const Interval	aValue	(lookupWrapped(aAccess, conversionFormat, addressModeU, addressModeV, IVec2(i, j)));
-
-				if (subsampledX || subsampledY)
-				{
-					if (explicitReconstruction)
-					{
-						if (chromaFilter == vk::VK_FILTER_NEAREST)
-						{
-							// Nearest, Reconstructed chroma with explicit nearest filtering
-							const int		subI		= subsampledX ? i / 2 : i;
-							const int		subJ		= subsampledY ? j / 2 : j;
-							const Interval	srcColor[]	=
-							{
-								lookupWrapped(rAccess, conversionFormat, addressModeU, addressModeV, IVec2(subI, subJ)),
-								gValue,
-								lookupWrapped(bAccess, conversionFormat, addressModeU, addressModeV, IVec2(subI, subJ)),
-								aValue
-							};
-							Interval		dstColor[4];
-
-							convertColor(colorModel, range, conversionFormat, bitDepth, srcColor, dstColor);
-
-							for (size_t compNdx = 0; compNdx < 4; compNdx++)
-								bounds[compNdx] |= highp.roundOut(dstColor[compNdx], false);
-						}
-						else if (chromaFilter == vk::VK_FILTER_LINEAR)
-						{
-							if (subsampledX && subsampledY)
-							{
-								// Nearest, Reconstructed both chroma samples with explicit linear filtering
-								const Interval	rValue	(reconstructLinearXYChromaSample(filteringFormat, conversionFormat, xChromaOffset, yChromaOffset, addressModeU, addressModeV, rAccess, i, j));
-								const Interval	bValue	(reconstructLinearXYChromaSample(filteringFormat, conversionFormat, xChromaOffset, yChromaOffset, addressModeU, addressModeV, bAccess, i, j));
-								const Interval	srcColor[]	=
-								{
-									rValue,
-									gValue,
-									bValue,
-									aValue
-								};
-								Interval		dstColor[4];
-
-								convertColor(colorModel, range, conversionFormat, bitDepth, srcColor, dstColor);
-
-								for (size_t compNdx = 0; compNdx < 4; compNdx++)
-									bounds[compNdx] |= highp.roundOut(dstColor[compNdx], false);
-							}
-							else if (subsampledX)
-							{
-								// Nearest, Reconstructed x chroma samples with explicit linear filtering
-								const Interval	rValue	(reconstructLinearXChromaSample(filteringFormat, conversionFormat, xChromaOffset, addressModeU, addressModeV, rAccess, i, j));
-								const Interval	bValue	(reconstructLinearXChromaSample(filteringFormat, conversionFormat, xChromaOffset, addressModeU, addressModeV, bAccess, i, j));
-								const Interval	srcColor[]	=
-								{
-									rValue,
-									gValue,
-									bValue,
-									aValue
-								};
-								Interval		dstColor[4];
-
-								convertColor(colorModel, range, conversionFormat, bitDepth, srcColor, dstColor);
-
-								for (size_t compNdx = 0; compNdx < 4; compNdx++)
-									bounds[compNdx] |= highp.roundOut(dstColor[compNdx], false);
-							}
-							else
-								DE_FATAL("Unexpected chroma reconstruction");
-						}
-						else
-							DE_FATAL("Unknown filter");
-					}
-					else
-					{
-						const Interval	chromaU	(subsampledX ? calculateImplicitChromaUV(coordFormat, xChromaOffset, u) : u);
-						const Interval	chromaV	(subsampledY ? calculateImplicitChromaUV(coordFormat, yChromaOffset, v) : v);
-
-						if (chromaFilter == vk::VK_FILTER_NEAREST)
-						{
-							// Nearest, reconstructed chroma samples with implicit nearest filtering
-							const IVec2	chromaIRange	(subsampledX ? calculateNearestIJRange(coordFormat, chromaU) : IVec2(i, i));
-							const IVec2	chromaJRange	(subsampledY ? calculateNearestIJRange(coordFormat, chromaV) : IVec2(j, j));
-
-							for (int chromaJ = chromaJRange.x(); chromaJ <= chromaJRange.y(); chromaJ++)
-							for (int chromaI = chromaIRange.x(); chromaI <= chromaIRange.x(); chromaI++)
-							{
-								const Interval	srcColor[]	=
-								{
-									lookupWrapped(rAccess, conversionFormat, addressModeU, addressModeV, IVec2(chromaI, chromaJ)),
-									gValue,
-									lookupWrapped(bAccess, conversionFormat, addressModeU, addressModeV, IVec2(chromaI, chromaJ)),
-									aValue
-								};
-								Interval		dstColor[4];
-
-								convertColor(colorModel, range, conversionFormat, bitDepth, srcColor, dstColor);
-
-								for (size_t compNdx = 0; compNdx < 4; compNdx++)
-									bounds[compNdx] |= highp.roundOut(dstColor[compNdx], false);
-							}
-						}
-						else if (chromaFilter == vk::VK_FILTER_LINEAR)
-						{
-							// Nearest, reconstructed chroma samples with implicit linear filtering
-							const IVec2	chromaIRange	(subsampledX ? calculateLinearIJRange(coordFormat, chromaU) : IVec2(i, i));
-							const IVec2	chromaJRange	(subsampledY ? calculateLinearIJRange(coordFormat, chromaV) : IVec2(j, j));
-
-							for (int chromaJ = chromaJRange.x(); chromaJ <= chromaJRange.y(); chromaJ++)
-							for (int chromaI = chromaIRange.x(); chromaI <= chromaIRange.x(); chromaI++)
-							{
-								const Interval	chromaA	(calculateAB(subTexelPrecisionBits, chromaU, chromaI));
-								const Interval	chromaB	(calculateAB(subTexelPrecisionBits, chromaV, chromaJ));
-
-								const Interval	srcColor[]	=
-								{
-									linearSample(rAccess, conversionFormat, filteringFormat, addressModeU, addressModeV, IVec2(chromaI, chromaJ), chromaA, chromaB),
-									gValue,
-									linearSample(bAccess, conversionFormat, filteringFormat, addressModeU, addressModeV, IVec2(chromaI, chromaJ), chromaA, chromaB),
-									aValue
-								};
-								Interval		dstColor[4];
-
-								convertColor(colorModel, range, conversionFormat, bitDepth, srcColor, dstColor);
-
-								for (size_t compNdx = 0; compNdx < 4; compNdx++)
-									bounds[compNdx] |= highp.roundOut(dstColor[compNdx], false);
-							}
-						}
-						else
-							DE_FATAL("Unknown filter");
-					}
-				}
-				else
-				{
-					// Linear, no chroma subsampling
-					const Interval	srcColor[]	=
-					{
-						lookupWrapped(rAccess, conversionFormat, addressModeU, addressModeV, IVec2(i, j)),
-						gValue,
-						lookupWrapped(bAccess, conversionFormat, addressModeU, addressModeV, IVec2(i, j)),
-						aValue
-					};
-					Interval dstColor[4];
-
-					convertColor(colorModel, range, conversionFormat, bitDepth, srcColor, dstColor);
-
-					for (size_t compNdx = 0; compNdx < 4; compNdx++)
-						bounds[compNdx] |= highp.roundOut(dstColor[compNdx], false);
-				}
-			}
-		}
-		else if (filter == vk::VK_FILTER_LINEAR)
-		{
-			const IVec2	iRange	(calculateLinearIJRange(coordFormat, u));
-			const IVec2	jRange	(calculateLinearIJRange(coordFormat, v));
-
-			ijBounds[ndx][0] = iRange[0];
-			ijBounds[ndx][1] = iRange[1];
-
-			ijBounds[ndx][2] = jRange[0];
-			ijBounds[ndx][3] = jRange[1];
-
-			for (int j = jRange.x(); j <= jRange.y(); j++)
-			for (int i = iRange.x(); i <= iRange.y(); i++)
-			{
-				const Interval	lumaA		(calculateAB(subTexelPrecisionBits, u, i));
-				const Interval	lumaB		(calculateAB(subTexelPrecisionBits, v, j));
-
-				const Interval	gValue		(linearSample(gAccess, conversionFormat, filteringFormat, addressModeU, addressModeV, IVec2(i, j), lumaA, lumaB));
-				const Interval	aValue		(linearSample(aAccess, conversionFormat, filteringFormat, addressModeU, addressModeV, IVec2(i, j), lumaA, lumaB));
-
-				if (subsampledX || subsampledY)
-				{
-					if (explicitReconstruction)
-					{
-						if (chromaFilter == vk::VK_FILTER_NEAREST)
-						{
-							const Interval	srcColor[]	=
-							{
-								linearInterpolate(filteringFormat, lumaA, lumaB,
-																lookupWrapped(rAccess, conversionFormat, addressModeU, addressModeV, IVec2(i       / (subsampledX ? 2 : 1), j       / (subsampledY ? 2 : 1))),
-																lookupWrapped(rAccess, conversionFormat, addressModeU, addressModeV, IVec2((i + 1) / (subsampledX ? 2 : 1), j       / (subsampledY ? 2 : 1))),
-																lookupWrapped(rAccess, conversionFormat, addressModeU, addressModeV, IVec2(i       / (subsampledX ? 2 : 1), (j + 1) / (subsampledY ? 2 : 1))),
-																lookupWrapped(rAccess, conversionFormat, addressModeU, addressModeV, IVec2((i + 1) / (subsampledX ? 2 : 1), (j + 1) / (subsampledY ? 2 : 1)))),
-								gValue,
-								linearInterpolate(filteringFormat, lumaA, lumaB,
-																lookupWrapped(bAccess, conversionFormat, addressModeU, addressModeV, IVec2(i       / (subsampledX ? 2 : 1), j       / (subsampledY ? 2 : 1))),
-																lookupWrapped(bAccess, conversionFormat, addressModeU, addressModeV, IVec2((i + 1) / (subsampledX ? 2 : 1), j       / (subsampledY ? 2 : 1))),
-																lookupWrapped(bAccess, conversionFormat, addressModeU, addressModeV, IVec2(i       / (subsampledX ? 2 : 1), (j + 1) / (subsampledY ? 2 : 1))),
-																lookupWrapped(bAccess, conversionFormat, addressModeU, addressModeV, IVec2((i + 1) / (subsampledX ? 2 : 1), (j + 1) / (subsampledY ? 2 : 1)))),
-								aValue
-							};
-							Interval		dstColor[4];
-
-							convertColor(colorModel, range, conversionFormat, bitDepth, srcColor, dstColor);
-
-							for (size_t compNdx = 0; compNdx < 4; compNdx++)
-								bounds[compNdx] |= highp.roundOut(dstColor[compNdx], false);
-						}
-						else if (chromaFilter == vk::VK_FILTER_LINEAR)
-						{
-							if (subsampledX && subsampledY)
-							{
-								// Linear, Reconstructed xx chroma samples with explicit linear filtering
-								const Interval	rValue	(linearInterpolate(filteringFormat, lumaA, lumaB,
-																			reconstructLinearXYChromaSample(filteringFormat, conversionFormat, xChromaOffset, yChromaOffset, addressModeU, addressModeV, rAccess, i, j),
-																			reconstructLinearXYChromaSample(filteringFormat, conversionFormat, xChromaOffset, yChromaOffset, addressModeU, addressModeV, rAccess, i + 1, j),
-																			reconstructLinearXYChromaSample(filteringFormat, conversionFormat, xChromaOffset, yChromaOffset, addressModeU, addressModeV, rAccess, i , j + 1),
-																			reconstructLinearXYChromaSample(filteringFormat, conversionFormat, xChromaOffset, yChromaOffset, addressModeU, addressModeV, rAccess, i + 1, j + 1)));
-								const Interval	bValue	(linearInterpolate(filteringFormat, lumaA, lumaB,
-																			reconstructLinearXYChromaSample(filteringFormat, conversionFormat, xChromaOffset, yChromaOffset, addressModeU, addressModeV, bAccess, i, j),
-																			reconstructLinearXYChromaSample(filteringFormat, conversionFormat, xChromaOffset, yChromaOffset, addressModeU, addressModeV, bAccess, i + 1, j),
-																			reconstructLinearXYChromaSample(filteringFormat, conversionFormat, xChromaOffset, yChromaOffset, addressModeU, addressModeV, bAccess, i , j + 1),
-																			reconstructLinearXYChromaSample(filteringFormat, conversionFormat, xChromaOffset, yChromaOffset, addressModeU, addressModeV, bAccess, i + 1, j + 1)));
-								const Interval	srcColor[]	=
-								{
-									rValue,
-									gValue,
-									bValue,
-									aValue
-								};
-								Interval		dstColor[4];
-
-								convertColor(colorModel, range, conversionFormat, bitDepth, srcColor, dstColor);
-
-								for (size_t compNdx = 0; compNdx < 4; compNdx++)
-									bounds[compNdx] |= highp.roundOut(dstColor[compNdx], false);
-
-							}
-							else if (subsampledX)
-							{
-								// Linear, Reconstructed x chroma samples with explicit linear filtering
-								const Interval	rValue	(linearInterpolate(filteringFormat, lumaA, lumaB,
-																			reconstructLinearXChromaSample(filteringFormat, conversionFormat, xChromaOffset, addressModeU, addressModeV, rAccess, i, j),
-																			reconstructLinearXChromaSample(filteringFormat, conversionFormat, xChromaOffset, addressModeU, addressModeV, rAccess, i + 1, j),
-																			reconstructLinearXChromaSample(filteringFormat, conversionFormat, xChromaOffset, addressModeU, addressModeV, rAccess, i , j + 1),
-																			reconstructLinearXChromaSample(filteringFormat, conversionFormat, xChromaOffset, addressModeU, addressModeV, rAccess, i + 1, j + 1)));
-								const Interval	bValue	(linearInterpolate(filteringFormat, lumaA, lumaB,
-																			reconstructLinearXChromaSample(filteringFormat, conversionFormat, xChromaOffset, addressModeU, addressModeV, bAccess, i, j),
-																			reconstructLinearXChromaSample(filteringFormat, conversionFormat, xChromaOffset, addressModeU, addressModeV, bAccess, i + 1, j),
-																			reconstructLinearXChromaSample(filteringFormat, conversionFormat, xChromaOffset, addressModeU, addressModeV, bAccess, i , j + 1),
-																			reconstructLinearXChromaSample(filteringFormat, conversionFormat, xChromaOffset, addressModeU, addressModeV, bAccess, i + 1, j + 1)));
-								const Interval	srcColor[]	=
-								{
-									rValue,
-									gValue,
-									bValue,
-									aValue
-								};
-								Interval		dstColor[4];
-
-								convertColor(colorModel, range, conversionFormat, bitDepth, srcColor, dstColor);
-
-								for (size_t compNdx = 0; compNdx < 4; compNdx++)
-									bounds[compNdx] |= highp.roundOut(dstColor[compNdx], false);
-							}
-							else
-								DE_FATAL("Unknown subsampling config");
-						}
-						else
-							DE_FATAL("Unknown chroma filter");
-					}
-					else
-					{
-						const Interval	chromaU	(subsampledX ? calculateImplicitChromaUV(coordFormat, xChromaOffset, u) : u);
-						const Interval	chromaV	(subsampledY ? calculateImplicitChromaUV(coordFormat, yChromaOffset, v) : v);
-
-						if (chromaFilter == vk::VK_FILTER_NEAREST)
-						{
-							const IVec2	chromaIRange	(calculateNearestIJRange(coordFormat, chromaU));
-							const IVec2	chromaJRange	(calculateNearestIJRange(coordFormat, chromaV));
-
-							for (int chromaJ = chromaJRange.x(); chromaJ <= chromaJRange.y(); chromaJ++)
-							for (int chromaI = chromaIRange.x(); chromaI <= chromaIRange.x(); chromaI++)
-							{
-								const Interval	srcColor[]	=
-								{
-									lookupWrapped(rAccess, conversionFormat, addressModeU, addressModeV, IVec2(chromaI, chromaJ)),
-									gValue,
-									lookupWrapped(bAccess, conversionFormat, addressModeU, addressModeV, IVec2(chromaI, chromaJ)),
-									aValue
-								};
-								Interval	dstColor[4];
-
-								convertColor(colorModel, range, conversionFormat, bitDepth, srcColor, dstColor);
-
-								for (size_t compNdx = 0; compNdx < 4; compNdx++)
-									bounds[compNdx] |= highp.roundOut(dstColor[compNdx], false);
-							}
-						}
-						else if (chromaFilter == vk::VK_FILTER_LINEAR)
-						{
-							const IVec2	chromaIRange	(calculateNearestIJRange(coordFormat, chromaU));
-							const IVec2	chromaJRange	(calculateNearestIJRange(coordFormat, chromaV));
-
-							for (int chromaJ = chromaJRange.x(); chromaJ <= chromaJRange.y(); chromaJ++)
-							for (int chromaI = chromaIRange.x(); chromaI <= chromaIRange.x(); chromaI++)
-							{
-								const Interval	chromaA		(calculateAB(subTexelPrecisionBits, chromaU, chromaI));
-								const Interval	chromaB		(calculateAB(subTexelPrecisionBits, chromaV, chromaJ));
-
-								const Interval	rValue		(linearSample(rAccess, conversionFormat, filteringFormat, addressModeU, addressModeV, IVec2(chromaI, chromaJ), chromaA, chromaB));
-								const Interval	bValue		(linearSample(bAccess, conversionFormat, filteringFormat, addressModeU, addressModeV, IVec2(chromaI, chromaJ), chromaA, chromaB));
-
-								const Interval	srcColor[]	=
-								{
-									rValue,
-									gValue,
-									bValue,
-									aValue
-								};
-								Interval		dstColor[4];
-								convertColor(colorModel, range, conversionFormat, bitDepth, srcColor, dstColor);
-
-								for (size_t compNdx = 0; compNdx < 4; compNdx++)
-									bounds[compNdx] |= highp.roundOut(dstColor[compNdx], false);
-							}
-						}
-						else
-							DE_FATAL("Unknown chroma filter");
-					}
-				}
-				else
-				{
-					const Interval	chromaA		(lumaA);
-					const Interval	chromaB		(lumaB);
-					const Interval	rValue		(linearSample(rAccess, conversionFormat, filteringFormat, addressModeU, addressModeV, IVec2(i, j), chromaA, chromaB));
-					const Interval	bValue		(linearSample(bAccess, conversionFormat, filteringFormat, addressModeU, addressModeV, IVec2(i, j), chromaA, chromaB));
-					const Interval	srcColor[]	=
-					{
-						rValue,
-						gValue,
-						bValue,
-						aValue
-					};
-					Interval dstColor[4];
-
-					convertColor(colorModel, range, conversionFormat, bitDepth, srcColor, dstColor);
-
-					for (size_t compNdx = 0; compNdx < 4; compNdx++)
-						bounds[compNdx] |= highp.roundOut(dstColor[compNdx], false);
-				}
-			}
-		}
-		else
-			DE_FATAL("Unknown filter");
-
-		minBounds[ndx] = Vec4((float)bounds[0].lo(), (float)bounds[1].lo(), (float)bounds[2].lo(), (float)bounds[3].lo());
-		maxBounds[ndx] = Vec4((float)bounds[0].hi(), (float)bounds[1].hi(), (float)bounds[2].hi(), (float)bounds[3].hi());
-	}
-}
-
-=======
->>>>>>> b64f4133
 struct TestConfig
 {
 	TestConfig	(glu::ShaderType						shaderType_,
@@ -1980,11 +1128,7 @@
 					// Narrow range doesn't really work with formats that have less than 8 bits
 					if (colorRange == vk::VK_SAMPLER_YCBCR_RANGE_ITU_NARROW)
 					{
-<<<<<<< HEAD
-						const UVec4					bitDepth		(getBitDepth(format));
-=======
 						const UVec4					bitDepth		(getYCbCrBitDepth(format));
->>>>>>> b64f4133
 
 						if (bitDepth[0] < 8 || bitDepth[1] < 8 || bitDepth[2] < 8)
 							continue;
@@ -2072,11 +1216,7 @@
 							// Narrow range doesn't really work with formats that have less than 8 bits
 							if (colorRange == vk::VK_SAMPLER_YCBCR_RANGE_ITU_NARROW)
 							{
-<<<<<<< HEAD
-								const UVec4					bitDepth		(getBitDepth(format));
-=======
 								const UVec4					bitDepth		(getYCbCrBitDepth(format));
->>>>>>> b64f4133
 
 								if (bitDepth[0] < 8 || bitDepth[1] < 8 || bitDepth[2] < 8)
 									continue;
