/*------------------------------------------------------------------------
 * Vulkan Conformance Tests
 * ------------------------
 *
 * Copyright (c) 2017-2019 The Khronos Group Inc.
 * Copyright (c) 2018-2019 NVIDIA Corporation
 *
 * Licensed under the Apache License, Version 2.0 (the "License");
 * you may not use this file except in compliance with the License.
 * You may obtain a copy of the License at
 *
 *	  http://www.apache.org/licenses/LICENSE-2.0
 *
 * Unless required by applicable law or agreed to in writing, software
 * distributed under the License is distributed on an "AS IS" BASIS,
 * WITHOUT WARRANTIES OR CONDITIONS OF ANY KIND, either express or implied.
 * See the License for the specific language governing permissions and
 * limitations under the License.
 *
 *//*!
 * \file
 * \brief Vulkan Memory Model tests
 *//*--------------------------------------------------------------------*/

#include "vktMemoryModelTests.hpp"

#include "vkBufferWithMemory.hpp"
#include "vkImageWithMemory.hpp"
#include "vkQueryUtil.hpp"
#include "vkBuilderUtil.hpp"
#include "vkCmdUtil.hpp"
#include "vkTypeUtil.hpp"
#include "vktTestGroupUtil.hpp"
#include "vktTestCase.hpp"

#include "deDefs.h"
#include "deMath.h"
#include "deSharedPtr.hpp"
#include "deString.h"

#include "tcuTestCase.hpp"
#include "tcuTestLog.hpp"

#include <string>
#include <sstream>

namespace vkt
{
namespace MemoryModel
{
namespace
{
using namespace vk;
using namespace std;

typedef enum
{
	TT_MP = 0,  // message passing
	TT_WAR, // write-after-read hazard
} TestType;

typedef enum
{
	ST_FENCE_FENCE = 0,
	ST_FENCE_ATOMIC,
	ST_ATOMIC_FENCE,
	ST_ATOMIC_ATOMIC,
	ST_CONTROL_BARRIER,
	ST_CONTROL_AND_MEMORY_BARRIER,
} SyncType;

typedef enum
{
	SC_BUFFER = 0,
	SC_IMAGE,
	SC_WORKGROUP,
	SC_PHYSBUFFER,
} StorageClass;

typedef enum
{
	SCOPE_DEVICE = 0,
	SCOPE_QUEUEFAMILY,
	SCOPE_WORKGROUP,
	SCOPE_SUBGROUP,
} Scope;

typedef enum
{
	STAGE_COMPUTE = 0,
	STAGE_VERTEX,
	STAGE_FRAGMENT,
} Stage;

typedef enum
{
	DATA_TYPE_UINT = 0,
	DATA_TYPE_UINT64,
} DataType;

const VkFlags allShaderStages = VK_SHADER_STAGE_COMPUTE_BIT | VK_SHADER_STAGE_VERTEX_BIT | VK_SHADER_STAGE_FRAGMENT_BIT;
const VkFlags allPipelineStages = VK_PIPELINE_STAGE_COMPUTE_SHADER_BIT | VK_PIPELINE_STAGE_VERTEX_SHADER_BIT | VK_PIPELINE_STAGE_FRAGMENT_SHADER_BIT;

struct CaseDef
{
	bool payloadMemLocal;
	bool guardMemLocal;
	bool coherent;
	bool core11;
	bool atomicRMW;
	TestType testType;
	StorageClass payloadSC;
	StorageClass guardSC;
	Scope scope;
	SyncType syncType;
	Stage stage;
	DataType dataType;
	bool transitive;
	bool transitiveVis;
};

class MemoryModelTestInstance : public TestInstance
{
public:
						MemoryModelTestInstance	(Context& context, const CaseDef& data);
						~MemoryModelTestInstance	(void);
	tcu::TestStatus		iterate				(void);
private:
	CaseDef			m_data;

	enum
	{
		WIDTH = 256,
		HEIGHT = 256
	};
};

MemoryModelTestInstance::MemoryModelTestInstance (Context& context, const CaseDef& data)
	: vkt::TestInstance		(context)
	, m_data				(data)
{
}

MemoryModelTestInstance::~MemoryModelTestInstance (void)
{
}

class MemoryModelTestCase : public TestCase
{
	public:
								MemoryModelTestCase		(tcu::TestContext& context, const char* name, const char* desc, const CaseDef data);
								~MemoryModelTestCase	(void);
	virtual	void				initPrograms		(SourceCollections& programCollection) const;
	virtual	void				initProgramsTransitive(SourceCollections& programCollection) const;
	virtual TestInstance*		createInstance		(Context& context) const;
	virtual void				checkSupport		(Context& context) const;

private:
	CaseDef					m_data;
};

MemoryModelTestCase::MemoryModelTestCase (tcu::TestContext& context, const char* name, const char* desc, const CaseDef data)
	: vkt::TestCase	(context, name, desc)
	, m_data		(data)
{
}

MemoryModelTestCase::~MemoryModelTestCase	(void)
{
}

void MemoryModelTestCase::checkSupport(Context& context) const
{
	if (!context.contextSupports(vk::ApiVersion(1, 1, 0)))
	{
		TCU_THROW(NotSupportedError, "Vulkan 1.1 not supported");
	}

	if (!m_data.core11)
	{
		if (!context.getVulkanMemoryModelFeatures().vulkanMemoryModel)
		{
			TCU_THROW(NotSupportedError, "vulkanMemoryModel not supported");
		}

		if (m_data.scope == SCOPE_DEVICE && !context.getVulkanMemoryModelFeatures().vulkanMemoryModelDeviceScope)
		{
			TCU_THROW(NotSupportedError, "vulkanMemoryModelDeviceScope not supported");
		}
	}

	if (m_data.scope == SCOPE_SUBGROUP)
	{
		// Check for subgroup support for scope_subgroup tests.
		VkPhysicalDeviceSubgroupProperties subgroupProperties;
		subgroupProperties.sType = VK_STRUCTURE_TYPE_PHYSICAL_DEVICE_SUBGROUP_PROPERTIES;
		subgroupProperties.pNext = DE_NULL;
		subgroupProperties.supportedOperations = 0;

		VkPhysicalDeviceProperties2 properties;
		properties.sType = VK_STRUCTURE_TYPE_PHYSICAL_DEVICE_PROPERTIES_2;
		properties.pNext = &subgroupProperties;

		context.getInstanceInterface().getPhysicalDeviceProperties2(context.getPhysicalDevice(), &properties);

		if (!(subgroupProperties.supportedOperations & VK_SUBGROUP_FEATURE_BASIC_BIT) ||
			!(subgroupProperties.supportedOperations & VK_SUBGROUP_FEATURE_BALLOT_BIT) ||
			!(subgroupProperties.supportedOperations & VK_SUBGROUP_FEATURE_SHUFFLE_BIT))
		{
			TCU_THROW(NotSupportedError, "Subgroup features not supported");
		}
	}
	if (m_data.dataType == DATA_TYPE_UINT64)
	{
		if (!context.getDeviceFeatures().shaderInt64)
		{
			TCU_THROW(NotSupportedError, "64-bit integer in shaders not supported");
		}
		if (!context.getShaderAtomicInt64Features().shaderBufferInt64Atomics &&
			(m_data.guardSC == SC_BUFFER || m_data.guardSC == SC_PHYSBUFFER))
		{
			TCU_THROW(NotSupportedError, "64-bit integer buffer atomics not supported");
		}
		if (!context.getShaderAtomicInt64Features().shaderSharedInt64Atomics &&
			m_data.guardSC == SC_WORKGROUP)
		{
			TCU_THROW(NotSupportedError, "64-bit integer shared atomics not supported");
		}
	}
<<<<<<< HEAD

    if (m_data.transitive &&
		!context.getVulkanMemoryModelFeatures().vulkanMemoryModelAvailabilityVisibilityChains)
		TCU_THROW(NotSupportedError, "vulkanMemoryModelAvailabilityVisibilityChains not supported");

    if ((m_data.payloadSC == SC_PHYSBUFFER || m_data.guardSC == SC_PHYSBUFFER) &&
		!context.getBufferDeviceAddressFeatures().bufferDeviceAddress)
		TCU_THROW(NotSupportedError, "Physical storage buffer pointers not supported");
=======
	if (m_data.stage == STAGE_VERTEX)
	{
		if (!context.getDeviceFeatures().vertexPipelineStoresAndAtomics)
		{
			TCU_THROW(NotSupportedError, "vertexPipelineStoresAndAtomics not supported");
		}
	}
	if (m_data.stage == STAGE_FRAGMENT)
	{
		if (!context.getDeviceFeatures().fragmentStoresAndAtomics)
		{
			TCU_THROW(NotSupportedError, "fragmentStoresAndAtomics not supported");
		}
	}
>>>>>>> 9cee6d34
}


void MemoryModelTestCase::initPrograms (SourceCollections& programCollection) const
{
	if (m_data.transitive)
	{
		initProgramsTransitive(programCollection);
		return;
	}
	DE_ASSERT(!m_data.transitiveVis);

	Scope invocationMapping = m_data.scope;
	if ((m_data.scope == SCOPE_DEVICE || m_data.scope == SCOPE_QUEUEFAMILY) &&
		(m_data.payloadSC == SC_WORKGROUP || m_data.guardSC == SC_WORKGROUP))
	{
		invocationMapping = SCOPE_WORKGROUP;
	}

	const char *scopeStr;
	switch (m_data.scope)
	{
	default: DE_ASSERT(0); // fall through
	case SCOPE_DEVICE:		scopeStr = "gl_ScopeDevice"; break;
	case SCOPE_QUEUEFAMILY:	scopeStr = "gl_ScopeQueueFamily"; break;
	case SCOPE_WORKGROUP:	scopeStr = "gl_ScopeWorkgroup"; break;
	case SCOPE_SUBGROUP:	scopeStr = "gl_ScopeSubgroup"; break;
	}

	const char *typeStr = m_data.dataType == DATA_TYPE_UINT64 ? "uint64_t" : "uint";

	// Construct storageSemantics strings. Both release and acquire
	// always have the payload storage class. They only include the
	// guard storage class if they're using FENCE for that side of the
	// sync.
	std::stringstream storageSemanticsRelease;
	switch (m_data.payloadSC)
	{
	default: DE_ASSERT(0); // fall through
	case SC_PHYSBUFFER: // fall through
	case SC_BUFFER:		storageSemanticsRelease << "gl_StorageSemanticsBuffer"; break;
	case SC_IMAGE:		storageSemanticsRelease << "gl_StorageSemanticsImage"; break;
	case SC_WORKGROUP:	storageSemanticsRelease << "gl_StorageSemanticsShared"; break;
	}
	std::stringstream storageSemanticsAcquire;
	storageSemanticsAcquire << storageSemanticsRelease.str();
	if (m_data.syncType == ST_FENCE_ATOMIC || m_data.syncType == ST_FENCE_FENCE)
	{
		switch (m_data.guardSC)
		{
		default: DE_ASSERT(0); // fall through
		case SC_PHYSBUFFER: // fall through
		case SC_BUFFER:		storageSemanticsRelease << " | gl_StorageSemanticsBuffer"; break;
		case SC_IMAGE:		storageSemanticsRelease << " | gl_StorageSemanticsImage"; break;
		case SC_WORKGROUP:	storageSemanticsRelease << " | gl_StorageSemanticsShared"; break;
		}
	}
	if (m_data.syncType == ST_ATOMIC_FENCE || m_data.syncType == ST_FENCE_FENCE)
	{
		switch (m_data.guardSC)
		{
		default: DE_ASSERT(0); // fall through
		case SC_PHYSBUFFER: // fall through
		case SC_BUFFER:		storageSemanticsAcquire << " | gl_StorageSemanticsBuffer"; break;
		case SC_IMAGE:		storageSemanticsAcquire << " | gl_StorageSemanticsImage"; break;
		case SC_WORKGROUP:	storageSemanticsAcquire << " | gl_StorageSemanticsShared"; break;
		}
	}

	std::stringstream semanticsRelease, semanticsAcquire, semanticsAcquireRelease;

	semanticsRelease << "gl_SemanticsRelease";
	semanticsAcquire << "gl_SemanticsAcquire";
	semanticsAcquireRelease << "gl_SemanticsAcquireRelease";
	if (!m_data.coherent && m_data.testType != TT_WAR)
	{
		DE_ASSERT(!m_data.core11);
		semanticsRelease << " | gl_SemanticsMakeAvailable";
		semanticsAcquire << " | gl_SemanticsMakeVisible";
		semanticsAcquireRelease << " | gl_SemanticsMakeAvailable | gl_SemanticsMakeVisible";
	}

	std::stringstream css;
	css << "#version 450 core\n";
	if (!m_data.core11)
	{
		css << "#pragma use_vulkan_memory_model\n";
	}
	css <<
		"#extension GL_KHR_shader_subgroup_basic : enable\n"
		"#extension GL_KHR_shader_subgroup_shuffle : enable\n"
		"#extension GL_KHR_shader_subgroup_ballot : enable\n"
		"#extension GL_KHR_memory_scope_semantics : enable\n"
		"#extension GL_ARB_gpu_shader_int64 : enable\n"
		"#extension GL_EXT_buffer_reference : enable\n"
		"// DIM/NUM_WORKGROUP_EACH_DIM overriden by spec constants\n"
		"layout(constant_id = 0) const int DIM = 1;\n"
		"layout(constant_id = 1) const int NUM_WORKGROUP_EACH_DIM = 1;\n"
		"struct S { " << typeStr << " x[DIM*DIM]; };\n";

	if (m_data.stage == STAGE_COMPUTE)
	{
		css << "layout(local_size_x_id = 0, local_size_y_id = 0, local_size_z = 1) in;\n";
	}

	const char *memqual = "";
	if (m_data.coherent)
	{
		if (m_data.core11)
		{
			// Vulkan 1.1 only has "coherent", use it regardless of scope
			memqual = "coherent";
		}
		else
		{
			switch (m_data.scope)
			{
			default: DE_ASSERT(0); // fall through
			case SCOPE_DEVICE:		memqual = "devicecoherent"; break;
			case SCOPE_QUEUEFAMILY:	memqual = "queuefamilycoherent"; break;
			case SCOPE_WORKGROUP:	memqual = "workgroupcoherent"; break;
			case SCOPE_SUBGROUP:	memqual = "subgroupcoherent"; break;
			}
		}
	}
	else
	{
		DE_ASSERT(!m_data.core11);
		memqual = "nonprivate";
	}

	stringstream pushConstMembers;

	// Declare payload, guard, and fail resources
	switch (m_data.payloadSC)
	{
	default: DE_ASSERT(0); // fall through
	case SC_PHYSBUFFER: css << "layout(buffer_reference) buffer PayloadRef { " << typeStr << " x[]; };\n";
						pushConstMembers << "   layout(offset = 0) PayloadRef payloadref;\n"; break;
	case SC_BUFFER:		css << "layout(set=0, binding=0) " << memqual << " buffer Payload { " << typeStr << " x[]; } payload;\n"; break;
	case SC_IMAGE:		css << "layout(set=0, binding=0, r32ui) uniform " << memqual << " uimage2D payload;\n"; break;
	case SC_WORKGROUP:	css << "shared S payload;\n"; break;
	}
	if (m_data.syncType != ST_CONTROL_AND_MEMORY_BARRIER && m_data.syncType != ST_CONTROL_BARRIER)
	{
		// The guard variable is only accessed with atomics and need not be declared coherent.
		switch (m_data.guardSC)
		{
		default: DE_ASSERT(0); // fall through
		case SC_PHYSBUFFER: css << "layout(buffer_reference) buffer GuardRef { " << typeStr << " x[]; };\n";
							pushConstMembers << "layout(offset = 8) GuardRef guard;\n"; break;
		case SC_BUFFER:		css << "layout(set=0, binding=1) buffer Guard { " << typeStr << " x[]; } guard;\n"; break;
		case SC_IMAGE:		css << "layout(set=0, binding=1, r32ui) uniform uimage2D guard;\n"; break;
		case SC_WORKGROUP:	css << "shared S guard;\n"; break;
		}
	}

	css << "layout(set=0, binding=2) buffer Fail { uint x[]; } fail;\n";

	if (pushConstMembers.str().size() != 0) {
		css << "layout (push_constant, std430) uniform PC {\n" << pushConstMembers.str() << "};\n";
	}

	css <<
		"void main()\n"
		"{\n"
		"   bool pass = true;\n"
		"   bool skip = false;\n";

	if (m_data.payloadSC == SC_PHYSBUFFER)
		css << "   " << memqual << " PayloadRef payload = payloadref;\n";

	if (m_data.stage == STAGE_FRAGMENT)
	{
		// Kill helper invocations so they don't load outside the bounds of the SSBO.
		// Helper pixels are also initially "active" and if a thread gets one as its
		// partner in SCOPE_SUBGROUP mode, it can't run the test.
		css << "   if (gl_HelperInvocation) { return; }\n";
	}

	// Compute coordinates based on the storage class and scope.
	// For workgroup scope, we pair up LocalInvocationID and DIM-1-LocalInvocationID.
	// For device scope, we pair up GlobalInvocationID and DIM*NUMWORKGROUPS-1-GlobalInvocationID.
	// For subgroup scope, we pair up LocalInvocationID and LocalInvocationID from subgroupId^(subgroupSize-1)
	switch (invocationMapping)
	{
	default: DE_ASSERT(0); // fall through
	case SCOPE_SUBGROUP:
		// If the partner invocation isn't active, the shuffle below will be undefined. Bail.
		css << "   uvec4 ballot = subgroupBallot(true);\n"
			   "   if (!subgroupBallotBitExtract(ballot, gl_SubgroupInvocationID^(gl_SubgroupSize-1))) { return; }\n";

		switch (m_data.stage)
		{
		default: DE_ASSERT(0); // fall through
		case STAGE_COMPUTE:
			css <<
			"   ivec2 localId           = ivec2(gl_LocalInvocationID.xy);\n"
			"   ivec2 partnerLocalId    = subgroupShuffleXor(localId, gl_SubgroupSize-1);\n"
			"   uint sharedCoord        = localId.y * DIM + localId.x;\n"
			"   uint partnerSharedCoord = partnerLocalId.y * DIM + partnerLocalId.x;\n"
			"   uint bufferCoord        = (gl_WorkGroupID.y * NUM_WORKGROUP_EACH_DIM + gl_WorkGroupID.x)*DIM*DIM + sharedCoord;\n"
			"   uint partnerBufferCoord = (gl_WorkGroupID.y * NUM_WORKGROUP_EACH_DIM + gl_WorkGroupID.x)*DIM*DIM + partnerSharedCoord;\n"
			"   ivec2 imageCoord        = ivec2(gl_WorkGroupID.xy * gl_WorkGroupSize.xy + localId);\n"
			"   ivec2 partnerImageCoord = ivec2(gl_WorkGroupID.xy * gl_WorkGroupSize.xy + partnerLocalId);\n";
			break;
		case STAGE_VERTEX:
			css <<
			"   uint bufferCoord        = gl_VertexIndex;\n"
			"   uint partnerBufferCoord = subgroupShuffleXor(gl_VertexIndex, gl_SubgroupSize-1);\n"
			"   ivec2 imageCoord        = ivec2(gl_VertexIndex % (DIM*NUM_WORKGROUP_EACH_DIM), gl_VertexIndex / (DIM*NUM_WORKGROUP_EACH_DIM));\n"
			"   ivec2 partnerImageCoord = subgroupShuffleXor(imageCoord, gl_SubgroupSize-1);\n"
			"   gl_PointSize            = 1.0f;\n"
			"   gl_Position             = vec4(0.0f, 0.0f, 0.0f, 1.0f);\n\n";
			break;
		case STAGE_FRAGMENT:
			css <<
			"   ivec2 localId        = ivec2(gl_FragCoord.xy) % ivec2(DIM);\n"
			"   ivec2 groupId        = ivec2(gl_FragCoord.xy) / ivec2(DIM);\n"
			"   ivec2 partnerLocalId = subgroupShuffleXor(localId, gl_SubgroupSize-1);\n"
			"   ivec2 partnerGroupId = subgroupShuffleXor(groupId, gl_SubgroupSize-1);\n"
			"   uint sharedCoord     = localId.y * DIM + localId.x;\n"
			"   uint partnerSharedCoord = partnerLocalId.y * DIM + partnerLocalId.x;\n"
			"   uint bufferCoord     = (groupId.y * NUM_WORKGROUP_EACH_DIM + groupId.x)*DIM*DIM + sharedCoord;\n"
			"   uint partnerBufferCoord = (partnerGroupId.y * NUM_WORKGROUP_EACH_DIM + partnerGroupId.x)*DIM*DIM + partnerSharedCoord;\n"
			"   ivec2 imageCoord     = ivec2(groupId.xy * ivec2(DIM) + localId);\n"
			"   ivec2 partnerImageCoord = ivec2(partnerGroupId.xy * ivec2(DIM) + partnerLocalId);\n";
			break;
		}
		break;
	case SCOPE_WORKGROUP:
		css <<
		"   ivec2 localId           = ivec2(gl_LocalInvocationID.xy);\n"
		"   ivec2 partnerLocalId    = ivec2(DIM-1)-ivec2(gl_LocalInvocationID.xy);\n"
		"   uint sharedCoord        = localId.y * DIM + localId.x;\n"
		"   uint partnerSharedCoord = partnerLocalId.y * DIM + partnerLocalId.x;\n"
		"   uint bufferCoord        = (gl_WorkGroupID.y * NUM_WORKGROUP_EACH_DIM + gl_WorkGroupID.x)*DIM*DIM + sharedCoord;\n"
		"   uint partnerBufferCoord = (gl_WorkGroupID.y * NUM_WORKGROUP_EACH_DIM + gl_WorkGroupID.x)*DIM*DIM + partnerSharedCoord;\n"
		"   ivec2 imageCoord        = ivec2(gl_WorkGroupID.xy * gl_WorkGroupSize.xy + localId);\n"
		"   ivec2 partnerImageCoord = ivec2(gl_WorkGroupID.xy * gl_WorkGroupSize.xy + partnerLocalId);\n";
		break;
	case SCOPE_QUEUEFAMILY:
	case SCOPE_DEVICE:
		switch (m_data.stage)
		{
		default: DE_ASSERT(0); // fall through
		case STAGE_COMPUTE:
			css <<
			"   ivec2 globalId          = ivec2(gl_GlobalInvocationID.xy);\n"
			"   ivec2 partnerGlobalId   = ivec2(DIM*NUM_WORKGROUP_EACH_DIM-1) - ivec2(gl_GlobalInvocationID.xy);\n"
			"   uint bufferCoord        = globalId.y * DIM*NUM_WORKGROUP_EACH_DIM + globalId.x;\n"
			"   uint partnerBufferCoord = partnerGlobalId.y * DIM*NUM_WORKGROUP_EACH_DIM + partnerGlobalId.x;\n"
			"   ivec2 imageCoord        = globalId;\n"
			"   ivec2 partnerImageCoord = partnerGlobalId;\n";
			break;
		case STAGE_VERTEX:
			css <<
			"   ivec2 globalId          = ivec2(gl_VertexIndex % (DIM*NUM_WORKGROUP_EACH_DIM), gl_VertexIndex / (DIM*NUM_WORKGROUP_EACH_DIM));\n"
			"   ivec2 partnerGlobalId   = ivec2(DIM*NUM_WORKGROUP_EACH_DIM-1) - globalId;\n"
			"   uint bufferCoord        = globalId.y * DIM*NUM_WORKGROUP_EACH_DIM + globalId.x;\n"
			"   uint partnerBufferCoord = partnerGlobalId.y * DIM*NUM_WORKGROUP_EACH_DIM + partnerGlobalId.x;\n"
			"   ivec2 imageCoord        = globalId;\n"
			"   ivec2 partnerImageCoord = partnerGlobalId;\n"
			"   gl_PointSize            = 1.0f;\n"
			"   gl_Position             = vec4(0.0f, 0.0f, 0.0f, 1.0f);\n\n";
			break;
		case STAGE_FRAGMENT:
			css <<
			"   ivec2 localId       = ivec2(gl_FragCoord.xy) % ivec2(DIM);\n"
			"   ivec2 groupId       = ivec2(gl_FragCoord.xy) / ivec2(DIM);\n"
			"   ivec2 partnerLocalId = ivec2(DIM-1)-localId;\n"
			"   ivec2 partnerGroupId = groupId;\n"
			"   uint sharedCoord    = localId.y * DIM + localId.x;\n"
			"   uint partnerSharedCoord = partnerLocalId.y * DIM + partnerLocalId.x;\n"
			"   uint bufferCoord    = (groupId.y * NUM_WORKGROUP_EACH_DIM + groupId.x)*DIM*DIM + sharedCoord;\n"
			"   uint partnerBufferCoord = (partnerGroupId.y * NUM_WORKGROUP_EACH_DIM + partnerGroupId.x)*DIM*DIM + partnerSharedCoord;\n"
			"   ivec2 imageCoord    = ivec2(groupId.xy * ivec2(DIM) + localId);\n"
			"   ivec2 partnerImageCoord = ivec2(partnerGroupId.xy * ivec2(DIM) + partnerLocalId);\n";
			break;
		}
		break;
	}

	// Initialize shared memory, followed by a barrier
	if (m_data.payloadSC == SC_WORKGROUP)
	{
		css << "   payload.x[sharedCoord] = 0;\n";
	}
	if (m_data.guardSC == SC_WORKGROUP)
	{
		css << "   guard.x[sharedCoord] = 0;\n";
	}
	if (m_data.payloadSC == SC_WORKGROUP || m_data.guardSC == SC_WORKGROUP)
	{
		switch (invocationMapping)
		{
		default: DE_ASSERT(0); // fall through
		case SCOPE_SUBGROUP:	css << "   subgroupBarrier();\n"; break;
		case SCOPE_WORKGROUP:	css << "   barrier();\n"; break;
		}
	}

	if (m_data.testType == TT_MP)
	{
		// Store payload
		switch (m_data.payloadSC)
		{
		default: DE_ASSERT(0); // fall through
		case SC_PHYSBUFFER: // fall through
		case SC_BUFFER:		css << "   payload.x[bufferCoord] = bufferCoord + (payload.x[partnerBufferCoord]>>31);\n"; break;
		case SC_IMAGE:		css << "   imageStore(payload, imageCoord, uvec4(bufferCoord + (imageLoad(payload, partnerImageCoord).x>>31), 0, 0, 0));\n"; break;
		case SC_WORKGROUP:	css << "   payload.x[sharedCoord] = bufferCoord + (payload.x[partnerSharedCoord]>>31);\n"; break;
		}
	}
	else
	{
		DE_ASSERT(m_data.testType == TT_WAR);
		// Load payload
		switch (m_data.payloadSC)
		{
		default: DE_ASSERT(0); // fall through
		case SC_PHYSBUFFER: // fall through
		case SC_BUFFER:		css << "   " << typeStr << " r = payload.x[partnerBufferCoord];\n"; break;
		case SC_IMAGE:		css << "   " << typeStr << " r = imageLoad(payload, partnerImageCoord).x;\n"; break;
		case SC_WORKGROUP:	css << "   " << typeStr << " r = payload.x[partnerSharedCoord];\n"; break;
		}
	}
	if (m_data.syncType == ST_CONTROL_AND_MEMORY_BARRIER)
	{
		// Acquire and release separate from control barrier
		css << "   memoryBarrier(" << scopeStr << ", " << storageSemanticsRelease.str() << ", " << semanticsRelease.str() << ");\n"
			   "   controlBarrier(" << scopeStr << ", gl_ScopeInvocation, 0, 0);\n"
			   "   memoryBarrier(" << scopeStr << ", " << storageSemanticsAcquire.str() << ", " << semanticsAcquire.str() << ");\n";
	}
	else if (m_data.syncType == ST_CONTROL_BARRIER)
	{
		// Control barrier performs both acquire and release
		css << "   controlBarrier(" << scopeStr << ", " << scopeStr << ", "
									<< storageSemanticsRelease.str() << " | " << storageSemanticsAcquire.str() << ", "
									<< semanticsAcquireRelease.str() << ");\n";
	}
	else
	{
		// Release barrier
		std::stringstream atomicReleaseSemantics;
		if (m_data.syncType == ST_FENCE_ATOMIC || m_data.syncType == ST_FENCE_FENCE)
		{
			css << "   memoryBarrier(" << scopeStr << ", " << storageSemanticsRelease.str() << ", " << semanticsRelease.str() << ");\n";
			atomicReleaseSemantics << ", 0, 0";
		}
		else
		{
			atomicReleaseSemantics << ", " << storageSemanticsRelease.str() << ", " << semanticsRelease.str();
		}
		// Atomic store guard
		if (m_data.atomicRMW)
		{
			switch (m_data.guardSC)
			{
			default: DE_ASSERT(0); // fall through
			case SC_PHYSBUFFER: // fall through
			case SC_BUFFER:		css << "   atomicExchange(guard.x[bufferCoord], " << typeStr << "(1u), " << scopeStr << atomicReleaseSemantics.str() << ");\n"; break;
			case SC_IMAGE:		css << "   imageAtomicExchange(guard, imageCoord, (1u), " << scopeStr << atomicReleaseSemantics.str() << ");\n"; break;
			case SC_WORKGROUP:	css << "   atomicExchange(guard.x[sharedCoord], " << typeStr << "(1u), " << scopeStr << atomicReleaseSemantics.str() << ");\n"; break;
			}
		}
		else
		{
			switch (m_data.guardSC)
			{
			default: DE_ASSERT(0); // fall through
			case SC_PHYSBUFFER: // fall through
			case SC_BUFFER:		css << "   atomicStore(guard.x[bufferCoord], " << typeStr << "(1u), " << scopeStr << atomicReleaseSemantics.str() << ");\n"; break;
			case SC_IMAGE:		css << "   imageAtomicStore(guard, imageCoord, (1u), " << scopeStr << atomicReleaseSemantics.str() << ");\n"; break;
			case SC_WORKGROUP:	css << "   atomicStore(guard.x[sharedCoord], " << typeStr << "(1u), " << scopeStr << atomicReleaseSemantics.str() << ");\n"; break;
			}
		}

		std::stringstream atomicAcquireSemantics;
		if (m_data.syncType == ST_ATOMIC_FENCE || m_data.syncType == ST_FENCE_FENCE)
		{
			atomicAcquireSemantics << ", 0, 0";
		}
		else
		{
			atomicAcquireSemantics << ", " << storageSemanticsAcquire.str() << ", " << semanticsAcquire.str();
		}
		// Atomic load guard
		if (m_data.atomicRMW)
		{
			switch (m_data.guardSC)
			{
			default: DE_ASSERT(0); // fall through
			case SC_PHYSBUFFER: // fall through
			case SC_BUFFER:		css << "   skip = atomicExchange(guard.x[partnerBufferCoord], 2u, " << scopeStr << atomicAcquireSemantics.str() << ") == 0;\n"; break;
			case SC_IMAGE:		css << "   skip = imageAtomicExchange(guard, partnerImageCoord, 2u, " << scopeStr << atomicAcquireSemantics.str() << ") == 0;\n"; break;
			case SC_WORKGROUP:	css << "   skip = atomicExchange(guard.x[partnerSharedCoord], 2u, " << scopeStr << atomicAcquireSemantics.str() << ") == 0;\n"; break;
			}
		} else
		{
			switch (m_data.guardSC)
			{
			default: DE_ASSERT(0); // fall through
			case SC_PHYSBUFFER: // fall through
			case SC_BUFFER:		css << "   skip = atomicLoad(guard.x[partnerBufferCoord], " << scopeStr << atomicAcquireSemantics.str() << ") == 0;\n"; break;
			case SC_IMAGE:		css << "   skip = imageAtomicLoad(guard, partnerImageCoord, " << scopeStr << atomicAcquireSemantics.str() << ") == 0;\n"; break;
			case SC_WORKGROUP:	css << "   skip = atomicLoad(guard.x[partnerSharedCoord], " << scopeStr << atomicAcquireSemantics.str() << ") == 0;\n"; break;
			}
		}
		// Acquire barrier
		if (m_data.syncType == ST_ATOMIC_FENCE || m_data.syncType == ST_FENCE_FENCE)
		{
			css << "   memoryBarrier(" << scopeStr << ", " << storageSemanticsAcquire.str() << ", " << semanticsAcquire.str() << ");\n";
		}
	}
	if (m_data.testType == TT_MP)
	{
		// Load payload
		switch (m_data.payloadSC)
		{
		default: DE_ASSERT(0); // fall through
		case SC_PHYSBUFFER: // fall through
		case SC_BUFFER:		css << "   " << typeStr << " r = payload.x[partnerBufferCoord];\n"; break;
		case SC_IMAGE:		css << "   " << typeStr << " r = imageLoad(payload, partnerImageCoord).x;\n"; break;
		case SC_WORKGROUP:	css << "   " << typeStr << " r = payload.x[partnerSharedCoord];\n"; break;
		}
		css <<
			"   if (!skip && r != partnerBufferCoord) { fail.x[bufferCoord] = 1; }\n"
			"}\n";
	}
	else
	{
		DE_ASSERT(m_data.testType == TT_WAR);
		// Store payload, only if the partner invocation has already done its read
		css << "   if (!skip) {\n   ";
		switch (m_data.payloadSC)
		{
		default: DE_ASSERT(0); // fall through
		case SC_PHYSBUFFER: // fall through
		case SC_BUFFER:		css << "   payload.x[bufferCoord] = bufferCoord;\n"; break;
		case SC_IMAGE:		css << "   imageStore(payload, imageCoord, uvec4(bufferCoord, 0, 0, 0));\n"; break;
		case SC_WORKGROUP:	css << "   payload.x[sharedCoord] = bufferCoord;\n"; break;
		}
		css <<
			"   }\n"
			"   if (r != 0) { fail.x[bufferCoord] = 1; }\n"
			"}\n";
	}

	// Draw a fullscreen triangle strip based on gl_VertexIndex
	std::stringstream vss;
	vss <<
		"#version 450 core\n"
		"vec2 coords[4] = {ivec2(-1,-1), ivec2(-1, 1), ivec2(1, -1), ivec2(1, 1)};\n"
		"void main() { gl_Position = vec4(coords[gl_VertexIndex], 0, 1); }\n";

	const vk::ShaderBuildOptions	buildOptions	(programCollection.usedVulkanVersion, vk::SPIRV_VERSION_1_3, 0u);

	switch (m_data.stage)
	{
	default: DE_ASSERT(0); // fall through
	case STAGE_COMPUTE:
		programCollection.glslSources.add("test") << glu::ComputeSource(css.str()) << buildOptions;
		break;
	case STAGE_VERTEX:
		programCollection.glslSources.add("test") << glu::VertexSource(css.str()) << buildOptions;
		break;
	case STAGE_FRAGMENT:
		programCollection.glslSources.add("vert") << glu::VertexSource(vss.str());
		programCollection.glslSources.add("test") << glu::FragmentSource(css.str()) << buildOptions;
		break;
	}
}


void MemoryModelTestCase::initProgramsTransitive (SourceCollections& programCollection) const
{
	Scope invocationMapping = m_data.scope;

	const char *typeStr = m_data.dataType == DATA_TYPE_UINT64 ? "uint64_t" : "uint";

	// Construct storageSemantics strings. Both release and acquire
	// always have the payload storage class. They only include the
	// guard storage class if they're using FENCE for that side of the
	// sync.
	std::stringstream storageSemanticsPayload;
	switch (m_data.payloadSC)
	{
	default: DE_ASSERT(0); // fall through
	case SC_PHYSBUFFER: // fall through
	case SC_BUFFER:		storageSemanticsPayload << "gl_StorageSemanticsBuffer"; break;
	case SC_IMAGE:		storageSemanticsPayload << "gl_StorageSemanticsImage"; break;
	}
	std::stringstream storageSemanticsGuard;
	switch (m_data.guardSC)
	{
	default: DE_ASSERT(0); // fall through
	case SC_PHYSBUFFER: // fall through
	case SC_BUFFER:		storageSemanticsGuard << "gl_StorageSemanticsBuffer"; break;
	case SC_IMAGE:		storageSemanticsGuard << "gl_StorageSemanticsImage"; break;
	}
	std::stringstream storageSemanticsAll;
	storageSemanticsAll << storageSemanticsPayload.str() << " | " << storageSemanticsGuard.str();

	std::stringstream css;
	css << "#version 450 core\n";
	css << "#pragma use_vulkan_memory_model\n";
	css <<
		"#extension GL_KHR_shader_subgroup_basic : enable\n"
		"#extension GL_KHR_shader_subgroup_shuffle : enable\n"
		"#extension GL_KHR_shader_subgroup_ballot : enable\n"
		"#extension GL_KHR_memory_scope_semantics : enable\n"
		"#extension GL_ARB_gpu_shader_int64 : enable\n"
		"#extension GL_EXT_buffer_reference : enable\n"
		"// DIM/NUM_WORKGROUP_EACH_DIM overriden by spec constants\n"
		"layout(constant_id = 0) const int DIM = 1;\n"
		"layout(constant_id = 1) const int NUM_WORKGROUP_EACH_DIM = 1;\n"
		"shared bool sharedSkip;\n";

	css << "layout(local_size_x_id = 0, local_size_y_id = 0, local_size_z = 1) in;\n";

	const char *memqual = "";
	const char *semAvail = "";
	const char *semVis = "";
	if (m_data.coherent)
	{
		memqual = "workgroupcoherent";
	}
	else
	{
		memqual = "nonprivate";
		semAvail = " | gl_SemanticsMakeAvailable";
		semVis = " | gl_SemanticsMakeVisible";
	}

	stringstream pushConstMembers;

	// Declare payload, guard, and fail resources
	switch (m_data.payloadSC)
	{
	default: DE_ASSERT(0); // fall through
	case SC_PHYSBUFFER: css << "layout(buffer_reference) buffer PayloadRef { " << typeStr << " x[]; };\n";
						pushConstMembers << "   layout(offset = 0) PayloadRef payloadref;\n"; break;
	case SC_BUFFER:		css << "layout(set=0, binding=0) " << memqual << " buffer Payload { " << typeStr << " x[]; } payload;\n"; break;
	case SC_IMAGE:		css << "layout(set=0, binding=0, r32ui) uniform " << memqual << " uimage2D payload;\n"; break;
	}
	// The guard variable is only accessed with atomics and need not be declared coherent.
	switch (m_data.guardSC)
	{
	default: DE_ASSERT(0); // fall through
	case SC_PHYSBUFFER: css << "layout(buffer_reference) buffer GuardRef { " << typeStr << " x[]; };\n";
						pushConstMembers << "layout(offset = 8) GuardRef guard;\n"; break;
	case SC_BUFFER:		css << "layout(set=0, binding=1) buffer Guard { " << typeStr << " x[]; } guard;\n"; break;
	case SC_IMAGE:		css << "layout(set=0, binding=1, r32ui) uniform uimage2D guard;\n"; break;
	}

	css << "layout(set=0, binding=2) buffer Fail { uint x[]; } fail;\n";

	if (pushConstMembers.str().size() != 0) {
		css << "layout (push_constant, std430) uniform PC {\n" << pushConstMembers.str() << "};\n";
	}

	css <<
		"void main()\n"
		"{\n"
		"   bool pass = true;\n"
		"   bool skip = false;\n"
		"   sharedSkip = false;\n";

	if (m_data.payloadSC == SC_PHYSBUFFER)
		css << "   " << memqual << " PayloadRef payload = payloadref;\n";

	// Compute coordinates based on the storage class and scope.
	switch (invocationMapping)
	{
	default: DE_ASSERT(0); // fall through
	case SCOPE_DEVICE:
		css <<
		"   ivec2 globalId          = ivec2(gl_GlobalInvocationID.xy);\n"
		"   ivec2 partnerGlobalId   = ivec2(DIM*NUM_WORKGROUP_EACH_DIM-1) - ivec2(gl_GlobalInvocationID.xy);\n"
		"   uint bufferCoord        = globalId.y * DIM*NUM_WORKGROUP_EACH_DIM + globalId.x;\n"
		"   uint partnerBufferCoord = partnerGlobalId.y * DIM*NUM_WORKGROUP_EACH_DIM + partnerGlobalId.x;\n"
		"   ivec2 imageCoord        = globalId;\n"
		"   ivec2 partnerImageCoord = partnerGlobalId;\n"
		"   ivec2 globalId00          = ivec2(DIM) * ivec2(gl_WorkGroupID.xy);\n"
		"   ivec2 partnerGlobalId00   = ivec2(DIM) * (ivec2(NUM_WORKGROUP_EACH_DIM-1) - ivec2(gl_WorkGroupID.xy));\n"
		"   uint bufferCoord00        = globalId00.y * DIM*NUM_WORKGROUP_EACH_DIM + globalId00.x;\n"
		"   uint partnerBufferCoord00 = partnerGlobalId00.y * DIM*NUM_WORKGROUP_EACH_DIM + partnerGlobalId00.x;\n"
		"   ivec2 imageCoord00        = globalId00;\n"
		"   ivec2 partnerImageCoord00 = partnerGlobalId00;\n";
		break;
	}

	// Store payload
	switch (m_data.payloadSC)
	{
	default: DE_ASSERT(0); // fall through
	case SC_PHYSBUFFER: // fall through
	case SC_BUFFER:		css << "   payload.x[bufferCoord] = bufferCoord + (payload.x[partnerBufferCoord]>>31);\n"; break;
	case SC_IMAGE:		css << "   imageStore(payload, imageCoord, uvec4(bufferCoord + (imageLoad(payload, partnerImageCoord).x>>31), 0, 0, 0));\n"; break;
	}

	// Sync to other threads in the workgroup
	css << "   controlBarrier(gl_ScopeWorkgroup, "
							 "gl_ScopeWorkgroup, " <<
							  storageSemanticsPayload.str() << " | gl_StorageSemanticsShared, "
							 "gl_SemanticsAcquireRelease" << semAvail << ");\n";

	// Device-scope release/availability in invocation(0,0)
	css << "   if (all(equal(gl_LocalInvocationID.xy, ivec2(0,0)))) {\n";
	if (m_data.syncType == ST_ATOMIC_ATOMIC || m_data.syncType == ST_ATOMIC_FENCE) {
		switch (m_data.guardSC)
		{
		default: DE_ASSERT(0); // fall through
		case SC_PHYSBUFFER: // fall through
		case SC_BUFFER:		css << "       atomicStore(guard.x[bufferCoord], " << typeStr << "(1u), gl_ScopeDevice, " << storageSemanticsPayload.str() << ", gl_SemanticsRelease | gl_SemanticsMakeAvailable);\n"; break;
		case SC_IMAGE:		css << "       imageAtomicStore(guard, imageCoord, (1u), gl_ScopeDevice, " << storageSemanticsPayload.str() << ", gl_SemanticsRelease | gl_SemanticsMakeAvailable);\n"; break;
		}
	} else {
		css << "       memoryBarrier(gl_ScopeDevice, " << storageSemanticsAll.str() << ", gl_SemanticsRelease | gl_SemanticsMakeAvailable);\n";
		switch (m_data.guardSC)
		{
		default: DE_ASSERT(0); // fall through
		case SC_PHYSBUFFER: // fall through
		case SC_BUFFER:		css << "       atomicStore(guard.x[bufferCoord], " << typeStr << "(1u), gl_ScopeDevice, 0, 0);\n"; break;
		case SC_IMAGE:		css << "       imageAtomicStore(guard, imageCoord, (1u), gl_ScopeDevice, 0, 0);\n"; break;
		}
	}

	// Device-scope acquire/visibility either in invocation(0,0) or in every invocation
	if (!m_data.transitiveVis) {
		css << "   }\n";
	}
	if (m_data.syncType == ST_ATOMIC_ATOMIC || m_data.syncType == ST_FENCE_ATOMIC) {
		switch (m_data.guardSC)
		{
		default: DE_ASSERT(0); // fall through
		case SC_PHYSBUFFER: // fall through
		case SC_BUFFER:		css << "       skip = atomicLoad(guard.x[partnerBufferCoord00], gl_ScopeDevice, " << storageSemanticsPayload.str() << ", gl_SemanticsAcquire | gl_SemanticsMakeVisible) == 0;\n"; break;
		case SC_IMAGE:		css << "       skip = imageAtomicLoad(guard, partnerImageCoord00, gl_ScopeDevice, " << storageSemanticsPayload.str() << ", gl_SemanticsAcquire | gl_SemanticsMakeVisible) == 0;\n"; break;
		}
	} else {
		switch (m_data.guardSC)
		{
		default: DE_ASSERT(0); // fall through
		case SC_PHYSBUFFER: // fall through
		case SC_BUFFER:		css << "       skip = atomicLoad(guard.x[partnerBufferCoord00], gl_ScopeDevice, 0, 0) == 0;\n"; break;
		case SC_IMAGE:		css << "       skip = imageAtomicLoad(guard, partnerImageCoord00, gl_ScopeDevice, 0, 0) == 0;\n"; break;
		}
		css << "       memoryBarrier(gl_ScopeDevice, " << storageSemanticsAll.str() << ", gl_SemanticsAcquire | gl_SemanticsMakeVisible);\n";
	}

	// If invocation(0,0) did the acquire then store "skip" to shared memory and
	// synchronize with the workgroup
	if (m_data.transitiveVis) {
		css << "       sharedSkip = skip;\n";
		css << "   }\n";

		css << "   controlBarrier(gl_ScopeWorkgroup, "
								 "gl_ScopeWorkgroup, " <<
								  storageSemanticsPayload.str() << " | gl_StorageSemanticsShared, "
								 "gl_SemanticsAcquireRelease" << semVis << ");\n";
		css << "   skip = sharedSkip;\n";
	}

	// Load payload
	switch (m_data.payloadSC)
	{
	default: DE_ASSERT(0); // fall through
	case SC_PHYSBUFFER: // fall through
	case SC_BUFFER:		css << "   " << typeStr << " r = payload.x[partnerBufferCoord];\n"; break;
	case SC_IMAGE:		css << "   " << typeStr << " r = imageLoad(payload, partnerImageCoord).x;\n"; break;
	}
	css <<
		"   if (!skip && r != partnerBufferCoord) { fail.x[bufferCoord] = 1; }\n"
		"}\n";

	const vk::ShaderBuildOptions	buildOptions	(programCollection.usedVulkanVersion, vk::SPIRV_VERSION_1_3, 0u);

	programCollection.glslSources.add("test") << glu::ComputeSource(css.str()) << buildOptions;
}

TestInstance* MemoryModelTestCase::createInstance (Context& context) const
{
	return new MemoryModelTestInstance(context, m_data);
}

VkBufferCreateInfo makeBufferCreateInfo (const VkDeviceSize			bufferSize,
										 const VkBufferUsageFlags	usage)
{
	const VkBufferCreateInfo bufferCreateInfo =
	{
		VK_STRUCTURE_TYPE_BUFFER_CREATE_INFO,	// VkStructureType		sType;
		DE_NULL,								// const void*			pNext;
		(VkBufferCreateFlags)0,					// VkBufferCreateFlags	flags;
		bufferSize,								// VkDeviceSize			size;
		usage,									// VkBufferUsageFlags	usage;
		VK_SHARING_MODE_EXCLUSIVE,				// VkSharingMode		sharingMode;
		0u,										// deUint32				queueFamilyIndexCount;
		DE_NULL,								// const deUint32*		pQueueFamilyIndices;
	};
	return bufferCreateInfo;
}

Move<VkDescriptorSet> makeDescriptorSet (const DeviceInterface&			vk,
										 const VkDevice					device,
										 const VkDescriptorPool			descriptorPool,
										 const VkDescriptorSetLayout	setLayout)
{
	const VkDescriptorSetAllocateInfo allocateParams =
	{
		VK_STRUCTURE_TYPE_DESCRIPTOR_SET_ALLOCATE_INFO,		// VkStructureType				sType;
		DE_NULL,											// const void*					pNext;
		descriptorPool,										// VkDescriptorPool				descriptorPool;
		1u,													// deUint32						setLayoutCount;
		&setLayout,											// const VkDescriptorSetLayout*	pSetLayouts;
	};
	return allocateDescriptorSet(vk, device, &allocateParams);
}

tcu::TestStatus MemoryModelTestInstance::iterate (void)
{
	const DeviceInterface&	vk						= m_context.getDeviceInterface();
	const VkDevice			device					= m_context.getDevice();
	Allocator&				allocator				= m_context.getDefaultAllocator();

	VkPhysicalDeviceProperties2 properties;
	properties.sType = VK_STRUCTURE_TYPE_PHYSICAL_DEVICE_PROPERTIES_2;
	properties.pNext = NULL;

	m_context.getInstanceInterface().getPhysicalDeviceProperties2(m_context.getPhysicalDevice(), &properties);

	deUint32 DIM = 31;
	deUint32 NUM_WORKGROUP_EACH_DIM = 8;
	// If necessary, shrink workgroup size to fit HW limits
	if (DIM*DIM > properties.properties.limits.maxComputeWorkGroupInvocations)
	{
		DIM = (deUint32)deFloatSqrt((float)properties.properties.limits.maxComputeWorkGroupInvocations);
	}
	deUint32 NUM_INVOCATIONS = (DIM * DIM * NUM_WORKGROUP_EACH_DIM * NUM_WORKGROUP_EACH_DIM);

	VkDeviceSize bufferSizes[3];
	de::MovePtr<BufferWithMemory> buffers[3];
	vk::VkDescriptorBufferInfo bufferDescriptors[3];
	de::MovePtr<BufferWithMemory> copyBuffer;

	for (deUint32 i = 0; i < 3; ++i)
	{
		size_t elementSize = m_data.dataType == DATA_TYPE_UINT64 ? sizeof(deUint64) : sizeof(deUint32);
		// buffer2 is the "fail" buffer, and is always uint
		if (i == 2)
			elementSize = sizeof(deUint32);
		bufferSizes[i] = NUM_INVOCATIONS * elementSize;

		vk::VkFlags usageFlags = vk::VK_BUFFER_USAGE_STORAGE_BUFFER_BIT | VK_BUFFER_USAGE_TRANSFER_DST_BIT | VK_BUFFER_USAGE_TRANSFER_SRC_BIT;

		bool local;
		switch (i)
		{
		default: DE_ASSERT(0); // fall through
		case 0:
			if (m_data.payloadSC != SC_BUFFER && m_data.payloadSC != SC_PHYSBUFFER)
				continue;
			local = m_data.payloadMemLocal;
			if (m_data.payloadSC == SC_PHYSBUFFER)
				usageFlags |= vk::VK_BUFFER_USAGE_SHADER_DEVICE_ADDRESS_BIT_EXT;
			break;
		case 1:
			if (m_data.guardSC != SC_BUFFER && m_data.guardSC != SC_PHYSBUFFER)
				continue;
			local = m_data.guardMemLocal;
			if (m_data.guardSC == SC_PHYSBUFFER)
				usageFlags |= vk::VK_BUFFER_USAGE_SHADER_DEVICE_ADDRESS_BIT_EXT;
			break;
		case 2: local = true; break;
		}

		try
		{
			buffers[i] = de::MovePtr<BufferWithMemory>(new BufferWithMemory(
				vk, device, allocator, makeBufferCreateInfo(bufferSizes[i], usageFlags),
				local ? MemoryRequirement::Local : MemoryRequirement::NonLocal));
		}
		catch (const tcu::NotSupportedError&)
		{
			if (!local)
			{
				TCU_THROW(NotSupportedError, "Test variant uses non-device-local memory, which is not supported");
			}
			throw;
		}
		bufferDescriptors[i] = makeDescriptorBufferInfo(**buffers[i], 0, bufferSizes[i]);
	}

	// Try to use cached host memory for the buffer the CPU will read from, else fallback to host visible.
	try
	{
		copyBuffer = de::MovePtr<BufferWithMemory>(new BufferWithMemory(
			vk, device, allocator, makeBufferCreateInfo(bufferSizes[2], VK_BUFFER_USAGE_TRANSFER_DST_BIT), MemoryRequirement::HostVisible | MemoryRequirement::Cached));
	}
	catch (const tcu::NotSupportedError&)
	{
		copyBuffer = de::MovePtr<BufferWithMemory>(new BufferWithMemory(
			vk, device, allocator, makeBufferCreateInfo(bufferSizes[2], VK_BUFFER_USAGE_TRANSFER_DST_BIT), MemoryRequirement::HostVisible));
	}

	const VkImageCreateInfo			imageCreateInfo			=
	{
		VK_STRUCTURE_TYPE_IMAGE_CREATE_INFO,	// VkStructureType		  sType;
		DE_NULL,								// const void*			  pNext;
		(VkImageCreateFlags)0u,					// VkImageCreateFlags	   flags;
		VK_IMAGE_TYPE_2D,						// VkImageType			  imageType;
		VK_FORMAT_R32_UINT,						// VkFormat				 format;
		{
			DIM*NUM_WORKGROUP_EACH_DIM,	// deUint32	width;
			DIM*NUM_WORKGROUP_EACH_DIM,	// deUint32	height;
			1u		// deUint32	depth;
		},										// VkExtent3D			   extent;
		1u,										// deUint32				 mipLevels;
		1u,										// deUint32				 arrayLayers;
		VK_SAMPLE_COUNT_1_BIT,					// VkSampleCountFlagBits	samples;
		VK_IMAGE_TILING_OPTIMAL,				// VkImageTiling			tiling;
		VK_IMAGE_USAGE_STORAGE_BIT
		| VK_IMAGE_USAGE_TRANSFER_SRC_BIT
		| VK_IMAGE_USAGE_TRANSFER_DST_BIT,		// VkImageUsageFlags		usage;
		VK_SHARING_MODE_EXCLUSIVE,				// VkSharingMode			sharingMode;
		0u,										// deUint32				 queueFamilyIndexCount;
		DE_NULL,								// const deUint32*		  pQueueFamilyIndices;
		VK_IMAGE_LAYOUT_UNDEFINED				// VkImageLayout			initialLayout;
	};
	VkImageViewCreateInfo		imageViewCreateInfo		=
	{
		VK_STRUCTURE_TYPE_IMAGE_VIEW_CREATE_INFO,	// VkStructureType			sType;
		DE_NULL,									// const void*				pNext;
		(VkImageViewCreateFlags)0u,					// VkImageViewCreateFlags	 flags;
		DE_NULL,									// VkImage					image;
		VK_IMAGE_VIEW_TYPE_2D,						// VkImageViewType			viewType;
		VK_FORMAT_R32_UINT,										// VkFormat				   format;
		{
			VK_COMPONENT_SWIZZLE_R,	// VkComponentSwizzle	r;
			VK_COMPONENT_SWIZZLE_G,	// VkComponentSwizzle	g;
			VK_COMPONENT_SWIZZLE_B,	// VkComponentSwizzle	b;
			VK_COMPONENT_SWIZZLE_A	// VkComponentSwizzle	a;
		},											// VkComponentMapping		 components;
		{
			VK_IMAGE_ASPECT_COLOR_BIT,	// VkImageAspectFlags	aspectMask;
			0u,							// deUint32			  baseMipLevel;
			1u,							// deUint32			  levelCount;
			0u,							// deUint32			  baseArrayLayer;
			1u							// deUint32			  layerCount;
		}											// VkImageSubresourceRange	subresourceRange;
	};


	de::MovePtr<ImageWithMemory> images[2];
	Move<VkImageView> imageViews[2];
	vk::VkDescriptorImageInfo imageDescriptors[2];

	for (deUint32 i = 0; i < 2; ++i)
	{

		bool local;
		switch (i)
		{
		default: DE_ASSERT(0); // fall through
		case 0:
			if (m_data.payloadSC != SC_IMAGE)
				continue;
			local = m_data.payloadMemLocal;
			break;
		case 1:
			if (m_data.guardSC != SC_IMAGE)
				continue;
			local = m_data.guardMemLocal;
			break;
		}

		try
		{
			images[i] = de::MovePtr<ImageWithMemory>(new ImageWithMemory(
				vk, device, allocator, imageCreateInfo, local ? MemoryRequirement::Local : MemoryRequirement::NonLocal));
		}
		catch (const tcu::NotSupportedError&)
		{
			if (!local)
			{
				TCU_THROW(NotSupportedError, "Test variant uses non-device-local memory, which is not supported");
			}
			throw;
		}
		imageViewCreateInfo.image = **images[i];
		imageViews[i] = createImageView(vk, device, &imageViewCreateInfo, NULL);

		imageDescriptors[i] = makeDescriptorImageInfo(DE_NULL, *imageViews[i], VK_IMAGE_LAYOUT_GENERAL);
	}

	vk::DescriptorSetLayoutBuilder layoutBuilder;

	switch (m_data.payloadSC)
	{
	default:
	case SC_BUFFER:	layoutBuilder.addSingleBinding(VK_DESCRIPTOR_TYPE_STORAGE_BUFFER, allShaderStages); break;
	case SC_IMAGE:	layoutBuilder.addSingleBinding(VK_DESCRIPTOR_TYPE_STORAGE_IMAGE, allShaderStages); break;
	}
	switch (m_data.guardSC)
	{
	default:
	case SC_BUFFER:	layoutBuilder.addSingleBinding(VK_DESCRIPTOR_TYPE_STORAGE_BUFFER, allShaderStages); break;
	case SC_IMAGE:	layoutBuilder.addSingleBinding(VK_DESCRIPTOR_TYPE_STORAGE_IMAGE, allShaderStages); break;
	}
	layoutBuilder.addSingleBinding(VK_DESCRIPTOR_TYPE_STORAGE_BUFFER, allShaderStages);

	vk::Unique<vk::VkDescriptorSetLayout>	descriptorSetLayout(layoutBuilder.build(vk, device));

	vk::Unique<vk::VkDescriptorPool>		descriptorPool(vk::DescriptorPoolBuilder()
		.addType(VK_DESCRIPTOR_TYPE_STORAGE_BUFFER, 3u)
		.addType(VK_DESCRIPTOR_TYPE_STORAGE_IMAGE, 3u)
		.build(vk, device, VK_DESCRIPTOR_POOL_CREATE_FREE_DESCRIPTOR_SET_BIT, 1u));
	vk::Unique<vk::VkDescriptorSet>			descriptorSet		(makeDescriptorSet(vk, device, *descriptorPool, *descriptorSetLayout));

	vk::DescriptorSetUpdateBuilder setUpdateBuilder;
	switch (m_data.payloadSC)
	{
	default: DE_ASSERT(0); // fall through
	case SC_PHYSBUFFER:
	case SC_WORKGROUP:
		break;
	case SC_BUFFER:
		setUpdateBuilder.writeSingle(*descriptorSet, vk::DescriptorSetUpdateBuilder::Location::binding(0),
			VK_DESCRIPTOR_TYPE_STORAGE_BUFFER, &bufferDescriptors[0]);
		break;
	case SC_IMAGE:
		setUpdateBuilder.writeSingle(*descriptorSet, vk::DescriptorSetUpdateBuilder::Location::binding(0),
			VK_DESCRIPTOR_TYPE_STORAGE_IMAGE, &imageDescriptors[0]);
		break;
	}
	switch (m_data.guardSC)
	{
	default: DE_ASSERT(0); // fall through
	case SC_PHYSBUFFER:
	case SC_WORKGROUP:
		break;
	case SC_BUFFER:
		setUpdateBuilder.writeSingle(*descriptorSet, vk::DescriptorSetUpdateBuilder::Location::binding(1),
			VK_DESCRIPTOR_TYPE_STORAGE_BUFFER, &bufferDescriptors[1]);
		break;
	case SC_IMAGE:
		setUpdateBuilder.writeSingle(*descriptorSet, vk::DescriptorSetUpdateBuilder::Location::binding(1),
			VK_DESCRIPTOR_TYPE_STORAGE_IMAGE, &imageDescriptors[1]);
		break;
	}
	setUpdateBuilder.writeSingle(*descriptorSet, vk::DescriptorSetUpdateBuilder::Location::binding(2),
		VK_DESCRIPTOR_TYPE_STORAGE_BUFFER, &bufferDescriptors[2]);

	setUpdateBuilder.update(vk, device);

	const VkPushConstantRange pushConstRange =
	{
		allShaderStages,		// VkShaderStageFlags	stageFlags
		0,						// deUint32				offset
		16						// deUint32				size
	};

	const VkPipelineLayoutCreateInfo pipelineLayoutCreateInfo =
	{
		VK_STRUCTURE_TYPE_PIPELINE_LAYOUT_CREATE_INFO,				// sType
		DE_NULL,													// pNext
		(VkPipelineLayoutCreateFlags)0,
		1,															// setLayoutCount
		&descriptorSetLayout.get(),									// pSetLayouts
		1u,															// pushConstantRangeCount
		&pushConstRange,											// pPushConstantRanges
	};

	Move<VkPipelineLayout> pipelineLayout = createPipelineLayout(vk, device, &pipelineLayoutCreateInfo, NULL);

	Move<VkPipeline> pipeline;
	Move<VkRenderPass> renderPass;
	Move<VkFramebuffer> framebuffer;

	VkPipelineBindPoint bindPoint = m_data.stage == STAGE_COMPUTE ? VK_PIPELINE_BIND_POINT_COMPUTE : VK_PIPELINE_BIND_POINT_GRAPHICS;

	const deUint32 specData[2] = {DIM, NUM_WORKGROUP_EACH_DIM};

	const vk::VkSpecializationMapEntry entries[3] =
	{
		{0, sizeof(deUint32) * 0, sizeof(deUint32)},
		{1, sizeof(deUint32) * 1, sizeof(deUint32)},
	};

	const vk::VkSpecializationInfo specInfo =
	{
		2,						// mapEntryCount
		entries,				// pMapEntries
		sizeof(specData),		// dataSize
		specData				// pData
	};

	if (m_data.stage == STAGE_COMPUTE)
	{
		const Unique<VkShaderModule>	shader						(createShaderModule(vk, device, m_context.getBinaryCollection().get("test"), 0));

		const VkPipelineShaderStageCreateInfo	shaderCreateInfo =
		{
			VK_STRUCTURE_TYPE_PIPELINE_SHADER_STAGE_CREATE_INFO,
			DE_NULL,
			(VkPipelineShaderStageCreateFlags)0,
			VK_SHADER_STAGE_COMPUTE_BIT,								// stage
			*shader,													// shader
			"main",
			&specInfo,													// pSpecializationInfo
		};

		const VkComputePipelineCreateInfo		pipelineCreateInfo =
		{
			VK_STRUCTURE_TYPE_COMPUTE_PIPELINE_CREATE_INFO,
			DE_NULL,
			0u,															// flags
			shaderCreateInfo,											// cs
			*pipelineLayout,											// layout
			(vk::VkPipeline)0,											// basePipelineHandle
			0u,															// basePipelineIndex
		};
		pipeline = createComputePipeline(vk, device, DE_NULL, &pipelineCreateInfo, NULL);
	}
	else
	{

		const vk::VkSubpassDescription		subpassDesc			=
		{
			(vk::VkSubpassDescriptionFlags)0,
			vk::VK_PIPELINE_BIND_POINT_GRAPHICS,					// pipelineBindPoint
			0u,														// inputCount
			DE_NULL,												// pInputAttachments
			0u,														// colorCount
			DE_NULL,												// pColorAttachments
			DE_NULL,												// pResolveAttachments
			DE_NULL,												// depthStencilAttachment
			0u,														// preserveCount
			DE_NULL,												// pPreserveAttachments

		};
		const vk::VkRenderPassCreateInfo	renderPassParams	=
		{
			vk::VK_STRUCTURE_TYPE_RENDER_PASS_CREATE_INFO,			// sType
			DE_NULL,												// pNext
			(vk::VkRenderPassCreateFlags)0,
			0u,														// attachmentCount
			DE_NULL,												// pAttachments
			1u,														// subpassCount
			&subpassDesc,											// pSubpasses
			0u,														// dependencyCount
			DE_NULL,												// pDependencies
		};

		renderPass = createRenderPass(vk, device, &renderPassParams);

		const vk::VkFramebufferCreateInfo	framebufferParams	=
		{
			vk::VK_STRUCTURE_TYPE_FRAMEBUFFER_CREATE_INFO,	// sType
			DE_NULL,										// pNext
			(vk::VkFramebufferCreateFlags)0,
			*renderPass,									// renderPass
			0u,												// attachmentCount
			DE_NULL,										// pAttachments
			DIM*NUM_WORKGROUP_EACH_DIM,						// width
			DIM*NUM_WORKGROUP_EACH_DIM,						// height
			1u,												// layers
		};

		framebuffer = createFramebuffer(vk, device, &framebufferParams);

		const VkPipelineVertexInputStateCreateInfo		vertexInputStateCreateInfo		=
		{
			VK_STRUCTURE_TYPE_PIPELINE_VERTEX_INPUT_STATE_CREATE_INFO,	// VkStructureType							sType;
			DE_NULL,													// const void*								pNext;
			(VkPipelineVertexInputStateCreateFlags)0,					// VkPipelineVertexInputStateCreateFlags	flags;
			0u,															// deUint32									vertexBindingDescriptionCount;
			DE_NULL,													// const VkVertexInputBindingDescription*	pVertexBindingDescriptions;
			0u,															// deUint32									vertexAttributeDescriptionCount;
			DE_NULL														// const VkVertexInputAttributeDescription*	pVertexAttributeDescriptions;
		};

		const VkPipelineInputAssemblyStateCreateInfo	inputAssemblyStateCreateInfo	=
		{
			VK_STRUCTURE_TYPE_PIPELINE_INPUT_ASSEMBLY_STATE_CREATE_INFO,	// VkStructureType							sType;
			DE_NULL,														// const void*								pNext;
			(VkPipelineInputAssemblyStateCreateFlags)0,						// VkPipelineInputAssemblyStateCreateFlags	flags;
			(m_data.stage == STAGE_VERTEX) ? VK_PRIMITIVE_TOPOLOGY_POINT_LIST : VK_PRIMITIVE_TOPOLOGY_TRIANGLE_STRIP, // VkPrimitiveTopology						topology;
			VK_FALSE														// VkBool32									primitiveRestartEnable;
		};

		const VkPipelineRasterizationStateCreateInfo	rasterizationStateCreateInfo	=
		{
			VK_STRUCTURE_TYPE_PIPELINE_RASTERIZATION_STATE_CREATE_INFO,		// VkStructureType							sType;
			DE_NULL,														// const void*								pNext;
			(VkPipelineRasterizationStateCreateFlags)0,						// VkPipelineRasterizationStateCreateFlags	flags;
			VK_FALSE,														// VkBool32									depthClampEnable;
			(m_data.stage == STAGE_VERTEX) ? VK_TRUE : VK_FALSE,			// VkBool32									rasterizerDiscardEnable;
			VK_POLYGON_MODE_FILL,											// VkPolygonMode							polygonMode;
			VK_CULL_MODE_NONE,												// VkCullModeFlags							cullMode;
			VK_FRONT_FACE_CLOCKWISE,										// VkFrontFace								frontFace;
			VK_FALSE,														// VkBool32									depthBiasEnable;
			0.0f,															// float									depthBiasConstantFactor;
			0.0f,															// float									depthBiasClamp;
			0.0f,															// float									depthBiasSlopeFactor;
			1.0f															// float									lineWidth;
		};

		const VkPipelineMultisampleStateCreateInfo		multisampleStateCreateInfo =
		{
			VK_STRUCTURE_TYPE_PIPELINE_MULTISAMPLE_STATE_CREATE_INFO,	// VkStructureType						  sType
			DE_NULL,													// const void*							  pNext
			0u,															// VkPipelineMultisampleStateCreateFlags	flags
			VK_SAMPLE_COUNT_1_BIT,										// VkSampleCountFlagBits					rasterizationSamples
			VK_FALSE,													// VkBool32								 sampleShadingEnable
			1.0f,														// float									minSampleShading
			DE_NULL,													// const VkSampleMask*					  pSampleMask
			VK_FALSE,													// VkBool32								 alphaToCoverageEnable
			VK_FALSE													// VkBool32								 alphaToOneEnable
		};

		VkViewport viewport = makeViewport(DIM*NUM_WORKGROUP_EACH_DIM, DIM*NUM_WORKGROUP_EACH_DIM);
		VkRect2D scissor = makeRect2D(DIM*NUM_WORKGROUP_EACH_DIM, DIM*NUM_WORKGROUP_EACH_DIM);

		const VkPipelineViewportStateCreateInfo			viewportStateCreateInfo				=
		{
			VK_STRUCTURE_TYPE_PIPELINE_VIEWPORT_STATE_CREATE_INFO,	// VkStructureType							 sType
			DE_NULL,												// const void*								 pNext
			(VkPipelineViewportStateCreateFlags)0,					// VkPipelineViewportStateCreateFlags		  flags
			1u,														// deUint32									viewportCount
			&viewport,												// const VkViewport*						   pViewports
			1u,														// deUint32									scissorCount
			&scissor												// const VkRect2D*							 pScissors
		};

		Move<VkShaderModule> fs;
		Move<VkShaderModule> vs;

		deUint32 numStages;
		if (m_data.stage == STAGE_VERTEX)
		{
			vs = createShaderModule(vk, device, m_context.getBinaryCollection().get("test"), 0);
			fs = createShaderModule(vk, device, m_context.getBinaryCollection().get("test"), 0); // bogus
			numStages = 1u;
		}
		else
		{
			vs = createShaderModule(vk, device, m_context.getBinaryCollection().get("vert"), 0);
			fs = createShaderModule(vk, device, m_context.getBinaryCollection().get("test"), 0);
			numStages = 2u;
		}

		const VkPipelineShaderStageCreateInfo	shaderCreateInfo[2] = {
			{
				VK_STRUCTURE_TYPE_PIPELINE_SHADER_STAGE_CREATE_INFO,
				DE_NULL,
				(VkPipelineShaderStageCreateFlags)0,
				VK_SHADER_STAGE_VERTEX_BIT,									// stage
				*vs,														// shader
				"main",
				&specInfo,													// pSpecializationInfo
			},
			{
				VK_STRUCTURE_TYPE_PIPELINE_SHADER_STAGE_CREATE_INFO,
				DE_NULL,
				(VkPipelineShaderStageCreateFlags)0,
				VK_SHADER_STAGE_FRAGMENT_BIT,								// stage
				*fs,														// shader
				"main",
				&specInfo,													// pSpecializationInfo
			}
		};

		const VkGraphicsPipelineCreateInfo				graphicsPipelineCreateInfo		=
		{
			VK_STRUCTURE_TYPE_GRAPHICS_PIPELINE_CREATE_INFO,	// VkStructureType									sType;
			DE_NULL,											// const void*										pNext;
			(VkPipelineCreateFlags)0,							// VkPipelineCreateFlags							flags;
			numStages,											// deUint32											stageCount;
			&shaderCreateInfo[0],								// const VkPipelineShaderStageCreateInfo*			pStages;
			&vertexInputStateCreateInfo,						// const VkPipelineVertexInputStateCreateInfo*		pVertexInputState;
			&inputAssemblyStateCreateInfo,						// const VkPipelineInputAssemblyStateCreateInfo*	pInputAssemblyState;
			DE_NULL,											// const VkPipelineTessellationStateCreateInfo*		pTessellationState;
			&viewportStateCreateInfo,							// const VkPipelineViewportStateCreateInfo*			pViewportState;
			&rasterizationStateCreateInfo,						// const VkPipelineRasterizationStateCreateInfo*	pRasterizationState;
			&multisampleStateCreateInfo,						// const VkPipelineMultisampleStateCreateInfo*		pMultisampleState;
			DE_NULL,											// const VkPipelineDepthStencilStateCreateInfo*		pDepthStencilState;
			DE_NULL,											// const VkPipelineColorBlendStateCreateInfo*		pColorBlendState;
			DE_NULL,											// const VkPipelineDynamicStateCreateInfo*			pDynamicState;
			pipelineLayout.get(),								// VkPipelineLayout									layout;
			renderPass.get(),									// VkRenderPass										renderPass;
			0u,													// deUint32											subpass;
			DE_NULL,											// VkPipeline										basePipelineHandle;
			0													// int												basePipelineIndex;
		};

		pipeline = createGraphicsPipeline(vk, device, DE_NULL, &graphicsPipelineCreateInfo);
	}

	const VkQueue				queue				= m_context.getUniversalQueue();
	Move<VkCommandPool>				cmdPool					= createCommandPool(vk, device, 0, m_context.getUniversalQueueFamilyIndex());
	Move<VkCommandBuffer>			cmdBuffer				= allocateCommandBuffer(vk, device, *cmdPool, VK_COMMAND_BUFFER_LEVEL_PRIMARY);

	beginCommandBuffer(vk, *cmdBuffer, 0u);

	vk.cmdFillBuffer(*cmdBuffer, **buffers[2], 0, bufferSizes[2], 0);

	for (deUint32 i = 0; i < 2; ++i)
	{
		if (!images[i])
			continue;

		const VkImageMemoryBarrier imageBarrier =
		{
			VK_STRUCTURE_TYPE_IMAGE_MEMORY_BARRIER,				// VkStructureType		sType
			DE_NULL,											// const void*			pNext
			0u,													// VkAccessFlags		srcAccessMask
			VK_ACCESS_TRANSFER_WRITE_BIT,						// VkAccessFlags		dstAccessMask
			VK_IMAGE_LAYOUT_UNDEFINED,							// VkImageLayout		oldLayout
			VK_IMAGE_LAYOUT_GENERAL,							// VkImageLayout		newLayout
			VK_QUEUE_FAMILY_IGNORED,							// uint32_t				srcQueueFamilyIndex
			VK_QUEUE_FAMILY_IGNORED,							// uint32_t				dstQueueFamilyIndex
			**images[i],										// VkImage				image
			{
				VK_IMAGE_ASPECT_COLOR_BIT,				// VkImageAspectFlags	aspectMask
				0u,										// uint32_t				baseMipLevel
				1u,										// uint32_t				mipLevels,
				0u,										// uint32_t				baseArray
				1u,										// uint32_t				arraySize
			}
		};

		vk.cmdPipelineBarrier(*cmdBuffer, VK_PIPELINE_STAGE_BOTTOM_OF_PIPE_BIT, VK_PIPELINE_STAGE_TRANSFER_BIT,
							 (VkDependencyFlags)0,
							  0, (const VkMemoryBarrier*)DE_NULL,
							  0, (const VkBufferMemoryBarrier*)DE_NULL,
							  1, &imageBarrier);
	}

	vk.cmdBindDescriptorSets(*cmdBuffer, bindPoint, *pipelineLayout, 0u, 1, &*descriptorSet, 0u, DE_NULL);
	vk.cmdBindPipeline(*cmdBuffer, bindPoint, *pipeline);

	VkBufferDeviceAddressInfoEXT addrInfo =
	{
		VK_STRUCTURE_TYPE_BUFFER_DEVICE_ADDRESS_INFO_EXT,	// VkStructureType	sType;
		DE_NULL,											// const void*		 pNext;
		0,													// VkBuffer			buffer
	};
	if (m_data.payloadSC == SC_PHYSBUFFER)
	{
		addrInfo.buffer = **buffers[0];
		VkDeviceAddress addr = vk.getBufferDeviceAddressEXT(device, &addrInfo);
		vk.cmdPushConstants(*cmdBuffer, *pipelineLayout, allShaderStages,
							0, sizeof(VkDeviceSize), &addr);
	}
	if (m_data.guardSC == SC_PHYSBUFFER)
	{
		addrInfo.buffer = **buffers[1];
		VkDeviceAddress addr = vk.getBufferDeviceAddressEXT(device, &addrInfo);
		vk.cmdPushConstants(*cmdBuffer, *pipelineLayout, allShaderStages,
							8, sizeof(VkDeviceSize), &addr);
	}

	VkImageSubresourceRange range = makeImageSubresourceRange(VK_IMAGE_ASPECT_COLOR_BIT, 0u, 1u, 0u, 1u);
	VkClearValue clearColor = makeClearValueColorU32(0,0,0,0);

	VkMemoryBarrier					memBarrier =
	{
		VK_STRUCTURE_TYPE_MEMORY_BARRIER,	// sType
		DE_NULL,							// pNext
		0u,									// srcAccessMask
		0u,									// dstAccessMask
	};

	for (deUint32 iters = 0; iters < 200; ++iters)
	{
		for (deUint32 i = 0; i < 2; ++i)
		{
			if (buffers[i])
				vk.cmdFillBuffer(*cmdBuffer, **buffers[i], 0, bufferSizes[i], 0);
			if (images[i])
				vk.cmdClearColorImage(*cmdBuffer, **images[i], VK_IMAGE_LAYOUT_GENERAL, &clearColor.color, 1, &range);
		}

		memBarrier.srcAccessMask = VK_ACCESS_TRANSFER_WRITE_BIT;
		memBarrier.dstAccessMask = VK_ACCESS_SHADER_READ_BIT | VK_ACCESS_SHADER_WRITE_BIT;
		vk.cmdPipelineBarrier(*cmdBuffer, VK_PIPELINE_STAGE_TRANSFER_BIT, allPipelineStages,
			0, 1, &memBarrier, 0, DE_NULL, 0, DE_NULL);

		if (m_data.stage == STAGE_COMPUTE)
		{
			vk.cmdDispatch(*cmdBuffer, NUM_WORKGROUP_EACH_DIM, NUM_WORKGROUP_EACH_DIM, 1);
		}
		else
		{
			beginRenderPass(vk, *cmdBuffer, *renderPass, *framebuffer,
							makeRect2D(DIM*NUM_WORKGROUP_EACH_DIM, DIM*NUM_WORKGROUP_EACH_DIM),
							0, DE_NULL, VK_SUBPASS_CONTENTS_INLINE);
			// Draw a point cloud for vertex shader testing, and a single quad for fragment shader testing
			if (m_data.stage == STAGE_VERTEX)
			{
				vk.cmdDraw(*cmdBuffer, DIM*DIM*NUM_WORKGROUP_EACH_DIM*NUM_WORKGROUP_EACH_DIM, 1u, 0u, 0u);
			}
			else
			{
				vk.cmdDraw(*cmdBuffer, 4u, 1u, 0u, 0u);
			}
			endRenderPass(vk, *cmdBuffer);
		}

		memBarrier.srcAccessMask = VK_ACCESS_SHADER_READ_BIT | VK_ACCESS_SHADER_WRITE_BIT;
		memBarrier.dstAccessMask = VK_ACCESS_TRANSFER_READ_BIT | VK_ACCESS_TRANSFER_WRITE_BIT;
		vk.cmdPipelineBarrier(*cmdBuffer, allPipelineStages, VK_PIPELINE_STAGE_TRANSFER_BIT,
			0, 1, &memBarrier, 0, DE_NULL, 0, DE_NULL);
	}

	const VkBufferCopy	copyParams =
	{
		(VkDeviceSize)0u,						// srcOffset
		(VkDeviceSize)0u,						// dstOffset
		bufferSizes[2]							// size
	};

	vk.cmdCopyBuffer(*cmdBuffer, **buffers[2], **copyBuffer, 1, &copyParams);

	endCommandBuffer(vk, *cmdBuffer);

	submitCommandsAndWait(vk, device, queue, cmdBuffer.get());

	tcu::TestLog& log = m_context.getTestContext().getLog();

	deUint32 *ptr = (deUint32 *)copyBuffer->getAllocation().getHostPtr();
	invalidateMappedMemoryRange(vk, device, copyBuffer->getAllocation().getMemory(), copyBuffer->getAllocation().getOffset(), bufferSizes[2]);
	qpTestResult res = QP_TEST_RESULT_PASS;

	deUint32 numErrors = 0;
	for (deUint32 i = 0; i < NUM_INVOCATIONS; ++i)
	{
		if (ptr[i] != 0)
		{
			if (numErrors < 256)
			{
				log << tcu::TestLog::Message << "Failed invocation: " << i << tcu::TestLog::EndMessage;
			}
			numErrors++;
			res = QP_TEST_RESULT_FAIL;
		}
	}

	if (numErrors)
	{
		log << tcu::TestLog::Message << "Total Errors: " << numErrors << tcu::TestLog::EndMessage;
	}

	return tcu::TestStatus(res, qpGetTestResultName(res));
}

}	// anonymous

tcu::TestCaseGroup*	createTests (tcu::TestContext& testCtx)
{
	de::MovePtr<tcu::TestCaseGroup> group(new tcu::TestCaseGroup(
			testCtx, "memory_model", "Memory model tests"));

	typedef struct
	{
		deUint32				value;
		const char*				name;
		const char*				description;
	} TestGroupCase;

	TestGroupCase ttCases[] =
	{
		{ TT_MP,	"message_passing",	"message passing"		},
		{ TT_WAR,	"write_after_read",	"write after read"		},
	};

	TestGroupCase core11Cases[] =
	{
		{ 1,	"core11",	"Supported by Vulkan1.1"							},
		{ 0,	"ext",		"Requires VK_KHR_vulkan_memory_model extension"		},
	};

	TestGroupCase dtCases[] =
	{
		{ DATA_TYPE_UINT,	"u32",	"uint32_t atomics"		},
		{ DATA_TYPE_UINT64,	"u64",	"uint64_t atomics"		},
	};

	TestGroupCase cohCases[] =
	{
		{ 1,	"coherent",		"coherent payload variable"			},
		{ 0,	"noncoherent",	"noncoherent payload variable"		},
	};

	TestGroupCase stCases[] =
	{
		{ ST_FENCE_FENCE,					"fence_fence",					"release fence, acquire fence"			},
		{ ST_FENCE_ATOMIC,					"fence_atomic",					"release fence, atomic acquire"			},
		{ ST_ATOMIC_FENCE,					"atomic_fence",					"atomic release, acquire fence"			},
		{ ST_ATOMIC_ATOMIC,					"atomic_atomic",				"atomic release, atomic acquire"		},
		{ ST_CONTROL_BARRIER,				"control_barrier",				"control barrier"						},
		{ ST_CONTROL_AND_MEMORY_BARRIER,	"control_and_memory_barrier",	"control barrier with release/acquire"	},
	};

	TestGroupCase rmwCases[] =
	{
		{ 0,	"atomicwrite",		"atomic write"		},
		{ 1,	"atomicrmw",		"atomic rmw"		},
	};

	TestGroupCase scopeCases[] =
	{
		{ SCOPE_DEVICE,			"device",		"device scope"			},
		{ SCOPE_QUEUEFAMILY,	"queuefamily",	"queuefamily scope"		},
		{ SCOPE_WORKGROUP,		"workgroup",	"workgroup scope"		},
		{ SCOPE_SUBGROUP,		"subgroup",		"subgroup scope"		},
	};

	TestGroupCase plCases[] =
	{
		{ 0,	"payload_nonlocal",		"payload variable in non-local memory"		},
		{ 1,	"payload_local",		"payload variable in local memory"			},
	};

	TestGroupCase pscCases[] =
	{
		{ SC_BUFFER,	"buffer",		"payload variable in buffer memory"			},
		{ SC_IMAGE,		"image",		"payload variable in image memory"			},
		{ SC_WORKGROUP,	"workgroup",	"payload variable in workgroup memory"		},
		{ SC_PHYSBUFFER,"physbuffer",	"payload variable in physical storage buffer memory"	},
	};

	TestGroupCase glCases[] =
	{
		{ 0,	"guard_nonlocal",		"guard variable in non-local memory"		},
		{ 1,	"guard_local",			"guard variable in local memory"			},
	};

	TestGroupCase gscCases[] =
	{
		{ SC_BUFFER,	"buffer",		"guard variable in buffer memory"			},
		{ SC_IMAGE,		"image",		"guard variable in image memory"			},
		{ SC_WORKGROUP,	"workgroup",	"guard variable in workgroup memory"		},
		{ SC_PHYSBUFFER,"physbuffer",	"guard variable in physical storage buffer memory"	},
	};

	TestGroupCase stageCases[] =
	{
		{ STAGE_COMPUTE,	"comp",		"compute shader"			},
		{ STAGE_VERTEX,		"vert",		"vertex shader"				},
		{ STAGE_FRAGMENT,	"frag",		"fragment shader"			},
	};


	for (int ttNdx = 0; ttNdx < DE_LENGTH_OF_ARRAY(ttCases); ttNdx++)
	{
		de::MovePtr<tcu::TestCaseGroup> ttGroup(new tcu::TestCaseGroup(testCtx, ttCases[ttNdx].name, ttCases[ttNdx].description));
		for (int core11Ndx = 0; core11Ndx < DE_LENGTH_OF_ARRAY(core11Cases); core11Ndx++)
		{
			de::MovePtr<tcu::TestCaseGroup> core11Group(new tcu::TestCaseGroup(testCtx, core11Cases[core11Ndx].name, core11Cases[core11Ndx].description));
			for (int dtNdx = 0; dtNdx < DE_LENGTH_OF_ARRAY(dtCases); dtNdx++)
			{
				de::MovePtr<tcu::TestCaseGroup> dtGroup(new tcu::TestCaseGroup(testCtx, dtCases[dtNdx].name, dtCases[dtNdx].description));
				for (int cohNdx = 0; cohNdx < DE_LENGTH_OF_ARRAY(cohCases); cohNdx++)
				{
					de::MovePtr<tcu::TestCaseGroup> cohGroup(new tcu::TestCaseGroup(testCtx, cohCases[cohNdx].name, cohCases[cohNdx].description));
					for (int stNdx = 0; stNdx < DE_LENGTH_OF_ARRAY(stCases); stNdx++)
					{
						de::MovePtr<tcu::TestCaseGroup> stGroup(new tcu::TestCaseGroup(testCtx, stCases[stNdx].name, stCases[stNdx].description));
						for (int rmwNdx = 0; rmwNdx < DE_LENGTH_OF_ARRAY(rmwCases); rmwNdx++)
						{
							de::MovePtr<tcu::TestCaseGroup> rmwGroup(new tcu::TestCaseGroup(testCtx, rmwCases[rmwNdx].name, rmwCases[rmwNdx].description));
							for (int scopeNdx = 0; scopeNdx < DE_LENGTH_OF_ARRAY(scopeCases); scopeNdx++)
							{
								de::MovePtr<tcu::TestCaseGroup> scopeGroup(new tcu::TestCaseGroup(testCtx, scopeCases[scopeNdx].name, scopeCases[scopeNdx].description));
								for (int plNdx = 0; plNdx < DE_LENGTH_OF_ARRAY(plCases); plNdx++)
								{
									de::MovePtr<tcu::TestCaseGroup> plGroup(new tcu::TestCaseGroup(testCtx, plCases[plNdx].name, plCases[plNdx].description));
									for (int pscNdx = 0; pscNdx < DE_LENGTH_OF_ARRAY(pscCases); pscNdx++)
									{
										de::MovePtr<tcu::TestCaseGroup> pscGroup(new tcu::TestCaseGroup(testCtx, pscCases[pscNdx].name, pscCases[pscNdx].description));
										for (int glNdx = 0; glNdx < DE_LENGTH_OF_ARRAY(glCases); glNdx++)
										{
											de::MovePtr<tcu::TestCaseGroup> glGroup(new tcu::TestCaseGroup(testCtx, glCases[glNdx].name, glCases[glNdx].description));
											for (int gscNdx = 0; gscNdx < DE_LENGTH_OF_ARRAY(gscCases); gscNdx++)
											{
												de::MovePtr<tcu::TestCaseGroup> gscGroup(new tcu::TestCaseGroup(testCtx, gscCases[gscNdx].name, gscCases[gscNdx].description));
												for (int stageNdx = 0; stageNdx < DE_LENGTH_OF_ARRAY(stageCases); stageNdx++)
												{
													CaseDef c =
													{
														!!plCases[plNdx].value,					// bool payloadMemLocal;
														!!glCases[glNdx].value,					// bool guardMemLocal;
														!!cohCases[cohNdx].value,				// bool coherent;
														!!core11Cases[core11Ndx].value,			// bool core11;
														!!rmwCases[rmwNdx].value,				// bool atomicRMW;
														(TestType)ttCases[ttNdx].value,			// TestType testType;
														(StorageClass)pscCases[pscNdx].value,	// StorageClass payloadSC;
														(StorageClass)gscCases[gscNdx].value,	// StorageClass guardSC;
														(Scope)scopeCases[scopeNdx].value,		// Scope scope;
														(SyncType)stCases[stNdx].value,			// SyncType syncType;
														(Stage)stageCases[stageNdx].value,		// Stage stage;
														(DataType)dtCases[dtNdx].value,			// DataType dataType;
														false,									// bool transitive;
														false,									// bool transitiveVis;
													};

													// Mustpass11 tests should only exercise things we expect to work on
													// existing implementations. Exclude noncoherent tests which require
													// new extensions, and assume atomic synchronization wouldn't work
													// (i.e. atomics may be implemented as relaxed atomics). Exclude
													// queuefamily scope which doesn't exist in Vulkan 1.1. Exclude
													// physical storage buffer which doesn't support the legacy decorations.
													if (c.core11 &&
														(c.coherent == 0 ||
														c.syncType == ST_FENCE_ATOMIC ||
														c.syncType == ST_ATOMIC_FENCE ||
														c.syncType == ST_ATOMIC_ATOMIC ||
														c.dataType == DATA_TYPE_UINT64 ||
														c.scope == SCOPE_QUEUEFAMILY ||
														c.payloadSC == SC_PHYSBUFFER ||
														c.guardSC == SC_PHYSBUFFER))
													{
														continue;
													}

													if (c.stage != STAGE_COMPUTE &&
														c.scope == SCOPE_WORKGROUP)
													{
														continue;
													}

													// Don't exercise local and non-local for workgroup memory
													// Also don't exercise workgroup memory for non-compute stages
													if (c.payloadSC == SC_WORKGROUP && (c.payloadMemLocal != 0 || c.stage != STAGE_COMPUTE))
													{
														continue;
													}
													if (c.guardSC == SC_WORKGROUP && (c.guardMemLocal != 0 || c.stage != STAGE_COMPUTE))
													{
														continue;
													}
													// Can't do control barrier with larger than workgroup scope, or non-compute stages
													if ((c.syncType == ST_CONTROL_BARRIER || c.syncType == ST_CONTROL_AND_MEMORY_BARRIER) &&
														(c.scope == SCOPE_DEVICE || c.scope == SCOPE_QUEUEFAMILY || c.stage != STAGE_COMPUTE))
													{
														continue;
													}

													// Limit RMW atomics to ST_ATOMIC_ATOMIC, just to reduce # of test cases
													if (c.atomicRMW && c.syncType != ST_ATOMIC_ATOMIC)
													{
														continue;
													}

													// uint64 testing is primarily for atomics, so only test it for ST_ATOMIC_ATOMIC
													if (c.dataType == DATA_TYPE_UINT64 && c.syncType != ST_ATOMIC_ATOMIC)
													{
														continue;
													}

													// No 64-bit image types, so skip tests with both payload and guard in image memory
													if (c.dataType == DATA_TYPE_UINT64 && c.payloadSC == SC_IMAGE && c.guardSC == SC_IMAGE)
													{
														continue;
													}

													// Control barrier tests don't use a guard variable, so only run them with gsc,gl==0
													if ((c.syncType == ST_CONTROL_BARRIER || c.syncType == ST_CONTROL_AND_MEMORY_BARRIER) &&
														(c.guardSC != 0 || c.guardMemLocal != 0))
													{
														continue;
													}

													gscGroup->addChild(new MemoryModelTestCase(testCtx, stageCases[stageNdx].name, stageCases[stageNdx].description, c));
												}
												glGroup->addChild(gscGroup.release());
											}
											pscGroup->addChild(glGroup.release());
										}
										plGroup->addChild(pscGroup.release());
									}
									scopeGroup->addChild(plGroup.release());
								}
								rmwGroup->addChild(scopeGroup.release());
							}
							stGroup->addChild(rmwGroup.release());
						}
						cohGroup->addChild(stGroup.release());
					}
					dtGroup->addChild(cohGroup.release());
				}
				core11Group->addChild(dtGroup.release());
			}
			ttGroup->addChild(core11Group.release());
		}
		group->addChild(ttGroup.release());
	}

	TestGroupCase transVisCases[] =
	{
		{ 0,	"nontransvis",		"destination invocation acquires"		},
		{ 1,	"transvis",			"invocation 0,0 acquires"				},
	};

	de::MovePtr<tcu::TestCaseGroup> transGroup(new tcu::TestCaseGroup(testCtx, "transitive", "transitive"));
	for (int cohNdx = 0; cohNdx < DE_LENGTH_OF_ARRAY(cohCases); cohNdx++)
	{
		de::MovePtr<tcu::TestCaseGroup> cohGroup(new tcu::TestCaseGroup(testCtx, cohCases[cohNdx].name, cohCases[cohNdx].description));
		for (int stNdx = 0; stNdx < DE_LENGTH_OF_ARRAY(stCases); stNdx++)
		{
			de::MovePtr<tcu::TestCaseGroup> stGroup(new tcu::TestCaseGroup(testCtx, stCases[stNdx].name, stCases[stNdx].description));
			for (int plNdx = 0; plNdx < DE_LENGTH_OF_ARRAY(plCases); plNdx++)
			{
				de::MovePtr<tcu::TestCaseGroup> plGroup(new tcu::TestCaseGroup(testCtx, plCases[plNdx].name, plCases[plNdx].description));
				for (int pscNdx = 0; pscNdx < DE_LENGTH_OF_ARRAY(pscCases); pscNdx++)
				{
					de::MovePtr<tcu::TestCaseGroup> pscGroup(new tcu::TestCaseGroup(testCtx, pscCases[pscNdx].name, pscCases[pscNdx].description));
					for (int glNdx = 0; glNdx < DE_LENGTH_OF_ARRAY(glCases); glNdx++)
					{
						de::MovePtr<tcu::TestCaseGroup> glGroup(new tcu::TestCaseGroup(testCtx, glCases[glNdx].name, glCases[glNdx].description));
						for (int gscNdx = 0; gscNdx < DE_LENGTH_OF_ARRAY(gscCases); gscNdx++)
						{
							de::MovePtr<tcu::TestCaseGroup> gscGroup(new tcu::TestCaseGroup(testCtx, gscCases[gscNdx].name, gscCases[gscNdx].description));
							for (int visNdx = 0; visNdx < DE_LENGTH_OF_ARRAY(transVisCases); visNdx++)
							{
								CaseDef c =
								{
									!!plCases[plNdx].value,					// bool payloadMemLocal;
									!!glCases[glNdx].value,					// bool guardMemLocal;
									!!cohCases[cohNdx].value,				// bool coherent;
									false,									// bool core11;
									false,									// bool atomicRMW;
									TT_MP,									// TestType testType;
									(StorageClass)pscCases[pscNdx].value,	// StorageClass payloadSC;
									(StorageClass)gscCases[gscNdx].value,	// StorageClass guardSC;
									SCOPE_DEVICE,							// Scope scope;
									(SyncType)stCases[stNdx].value,			// SyncType syncType;
									STAGE_COMPUTE,							// Stage stage;
									DATA_TYPE_UINT,							// DataType dataType;
									true,									// bool transitive;
									!!transVisCases[visNdx].value,			// bool transitiveVis;
								};
								if (c.payloadSC == SC_WORKGROUP || c.guardSC == SC_WORKGROUP)
								{
									continue;
								}
								if (c.syncType == ST_CONTROL_BARRIER || c.syncType == ST_CONTROL_AND_MEMORY_BARRIER)
								{
									continue;
								}
								gscGroup->addChild(new MemoryModelTestCase(testCtx, transVisCases[visNdx].name, transVisCases[visNdx].description, c));
							}
							glGroup->addChild(gscGroup.release());
						}
						pscGroup->addChild(glGroup.release());
					}
					plGroup->addChild(pscGroup.release());
				}
				stGroup->addChild(plGroup.release());
			}
			cohGroup->addChild(stGroup.release());
		}
		transGroup->addChild(cohGroup.release());
	}
	group->addChild(transGroup.release());

	return group.release();
}

}	// MemoryModel
}	// vkt<|MERGE_RESOLUTION|>--- conflicted
+++ resolved
@@ -227,16 +227,15 @@
 			TCU_THROW(NotSupportedError, "64-bit integer shared atomics not supported");
 		}
 	}
-<<<<<<< HEAD
-
-    if (m_data.transitive &&
+
+	if (m_data.transitive &&
 		!context.getVulkanMemoryModelFeatures().vulkanMemoryModelAvailabilityVisibilityChains)
 		TCU_THROW(NotSupportedError, "vulkanMemoryModelAvailabilityVisibilityChains not supported");
 
-    if ((m_data.payloadSC == SC_PHYSBUFFER || m_data.guardSC == SC_PHYSBUFFER) &&
+	if ((m_data.payloadSC == SC_PHYSBUFFER || m_data.guardSC == SC_PHYSBUFFER) &&
 		!context.getBufferDeviceAddressFeatures().bufferDeviceAddress)
 		TCU_THROW(NotSupportedError, "Physical storage buffer pointers not supported");
-=======
+
 	if (m_data.stage == STAGE_VERTEX)
 	{
 		if (!context.getDeviceFeatures().vertexPipelineStoresAndAtomics)
@@ -251,7 +250,6 @@
 			TCU_THROW(NotSupportedError, "fragmentStoresAndAtomics not supported");
 		}
 	}
->>>>>>> 9cee6d34
 }
 
 
