/*------------------------------------------------------------------------
 * Vulkan Conformance Tests
 * ------------------------
 *
 * Copyright (c) 2019 The Khronos Group Inc.
 * Copyright (c) 2019 The Android Open Source Project
 * Copyright (c) 2023 LunarG, Inc.
 * Copyright (c) 2023 Nintendo
 *
 * Licensed under the Apache License, Version 2.0 (the "License");
 * you may not use this file except in compliance with the License.
 * You may obtain a copy of the License at
 *
 *      http://www.apache.org/licenses/LICENSE-2.0
 *
 * Unless required by applicable law or agreed to in writing, software
 * distributed under the License is distributed on an "AS IS" BASIS,
 * WITHOUT WARRANTIES OR CONDITIONS OF ANY KIND, either express or implied.
 * See the License for the specific language governing permissions and
 * limitations under the License.
 *
 *//*!
 * \file
 * \brief Compute Shader Tests
 *//*--------------------------------------------------------------------*/

#include "vktComputeBasicComputeShaderTests.hpp"
#include "vktTestCase.hpp"
#include "vktTestCaseUtil.hpp"
#include "vktComputeTestsUtil.hpp"
#include "vktCustomInstancesDevices.hpp"
#include "vktAmberTestCase.hpp"

#include "vkDefs.hpp"
#include "vkRef.hpp"
#include "vkRefUtil.hpp"
#include "vkPlatform.hpp"
#include "vkPrograms.hpp"
#include "vkRefUtil.hpp"
#include "vkMemUtil.hpp"
#include "vkBarrierUtil.hpp"
#include "vkQueryUtil.hpp"
#include "vkBuilderUtil.hpp"
#include "vkTypeUtil.hpp"
#include "vkDeviceUtil.hpp"
#include "vkCmdUtil.hpp"
#include "vkObjUtil.hpp"
#include "vkBufferWithMemory.hpp"
#include "vkSafetyCriticalUtil.hpp"
#include "vkImageWithMemory.hpp"

#include "tcuCommandLine.hpp"
#include "tcuTestLog.hpp"
#include "tcuMaybe.hpp"

#include "deStringUtil.hpp"
#include "deUniquePtr.hpp"
#include "deRandom.hpp"

#include <vector>
#include <memory>

using namespace vk;

namespace vkt
{
namespace compute
{
namespace
{

template<typename T, int size>
T multiplyComponents (const tcu::Vector<T, size>& v)
{
	T accum = 1;
	for (int i = 0; i < size; ++i)
		accum *= v[i];
	return accum;
}

template<typename T>
inline T squared (const T& a)
{
	return a * a;
}

inline VkImageCreateInfo make2DImageCreateInfo (const tcu::IVec2& imageSize, const VkImageUsageFlags usage)
{
	const VkImageCreateInfo imageParams =
	{
		VK_STRUCTURE_TYPE_IMAGE_CREATE_INFO,				// VkStructureType			sType;
		DE_NULL,											// const void*				pNext;
		0u,													// VkImageCreateFlags		flags;
		VK_IMAGE_TYPE_2D,									// VkImageType				imageType;
		VK_FORMAT_R32_UINT,									// VkFormat					format;
		vk::makeExtent3D(imageSize.x(), imageSize.y(), 1),	// VkExtent3D				extent;
		1u,													// deUint32					mipLevels;
		1u,													// deUint32					arrayLayers;
		VK_SAMPLE_COUNT_1_BIT,								// VkSampleCountFlagBits	samples;
		VK_IMAGE_TILING_OPTIMAL,							// VkImageTiling			tiling;
		usage,												// VkImageUsageFlags		usage;
		VK_SHARING_MODE_EXCLUSIVE,							// VkSharingMode			sharingMode;
		0u,													// deUint32					queueFamilyIndexCount;
		DE_NULL,											// const deUint32*			pQueueFamilyIndices;
		VK_IMAGE_LAYOUT_UNDEFINED,							// VkImageLayout			initialLayout;
	};
	return imageParams;
}

inline VkBufferImageCopy makeBufferImageCopy(const tcu::IVec2& imageSize)
{
	return compute::makeBufferImageCopy(vk::makeExtent3D(imageSize.x(), imageSize.y(), 1), 1u);
}

enum BufferType
{
	BUFFER_TYPE_UNIFORM,
	BUFFER_TYPE_SSBO,
};

class SharedVarTest : public vkt::TestCase
{
public:
						SharedVarTest	(tcu::TestContext&		testCtx,
										 const std::string&		name,
										 const tcu::IVec3&		localSize,
										 const tcu::IVec3&		workSize,
										 const vk::ComputePipelineConstructionType computePipelineConstructionType);

	virtual void		checkSupport	(Context& context) const;
	void				initPrograms	(SourceCollections&		sourceCollections) const;
	TestInstance*		createInstance	(Context&				context) const;

private:
	const tcu::IVec3					m_localSize;
	const tcu::IVec3					m_workSize;
	vk::ComputePipelineConstructionType m_computePipelineConstructionType;
};

class SharedVarTestInstance : public vkt::TestInstance
{
public:
									SharedVarTestInstance	(Context&			context,
															 const tcu::IVec3&	localSize,
															 const tcu::IVec3&	workSize,
															 const vk::ComputePipelineConstructionType computePipelineConstructionType);

	tcu::TestStatus					iterate					(void);

private:
	const tcu::IVec3					m_localSize;
	const tcu::IVec3					m_workSize;
	vk::ComputePipelineConstructionType m_computePipelineConstructionType;
};

SharedVarTest::SharedVarTest (tcu::TestContext&		testCtx,
							  const std::string&	name,
							  const tcu::IVec3&		localSize,
							  const tcu::IVec3&		workSize,
							  const vk::ComputePipelineConstructionType computePipelineConstructionType)
	: TestCase		(testCtx, name)
	, m_localSize	(localSize)
	, m_workSize	(workSize)
	, m_computePipelineConstructionType(computePipelineConstructionType)
{
}

void SharedVarTest::checkSupport (Context& context) const
{
	checkShaderObjectRequirements(context.getInstanceInterface(), context.getPhysicalDevice(), m_computePipelineConstructionType);
}

void SharedVarTest::initPrograms (SourceCollections& sourceCollections) const
{
	const int workGroupSize = multiplyComponents(m_localSize);
	const int workGroupCount = multiplyComponents(m_workSize);
	const int numValues = workGroupSize * workGroupCount;

	std::ostringstream src;
	src << "#version 310 es\n"
		<< "layout (local_size_x = " << m_localSize.x() << ", local_size_y = " << m_localSize.y() << ", local_size_z = " << m_localSize.z() << ") in;\n"
		<< "layout(binding = 0) writeonly buffer Output {\n"
		<< "    uint values[" << numValues << "];\n"
		<< "} sb_out;\n\n"
		<< "shared uint offsets[" << workGroupSize << "];\n\n"
		<< "void main (void) {\n"
		<< "    uint localSize  = gl_WorkGroupSize.x*gl_WorkGroupSize.y*gl_WorkGroupSize.z;\n"
		<< "    uint globalNdx  = gl_NumWorkGroups.x*gl_NumWorkGroups.y*gl_WorkGroupID.z + gl_NumWorkGroups.x*gl_WorkGroupID.y + gl_WorkGroupID.x;\n"
		<< "    uint globalOffs = localSize*globalNdx;\n"
		<< "    uint localOffs  = gl_WorkGroupSize.x*gl_WorkGroupSize.y*gl_LocalInvocationID.z + gl_WorkGroupSize.x*gl_LocalInvocationID.y + gl_LocalInvocationID.x;\n"
		<< "\n"
		<< "    offsets[localSize-localOffs-1u] = globalOffs + localOffs*localOffs;\n"
		<< "    memoryBarrierShared();\n"
		<< "    barrier();\n"
		<< "    sb_out.values[globalOffs + localOffs] = offsets[localOffs];\n"
		<< "}\n";

	sourceCollections.glslSources.add("comp") << glu::ComputeSource(src.str());
}

TestInstance* SharedVarTest::createInstance (Context& context) const
{
	return new SharedVarTestInstance(context, m_localSize, m_workSize, m_computePipelineConstructionType);
}

SharedVarTestInstance::SharedVarTestInstance (Context& context, const tcu::IVec3& localSize, const tcu::IVec3& workSize, const vk::ComputePipelineConstructionType computePipelineConstructionType)
	: TestInstance						(context)
	, m_localSize						(localSize)
	, m_workSize						(workSize)
	, m_computePipelineConstructionType	(computePipelineConstructionType)
{
}

tcu::TestStatus SharedVarTestInstance::iterate (void)
{
	const DeviceInterface&	vk					= m_context.getDeviceInterface();
	const VkDevice			device				= m_context.getDevice();
	const VkQueue			queue				= m_context.getUniversalQueue();
	const deUint32			queueFamilyIndex	= m_context.getUniversalQueueFamilyIndex();
	Allocator&				allocator			= m_context.getDefaultAllocator();

	const int workGroupSize = multiplyComponents(m_localSize);
	const int workGroupCount = multiplyComponents(m_workSize);

	// Create a buffer and host-visible memory for it

	const VkDeviceSize bufferSizeBytes = sizeof(deUint32) * workGroupSize * workGroupCount;
	const BufferWithMemory buffer(vk, device, allocator, makeBufferCreateInfo(bufferSizeBytes, VK_BUFFER_USAGE_STORAGE_BUFFER_BIT), MemoryRequirement::HostVisible);

	// Create descriptor set

	const Unique<VkDescriptorSetLayout> descriptorSetLayout(
		DescriptorSetLayoutBuilder()
		.addSingleBinding(VK_DESCRIPTOR_TYPE_STORAGE_BUFFER, VK_SHADER_STAGE_COMPUTE_BIT)
		.build(vk, device));

	const Unique<VkDescriptorPool> descriptorPool(
		DescriptorPoolBuilder()
		.addType(VK_DESCRIPTOR_TYPE_STORAGE_BUFFER)
		.build(vk, device, VK_DESCRIPTOR_POOL_CREATE_FREE_DESCRIPTOR_SET_BIT, 1u));

	const Unique<VkDescriptorSet> descriptorSet(makeDescriptorSet(vk, device, *descriptorPool, *descriptorSetLayout));

	const VkDescriptorBufferInfo descriptorInfo = makeDescriptorBufferInfo(*buffer, 0ull, bufferSizeBytes);
	DescriptorSetUpdateBuilder()
		.writeSingle(*descriptorSet, DescriptorSetUpdateBuilder::Location::binding(0u), VK_DESCRIPTOR_TYPE_STORAGE_BUFFER, &descriptorInfo)
		.update(vk, device);

	// Perform the computation

	ComputePipelineWrapper			pipeline(vk, device, m_computePipelineConstructionType, m_context.getBinaryCollection().get("comp"));
	pipeline.setDescriptorSetLayout(descriptorSetLayout.get());
	pipeline.buildPipeline();

	const VkBufferMemoryBarrier computeFinishBarrier = makeBufferMemoryBarrier(VK_ACCESS_SHADER_WRITE_BIT, VK_ACCESS_HOST_READ_BIT, *buffer, 0ull, bufferSizeBytes);

	const Unique<VkCommandPool> cmdPool(makeCommandPool(vk, device, queueFamilyIndex));
	const Unique<VkCommandBuffer> cmdBuffer(allocateCommandBuffer(vk, device, *cmdPool, VK_COMMAND_BUFFER_LEVEL_PRIMARY));

	// Start recording commands

	beginCommandBuffer(vk, *cmdBuffer);

	pipeline.bind(*cmdBuffer);
	vk.cmdBindDescriptorSets(*cmdBuffer, VK_PIPELINE_BIND_POINT_COMPUTE, pipeline.getPipelineLayout(), 0u, 1u, &descriptorSet.get(), 0u, DE_NULL);

	vk.cmdDispatch(*cmdBuffer, m_workSize.x(), m_workSize.y(), m_workSize.z());

	vk.cmdPipelineBarrier(*cmdBuffer, VK_PIPELINE_STAGE_COMPUTE_SHADER_BIT, VK_PIPELINE_STAGE_HOST_BIT, (VkDependencyFlags)0, 0, (const VkMemoryBarrier*)DE_NULL, 1, &computeFinishBarrier, 0, (const VkImageMemoryBarrier*)DE_NULL);

	endCommandBuffer(vk, *cmdBuffer);

	// Wait for completion

	submitCommandsAndWait(vk, device, queue, *cmdBuffer);

	// Validate the results

	const Allocation& bufferAllocation = buffer.getAllocation();
	invalidateAlloc(vk, device, bufferAllocation);

	const deUint32* bufferPtr = static_cast<deUint32*>(bufferAllocation.getHostPtr());

	for (int groupNdx = 0; groupNdx < workGroupCount; ++groupNdx)
	{
		const int globalOffset = groupNdx * workGroupSize;
		for (int localOffset = 0; localOffset < workGroupSize; ++localOffset)
		{
			const deUint32 res = bufferPtr[globalOffset + localOffset];
			const deUint32 ref = globalOffset + squared(workGroupSize - localOffset - 1);

			if (res != ref)
			{
				std::ostringstream msg;
				msg << "Comparison failed for Output.values[" << (globalOffset + localOffset) << "]";
				return tcu::TestStatus::fail(msg.str());
			}
		}
	}
	return tcu::TestStatus::pass("Compute succeeded");
}

class SharedVarAtomicOpTest : public vkt::TestCase
{
public:
						SharedVarAtomicOpTest	(tcu::TestContext&	testCtx,
												 const std::string&	name,
												 const tcu::IVec3&	localSize,
												 const tcu::IVec3&	workSize,
												 const vk::ComputePipelineConstructionType computePipelineConstructionType);

	virtual void		checkSupport			(Context& context) const;
	void				initPrograms			(SourceCollections& sourceCollections) const;
	TestInstance*		createInstance			(Context&			context) const;

private:
	const tcu::IVec3					m_localSize;
	const tcu::IVec3					m_workSize;
	vk::ComputePipelineConstructionType m_computePipelineConstructionType;
};

class SharedVarAtomicOpTestInstance : public vkt::TestInstance
{
public:
									SharedVarAtomicOpTestInstance	(Context&			context,
																	 const tcu::IVec3&	localSize,
																	 const tcu::IVec3&	workSize,
																	 const vk::ComputePipelineConstructionType computePipelineConstructionType);

	tcu::TestStatus					iterate							(void);

private:
	const tcu::IVec3					m_localSize;
	const tcu::IVec3					m_workSize;
	vk::ComputePipelineConstructionType m_computePipelineConstructionType;
};

SharedVarAtomicOpTest::SharedVarAtomicOpTest (tcu::TestContext&		testCtx,
											  const std::string&	name,
											  const tcu::IVec3&		localSize,
											  const tcu::IVec3&		workSize,
											  const vk::ComputePipelineConstructionType computePipelineConstructionType)
	: TestCase							(testCtx, name)
	, m_localSize						(localSize)
	, m_workSize						(workSize)
	, m_computePipelineConstructionType	(computePipelineConstructionType)
{
}

void SharedVarAtomicOpTest::checkSupport (Context& context) const
{
	checkShaderObjectRequirements(context.getInstanceInterface(), context.getPhysicalDevice(), m_computePipelineConstructionType);
}

void SharedVarAtomicOpTest::initPrograms (SourceCollections& sourceCollections) const
{
	const int workGroupSize = multiplyComponents(m_localSize);
	const int workGroupCount = multiplyComponents(m_workSize);
	const int numValues = workGroupSize * workGroupCount;

	std::ostringstream src;
	src << "#version 310 es\n"
		<< "layout (local_size_x = " << m_localSize.x() << ", local_size_y = " << m_localSize.y() << ", local_size_z = " << m_localSize.z() << ") in;\n"
		<< "layout(binding = 0) writeonly buffer Output {\n"
		<< "    uint values[" << numValues << "];\n"
		<< "} sb_out;\n\n"
		<< "shared uint count;\n\n"
		<< "void main (void) {\n"
		<< "    uint localSize  = gl_WorkGroupSize.x*gl_WorkGroupSize.y*gl_WorkGroupSize.z;\n"
		<< "    uint globalNdx  = gl_NumWorkGroups.x*gl_NumWorkGroups.y*gl_WorkGroupID.z + gl_NumWorkGroups.x*gl_WorkGroupID.y + gl_WorkGroupID.x;\n"
		<< "    uint globalOffs = localSize*globalNdx;\n"
		<< "\n"
		<< "    count = 0u;\n"
		<< "    memoryBarrierShared();\n"
		<< "    barrier();\n"
		<< "    uint oldVal = atomicAdd(count, 1u);\n"
		<< "    sb_out.values[globalOffs+oldVal] = oldVal+1u;\n"
		<< "}\n";

	sourceCollections.glslSources.add("comp") << glu::ComputeSource(src.str());
}

TestInstance* SharedVarAtomicOpTest::createInstance (Context& context) const
{
	return new SharedVarAtomicOpTestInstance(context, m_localSize, m_workSize, m_computePipelineConstructionType);
}

SharedVarAtomicOpTestInstance::SharedVarAtomicOpTestInstance (Context& context, const tcu::IVec3& localSize, const tcu::IVec3& workSize, const vk::ComputePipelineConstructionType computePipelineConstructionType)
	: TestInstance						(context)
	, m_localSize						(localSize)
	, m_workSize						(workSize)
	, m_computePipelineConstructionType	(computePipelineConstructionType)
{
}

tcu::TestStatus SharedVarAtomicOpTestInstance::iterate (void)
{
	const DeviceInterface&	vk					= m_context.getDeviceInterface();
	const VkDevice			device				= m_context.getDevice();
	const VkQueue			queue				= m_context.getUniversalQueue();
	const deUint32			queueFamilyIndex	= m_context.getUniversalQueueFamilyIndex();
	Allocator&				allocator			= m_context.getDefaultAllocator();

	const int workGroupSize = multiplyComponents(m_localSize);
	const int workGroupCount = multiplyComponents(m_workSize);

	// Create a buffer and host-visible memory for it

	const VkDeviceSize bufferSizeBytes = sizeof(deUint32) * workGroupSize * workGroupCount;
	const BufferWithMemory buffer(vk, device, allocator, makeBufferCreateInfo(bufferSizeBytes, VK_BUFFER_USAGE_STORAGE_BUFFER_BIT), MemoryRequirement::HostVisible);

	// Create descriptor set

	const Unique<VkDescriptorSetLayout> descriptorSetLayout(
		DescriptorSetLayoutBuilder()
		.addSingleBinding(VK_DESCRIPTOR_TYPE_STORAGE_BUFFER, VK_SHADER_STAGE_COMPUTE_BIT)
		.build(vk, device));

	const Unique<VkDescriptorPool> descriptorPool(
		DescriptorPoolBuilder()
		.addType(VK_DESCRIPTOR_TYPE_STORAGE_BUFFER)
		.build(vk, device, VK_DESCRIPTOR_POOL_CREATE_FREE_DESCRIPTOR_SET_BIT, 1u));

	const Unique<VkDescriptorSet> descriptorSet(makeDescriptorSet(vk, device, *descriptorPool, *descriptorSetLayout));

	const VkDescriptorBufferInfo descriptorInfo = makeDescriptorBufferInfo(*buffer, 0ull, bufferSizeBytes);
	DescriptorSetUpdateBuilder()
		.writeSingle(*descriptorSet, DescriptorSetUpdateBuilder::Location::binding(0u), VK_DESCRIPTOR_TYPE_STORAGE_BUFFER, &descriptorInfo)
		.update(vk, device);

	// Perform the computation

	ComputePipelineWrapper			pipeline(vk, device, m_computePipelineConstructionType, m_context.getBinaryCollection().get("comp"));
	pipeline.setDescriptorSetLayout(descriptorSetLayout.get());
	pipeline.buildPipeline();

	const VkBufferMemoryBarrier computeFinishBarrier = makeBufferMemoryBarrier(VK_ACCESS_SHADER_WRITE_BIT, VK_ACCESS_HOST_READ_BIT, *buffer, 0ull, bufferSizeBytes);

	const Unique<VkCommandPool> cmdPool(makeCommandPool(vk, device, queueFamilyIndex));
	const Unique<VkCommandBuffer> cmdBuffer(allocateCommandBuffer(vk, device, *cmdPool, VK_COMMAND_BUFFER_LEVEL_PRIMARY));

	// Start recording commands

	beginCommandBuffer(vk, *cmdBuffer);

	pipeline.bind(*cmdBuffer);
	vk.cmdBindDescriptorSets(*cmdBuffer, VK_PIPELINE_BIND_POINT_COMPUTE, pipeline.getPipelineLayout(), 0u, 1u, &descriptorSet.get(), 0u, DE_NULL);

	vk.cmdDispatch(*cmdBuffer, m_workSize.x(), m_workSize.y(), m_workSize.z());

	vk.cmdPipelineBarrier(*cmdBuffer, VK_PIPELINE_STAGE_COMPUTE_SHADER_BIT, VK_PIPELINE_STAGE_HOST_BIT, (VkDependencyFlags)0, 0, (const VkMemoryBarrier*)DE_NULL, 1u, &computeFinishBarrier, 0, (const VkImageMemoryBarrier*)DE_NULL);

	endCommandBuffer(vk, *cmdBuffer);

	// Wait for completion

	submitCommandsAndWait(vk, device, queue, *cmdBuffer);

	// Validate the results

	const Allocation& bufferAllocation = buffer.getAllocation();
	invalidateAlloc(vk, device, bufferAllocation);

	const deUint32* bufferPtr = static_cast<deUint32*>(bufferAllocation.getHostPtr());

	for (int groupNdx = 0; groupNdx < workGroupCount; ++groupNdx)
	{
		const int globalOffset = groupNdx * workGroupSize;
		for (int localOffset = 0; localOffset < workGroupSize; ++localOffset)
		{
			const deUint32 res = bufferPtr[globalOffset + localOffset];
			const deUint32 ref = localOffset + 1;

			if (res != ref)
			{
				std::ostringstream msg;
				msg << "Comparison failed for Output.values[" << (globalOffset + localOffset) << "]";
				return tcu::TestStatus::fail(msg.str());
			}
		}
	}
	return tcu::TestStatus::pass("Compute succeeded");
}

class SSBOLocalBarrierTest : public vkt::TestCase
{
public:
						SSBOLocalBarrierTest	(tcu::TestContext&	testCtx,
												 const std::string& name,
												 const tcu::IVec3&	localSize,
												 const tcu::IVec3&	workSize,
												 const vk::ComputePipelineConstructionType computePipelineConstructionType
						);

	virtual void		checkSupport			(Context& context) const;
	void				initPrograms			(SourceCollections& sourceCollections) const;
	TestInstance*		createInstance			(Context&			context) const;

private:
	const tcu::IVec3	m_localSize;
	const tcu::IVec3	m_workSize;
	vk::ComputePipelineConstructionType m_computePipelineConstructionType;
};

class SSBOLocalBarrierTestInstance : public vkt::TestInstance
{
public:
									SSBOLocalBarrierTestInstance	(Context&			context,
																	 const tcu::IVec3&	localSize,
																	 const tcu::IVec3&	workSize,
																	 const vk::ComputePipelineConstructionType computePipelineConstructionType);

	tcu::TestStatus					iterate							(void);

private:
	const tcu::IVec3					m_localSize;
	const tcu::IVec3					m_workSize;
	vk::ComputePipelineConstructionType m_computePipelineConstructionType;
};

SSBOLocalBarrierTest::SSBOLocalBarrierTest (tcu::TestContext&	testCtx,
											const std::string&	name,
											const tcu::IVec3&	localSize,
											const tcu::IVec3&	workSize,
											const vk::ComputePipelineConstructionType computePipelineConstructionType)
	: TestCase		(testCtx, name)
	, m_localSize	(localSize)
	, m_workSize	(workSize)
	, m_computePipelineConstructionType(computePipelineConstructionType)
{
}

void SSBOLocalBarrierTest::checkSupport (Context& context) const
{
	checkShaderObjectRequirements(context.getInstanceInterface(), context.getPhysicalDevice(), m_computePipelineConstructionType);
}

void SSBOLocalBarrierTest::initPrograms (SourceCollections& sourceCollections) const
{
	const int workGroupSize = multiplyComponents(m_localSize);
	const int workGroupCount = multiplyComponents(m_workSize);
	const int numValues = workGroupSize * workGroupCount;

	std::ostringstream src;
	src << "#version 310 es\n"
		<< "layout (local_size_x = " << m_localSize.x() << ", local_size_y = " << m_localSize.y() << ", local_size_z = " << m_localSize.z() << ") in;\n"
		<< "layout(binding = 0) coherent buffer Output {\n"
		<< "    uint values[" << numValues << "];\n"
		<< "} sb_out;\n\n"
		<< "void main (void) {\n"
		<< "    uint localSize  = gl_WorkGroupSize.x*gl_WorkGroupSize.y*gl_WorkGroupSize.z;\n"
		<< "    uint globalNdx  = gl_NumWorkGroups.x*gl_NumWorkGroups.y*gl_WorkGroupID.z + gl_NumWorkGroups.x*gl_WorkGroupID.y + gl_WorkGroupID.x;\n"
		<< "    uint globalOffs = localSize*globalNdx;\n"
		<< "    uint localOffs  = gl_WorkGroupSize.x*gl_WorkGroupSize.y*gl_LocalInvocationID.z + gl_WorkGroupSize.x*gl_LocalInvocationID.y + gl_LocalInvocationID.x;\n"
		<< "\n"
		<< "    sb_out.values[globalOffs + localOffs] = globalOffs;\n"
		<< "    memoryBarrierBuffer();\n"
		<< "    barrier();\n"
		<< "    sb_out.values[globalOffs + ((localOffs+1u)%localSize)] += localOffs;\n"		// += so we read and write
		<< "    memoryBarrierBuffer();\n"
		<< "    barrier();\n"
		<< "    sb_out.values[globalOffs + ((localOffs+2u)%localSize)] += localOffs;\n"
		<< "}\n";

	sourceCollections.glslSources.add("comp") << glu::ComputeSource(src.str());
}

TestInstance* SSBOLocalBarrierTest::createInstance (Context& context) const
{
	return new SSBOLocalBarrierTestInstance(context, m_localSize, m_workSize, m_computePipelineConstructionType);
}

SSBOLocalBarrierTestInstance::SSBOLocalBarrierTestInstance (Context& context, const tcu::IVec3& localSize, const tcu::IVec3& workSize, const vk::ComputePipelineConstructionType computePipelineConstructionType)
	: TestInstance	(context)
	, m_localSize	(localSize)
	, m_workSize	(workSize)
	, m_computePipelineConstructionType(computePipelineConstructionType)
{
}

tcu::TestStatus SSBOLocalBarrierTestInstance::iterate (void)
{
	const DeviceInterface&	vk					= m_context.getDeviceInterface();
	const VkDevice			device				= m_context.getDevice();
	const VkQueue			queue				= m_context.getUniversalQueue();
	const deUint32			queueFamilyIndex	= m_context.getUniversalQueueFamilyIndex();
	Allocator&				allocator			= m_context.getDefaultAllocator();

	const int workGroupSize = multiplyComponents(m_localSize);
	const int workGroupCount = multiplyComponents(m_workSize);

	// Create a buffer and host-visible memory for it

	const VkDeviceSize bufferSizeBytes = sizeof(deUint32) * workGroupSize * workGroupCount;
	const BufferWithMemory buffer(vk, device, allocator, makeBufferCreateInfo(bufferSizeBytes, VK_BUFFER_USAGE_STORAGE_BUFFER_BIT), MemoryRequirement::HostVisible);

	// Create descriptor set

	const Unique<VkDescriptorSetLayout> descriptorSetLayout(
		DescriptorSetLayoutBuilder()
		.addSingleBinding(VK_DESCRIPTOR_TYPE_STORAGE_BUFFER, VK_SHADER_STAGE_COMPUTE_BIT)
		.build(vk, device));

	const Unique<VkDescriptorPool> descriptorPool(
		DescriptorPoolBuilder()
		.addType(VK_DESCRIPTOR_TYPE_STORAGE_BUFFER)
		.build(vk, device, VK_DESCRIPTOR_POOL_CREATE_FREE_DESCRIPTOR_SET_BIT, 1u));

	const Unique<VkDescriptorSet> descriptorSet(makeDescriptorSet(vk, device, *descriptorPool, *descriptorSetLayout));

	const VkDescriptorBufferInfo descriptorInfo = makeDescriptorBufferInfo(*buffer, 0ull, bufferSizeBytes);
	DescriptorSetUpdateBuilder()
		.writeSingle(*descriptorSet, DescriptorSetUpdateBuilder::Location::binding(0u), VK_DESCRIPTOR_TYPE_STORAGE_BUFFER, &descriptorInfo)
		.update(vk, device);

	// Perform the computation

	ComputePipelineWrapper			pipeline(vk, device, m_computePipelineConstructionType, m_context.getBinaryCollection().get("comp"));
	pipeline.setDescriptorSetLayout(descriptorSetLayout.get());
	pipeline.buildPipeline();

	const VkBufferMemoryBarrier computeFinishBarrier = makeBufferMemoryBarrier(VK_ACCESS_SHADER_WRITE_BIT, VK_ACCESS_HOST_READ_BIT, *buffer, 0ull, bufferSizeBytes);

	const Unique<VkCommandPool> cmdPool(makeCommandPool(vk, device, queueFamilyIndex));
	const Unique<VkCommandBuffer> cmdBuffer(allocateCommandBuffer(vk, device, *cmdPool, VK_COMMAND_BUFFER_LEVEL_PRIMARY));

	// Start recording commands

	beginCommandBuffer(vk, *cmdBuffer);

	pipeline.bind(*cmdBuffer);
	vk.cmdBindDescriptorSets(*cmdBuffer, VK_PIPELINE_BIND_POINT_COMPUTE, pipeline.getPipelineLayout(), 0u, 1u, &descriptorSet.get(), 0u, DE_NULL);

	vk.cmdDispatch(*cmdBuffer, m_workSize.x(), m_workSize.y(), m_workSize.z());

	vk.cmdPipelineBarrier(*cmdBuffer, VK_PIPELINE_STAGE_COMPUTE_SHADER_BIT, VK_PIPELINE_STAGE_HOST_BIT, (VkDependencyFlags)0, 0, (const VkMemoryBarrier*)DE_NULL, 1, &computeFinishBarrier, 0, (const VkImageMemoryBarrier*)DE_NULL);

	endCommandBuffer(vk, *cmdBuffer);

	// Wait for completion

	submitCommandsAndWait(vk, device, queue, *cmdBuffer);

	// Validate the results

	const Allocation& bufferAllocation = buffer.getAllocation();
	invalidateAlloc(vk, device, bufferAllocation);

	const deUint32* bufferPtr = static_cast<deUint32*>(bufferAllocation.getHostPtr());

	for (int groupNdx = 0; groupNdx < workGroupCount; ++groupNdx)
	{
		const int globalOffset = groupNdx * workGroupSize;
		for (int localOffset = 0; localOffset < workGroupSize; ++localOffset)
		{
			const deUint32	res		= bufferPtr[globalOffset + localOffset];
			const int		offs0	= localOffset - 1 < 0 ? ((localOffset + workGroupSize - 1) % workGroupSize) : ((localOffset - 1) % workGroupSize);
			const int		offs1	= localOffset - 2 < 0 ? ((localOffset + workGroupSize - 2) % workGroupSize) : ((localOffset - 2) % workGroupSize);
			const deUint32	ref		= static_cast<deUint32>(globalOffset + offs0 + offs1);

			if (res != ref)
			{
				std::ostringstream msg;
				msg << "Comparison failed for Output.values[" << (globalOffset + localOffset) << "]";
				return tcu::TestStatus::fail(msg.str());
			}
		}
	}
	return tcu::TestStatus::pass("Compute succeeded");
}

class CopyImageToSSBOTest : public vkt::TestCase
{
public:
						CopyImageToSSBOTest		(tcu::TestContext&	testCtx,
												 const std::string&	name,
												 const tcu::IVec2&	localSize,
												 const tcu::IVec2&	imageSize,
												 const vk::ComputePipelineConstructionType computePipelineConstructionType);

	virtual void		checkSupport			(Context& context) const;
	void				initPrograms			(SourceCollections& sourceCollections) const;
	TestInstance*		createInstance			(Context&			context) const;

private:
	const tcu::IVec2					m_localSize;
	const tcu::IVec2					m_imageSize;
	vk::ComputePipelineConstructionType m_computePipelineConstructionType;
};

class CopyImageToSSBOTestInstance : public vkt::TestInstance
{
public:
									CopyImageToSSBOTestInstance		(Context&			context,
																	 const tcu::IVec2&	localSize,
																	 const tcu::IVec2&	imageSize,
																	 const vk::ComputePipelineConstructionType computePipelineConstructionType);

	tcu::TestStatus					iterate							(void);

private:
	const tcu::IVec2					m_localSize;
	const tcu::IVec2					m_imageSize;
	vk::ComputePipelineConstructionType m_computePipelineConstructionType;
};

CopyImageToSSBOTest::CopyImageToSSBOTest (tcu::TestContext&		testCtx,
										  const std::string&	name,
										  const tcu::IVec2&		localSize,
										  const tcu::IVec2&		imageSize,
										  const vk::ComputePipelineConstructionType computePipelineConstructionType)
	: TestCase							(testCtx, name)
	, m_localSize						(localSize)
	, m_imageSize						(imageSize)
	, m_computePipelineConstructionType	(computePipelineConstructionType)
{
	DE_ASSERT(m_imageSize.x() % m_localSize.x() == 0);
	DE_ASSERT(m_imageSize.y() % m_localSize.y() == 0);
}

void CopyImageToSSBOTest::checkSupport (Context& context) const
{
	checkShaderObjectRequirements(context.getInstanceInterface(), context.getPhysicalDevice(), m_computePipelineConstructionType);
}

void CopyImageToSSBOTest::initPrograms (SourceCollections& sourceCollections) const
{
	std::ostringstream src;
	src << "#version 310 es\n"
		<< "layout (local_size_x = " << m_localSize.x() << ", local_size_y = " << m_localSize.y() << ") in;\n"
		<< "layout(binding = 1, r32ui) readonly uniform highp uimage2D u_srcImg;\n"
		<< "layout(binding = 0) writeonly buffer Output {\n"
		<< "    uint values[" << (m_imageSize.x() * m_imageSize.y()) << "];\n"
		<< "} sb_out;\n\n"
		<< "void main (void) {\n"
		<< "    uint stride = gl_NumWorkGroups.x*gl_WorkGroupSize.x;\n"
		<< "    uint value  = imageLoad(u_srcImg, ivec2(gl_GlobalInvocationID.xy)).x;\n"
		<< "    sb_out.values[gl_GlobalInvocationID.y*stride + gl_GlobalInvocationID.x] = value;\n"
		<< "}\n";

	sourceCollections.glslSources.add("comp") << glu::ComputeSource(src.str());
}

TestInstance* CopyImageToSSBOTest::createInstance (Context& context) const
{
	return new CopyImageToSSBOTestInstance(context, m_localSize, m_imageSize, m_computePipelineConstructionType);
}

CopyImageToSSBOTestInstance::CopyImageToSSBOTestInstance (Context& context, const tcu::IVec2& localSize, const tcu::IVec2& imageSize, const vk::ComputePipelineConstructionType computePipelineConstructionType)
	: TestInstance						(context)
	, m_localSize						(localSize)
	, m_imageSize						(imageSize)
	, m_computePipelineConstructionType	(computePipelineConstructionType)
{
}

tcu::TestStatus CopyImageToSSBOTestInstance::iterate (void)
{
	const DeviceInterface&	vk					= m_context.getDeviceInterface();
	const VkDevice			device				= m_context.getDevice();
	const VkQueue			queue				= m_context.getUniversalQueue();
	const deUint32			queueFamilyIndex	= m_context.getUniversalQueueFamilyIndex();
	Allocator&				allocator			= m_context.getDefaultAllocator();

	// Create an image

	const VkImageCreateInfo imageParams = make2DImageCreateInfo(m_imageSize, VK_IMAGE_USAGE_TRANSFER_DST_BIT | VK_IMAGE_USAGE_STORAGE_BIT);
	const ImageWithMemory image(vk, device, allocator, imageParams, MemoryRequirement::Any);

	const VkImageSubresourceRange subresourceRange = makeImageSubresourceRange(VK_IMAGE_ASPECT_COLOR_BIT, 0u, 1u, 0u, 1u);
	const Unique<VkImageView> imageView(makeImageView(vk, device, *image, VK_IMAGE_VIEW_TYPE_2D, VK_FORMAT_R32_UINT, subresourceRange));

	// Staging buffer (source data for image)

	const deUint32 imageArea = multiplyComponents(m_imageSize);
	const VkDeviceSize bufferSizeBytes = sizeof(deUint32) * imageArea;

	const BufferWithMemory stagingBuffer(vk, device, allocator, makeBufferCreateInfo(bufferSizeBytes, VK_BUFFER_USAGE_TRANSFER_SRC_BIT), MemoryRequirement::HostVisible);

	// Populate the staging buffer with test data
	{
		de::Random rnd(0xab2c7);
		const Allocation& stagingBufferAllocation = stagingBuffer.getAllocation();
		deUint32* bufferPtr = static_cast<deUint32*>(stagingBufferAllocation.getHostPtr());
		for (deUint32 i = 0; i < imageArea; ++i)
			*bufferPtr++ = rnd.getUint32();

		flushAlloc(vk, device, stagingBufferAllocation);
	}

	// Create a buffer to store shader output

	const BufferWithMemory outputBuffer(vk, device, allocator, makeBufferCreateInfo(bufferSizeBytes, VK_BUFFER_USAGE_STORAGE_BUFFER_BIT), MemoryRequirement::HostVisible);

	// Create descriptor set

	const Unique<VkDescriptorSetLayout> descriptorSetLayout(
		DescriptorSetLayoutBuilder()
		.addSingleBinding(VK_DESCRIPTOR_TYPE_STORAGE_BUFFER, VK_SHADER_STAGE_COMPUTE_BIT)
		.addSingleBinding(VK_DESCRIPTOR_TYPE_STORAGE_IMAGE, VK_SHADER_STAGE_COMPUTE_BIT)
		.build(vk, device));

	const Unique<VkDescriptorPool> descriptorPool(
		DescriptorPoolBuilder()
		.addType(VK_DESCRIPTOR_TYPE_STORAGE_BUFFER)
		.addType(VK_DESCRIPTOR_TYPE_STORAGE_IMAGE)
		.build(vk, device, VK_DESCRIPTOR_POOL_CREATE_FREE_DESCRIPTOR_SET_BIT, 1u));

	const Unique<VkDescriptorSet> descriptorSet(makeDescriptorSet(vk, device, *descriptorPool, *descriptorSetLayout));

	// Set the bindings

	const VkDescriptorImageInfo imageDescriptorInfo = makeDescriptorImageInfo(DE_NULL, *imageView, VK_IMAGE_LAYOUT_GENERAL);
	const VkDescriptorBufferInfo bufferDescriptorInfo = makeDescriptorBufferInfo(*outputBuffer, 0ull, bufferSizeBytes);

	DescriptorSetUpdateBuilder()
		.writeSingle(*descriptorSet, DescriptorSetUpdateBuilder::Location::binding(0u), VK_DESCRIPTOR_TYPE_STORAGE_BUFFER, &bufferDescriptorInfo)
		.writeSingle(*descriptorSet, DescriptorSetUpdateBuilder::Location::binding(1u), VK_DESCRIPTOR_TYPE_STORAGE_IMAGE, &imageDescriptorInfo)
		.update(vk, device);

	// Perform the computation
	{
		ComputePipelineWrapper			pipeline(vk, device, m_computePipelineConstructionType, m_context.getBinaryCollection().get("comp"));
		pipeline.setDescriptorSetLayout(descriptorSetLayout.get());
		pipeline.buildPipeline();

		const VkBufferMemoryBarrier computeFinishBarrier = makeBufferMemoryBarrier(VK_ACCESS_SHADER_WRITE_BIT, VK_ACCESS_HOST_READ_BIT, *outputBuffer, 0ull, bufferSizeBytes);
		const tcu::IVec2 workSize = m_imageSize / m_localSize;

		// Prepare the command buffer

		const Unique<VkCommandPool> cmdPool(makeCommandPool(vk, device, queueFamilyIndex));
		const Unique<VkCommandBuffer> cmdBuffer(allocateCommandBuffer(vk, device, *cmdPool, VK_COMMAND_BUFFER_LEVEL_PRIMARY));

		// Start recording commands

		beginCommandBuffer(vk, *cmdBuffer);

		pipeline.bind(*cmdBuffer);
		vk.cmdBindDescriptorSets(*cmdBuffer, VK_PIPELINE_BIND_POINT_COMPUTE, pipeline.getPipelineLayout(), 0u, 1u, &descriptorSet.get(), 0u, DE_NULL);

		const std::vector<VkBufferImageCopy> bufferImageCopy(1, makeBufferImageCopy(m_imageSize));
		copyBufferToImage(vk, *cmdBuffer, *stagingBuffer, bufferSizeBytes, bufferImageCopy, VK_IMAGE_ASPECT_COLOR_BIT, 1, 1, *image, VK_IMAGE_LAYOUT_GENERAL, VK_PIPELINE_STAGE_COMPUTE_SHADER_BIT);

		vk.cmdDispatch(*cmdBuffer, workSize.x(), workSize.y(), 1u);
		vk.cmdPipelineBarrier(*cmdBuffer, VK_PIPELINE_STAGE_COMPUTE_SHADER_BIT, VK_PIPELINE_STAGE_HOST_BIT, (VkDependencyFlags)0, 0, (const VkMemoryBarrier*)DE_NULL, 1, &computeFinishBarrier, 0, (const VkImageMemoryBarrier*)DE_NULL);

		endCommandBuffer(vk, *cmdBuffer);

		// Wait for completion

		submitCommandsAndWait(vk, device, queue, *cmdBuffer);
	}

	// Validate the results

	const Allocation& outputBufferAllocation = outputBuffer.getAllocation();
	invalidateAlloc(vk, device, outputBufferAllocation);

	const deUint32* bufferPtr = static_cast<deUint32*>(outputBufferAllocation.getHostPtr());
	const deUint32* refBufferPtr = static_cast<deUint32*>(stagingBuffer.getAllocation().getHostPtr());

	for (deUint32 ndx = 0; ndx < imageArea; ++ndx)
	{
		const deUint32 res = *(bufferPtr + ndx);
		const deUint32 ref = *(refBufferPtr + ndx);

		if (res != ref)
		{
			std::ostringstream msg;
			msg << "Comparison failed for Output.values[" << ndx << "]";
			return tcu::TestStatus::fail(msg.str());
		}
	}
	return tcu::TestStatus::pass("Compute succeeded");
}

class CopySSBOToImageTest : public vkt::TestCase
{
public:
						CopySSBOToImageTest	(tcu::TestContext&	testCtx,
											 const std::string&	name,
											 const tcu::IVec2&	localSize,
											 const tcu::IVec2&	imageSize,
											 const vk::ComputePipelineConstructionType computePipelineConstructionType);

	virtual void		checkSupport		(Context& context) const;
	void				initPrograms		(SourceCollections& sourceCollections) const;
	TestInstance*		createInstance		(Context&			context) const;

private:
	const tcu::IVec2					m_localSize;
	const tcu::IVec2					m_imageSize;
	vk::ComputePipelineConstructionType m_computePipelineConstructionType;
};

class CopySSBOToImageTestInstance : public vkt::TestInstance
{
public:
									CopySSBOToImageTestInstance	(Context&			context,
																 const tcu::IVec2&	localSize,
																 const tcu::IVec2&	imageSize,
																 const vk::ComputePipelineConstructionType computePipelineConstructionType);

	tcu::TestStatus					iterate						(void);

private:
	const tcu::IVec2					m_localSize;
	const tcu::IVec2					m_imageSize;
	vk::ComputePipelineConstructionType m_computePipelineConstructionType;
};

CopySSBOToImageTest::CopySSBOToImageTest (tcu::TestContext&		testCtx,
										  const std::string&	name,
										  const tcu::IVec2&		localSize,
										  const tcu::IVec2&		imageSize,
										  const vk::ComputePipelineConstructionType computePipelineConstructionType)
	: TestCase							(testCtx, name)
	, m_localSize						(localSize)
	, m_imageSize						(imageSize)
	, m_computePipelineConstructionType	(computePipelineConstructionType)
{
	DE_ASSERT(m_imageSize.x() % m_localSize.x() == 0);
	DE_ASSERT(m_imageSize.y() % m_localSize.y() == 0);
}

void CopySSBOToImageTest::checkSupport (Context& context) const
{
	checkShaderObjectRequirements(context.getInstanceInterface(), context.getPhysicalDevice(), m_computePipelineConstructionType);
}

void CopySSBOToImageTest::initPrograms (SourceCollections& sourceCollections) const
{
	std::ostringstream src;
	src << "#version 310 es\n"
		<< "layout (local_size_x = " << m_localSize.x() << ", local_size_y = " << m_localSize.y() << ") in;\n"
		<< "layout(binding = 1, r32ui) writeonly uniform highp uimage2D u_dstImg;\n"
		<< "layout(binding = 0) readonly buffer Input {\n"
		<< "    uint values[" << (m_imageSize.x() * m_imageSize.y()) << "];\n"
		<< "} sb_in;\n\n"
		<< "void main (void) {\n"
		<< "    uint stride = gl_NumWorkGroups.x*gl_WorkGroupSize.x;\n"
		<< "    uint value  = sb_in.values[gl_GlobalInvocationID.y*stride + gl_GlobalInvocationID.x];\n"
		<< "    imageStore(u_dstImg, ivec2(gl_GlobalInvocationID.xy), uvec4(value, 0, 0, 0));\n"
		<< "}\n";

	sourceCollections.glslSources.add("comp") << glu::ComputeSource(src.str());
}

TestInstance* CopySSBOToImageTest::createInstance (Context& context) const
{
	return new CopySSBOToImageTestInstance(context, m_localSize, m_imageSize, m_computePipelineConstructionType);
}

CopySSBOToImageTestInstance::CopySSBOToImageTestInstance (Context& context, const tcu::IVec2& localSize, const tcu::IVec2& imageSize, const vk::ComputePipelineConstructionType computePipelineConstructionType)
	: TestInstance						(context)
	, m_localSize						(localSize)
	, m_imageSize						(imageSize)
	, m_computePipelineConstructionType	(computePipelineConstructionType)
{
}

tcu::TestStatus CopySSBOToImageTestInstance::iterate (void)
{
	ContextCommonData		data	= m_context.getContextCommonData();
	const DeviceInterface&	vkd		= data.vkd;

	// Create an image, a view, and the output buffer
	const VkImageSubresourceRange subresourceRange = makeImageSubresourceRange(VK_IMAGE_ASPECT_COLOR_BIT, 0u, 1u, 0u, 1u);
	ImageWithBuffer imageWithBuffer(vkd, data.device, data.allocator, vk::makeExtent3D(m_imageSize.x(), m_imageSize.y(), 1),
		VK_FORMAT_R32_UINT, VK_IMAGE_USAGE_TRANSFER_SRC_BIT | VK_IMAGE_USAGE_STORAGE_BIT, vk::VK_IMAGE_TYPE_2D,
		subresourceRange);

	const deUint32 imageArea = multiplyComponents(m_imageSize);
	const VkDeviceSize bufferSizeBytes = sizeof(deUint32) * imageArea;

	const BufferWithMemory inputBuffer(vkd, data.device, data.allocator, makeBufferCreateInfo(bufferSizeBytes, VK_BUFFER_USAGE_STORAGE_BUFFER_BIT), MemoryRequirement::HostVisible);

	// Populate the buffer with test data
	{
		de::Random rnd(0x77238ac2);
		const Allocation& inputBufferAllocation = inputBuffer.getAllocation();
		deUint32* bufferPtr = static_cast<deUint32*>(inputBufferAllocation.getHostPtr());
		for (deUint32 i = 0; i < imageArea; ++i)
			*bufferPtr++ = rnd.getUint32();

		flushAlloc(vkd, data.device, inputBufferAllocation);
	}

	// Create descriptor set
	const Unique<VkDescriptorSetLayout> descriptorSetLayout(
		DescriptorSetLayoutBuilder()
		.addSingleBinding(VK_DESCRIPTOR_TYPE_STORAGE_BUFFER, VK_SHADER_STAGE_COMPUTE_BIT)
		.addSingleBinding(VK_DESCRIPTOR_TYPE_STORAGE_IMAGE, VK_SHADER_STAGE_COMPUTE_BIT)
		.build(vkd, data.device));

	const Unique<VkDescriptorPool> descriptorPool(
		DescriptorPoolBuilder()
		.addType(VK_DESCRIPTOR_TYPE_STORAGE_BUFFER)
		.addType(VK_DESCRIPTOR_TYPE_STORAGE_IMAGE)
		.build(vkd, data.device, VK_DESCRIPTOR_POOL_CREATE_FREE_DESCRIPTOR_SET_BIT, 1u));

	const Unique<VkDescriptorSet> descriptorSet(makeDescriptorSet(vkd, data.device, *descriptorPool, *descriptorSetLayout));

	// Set the bindings

	const VkDescriptorImageInfo imageDescriptorInfo = makeDescriptorImageInfo(DE_NULL, imageWithBuffer.getImageView(), VK_IMAGE_LAYOUT_GENERAL);
	const VkDescriptorBufferInfo bufferDescriptorInfo = makeDescriptorBufferInfo(*inputBuffer, 0ull, bufferSizeBytes);

	DescriptorSetUpdateBuilder()
		.writeSingle(*descriptorSet, DescriptorSetUpdateBuilder::Location::binding(0u), VK_DESCRIPTOR_TYPE_STORAGE_BUFFER, &bufferDescriptorInfo)
		.writeSingle(*descriptorSet, DescriptorSetUpdateBuilder::Location::binding(1u), VK_DESCRIPTOR_TYPE_STORAGE_IMAGE, &imageDescriptorInfo)
		.update(vkd, data.device);

	// Perform the computation
	{
		ComputePipelineWrapper			pipeline(vkd, data.device, m_computePipelineConstructionType, m_context.getBinaryCollection().get("comp"));
		pipeline.setDescriptorSetLayout(descriptorSetLayout.get());
		pipeline.buildPipeline();

		const VkBufferMemoryBarrier inputBufferPostHostWriteBarrier = makeBufferMemoryBarrier(VK_ACCESS_HOST_WRITE_BIT, VK_ACCESS_SHADER_READ_BIT, *inputBuffer, 0ull, bufferSizeBytes);

		const VkImageMemoryBarrier imageLayoutBarrier = makeImageMemoryBarrier(
			0u, VK_ACCESS_SHADER_WRITE_BIT,
			VK_IMAGE_LAYOUT_UNDEFINED, VK_IMAGE_LAYOUT_GENERAL,
			imageWithBuffer.getImage(), subresourceRange);

		const tcu::IVec2 workSize = m_imageSize / m_localSize;

		// Prepare the command buffer

		const Unique<VkCommandPool> cmdPool(makeCommandPool(vkd, data.device, data.qfIndex));
		const Unique<VkCommandBuffer> cmdBuffer(allocateCommandBuffer(vkd, data.device, *cmdPool, VK_COMMAND_BUFFER_LEVEL_PRIMARY));

		// Start recording commands

		beginCommandBuffer(vkd, *cmdBuffer);

		pipeline.bind(*cmdBuffer);
		vkd.cmdBindDescriptorSets(*cmdBuffer, VK_PIPELINE_BIND_POINT_COMPUTE, pipeline.getPipelineLayout(), 0u, 1u, &descriptorSet.get(), 0u, DE_NULL);

		vkd.cmdPipelineBarrier(*cmdBuffer, VK_PIPELINE_STAGE_HOST_BIT, VK_PIPELINE_STAGE_COMPUTE_SHADER_BIT, (VkDependencyFlags)0, 0, (const VkMemoryBarrier*)DE_NULL, 1, &inputBufferPostHostWriteBarrier, 1, &imageLayoutBarrier);
		vkd.cmdDispatch(*cmdBuffer, workSize.x(), workSize.y(), 1u);

		copyImageToBuffer(vkd, *cmdBuffer, imageWithBuffer.getImage(), imageWithBuffer.getBuffer(), m_imageSize, VK_ACCESS_SHADER_WRITE_BIT, VK_IMAGE_LAYOUT_GENERAL);

		endCommandBuffer(vkd, *cmdBuffer);

		// Wait for completion

		submitCommandsAndWait(vkd, data.device, data.queue, *cmdBuffer);
	}

	// Validate the results

	const Allocation& outputBufferAllocation = imageWithBuffer.getBufferAllocation();
	invalidateAlloc(vkd, data.device, outputBufferAllocation);

	const deUint32* bufferPtr = static_cast<deUint32*>(outputBufferAllocation.getHostPtr());
	const deUint32* refBufferPtr = static_cast<deUint32*>(inputBuffer.getAllocation().getHostPtr());

	for (deUint32 ndx = 0; ndx < imageArea; ++ndx)
	{
		const deUint32 res = *(bufferPtr + ndx);
		const deUint32 ref = *(refBufferPtr + ndx);

		if (res != ref)
		{
			std::ostringstream msg;
			msg << "Comparison failed for pixel " << ndx;
			return tcu::TestStatus::fail(msg.str());
		}
	}
	return tcu::TestStatus::pass("Compute succeeded");
}

class BufferToBufferInvertTest : public vkt::TestCase
{
public:
	virtual void						checkSupport				(Context& context) const;
	void								initPrograms				(SourceCollections&	sourceCollections) const;
	TestInstance*						createInstance				(Context&			context) const;

	static BufferToBufferInvertTest*	UBOToSSBOInvertCase			(tcu::TestContext&	testCtx,
																	 const std::string& name,
																	 const deUint32		numValues,
																	 const tcu::IVec3&	localSize,
																	 const tcu::IVec3&	workSize,
																	 const vk::ComputePipelineConstructionType computePipelineConstructionType);

	static BufferToBufferInvertTest*	CopyInvertSSBOCase			(tcu::TestContext&	testCtx,
																	 const std::string& name,
																	 const deUint32		numValues,
																	 const tcu::IVec3&	localSize,
																	 const tcu::IVec3&	workSize,
																	 const vk::ComputePipelineConstructionType computePipelineConstructionType);

private:
										BufferToBufferInvertTest	(tcu::TestContext&	testCtx,
																	 const std::string& name,
																	 const deUint32		numValues,
																	 const tcu::IVec3&	localSize,
																	 const tcu::IVec3&	workSize,
																	 const BufferType	bufferType,
																	 const vk::ComputePipelineConstructionType computePipelineConstructionType);

	const BufferType					m_bufferType;
	const deUint32						m_numValues;
	const tcu::IVec3					m_localSize;
	const tcu::IVec3					m_workSize;
	vk::ComputePipelineConstructionType m_computePipelineConstructionType;
};

class BufferToBufferInvertTestInstance : public vkt::TestInstance
{
public:
									BufferToBufferInvertTestInstance	(Context&			context,
																		 const deUint32		numValues,
																		 const tcu::IVec3&	localSize,
																		 const tcu::IVec3&	workSize,
																		 const BufferType	bufferType,
																		 const vk::ComputePipelineConstructionType computePipelineConstructionType);

	tcu::TestStatus					iterate								(void);

private:
	const BufferType					m_bufferType;
	const deUint32						m_numValues;
	const tcu::IVec3					m_localSize;
	const tcu::IVec3					m_workSize;
	vk::ComputePipelineConstructionType m_computePipelineConstructionType;
};

BufferToBufferInvertTest::BufferToBufferInvertTest (tcu::TestContext&	testCtx,
													const std::string&	name,
													const deUint32		numValues,
													const tcu::IVec3&	localSize,
													const tcu::IVec3&	workSize,
													const BufferType	bufferType,
													const vk::ComputePipelineConstructionType computePipelineConstructionType)
	: TestCase							(testCtx, name)
	, m_bufferType						(bufferType)
	, m_numValues						(numValues)
	, m_localSize						(localSize)
	, m_workSize						(workSize)
	, m_computePipelineConstructionType	(computePipelineConstructionType)
{
	DE_ASSERT(m_numValues % (multiplyComponents(m_workSize) * multiplyComponents(m_localSize)) == 0);
	DE_ASSERT(m_bufferType == BUFFER_TYPE_UNIFORM || m_bufferType == BUFFER_TYPE_SSBO);
}

BufferToBufferInvertTest* BufferToBufferInvertTest::UBOToSSBOInvertCase (tcu::TestContext&	testCtx,
																		 const std::string&	name,
																		 const deUint32		numValues,
																		 const tcu::IVec3&	localSize,
																		 const tcu::IVec3&	workSize,
																		 const vk::ComputePipelineConstructionType computePipelineConstructionType)
{
	return new BufferToBufferInvertTest(testCtx, name, numValues, localSize, workSize, BUFFER_TYPE_UNIFORM, computePipelineConstructionType);
}

BufferToBufferInvertTest* BufferToBufferInvertTest::CopyInvertSSBOCase (tcu::TestContext&	testCtx,
																		const std::string&	name,
																		const deUint32		numValues,
																		const tcu::IVec3&	localSize,
																		const tcu::IVec3&	workSize,
																		const vk::ComputePipelineConstructionType computePipelineConstructionType)
{
	return new BufferToBufferInvertTest(testCtx, name, numValues, localSize, workSize, BUFFER_TYPE_SSBO, computePipelineConstructionType);
}

void BufferToBufferInvertTest::checkSupport (Context& context) const
{
	checkShaderObjectRequirements(context.getInstanceInterface(), context.getPhysicalDevice(), m_computePipelineConstructionType);
}

void BufferToBufferInvertTest::initPrograms (SourceCollections& sourceCollections) const
{
	std::ostringstream src;
	if (m_bufferType == BUFFER_TYPE_UNIFORM)
	{
		src << "#version 310 es\n"
			<< "layout (local_size_x = " << m_localSize.x() << ", local_size_y = " << m_localSize.y() << ", local_size_z = " << m_localSize.z() << ") in;\n"
			<< "layout(binding = 0) readonly uniform Input {\n"
			<< "    uint values[" << m_numValues << "];\n"
			<< "} ub_in;\n"
			<< "layout(binding = 1, std140) writeonly buffer Output {\n"
			<< "    uint values[" << m_numValues << "];\n"
			<< "} sb_out;\n"
			<< "void main (void) {\n"
			<< "    uvec3 size           = gl_NumWorkGroups * gl_WorkGroupSize;\n"
			<< "    uint numValuesPerInv = uint(ub_in.values.length()) / (size.x*size.y*size.z);\n"
			<< "    uint groupNdx        = size.x*size.y*gl_GlobalInvocationID.z + size.x*gl_GlobalInvocationID.y + gl_GlobalInvocationID.x;\n"
			<< "    uint offset          = numValuesPerInv*groupNdx;\n"
			<< "\n"
			<< "    for (uint ndx = 0u; ndx < numValuesPerInv; ndx++)\n"
			<< "        sb_out.values[offset + ndx] = ~ub_in.values[offset + ndx];\n"
			<< "}\n";
	}
	else if (m_bufferType == BUFFER_TYPE_SSBO)
	{
		src << "#version 310 es\n"
			<< "layout (local_size_x = " << m_localSize.x() << ", local_size_y = " << m_localSize.y() << ", local_size_z = " << m_localSize.z() << ") in;\n"
			<< "layout(binding = 0, std140) readonly buffer Input {\n"
			<< "    uint values[" << m_numValues << "];\n"
			<< "} sb_in;\n"
			<< "layout (binding = 1, std140) writeonly buffer Output {\n"
			<< "    uint values[" << m_numValues << "];\n"
			<< "} sb_out;\n"
			<< "void main (void) {\n"
			<< "    uvec3 size           = gl_NumWorkGroups * gl_WorkGroupSize;\n"
			<< "    uint numValuesPerInv = uint(sb_in.values.length()) / (size.x*size.y*size.z);\n"
			<< "    uint groupNdx        = size.x*size.y*gl_GlobalInvocationID.z + size.x*gl_GlobalInvocationID.y + gl_GlobalInvocationID.x;\n"
			<< "    uint offset          = numValuesPerInv*groupNdx;\n"
			<< "\n"
			<< "    for (uint ndx = 0u; ndx < numValuesPerInv; ndx++)\n"
			<< "        sb_out.values[offset + ndx] = ~sb_in.values[offset + ndx];\n"
			<< "}\n";
	}

	sourceCollections.glslSources.add("comp") << glu::ComputeSource(src.str());
}

TestInstance* BufferToBufferInvertTest::createInstance (Context& context) const
{
	return new BufferToBufferInvertTestInstance(context, m_numValues, m_localSize, m_workSize, m_bufferType, m_computePipelineConstructionType);
}

BufferToBufferInvertTestInstance::BufferToBufferInvertTestInstance (Context&			context,
																	const deUint32		numValues,
																	const tcu::IVec3&	localSize,
																	const tcu::IVec3&	workSize,
																	const BufferType	bufferType,
																	const vk::ComputePipelineConstructionType computePipelineConstructionType)
	: TestInstance						(context)
	, m_bufferType						(bufferType)
	, m_numValues						(numValues)
	, m_localSize						(localSize)
	, m_workSize						(workSize)
	, m_computePipelineConstructionType	(computePipelineConstructionType)
{
}

tcu::TestStatus BufferToBufferInvertTestInstance::iterate (void)
{
	const DeviceInterface&	vk					= m_context.getDeviceInterface();
	const VkDevice			device				= m_context.getDevice();
	const VkQueue			queue				= m_context.getUniversalQueue();
	const deUint32			queueFamilyIndex	= m_context.getUniversalQueueFamilyIndex();
	Allocator&				allocator			= m_context.getDefaultAllocator();

	// Customize the test based on buffer type

	const VkBufferUsageFlags	inputBufferUsageFlags		= (m_bufferType == BUFFER_TYPE_UNIFORM ? VK_BUFFER_USAGE_UNIFORM_BUFFER_BIT : VK_BUFFER_USAGE_STORAGE_BUFFER_BIT);
	const VkDescriptorType		inputBufferDescriptorType	= (m_bufferType == BUFFER_TYPE_UNIFORM ? VK_DESCRIPTOR_TYPE_UNIFORM_BUFFER : VK_DESCRIPTOR_TYPE_STORAGE_BUFFER);
	const deUint32				randomSeed					= (m_bufferType == BUFFER_TYPE_UNIFORM ? 0x111223f : 0x124fef);

	// Create an input buffer

	const VkDeviceSize		bufferSizeBytes = sizeof(tcu::UVec4) * m_numValues;
	const BufferWithMemory	inputBuffer(vk, device, allocator, makeBufferCreateInfo(bufferSizeBytes, inputBufferUsageFlags), MemoryRequirement::HostVisible);

	// Fill the input buffer with data
	{
		de::Random rnd(randomSeed);
		const Allocation& inputBufferAllocation = inputBuffer.getAllocation();
		tcu::UVec4* bufferPtr = static_cast<tcu::UVec4*>(inputBufferAllocation.getHostPtr());
		for (deUint32 i = 0; i < m_numValues; ++i)
			bufferPtr[i].x() = rnd.getUint32();

		flushAlloc(vk, device, inputBufferAllocation);
	}

	// Create an output buffer

	const BufferWithMemory outputBuffer(vk, device, allocator, makeBufferCreateInfo(bufferSizeBytes, VK_BUFFER_USAGE_STORAGE_BUFFER_BIT), MemoryRequirement::HostVisible);

	// Create descriptor set

	const Unique<VkDescriptorSetLayout> descriptorSetLayout(
		DescriptorSetLayoutBuilder()
		.addSingleBinding(inputBufferDescriptorType, VK_SHADER_STAGE_COMPUTE_BIT)
		.addSingleBinding(VK_DESCRIPTOR_TYPE_STORAGE_BUFFER, VK_SHADER_STAGE_COMPUTE_BIT)
		.build(vk, device));

	const Unique<VkDescriptorPool> descriptorPool(
		DescriptorPoolBuilder()
		.addType(inputBufferDescriptorType)
		.addType(VK_DESCRIPTOR_TYPE_STORAGE_BUFFER)
		.build(vk, device, VK_DESCRIPTOR_POOL_CREATE_FREE_DESCRIPTOR_SET_BIT, 1u));

	const Unique<VkDescriptorSet> descriptorSet(makeDescriptorSet(vk, device, *descriptorPool, *descriptorSetLayout));

	const VkDescriptorBufferInfo inputBufferDescriptorInfo = makeDescriptorBufferInfo(*inputBuffer, 0ull, bufferSizeBytes);
	const VkDescriptorBufferInfo outputBufferDescriptorInfo = makeDescriptorBufferInfo(*outputBuffer, 0ull, bufferSizeBytes);
	DescriptorSetUpdateBuilder()
		.writeSingle(*descriptorSet, DescriptorSetUpdateBuilder::Location::binding(0u), inputBufferDescriptorType, &inputBufferDescriptorInfo)
		.writeSingle(*descriptorSet, DescriptorSetUpdateBuilder::Location::binding(1u), VK_DESCRIPTOR_TYPE_STORAGE_BUFFER, &outputBufferDescriptorInfo)
		.update(vk, device);

	// Perform the computation

	ComputePipelineWrapper			pipeline(vk, device, m_computePipelineConstructionType, m_context.getBinaryCollection().get("comp"));
	pipeline.setDescriptorSetLayout(descriptorSetLayout.get());
	pipeline.buildPipeline();

	const VkBufferMemoryBarrier hostWriteBarrier = makeBufferMemoryBarrier(VK_ACCESS_HOST_WRITE_BIT, VK_ACCESS_SHADER_READ_BIT, *inputBuffer, 0ull, bufferSizeBytes);

	const VkBufferMemoryBarrier shaderWriteBarrier = makeBufferMemoryBarrier(VK_ACCESS_SHADER_WRITE_BIT, VK_ACCESS_HOST_READ_BIT, *outputBuffer, 0ull, bufferSizeBytes);

	const Unique<VkCommandPool> cmdPool(makeCommandPool(vk, device, queueFamilyIndex));
	const Unique<VkCommandBuffer> cmdBuffer(allocateCommandBuffer(vk, device, *cmdPool, VK_COMMAND_BUFFER_LEVEL_PRIMARY));

	// Start recording commands

	beginCommandBuffer(vk, *cmdBuffer);

	pipeline.bind(*cmdBuffer);
	vk.cmdBindDescriptorSets(*cmdBuffer, VK_PIPELINE_BIND_POINT_COMPUTE, pipeline.getPipelineLayout(), 0u, 1u, &descriptorSet.get(), 0u, DE_NULL);

	vk.cmdPipelineBarrier(*cmdBuffer, VK_PIPELINE_STAGE_HOST_BIT, VK_PIPELINE_STAGE_COMPUTE_SHADER_BIT, (VkDependencyFlags)0, 0, (const VkMemoryBarrier*)DE_NULL, 1, &hostWriteBarrier, 0, (const VkImageMemoryBarrier*)DE_NULL);
	vk.cmdDispatch(*cmdBuffer, m_workSize.x(), m_workSize.y(), m_workSize.z());
	vk.cmdPipelineBarrier(*cmdBuffer, VK_PIPELINE_STAGE_COMPUTE_SHADER_BIT, VK_PIPELINE_STAGE_HOST_BIT, (VkDependencyFlags)0, 0, (const VkMemoryBarrier*)DE_NULL, 1, &shaderWriteBarrier, 0, (const VkImageMemoryBarrier*)DE_NULL);

	endCommandBuffer(vk, *cmdBuffer);

	// Wait for completion

	submitCommandsAndWait(vk, device, queue, *cmdBuffer);

	// Validate the results

	const Allocation& outputBufferAllocation = outputBuffer.getAllocation();
	invalidateAlloc(vk, device, outputBufferAllocation);

	const tcu::UVec4* bufferPtr = static_cast<tcu::UVec4*>(outputBufferAllocation.getHostPtr());
	const tcu::UVec4* refBufferPtr = static_cast<tcu::UVec4*>(inputBuffer.getAllocation().getHostPtr());

	for (deUint32 ndx = 0; ndx < m_numValues; ++ndx)
	{
		const deUint32 res = bufferPtr[ndx].x();
		const deUint32 ref = ~refBufferPtr[ndx].x();

		if (res != ref)
		{
			std::ostringstream msg;
			msg << "Comparison failed for Output.values[" << ndx << "]";
			return tcu::TestStatus::fail(msg.str());
		}
	}
	return tcu::TestStatus::pass("Compute succeeded");
}

class InvertSSBOInPlaceTest : public vkt::TestCase
{
public:
						InvertSSBOInPlaceTest	(tcu::TestContext&	testCtx,
												 const std::string&	name,
												 const deUint32		numValues,
												 const bool			sized,
												 const tcu::IVec3&	localSize,
												 const tcu::IVec3&	workSize,
												 const vk::ComputePipelineConstructionType computePipelineConstructionType);

	virtual void		checkSupport			(Context& context) const;
	void				initPrograms			(SourceCollections& sourceCollections) const;
	TestInstance*		createInstance			(Context&			context) const;

private:
	const deUint32						m_numValues;
	const bool							m_sized;
	const tcu::IVec3					m_localSize;
	const tcu::IVec3					m_workSize;
	vk::ComputePipelineConstructionType m_computePipelineConstructionType;
};

class InvertSSBOInPlaceTestInstance : public vkt::TestInstance
{
public:
									InvertSSBOInPlaceTestInstance	(Context&			context,
																	 const deUint32		numValues,
																	 const tcu::IVec3&	localSize,
																	 const tcu::IVec3&	workSize,
																	 const vk::ComputePipelineConstructionType computePipelineConstructionType);

	tcu::TestStatus					iterate							(void);

private:
	const deUint32					m_numValues;
	const tcu::IVec3				m_localSize;
	const tcu::IVec3				m_workSize;
	vk::ComputePipelineConstructionType m_computePipelineConstructionType;
};

InvertSSBOInPlaceTest::InvertSSBOInPlaceTest (tcu::TestContext&		testCtx,
											  const std::string&	name,
											  const deUint32		numValues,
											  const bool			sized,
											  const tcu::IVec3&		localSize,
											  const tcu::IVec3&		workSize,
											  const vk::ComputePipelineConstructionType computePipelineConstructionType)
	: TestCase							(testCtx, name)
	, m_numValues						(numValues)
	, m_sized							(sized)
	, m_localSize						(localSize)
	, m_workSize						(workSize)
	, m_computePipelineConstructionType	(computePipelineConstructionType)
{
	DE_ASSERT(m_numValues % (multiplyComponents(m_workSize) * multiplyComponents(m_localSize)) == 0);
}

void InvertSSBOInPlaceTest::checkSupport (Context& context) const
{
	checkShaderObjectRequirements(context.getInstanceInterface(), context.getPhysicalDevice(), m_computePipelineConstructionType);
}

void InvertSSBOInPlaceTest::initPrograms (SourceCollections& sourceCollections) const
{
	std::ostringstream src;
	src << "#version 310 es\n"
		<< "layout (local_size_x = " << m_localSize.x() << ", local_size_y = " << m_localSize.y() << ", local_size_z = " << m_localSize.z() << ") in;\n"
		<< "layout(binding = 0) buffer InOut {\n"
		<< "    uint values[" << (m_sized ? de::toString(m_numValues) : "") << "];\n"
		<< "} sb_inout;\n"
		<< "void main (void) {\n"
		<< "    uvec3 size           = gl_NumWorkGroups * gl_WorkGroupSize;\n"
		<< "    uint numValuesPerInv = uint(sb_inout.values.length()) / (size.x*size.y*size.z);\n"
		<< "    uint groupNdx        = size.x*size.y*gl_GlobalInvocationID.z + size.x*gl_GlobalInvocationID.y + gl_GlobalInvocationID.x;\n"
		<< "    uint offset          = numValuesPerInv*groupNdx;\n"
		<< "\n"
		<< "    for (uint ndx = 0u; ndx < numValuesPerInv; ndx++)\n"
		<< "        sb_inout.values[offset + ndx] = ~sb_inout.values[offset + ndx];\n"
		<< "}\n";

	sourceCollections.glslSources.add("comp") << glu::ComputeSource(src.str());
}

TestInstance* InvertSSBOInPlaceTest::createInstance (Context& context) const
{
	return new InvertSSBOInPlaceTestInstance(context, m_numValues, m_localSize, m_workSize, m_computePipelineConstructionType);
}

InvertSSBOInPlaceTestInstance::InvertSSBOInPlaceTestInstance (Context&			context,
															  const deUint32	numValues,
															  const tcu::IVec3&	localSize,
															  const tcu::IVec3&	workSize,
															  const vk::ComputePipelineConstructionType computePipelineConstructionType)
	: TestInstance						(context)
	, m_numValues						(numValues)
	, m_localSize						(localSize)
	, m_workSize						(workSize)
	, m_computePipelineConstructionType	(computePipelineConstructionType)
{
}

tcu::TestStatus InvertSSBOInPlaceTestInstance::iterate (void)
{
	const DeviceInterface&	vk					= m_context.getDeviceInterface();
	const VkDevice			device				= m_context.getDevice();
	const VkQueue			queue				= m_context.getUniversalQueue();
	const deUint32			queueFamilyIndex	= m_context.getUniversalQueueFamilyIndex();
	Allocator&				allocator			= m_context.getDefaultAllocator();

	// Create an input/output buffer

	const VkDeviceSize bufferSizeBytes = sizeof(deUint32) * m_numValues;
	const BufferWithMemory buffer(vk, device, allocator, makeBufferCreateInfo(bufferSizeBytes, VK_BUFFER_USAGE_STORAGE_BUFFER_BIT), MemoryRequirement::HostVisible);

	// Fill the buffer with data

	typedef std::vector<deUint32> data_vector_t;
	data_vector_t inputData(m_numValues);

	{
		de::Random rnd(0x82ce7f);
		const Allocation& bufferAllocation = buffer.getAllocation();
		deUint32* bufferPtr = static_cast<deUint32*>(bufferAllocation.getHostPtr());
		for (deUint32 i = 0; i < m_numValues; ++i)
			inputData[i] = *bufferPtr++ = rnd.getUint32();

		flushAlloc(vk, device, bufferAllocation);
	}

	// Create descriptor set

	const Unique<VkDescriptorSetLayout> descriptorSetLayout(
		DescriptorSetLayoutBuilder()
		.addSingleBinding(VK_DESCRIPTOR_TYPE_STORAGE_BUFFER, VK_SHADER_STAGE_COMPUTE_BIT)
		.build(vk, device));

	const Unique<VkDescriptorPool> descriptorPool(
		DescriptorPoolBuilder()
		.addType(VK_DESCRIPTOR_TYPE_STORAGE_BUFFER)
		.build(vk, device, VK_DESCRIPTOR_POOL_CREATE_FREE_DESCRIPTOR_SET_BIT, 1u));

	const Unique<VkDescriptorSet> descriptorSet(makeDescriptorSet(vk, device, *descriptorPool, *descriptorSetLayout));

	const VkDescriptorBufferInfo bufferDescriptorInfo = makeDescriptorBufferInfo(*buffer, 0ull, bufferSizeBytes);
	DescriptorSetUpdateBuilder()
		.writeSingle(*descriptorSet, DescriptorSetUpdateBuilder::Location::binding(0u), VK_DESCRIPTOR_TYPE_STORAGE_BUFFER, &bufferDescriptorInfo)
		.update(vk, device);

	// Perform the computation

	ComputePipelineWrapper			pipeline	(vk, device, m_computePipelineConstructionType, m_context.getBinaryCollection().get("comp"));
	pipeline.setDescriptorSetLayout(descriptorSetLayout.get());
	pipeline.buildPipeline();

	const VkBufferMemoryBarrier hostWriteBarrier = makeBufferMemoryBarrier(VK_ACCESS_HOST_WRITE_BIT, VK_ACCESS_SHADER_READ_BIT, *buffer, 0ull, bufferSizeBytes);

	const VkBufferMemoryBarrier shaderWriteBarrier = makeBufferMemoryBarrier(VK_ACCESS_SHADER_WRITE_BIT, VK_ACCESS_HOST_READ_BIT, *buffer, 0ull, bufferSizeBytes);

	const Unique<VkCommandPool> cmdPool(makeCommandPool(vk, device, queueFamilyIndex));
	const Unique<VkCommandBuffer> cmdBuffer(allocateCommandBuffer(vk, device, *cmdPool, VK_COMMAND_BUFFER_LEVEL_PRIMARY));

	// Start recording commands

	beginCommandBuffer(vk, *cmdBuffer);

	pipeline.bind(*cmdBuffer);
	vk.cmdBindDescriptorSets(*cmdBuffer, VK_PIPELINE_BIND_POINT_COMPUTE, pipeline.getPipelineLayout(), 0u, 1u, &descriptorSet.get(), 0u, DE_NULL);

	vk.cmdPipelineBarrier(*cmdBuffer, VK_PIPELINE_STAGE_HOST_BIT, VK_PIPELINE_STAGE_COMPUTE_SHADER_BIT, (VkDependencyFlags)0, 0, (const VkMemoryBarrier*)DE_NULL, 1, &hostWriteBarrier, 0, (const VkImageMemoryBarrier*)DE_NULL);
	vk.cmdDispatch(*cmdBuffer, m_workSize.x(), m_workSize.y(), m_workSize.z());
	vk.cmdPipelineBarrier(*cmdBuffer, VK_PIPELINE_STAGE_COMPUTE_SHADER_BIT, VK_PIPELINE_STAGE_HOST_BIT, (VkDependencyFlags)0, 0, (const VkMemoryBarrier*)DE_NULL, 1, &shaderWriteBarrier, 0, (const VkImageMemoryBarrier*)DE_NULL);

	endCommandBuffer(vk, *cmdBuffer);

	// Wait for completion

	submitCommandsAndWait(vk, device, queue, *cmdBuffer);

	// Validate the results

	const Allocation& bufferAllocation = buffer.getAllocation();
	invalidateAlloc(vk, device, bufferAllocation);

	const deUint32* bufferPtr = static_cast<deUint32*>(bufferAllocation.getHostPtr());

	for (deUint32 ndx = 0; ndx < m_numValues; ++ndx)
	{
		const deUint32 res = bufferPtr[ndx];
		const deUint32 ref = ~inputData[ndx];

		if (res != ref)
		{
			std::ostringstream msg;
			msg << "Comparison failed for InOut.values[" << ndx << "]";
			return tcu::TestStatus::fail(msg.str());
		}
	}
	return tcu::TestStatus::pass("Compute succeeded");
}

class WriteToMultipleSSBOTest : public vkt::TestCase
{
public:
						WriteToMultipleSSBOTest	(tcu::TestContext&	testCtx,
												 const std::string&	name,
												 const deUint32		numValues,
												 const bool			sized,
												 const tcu::IVec3&	localSize,
												 const tcu::IVec3&	workSize,
												 const vk::ComputePipelineConstructionType computePipelineConstructionType);

	virtual void		checkSupport			(Context& context) const;
	void				initPrograms			(SourceCollections& sourceCollections) const;
	TestInstance*		createInstance			(Context&			context) const;

private:
	const deUint32						m_numValues;
	const bool							m_sized;
	const tcu::IVec3					m_localSize;
	const tcu::IVec3					m_workSize;
	vk::ComputePipelineConstructionType m_computePipelineConstructionType;
};

class WriteToMultipleSSBOTestInstance : public vkt::TestInstance
{
public:
									WriteToMultipleSSBOTestInstance	(Context&			context,
																	 const deUint32		numValues,
																	 const tcu::IVec3&	localSize,
																	 const tcu::IVec3&	workSize,
																	 const vk::ComputePipelineConstructionType computePipelineConstructionType);

	tcu::TestStatus					iterate							(void);

private:
	const deUint32						m_numValues;
	const tcu::IVec3					m_localSize;
	const tcu::IVec3					m_workSize;
	vk::ComputePipelineConstructionType m_computePipelineConstructionType;
};

WriteToMultipleSSBOTest::WriteToMultipleSSBOTest (tcu::TestContext&		testCtx,
												  const std::string&	name,
												  const deUint32		numValues,
												  const bool			sized,
												  const tcu::IVec3&		localSize,
												  const tcu::IVec3&		workSize,
												  const vk::ComputePipelineConstructionType computePipelineConstructionType)
	: TestCase							(testCtx, name)
	, m_numValues						(numValues)
	, m_sized							(sized)
	, m_localSize						(localSize)
	, m_workSize						(workSize)
	, m_computePipelineConstructionType	(computePipelineConstructionType)
{
	DE_ASSERT(m_numValues % (multiplyComponents(m_workSize) * multiplyComponents(m_localSize)) == 0);
}

void WriteToMultipleSSBOTest::checkSupport (Context& context) const
{
	checkShaderObjectRequirements(context.getInstanceInterface(), context.getPhysicalDevice(), m_computePipelineConstructionType);
}

void WriteToMultipleSSBOTest::initPrograms (SourceCollections& sourceCollections) const
{
	std::ostringstream src;
	src << "#version 310 es\n"
		<< "layout (local_size_x = " << m_localSize.x() << ", local_size_y = " << m_localSize.y() << ", local_size_z = " << m_localSize.z() << ") in;\n"
		<< "layout(binding = 0) writeonly buffer Out0 {\n"
		<< "    uint values[" << (m_sized ? de::toString(m_numValues) : "") << "];\n"
		<< "} sb_out0;\n"
		<< "layout(binding = 1) writeonly buffer Out1 {\n"
		<< "    uint values[" << (m_sized ? de::toString(m_numValues) : "") << "];\n"
		<< "} sb_out1;\n"
		<< "void main (void) {\n"
		<< "    uvec3 size      = gl_NumWorkGroups * gl_WorkGroupSize;\n"
		<< "    uint groupNdx   = size.x*size.y*gl_GlobalInvocationID.z + size.x*gl_GlobalInvocationID.y + gl_GlobalInvocationID.x;\n"
		<< "\n"
		<< "    {\n"
		<< "        uint numValuesPerInv = uint(sb_out0.values.length()) / (size.x*size.y*size.z);\n"
		<< "        uint offset          = numValuesPerInv*groupNdx;\n"
		<< "\n"
		<< "        for (uint ndx = 0u; ndx < numValuesPerInv; ndx++)\n"
		<< "            sb_out0.values[offset + ndx] = offset + ndx;\n"
		<< "    }\n"
		<< "    {\n"
		<< "        uint numValuesPerInv = uint(sb_out1.values.length()) / (size.x*size.y*size.z);\n"
		<< "        uint offset          = numValuesPerInv*groupNdx;\n"
		<< "\n"
		<< "        for (uint ndx = 0u; ndx < numValuesPerInv; ndx++)\n"
		<< "            sb_out1.values[offset + ndx] = uint(sb_out1.values.length()) - offset - ndx;\n"
		<< "    }\n"
		<< "}\n";

	sourceCollections.glslSources.add("comp") << glu::ComputeSource(src.str());
}

TestInstance* WriteToMultipleSSBOTest::createInstance (Context& context) const
{
	return new WriteToMultipleSSBOTestInstance(context, m_numValues, m_localSize, m_workSize, m_computePipelineConstructionType);
}

WriteToMultipleSSBOTestInstance::WriteToMultipleSSBOTestInstance (Context&			context,
																  const deUint32	numValues,
																  const tcu::IVec3&	localSize,
																  const tcu::IVec3&	workSize,
																  const vk::ComputePipelineConstructionType computePipelineConstructionType)
	: TestInstance						(context)
	, m_numValues						(numValues)
	, m_localSize						(localSize)
	, m_workSize						(workSize)
	, m_computePipelineConstructionType	(computePipelineConstructionType)
{
}

tcu::TestStatus WriteToMultipleSSBOTestInstance::iterate (void)
{
	const DeviceInterface&	vk					= m_context.getDeviceInterface();
	const VkDevice			device				= m_context.getDevice();
	const VkQueue			queue				= m_context.getUniversalQueue();
	const deUint32			queueFamilyIndex	= m_context.getUniversalQueueFamilyIndex();
	Allocator&				allocator			= m_context.getDefaultAllocator();

	// Create two output buffers

	const VkDeviceSize bufferSizeBytes = sizeof(deUint32) * m_numValues;
	const BufferWithMemory buffer0(vk, device, allocator, makeBufferCreateInfo(bufferSizeBytes, VK_BUFFER_USAGE_STORAGE_BUFFER_BIT), MemoryRequirement::HostVisible);
	const BufferWithMemory buffer1(vk, device, allocator, makeBufferCreateInfo(bufferSizeBytes, VK_BUFFER_USAGE_STORAGE_BUFFER_BIT), MemoryRequirement::HostVisible);

	// Create descriptor set

	const Unique<VkDescriptorSetLayout> descriptorSetLayout(
		DescriptorSetLayoutBuilder()
		.addSingleBinding(VK_DESCRIPTOR_TYPE_STORAGE_BUFFER, VK_SHADER_STAGE_COMPUTE_BIT)
		.addSingleBinding(VK_DESCRIPTOR_TYPE_STORAGE_BUFFER, VK_SHADER_STAGE_COMPUTE_BIT)
		.build(vk, device));

	const Unique<VkDescriptorPool> descriptorPool(
		DescriptorPoolBuilder()
		.addType(VK_DESCRIPTOR_TYPE_STORAGE_BUFFER, 2u)
		.build(vk, device, VK_DESCRIPTOR_POOL_CREATE_FREE_DESCRIPTOR_SET_BIT, 1u));

	const Unique<VkDescriptorSet> descriptorSet(makeDescriptorSet(vk, device, *descriptorPool, *descriptorSetLayout));

	const VkDescriptorBufferInfo buffer0DescriptorInfo = makeDescriptorBufferInfo(*buffer0, 0ull, bufferSizeBytes);
	const VkDescriptorBufferInfo buffer1DescriptorInfo = makeDescriptorBufferInfo(*buffer1, 0ull, bufferSizeBytes);
	DescriptorSetUpdateBuilder()
		.writeSingle(*descriptorSet, DescriptorSetUpdateBuilder::Location::binding(0u), VK_DESCRIPTOR_TYPE_STORAGE_BUFFER, &buffer0DescriptorInfo)
		.writeSingle(*descriptorSet, DescriptorSetUpdateBuilder::Location::binding(1u), VK_DESCRIPTOR_TYPE_STORAGE_BUFFER, &buffer1DescriptorInfo)
		.update(vk, device);

	// Perform the computation

	ComputePipelineWrapper		pipeline(vk, device, m_computePipelineConstructionType, m_context.getBinaryCollection().get("comp"));
	pipeline.setDescriptorSetLayout(descriptorSetLayout.get());
	pipeline.buildPipeline();

	const VkBufferMemoryBarrier shaderWriteBarriers[] =
	{
		makeBufferMemoryBarrier(VK_ACCESS_SHADER_WRITE_BIT, VK_ACCESS_HOST_READ_BIT, *buffer0, 0ull, bufferSizeBytes),
		makeBufferMemoryBarrier(VK_ACCESS_SHADER_WRITE_BIT, VK_ACCESS_HOST_READ_BIT, *buffer1, 0ull, bufferSizeBytes)
	};

	const Unique<VkCommandPool> cmdPool(makeCommandPool(vk, device, queueFamilyIndex));
	const Unique<VkCommandBuffer> cmdBuffer(allocateCommandBuffer(vk, device, *cmdPool, VK_COMMAND_BUFFER_LEVEL_PRIMARY));

	// Start recording commands

	beginCommandBuffer(vk, *cmdBuffer);

	pipeline.bind(*cmdBuffer);
	vk.cmdBindDescriptorSets(*cmdBuffer, VK_PIPELINE_BIND_POINT_COMPUTE, pipeline.getPipelineLayout(), 0u, 1u, &descriptorSet.get(), 0u, DE_NULL);

	vk.cmdDispatch(*cmdBuffer, m_workSize.x(), m_workSize.y(), m_workSize.z());
	vk.cmdPipelineBarrier(*cmdBuffer, VK_PIPELINE_STAGE_COMPUTE_SHADER_BIT, VK_PIPELINE_STAGE_HOST_BIT, (VkDependencyFlags)0, 0, (const VkMemoryBarrier*)DE_NULL, DE_LENGTH_OF_ARRAY(shaderWriteBarriers), shaderWriteBarriers, 0, (const VkImageMemoryBarrier*)DE_NULL);

	endCommandBuffer(vk, *cmdBuffer);

	// Wait for completion

	submitCommandsAndWait(vk, device, queue, *cmdBuffer);

	// Validate the results
	{
		const Allocation& buffer0Allocation = buffer0.getAllocation();
		invalidateAlloc(vk, device, buffer0Allocation);
		const deUint32* buffer0Ptr = static_cast<deUint32*>(buffer0Allocation.getHostPtr());

		for (deUint32 ndx = 0; ndx < m_numValues; ++ndx)
		{
			const deUint32 res = buffer0Ptr[ndx];
			const deUint32 ref = ndx;

			if (res != ref)
			{
				std::ostringstream msg;
				msg << "Comparison failed for Out0.values[" << ndx << "] res=" << res << " ref=" << ref;
				return tcu::TestStatus::fail(msg.str());
			}
		}
	}
	{
		const Allocation& buffer1Allocation = buffer1.getAllocation();
		invalidateAlloc(vk, device, buffer1Allocation);
		const deUint32* buffer1Ptr = static_cast<deUint32*>(buffer1Allocation.getHostPtr());

		for (deUint32 ndx = 0; ndx < m_numValues; ++ndx)
		{
			const deUint32 res = buffer1Ptr[ndx];
			const deUint32 ref = m_numValues - ndx;

			if (res != ref)
			{
				std::ostringstream msg;
				msg << "Comparison failed for Out1.values[" << ndx << "] res=" << res << " ref=" << ref;
				return tcu::TestStatus::fail(msg.str());
			}
		}
	}
	return tcu::TestStatus::pass("Compute succeeded");
}

class SSBOBarrierTest : public vkt::TestCase
{
public:
						SSBOBarrierTest		(tcu::TestContext&	testCtx,
											 const std::string&	name,
											 const tcu::IVec3&	workSize,
											 const vk::ComputePipelineConstructionType computePipelineConstructionType);

	virtual void		checkSupport		(Context& context) const;
	void				initPrograms		(SourceCollections& sourceCollections) const;
	TestInstance*		createInstance		(Context&			context) const;

private:
	const tcu::IVec3					m_workSize;
	vk::ComputePipelineConstructionType m_computePipelineConstructionType;
};

class SSBOBarrierTestInstance : public vkt::TestInstance
{
public:
									SSBOBarrierTestInstance		(Context&			context,
																 const tcu::IVec3&	workSize,
																 const vk::ComputePipelineConstructionType computePipelineConstructionType);

	tcu::TestStatus					iterate						(void);

private:
	const tcu::IVec3					m_workSize;
	vk::ComputePipelineConstructionType m_computePipelineConstructionType;
};

SSBOBarrierTest::SSBOBarrierTest (tcu::TestContext&		testCtx,
								  const std::string&	name,
								  const tcu::IVec3&		workSize,
								  const vk::ComputePipelineConstructionType computePipelineConstructionType)
	: TestCase		(testCtx, name)
	, m_workSize	(workSize)
	, m_computePipelineConstructionType(computePipelineConstructionType)
{
}

void SSBOBarrierTest::checkSupport (Context& context) const
{
	checkShaderObjectRequirements(context.getInstanceInterface(), context.getPhysicalDevice(), m_computePipelineConstructionType);
}

void SSBOBarrierTest::initPrograms (SourceCollections& sourceCollections) const
{
	sourceCollections.glslSources.add("comp0") << glu::ComputeSource(
		"#version 310 es\n"
		"layout (local_size_x = 1) in;\n"
		"layout(binding = 2) readonly uniform Constants {\n"
		"    uint u_baseVal;\n"
		"};\n"
		"layout(binding = 1) writeonly buffer Output {\n"
		"    uint values[];\n"
		"};\n"
		"void main (void) {\n"
		"    uint offset = gl_NumWorkGroups.x*gl_NumWorkGroups.y*gl_WorkGroupID.z + gl_NumWorkGroups.x*gl_WorkGroupID.y + gl_WorkGroupID.x;\n"
		"    values[offset] = u_baseVal + offset;\n"
		"}\n");

	sourceCollections.glslSources.add("comp1") << glu::ComputeSource(
		"#version 310 es\n"
		"layout (local_size_x = 1) in;\n"
		"layout(binding = 1) readonly buffer Input {\n"
		"    uint values[];\n"
		"};\n"
		"layout(binding = 0) coherent buffer Output {\n"
		"    uint sum;\n"
		"};\n"
		"void main (void) {\n"
		"    uint offset = gl_NumWorkGroups.x*gl_NumWorkGroups.y*gl_WorkGroupID.z + gl_NumWorkGroups.x*gl_WorkGroupID.y + gl_WorkGroupID.x;\n"
		"    uint value  = values[offset];\n"
		"    atomicAdd(sum, value);\n"
		"}\n");
}

TestInstance* SSBOBarrierTest::createInstance (Context& context) const
{
	return new SSBOBarrierTestInstance(context, m_workSize, m_computePipelineConstructionType);
}

SSBOBarrierTestInstance::SSBOBarrierTestInstance (Context& context, const tcu::IVec3& workSize, const vk::ComputePipelineConstructionType computePipelineConstructionType)
	: TestInstance	(context)
	, m_workSize	(workSize)
	, m_computePipelineConstructionType(computePipelineConstructionType)
{
}

tcu::TestStatus SSBOBarrierTestInstance::iterate (void)
{
	const DeviceInterface&	vk					= m_context.getDeviceInterface();
	const VkDevice			device				= m_context.getDevice();
	const VkQueue			queue				= m_context.getUniversalQueue();
	const deUint32			queueFamilyIndex	= m_context.getUniversalQueueFamilyIndex();
	Allocator&				allocator			= m_context.getDefaultAllocator();

	// Create a work buffer used by both shaders

	const int workGroupCount = multiplyComponents(m_workSize);
	const VkDeviceSize workBufferSizeBytes = sizeof(deUint32) * workGroupCount;
	const BufferWithMemory workBuffer(vk, device, allocator, makeBufferCreateInfo(workBufferSizeBytes, VK_BUFFER_USAGE_STORAGE_BUFFER_BIT), MemoryRequirement::Any);

	// Create an output buffer

	const VkDeviceSize outputBufferSizeBytes = sizeof(deUint32);
	const BufferWithMemory outputBuffer(vk, device, allocator, makeBufferCreateInfo(outputBufferSizeBytes, VK_BUFFER_USAGE_STORAGE_BUFFER_BIT), MemoryRequirement::HostVisible);

	// Initialize atomic counter value to zero
	{
		const Allocation& outputBufferAllocation = outputBuffer.getAllocation();
		deUint32* outputBufferPtr = static_cast<deUint32*>(outputBufferAllocation.getHostPtr());
		*outputBufferPtr = 0;
		flushAlloc(vk, device, outputBufferAllocation);
	}

	// Create a uniform buffer (to pass uniform constants)

	const VkDeviceSize uniformBufferSizeBytes = sizeof(deUint32);
	const BufferWithMemory uniformBuffer(vk, device, allocator, makeBufferCreateInfo(uniformBufferSizeBytes, VK_BUFFER_USAGE_UNIFORM_BUFFER_BIT), MemoryRequirement::HostVisible);

	// Set the constants in the uniform buffer

	const deUint32	baseValue = 127;
	{
		const Allocation& uniformBufferAllocation = uniformBuffer.getAllocation();
		deUint32* uniformBufferPtr = static_cast<deUint32*>(uniformBufferAllocation.getHostPtr());
		uniformBufferPtr[0] = baseValue;

		flushAlloc(vk, device, uniformBufferAllocation);
	}

	// Create descriptor set

	const Unique<VkDescriptorSetLayout> descriptorSetLayout(
		DescriptorSetLayoutBuilder()
		.addSingleBinding(VK_DESCRIPTOR_TYPE_STORAGE_BUFFER, VK_SHADER_STAGE_COMPUTE_BIT)
		.addSingleBinding(VK_DESCRIPTOR_TYPE_STORAGE_BUFFER, VK_SHADER_STAGE_COMPUTE_BIT)
		.addSingleBinding(VK_DESCRIPTOR_TYPE_UNIFORM_BUFFER, VK_SHADER_STAGE_COMPUTE_BIT)
		.build(vk, device));

	const Unique<VkDescriptorPool> descriptorPool(
		DescriptorPoolBuilder()
		.addType(VK_DESCRIPTOR_TYPE_STORAGE_BUFFER, 2u)
		.addType(VK_DESCRIPTOR_TYPE_UNIFORM_BUFFER)
		.build(vk, device, VK_DESCRIPTOR_POOL_CREATE_FREE_DESCRIPTOR_SET_BIT, 1u));

	const Unique<VkDescriptorSet> descriptorSet(makeDescriptorSet(vk, device, *descriptorPool, *descriptorSetLayout));

	const VkDescriptorBufferInfo workBufferDescriptorInfo = makeDescriptorBufferInfo(*workBuffer, 0ull, workBufferSizeBytes);
	const VkDescriptorBufferInfo outputBufferDescriptorInfo = makeDescriptorBufferInfo(*outputBuffer, 0ull, outputBufferSizeBytes);
	const VkDescriptorBufferInfo uniformBufferDescriptorInfo = makeDescriptorBufferInfo(*uniformBuffer, 0ull, uniformBufferSizeBytes);
	DescriptorSetUpdateBuilder()
		.writeSingle(*descriptorSet, DescriptorSetUpdateBuilder::Location::binding(0u), VK_DESCRIPTOR_TYPE_STORAGE_BUFFER, &outputBufferDescriptorInfo)
		.writeSingle(*descriptorSet, DescriptorSetUpdateBuilder::Location::binding(1u), VK_DESCRIPTOR_TYPE_STORAGE_BUFFER, &workBufferDescriptorInfo)
		.writeSingle(*descriptorSet, DescriptorSetUpdateBuilder::Location::binding(2u), VK_DESCRIPTOR_TYPE_UNIFORM_BUFFER, &uniformBufferDescriptorInfo)
		.update(vk, device);

	// Perform the computation

	ComputePipelineWrapper			pipeline0(vk, device, m_computePipelineConstructionType, m_context.getBinaryCollection().get("comp0"));
	pipeline0.setDescriptorSetLayout(descriptorSetLayout.get());
	pipeline0.buildPipeline();

	ComputePipelineWrapper			pipeline1(vk, device, m_computePipelineConstructionType, m_context.getBinaryCollection().get("comp1"));
	pipeline1.setDescriptorSetLayout(descriptorSetLayout.get());
	pipeline1.buildPipeline();

	const VkBufferMemoryBarrier writeUniformConstantsBarrier = makeBufferMemoryBarrier(VK_ACCESS_HOST_WRITE_BIT, VK_ACCESS_UNIFORM_READ_BIT, *uniformBuffer, 0ull, uniformBufferSizeBytes);

	const VkBufferMemoryBarrier betweenShadersBarrier = makeBufferMemoryBarrier(VK_ACCESS_SHADER_WRITE_BIT, VK_ACCESS_SHADER_READ_BIT, *workBuffer, 0ull, workBufferSizeBytes);

	const VkBufferMemoryBarrier afterComputeBarrier = makeBufferMemoryBarrier(VK_ACCESS_SHADER_WRITE_BIT, VK_ACCESS_HOST_READ_BIT, *outputBuffer, 0ull, outputBufferSizeBytes);

	const Unique<VkCommandPool> cmdPool(makeCommandPool(vk, device, queueFamilyIndex));
	const Unique<VkCommandBuffer> cmdBuffer(allocateCommandBuffer(vk, device, *cmdPool, VK_COMMAND_BUFFER_LEVEL_PRIMARY));

	// Start recording commands

	beginCommandBuffer(vk, *cmdBuffer);

	pipeline0.bind(*cmdBuffer);
	vk.cmdBindDescriptorSets(*cmdBuffer, VK_PIPELINE_BIND_POINT_COMPUTE, pipeline0.getPipelineLayout(), 0u, 1u, &descriptorSet.get(), 0u, DE_NULL);

	vk.cmdPipelineBarrier(*cmdBuffer, VK_PIPELINE_STAGE_HOST_BIT, VK_PIPELINE_STAGE_COMPUTE_SHADER_BIT, (VkDependencyFlags)0, 0, (const VkMemoryBarrier*)DE_NULL, 1, &writeUniformConstantsBarrier, 0, (const VkImageMemoryBarrier*)DE_NULL);

	vk.cmdDispatch(*cmdBuffer, m_workSize.x(), m_workSize.y(), m_workSize.z());
	vk.cmdPipelineBarrier(*cmdBuffer, VK_PIPELINE_STAGE_COMPUTE_SHADER_BIT, VK_PIPELINE_STAGE_COMPUTE_SHADER_BIT, (VkDependencyFlags)0, 0, (const VkMemoryBarrier*)DE_NULL, 1, &betweenShadersBarrier, 0, (const VkImageMemoryBarrier*)DE_NULL);

	// Switch to the second shader program
	pipeline1.bind(*cmdBuffer);

	vk.cmdDispatch(*cmdBuffer, m_workSize.x(), m_workSize.y(), m_workSize.z());
	vk.cmdPipelineBarrier(*cmdBuffer, VK_PIPELINE_STAGE_COMPUTE_SHADER_BIT, VK_PIPELINE_STAGE_HOST_BIT, (VkDependencyFlags)0, 0, (const VkMemoryBarrier*)DE_NULL, 1, &afterComputeBarrier, 0, (const VkImageMemoryBarrier*)DE_NULL);

	endCommandBuffer(vk, *cmdBuffer);

	// Wait for completion

	submitCommandsAndWait(vk, device, queue, *cmdBuffer);

	// Validate the results

	const Allocation& outputBufferAllocation = outputBuffer.getAllocation();
	invalidateAlloc(vk, device, outputBufferAllocation);

	const deUint32* bufferPtr = static_cast<deUint32*>(outputBufferAllocation.getHostPtr());
	const deUint32	res = *bufferPtr;
	deUint32		ref = 0;

	for (int ndx = 0; ndx < workGroupCount; ++ndx)
		ref += baseValue + ndx;

	if (res != ref)
	{
		std::ostringstream msg;
		msg << "ERROR: comparison failed, expected " << ref << ", got " << res;
		return tcu::TestStatus::fail(msg.str());
	}
	return tcu::TestStatus::pass("Compute succeeded");
}

class ImageAtomicOpTest : public vkt::TestCase
{
public:
						ImageAtomicOpTest		(tcu::TestContext&	testCtx,
												 const std::string& name,
												 const deUint32		localSize,
												 const tcu::IVec2&	imageSize,
												 const vk::ComputePipelineConstructionType computePipelineConstructionType);

	virtual void		checkSupport			(Context& context) const;
	void				initPrograms			(SourceCollections& sourceCollections) const;
	TestInstance*		createInstance			(Context&			context) const;

private:
	const deUint32						m_localSize;
	const tcu::IVec2					m_imageSize;
	vk::ComputePipelineConstructionType m_computePipelineConstructionType;
};

class ImageAtomicOpTestInstance : public vkt::TestInstance
{
public:
									ImageAtomicOpTestInstance		(Context&			context,
																	 const deUint32		localSize,
																	 const tcu::IVec2&	imageSize,
																	 const vk::ComputePipelineConstructionType computePipelineConstructionType);

	tcu::TestStatus					iterate							(void);

private:
	const deUint32						m_localSize;
	const tcu::IVec2					m_imageSize;
	vk::ComputePipelineConstructionType m_computePipelineConstructionType;
};

ImageAtomicOpTest::ImageAtomicOpTest (tcu::TestContext&		testCtx,
									  const std::string&	name,
									  const deUint32		localSize,
									  const tcu::IVec2&		imageSize,
	const vk::ComputePipelineConstructionType computePipelineConstructionType)
	: TestCase							(testCtx, name)
	, m_localSize						(localSize)
	, m_imageSize						(imageSize)
	, m_computePipelineConstructionType	(computePipelineConstructionType)
{
}

void ImageAtomicOpTest::checkSupport (Context& context) const
{
	checkShaderObjectRequirements(context.getInstanceInterface(), context.getPhysicalDevice(), m_computePipelineConstructionType);
}

void ImageAtomicOpTest::initPrograms (SourceCollections& sourceCollections) const
{
	std::ostringstream src;
	src << "#version 310 es\n"
		<< "#extension GL_OES_shader_image_atomic : require\n"
		<< "layout (local_size_x = " << m_localSize << ") in;\n"
		<< "layout(binding = 1, r32ui) coherent uniform highp uimage2D u_dstImg;\n"
		<< "layout(binding = 0) readonly buffer Input {\n"
		<< "    uint values[" << (multiplyComponents(m_imageSize) * m_localSize) << "];\n"
		<< "} sb_in;\n\n"
		<< "void main (void) {\n"
		<< "    uint stride = gl_NumWorkGroups.x*gl_WorkGroupSize.x;\n"
		<< "    uint value  = sb_in.values[gl_GlobalInvocationID.y*stride + gl_GlobalInvocationID.x];\n"
		<< "\n"
		<< "    if (gl_LocalInvocationIndex == 0u)\n"
		<< "        imageStore(u_dstImg, ivec2(gl_WorkGroupID.xy), uvec4(0));\n"
		<< "    memoryBarrierImage();\n"
		<< "    barrier();\n"
		<< "    imageAtomicAdd(u_dstImg, ivec2(gl_WorkGroupID.xy), value);\n"
		<< "}\n";

	sourceCollections.glslSources.add("comp") << glu::ComputeSource(src.str());
}

TestInstance* ImageAtomicOpTest::createInstance (Context& context) const
{
	return new ImageAtomicOpTestInstance(context, m_localSize, m_imageSize, m_computePipelineConstructionType);
}

ImageAtomicOpTestInstance::ImageAtomicOpTestInstance (Context& context, const deUint32 localSize, const tcu::IVec2& imageSize, const vk::ComputePipelineConstructionType computePipelineConstructionType)
	: TestInstance	(context)
	, m_localSize	(localSize)
	, m_imageSize	(imageSize)
	, m_computePipelineConstructionType(computePipelineConstructionType)
{
}

tcu::TestStatus ImageAtomicOpTestInstance::iterate (void)
{
	const DeviceInterface&	vk					= m_context.getDeviceInterface();
	const VkDevice			device				= m_context.getDevice();
	const VkQueue			queue				= m_context.getUniversalQueue();
	const deUint32			queueFamilyIndex	= m_context.getUniversalQueueFamilyIndex();
	Allocator&				allocator			= m_context.getDefaultAllocator();

	// Create an image

	const VkImageCreateInfo imageParams = make2DImageCreateInfo(m_imageSize, VK_IMAGE_USAGE_TRANSFER_SRC_BIT | VK_IMAGE_USAGE_STORAGE_BIT);
	const ImageWithMemory image(vk, device, allocator, imageParams, MemoryRequirement::Any);

	const VkImageSubresourceRange subresourceRange = makeImageSubresourceRange(VK_IMAGE_ASPECT_COLOR_BIT, 0u, 1u, 0u, 1u);
	const Unique<VkImageView> imageView(makeImageView(vk, device, *image, VK_IMAGE_VIEW_TYPE_2D, VK_FORMAT_R32_UINT, subresourceRange));

	// Input buffer

	const deUint32 numInputValues = multiplyComponents(m_imageSize) * m_localSize;
	const VkDeviceSize inputBufferSizeBytes = sizeof(deUint32) * numInputValues;

	const BufferWithMemory inputBuffer(vk, device, allocator, makeBufferCreateInfo(inputBufferSizeBytes, VK_BUFFER_USAGE_STORAGE_BUFFER_BIT), MemoryRequirement::HostVisible);

	// Populate the input buffer with test data
	{
		de::Random rnd(0x77238ac2);
		const Allocation& inputBufferAllocation = inputBuffer.getAllocation();
		deUint32* bufferPtr = static_cast<deUint32*>(inputBufferAllocation.getHostPtr());
		for (deUint32 i = 0; i < numInputValues; ++i)
			*bufferPtr++ = rnd.getUint32();

		flushAlloc(vk, device, inputBufferAllocation);
	}

	// Create a buffer to store shader output (copied from image data)

	const deUint32 imageArea = multiplyComponents(m_imageSize);
	const VkDeviceSize outputBufferSizeBytes = sizeof(deUint32) * imageArea;
	const BufferWithMemory outputBuffer(vk, device, allocator, makeBufferCreateInfo(outputBufferSizeBytes, VK_BUFFER_USAGE_TRANSFER_DST_BIT), MemoryRequirement::HostVisible);

	// Create descriptor set

	const Unique<VkDescriptorSetLayout> descriptorSetLayout(
		DescriptorSetLayoutBuilder()
		.addSingleBinding(VK_DESCRIPTOR_TYPE_STORAGE_BUFFER, VK_SHADER_STAGE_COMPUTE_BIT)
		.addSingleBinding(VK_DESCRIPTOR_TYPE_STORAGE_IMAGE, VK_SHADER_STAGE_COMPUTE_BIT)
		.build(vk, device));

	const Unique<VkDescriptorPool> descriptorPool(
		DescriptorPoolBuilder()
		.addType(VK_DESCRIPTOR_TYPE_STORAGE_BUFFER)
		.addType(VK_DESCRIPTOR_TYPE_STORAGE_IMAGE)
		.build(vk, device, VK_DESCRIPTOR_POOL_CREATE_FREE_DESCRIPTOR_SET_BIT, 1u));

	const Unique<VkDescriptorSet> descriptorSet(makeDescriptorSet(vk, device, *descriptorPool, *descriptorSetLayout));

	// Set the bindings

	const VkDescriptorImageInfo imageDescriptorInfo = makeDescriptorImageInfo(DE_NULL, *imageView, VK_IMAGE_LAYOUT_GENERAL);
	const VkDescriptorBufferInfo bufferDescriptorInfo = makeDescriptorBufferInfo(*inputBuffer, 0ull, inputBufferSizeBytes);

	DescriptorSetUpdateBuilder()
		.writeSingle(*descriptorSet, DescriptorSetUpdateBuilder::Location::binding(0u), VK_DESCRIPTOR_TYPE_STORAGE_BUFFER, &bufferDescriptorInfo)
		.writeSingle(*descriptorSet, DescriptorSetUpdateBuilder::Location::binding(1u), VK_DESCRIPTOR_TYPE_STORAGE_IMAGE, &imageDescriptorInfo)
		.update(vk, device);

	// Perform the computation
	{
		ComputePipelineWrapper			pipeline(vk, device, m_computePipelineConstructionType, m_context.getBinaryCollection().get("comp"));
		pipeline.setDescriptorSetLayout(descriptorSetLayout.get());
		pipeline.buildPipeline();

		const VkBufferMemoryBarrier inputBufferPostHostWriteBarrier = makeBufferMemoryBarrier(VK_ACCESS_HOST_WRITE_BIT, VK_ACCESS_SHADER_READ_BIT, *inputBuffer, 0ull, inputBufferSizeBytes);

		const VkImageMemoryBarrier imageLayoutBarrier = makeImageMemoryBarrier(
			(VkAccessFlags)0, VK_ACCESS_SHADER_WRITE_BIT,
			VK_IMAGE_LAYOUT_UNDEFINED, VK_IMAGE_LAYOUT_GENERAL,
			*image, subresourceRange);

		// Prepare the command buffer

		const Unique<VkCommandPool> cmdPool(makeCommandPool(vk, device, queueFamilyIndex));
		const Unique<VkCommandBuffer> cmdBuffer(allocateCommandBuffer(vk, device, *cmdPool, VK_COMMAND_BUFFER_LEVEL_PRIMARY));

		// Start recording commands

		beginCommandBuffer(vk, *cmdBuffer);

		pipeline.bind(*cmdBuffer);
		vk.cmdBindDescriptorSets(*cmdBuffer, VK_PIPELINE_BIND_POINT_COMPUTE, pipeline.getPipelineLayout(), 0u, 1u, &descriptorSet.get(), 0u, DE_NULL);

		vk.cmdPipelineBarrier(*cmdBuffer, VK_PIPELINE_STAGE_HOST_BIT, VK_PIPELINE_STAGE_COMPUTE_SHADER_BIT, (VkDependencyFlags)0, 0, (const VkMemoryBarrier*)DE_NULL, 1, &inputBufferPostHostWriteBarrier, 1, &imageLayoutBarrier);
		vk.cmdDispatch(*cmdBuffer, m_imageSize.x(), m_imageSize.y(), 1u);

		copyImageToBuffer(vk, *cmdBuffer, *image, *outputBuffer, m_imageSize, VK_ACCESS_SHADER_WRITE_BIT, VK_IMAGE_LAYOUT_GENERAL);

		endCommandBuffer(vk, *cmdBuffer);

		// Wait for completion

		submitCommandsAndWait(vk, device, queue, *cmdBuffer);
	}

	// Validate the results

	const Allocation& outputBufferAllocation = outputBuffer.getAllocation();
	invalidateAlloc(vk, device, outputBufferAllocation);

	const deUint32* bufferPtr = static_cast<deUint32*>(outputBufferAllocation.getHostPtr());
	const deUint32* refBufferPtr = static_cast<deUint32*>(inputBuffer.getAllocation().getHostPtr());

	for (deUint32 pixelNdx = 0; pixelNdx < imageArea; ++pixelNdx)
	{
		const deUint32	res = bufferPtr[pixelNdx];
		deUint32		ref = 0;

		for (deUint32 offs = 0; offs < m_localSize; ++offs)
			ref += refBufferPtr[pixelNdx * m_localSize + offs];

		if (res != ref)
		{
			std::ostringstream msg;
			msg << "Comparison failed for pixel " << pixelNdx;
			return tcu::TestStatus::fail(msg.str());
		}
	}
	return tcu::TestStatus::pass("Compute succeeded");
}

class ImageBarrierTest : public vkt::TestCase
{
public:
						ImageBarrierTest	(tcu::TestContext&	testCtx,
											const std::string&	name,
											const tcu::IVec2&	imageSize,
											const vk::ComputePipelineConstructionType computePipelineConstructionType);

	virtual void		checkSupport		(Context& context) const;
	void				initPrograms		(SourceCollections& sourceCollections) const;
	TestInstance*		createInstance		(Context&			context) const;

private:
	const tcu::IVec2					m_imageSize;
	vk::ComputePipelineConstructionType m_computePipelineConstructionType;
};

class ImageBarrierTestInstance : public vkt::TestInstance
{
public:
									ImageBarrierTestInstance	(Context&			context,
																 const tcu::IVec2&	imageSize,
																 const vk::ComputePipelineConstructionType computePipelineConstructionType);

	tcu::TestStatus					iterate						(void);

private:
	const tcu::IVec2					m_imageSize;
	vk::ComputePipelineConstructionType m_computePipelineConstructionType;
};

ImageBarrierTest::ImageBarrierTest (tcu::TestContext&	testCtx,
									const std::string&	name,
									const tcu::IVec2&	imageSize,
									const vk::ComputePipelineConstructionType computePipelineConstructionType)
	: TestCase							(testCtx, name)
	, m_imageSize						(imageSize)
	, m_computePipelineConstructionType	(computePipelineConstructionType)
{
}

void ImageBarrierTest::checkSupport (Context& context) const
{
	checkShaderObjectRequirements(context.getInstanceInterface(), context.getPhysicalDevice(), m_computePipelineConstructionType);
}

void ImageBarrierTest::initPrograms (SourceCollections& sourceCollections) const
{
	sourceCollections.glslSources.add("comp0") << glu::ComputeSource(
		"#version 310 es\n"
		"layout (local_size_x = 1) in;\n"
		"layout(binding = 2) readonly uniform Constants {\n"
		"    uint u_baseVal;\n"
		"};\n"
		"layout(binding = 1, r32ui) writeonly uniform highp uimage2D u_img;\n"
		"void main (void) {\n"
		"    uint offset = gl_NumWorkGroups.x*gl_NumWorkGroups.y*gl_WorkGroupID.z + gl_NumWorkGroups.x*gl_WorkGroupID.y + gl_WorkGroupID.x;\n"
		"    imageStore(u_img, ivec2(gl_WorkGroupID.xy), uvec4(offset + u_baseVal, 0, 0, 0));\n"
		"}\n");

	sourceCollections.glslSources.add("comp1") << glu::ComputeSource(
		"#version 310 es\n"
		"layout (local_size_x = 1) in;\n"
		"layout(binding = 1, r32ui) readonly uniform highp uimage2D u_img;\n"
		"layout(binding = 0) coherent buffer Output {\n"
		"    uint sum;\n"
		"};\n"
		"void main (void) {\n"
		"    uint value = imageLoad(u_img, ivec2(gl_WorkGroupID.xy)).x;\n"
		"    atomicAdd(sum, value);\n"
		"}\n");
}

TestInstance* ImageBarrierTest::createInstance (Context& context) const
{
	return new ImageBarrierTestInstance(context, m_imageSize, m_computePipelineConstructionType);
}

ImageBarrierTestInstance::ImageBarrierTestInstance (Context& context, const tcu::IVec2& imageSize, const vk::ComputePipelineConstructionType computePipelineConstructionType)
	: TestInstance						(context)
	, m_imageSize						(imageSize)
	, m_computePipelineConstructionType	(computePipelineConstructionType)
{
}

tcu::TestStatus ImageBarrierTestInstance::iterate (void)
{
	const DeviceInterface&	vk					= m_context.getDeviceInterface();
	const VkDevice			device				= m_context.getDevice();
	const VkQueue			queue				= m_context.getUniversalQueue();
	const deUint32			queueFamilyIndex	= m_context.getUniversalQueueFamilyIndex();
	Allocator&				allocator			= m_context.getDefaultAllocator();

	// Create an image used by both shaders

	const VkImageCreateInfo imageParams = make2DImageCreateInfo(m_imageSize, VK_IMAGE_USAGE_STORAGE_BIT);
	const ImageWithMemory image(vk, device, allocator, imageParams, MemoryRequirement::Any);

	const VkImageSubresourceRange subresourceRange = makeImageSubresourceRange(VK_IMAGE_ASPECT_COLOR_BIT, 0u, 1u, 0u, 1u);
	const Unique<VkImageView> imageView(makeImageView(vk, device, *image, VK_IMAGE_VIEW_TYPE_2D, VK_FORMAT_R32_UINT, subresourceRange));

	// Create an output buffer

	const VkDeviceSize outputBufferSizeBytes = sizeof(deUint32);
	const BufferWithMemory outputBuffer(vk, device, allocator, makeBufferCreateInfo(outputBufferSizeBytes, VK_BUFFER_USAGE_STORAGE_BUFFER_BIT), MemoryRequirement::HostVisible);

	// Initialize atomic counter value to zero
	{
		const Allocation& outputBufferAllocation = outputBuffer.getAllocation();
		deUint32* outputBufferPtr = static_cast<deUint32*>(outputBufferAllocation.getHostPtr());
		*outputBufferPtr = 0;
		flushAlloc(vk, device, outputBufferAllocation);
	}

	// Create a uniform buffer (to pass uniform constants)

	const VkDeviceSize uniformBufferSizeBytes = sizeof(deUint32);
	const BufferWithMemory uniformBuffer(vk, device, allocator, makeBufferCreateInfo(uniformBufferSizeBytes, VK_BUFFER_USAGE_UNIFORM_BUFFER_BIT), MemoryRequirement::HostVisible);

	// Set the constants in the uniform buffer

	const deUint32	baseValue = 127;
	{
		const Allocation& uniformBufferAllocation = uniformBuffer.getAllocation();
		deUint32* uniformBufferPtr = static_cast<deUint32*>(uniformBufferAllocation.getHostPtr());
		uniformBufferPtr[0] = baseValue;

		flushAlloc(vk, device, uniformBufferAllocation);
	}

	// Create descriptor set

	const Unique<VkDescriptorSetLayout> descriptorSetLayout(
		DescriptorSetLayoutBuilder()
		.addSingleBinding(VK_DESCRIPTOR_TYPE_STORAGE_BUFFER, VK_SHADER_STAGE_COMPUTE_BIT)
		.addSingleBinding(VK_DESCRIPTOR_TYPE_STORAGE_IMAGE, VK_SHADER_STAGE_COMPUTE_BIT)
		.addSingleBinding(VK_DESCRIPTOR_TYPE_UNIFORM_BUFFER, VK_SHADER_STAGE_COMPUTE_BIT)
		.build(vk, device));

	const Unique<VkDescriptorPool> descriptorPool(
		DescriptorPoolBuilder()
		.addType(VK_DESCRIPTOR_TYPE_STORAGE_BUFFER)
		.addType(VK_DESCRIPTOR_TYPE_STORAGE_IMAGE)
		.addType(VK_DESCRIPTOR_TYPE_UNIFORM_BUFFER)
		.build(vk, device, VK_DESCRIPTOR_POOL_CREATE_FREE_DESCRIPTOR_SET_BIT, 1u));

	const Unique<VkDescriptorSet> descriptorSet(makeDescriptorSet(vk, device, *descriptorPool, *descriptorSetLayout));

	const VkDescriptorImageInfo imageDescriptorInfo = makeDescriptorImageInfo(DE_NULL, *imageView, VK_IMAGE_LAYOUT_GENERAL);
	const VkDescriptorBufferInfo outputBufferDescriptorInfo = makeDescriptorBufferInfo(*outputBuffer, 0ull, outputBufferSizeBytes);
	const VkDescriptorBufferInfo uniformBufferDescriptorInfo = makeDescriptorBufferInfo(*uniformBuffer, 0ull, uniformBufferSizeBytes);
	DescriptorSetUpdateBuilder()
		.writeSingle(*descriptorSet, DescriptorSetUpdateBuilder::Location::binding(0u), VK_DESCRIPTOR_TYPE_STORAGE_BUFFER, &outputBufferDescriptorInfo)
		.writeSingle(*descriptorSet, DescriptorSetUpdateBuilder::Location::binding(1u), VK_DESCRIPTOR_TYPE_STORAGE_IMAGE, &imageDescriptorInfo)
		.writeSingle(*descriptorSet, DescriptorSetUpdateBuilder::Location::binding(2u), VK_DESCRIPTOR_TYPE_UNIFORM_BUFFER, &uniformBufferDescriptorInfo)
		.update(vk, device);

	// Perform the computation

	ComputePipelineWrapper			pipeline0(vk, device, m_computePipelineConstructionType, m_context.getBinaryCollection().get("comp0"));
	pipeline0.setDescriptorSetLayout(descriptorSetLayout.get());
	pipeline0.buildPipeline();
	ComputePipelineWrapper			pipeline1(vk, device, m_computePipelineConstructionType, m_context.getBinaryCollection().get("comp1"));
	pipeline1.setDescriptorSetLayout(descriptorSetLayout.get());
	pipeline1.buildPipeline();

	const VkBufferMemoryBarrier writeUniformConstantsBarrier = makeBufferMemoryBarrier(VK_ACCESS_HOST_WRITE_BIT, VK_ACCESS_UNIFORM_READ_BIT, *uniformBuffer, 0ull, uniformBufferSizeBytes);

	const VkImageMemoryBarrier imageLayoutBarrier = makeImageMemoryBarrier(
		0u, 0u,
		VK_IMAGE_LAYOUT_UNDEFINED, VK_IMAGE_LAYOUT_GENERAL,
		*image, subresourceRange);

	const VkImageMemoryBarrier imageBarrierBetweenShaders = makeImageMemoryBarrier(
		VK_ACCESS_SHADER_WRITE_BIT, VK_ACCESS_SHADER_READ_BIT,
		VK_IMAGE_LAYOUT_GENERAL, VK_IMAGE_LAYOUT_GENERAL,
		*image, subresourceRange);

	const VkBufferMemoryBarrier afterComputeBarrier = makeBufferMemoryBarrier(VK_ACCESS_SHADER_WRITE_BIT, VK_ACCESS_HOST_READ_BIT, *outputBuffer, 0ull, outputBufferSizeBytes);

	const Unique<VkCommandPool> cmdPool(makeCommandPool(vk, device, queueFamilyIndex));
	const Unique<VkCommandBuffer> cmdBuffer(allocateCommandBuffer(vk, device, *cmdPool, VK_COMMAND_BUFFER_LEVEL_PRIMARY));

	// Start recording commands

	beginCommandBuffer(vk, *cmdBuffer);

	pipeline0.bind(*cmdBuffer);
	vk.cmdBindDescriptorSets(*cmdBuffer, VK_PIPELINE_BIND_POINT_COMPUTE, pipeline0.getPipelineLayout(), 0u, 1u, &descriptorSet.get(), 0u, DE_NULL);

	vk.cmdPipelineBarrier(*cmdBuffer, VK_PIPELINE_STAGE_HOST_BIT, VK_PIPELINE_STAGE_COMPUTE_SHADER_BIT, (VkDependencyFlags)0, 0, (const VkMemoryBarrier*)DE_NULL, 1, &writeUniformConstantsBarrier, 1, &imageLayoutBarrier);

	vk.cmdDispatch(*cmdBuffer, m_imageSize.x(), m_imageSize.y(), 1u);
	vk.cmdPipelineBarrier(*cmdBuffer, VK_PIPELINE_STAGE_COMPUTE_SHADER_BIT, VK_PIPELINE_STAGE_COMPUTE_SHADER_BIT, (VkDependencyFlags)0, 0, (const VkMemoryBarrier*)DE_NULL, 0, (const VkBufferMemoryBarrier*)DE_NULL, 1, &imageBarrierBetweenShaders);

	// Switch to the second shader program
	pipeline1.bind(*cmdBuffer);

	vk.cmdDispatch(*cmdBuffer, m_imageSize.x(), m_imageSize.y(), 1u);
	vk.cmdPipelineBarrier(*cmdBuffer, VK_PIPELINE_STAGE_COMPUTE_SHADER_BIT, VK_PIPELINE_STAGE_HOST_BIT, (VkDependencyFlags)0, 0, (const VkMemoryBarrier*)DE_NULL, 1, &afterComputeBarrier, 0, (const VkImageMemoryBarrier*)DE_NULL);

	endCommandBuffer(vk, *cmdBuffer);

	// Wait for completion

	submitCommandsAndWait(vk, device, queue, *cmdBuffer);

	// Validate the results

	const Allocation& outputBufferAllocation = outputBuffer.getAllocation();
	invalidateAlloc(vk, device, outputBufferAllocation);

	const int		numValues = multiplyComponents(m_imageSize);
	const deUint32* bufferPtr = static_cast<deUint32*>(outputBufferAllocation.getHostPtr());
	const deUint32	res = *bufferPtr;
	deUint32		ref = 0;

	for (int ndx = 0; ndx < numValues; ++ndx)
		ref += baseValue + ndx;

	if (res != ref)
	{
		std::ostringstream msg;
		msg << "ERROR: comparison failed, expected " << ref << ", got " << res;
		return tcu::TestStatus::fail(msg.str());
	}
	return tcu::TestStatus::pass("Compute succeeded");
}

class ComputeTestInstance : public vkt::TestInstance
{
public:
		ComputeTestInstance		(Context& context, vk::ComputePipelineConstructionType computePipelineConstructionType)
		: TestInstance						(context)
		, m_numPhysDevices					(1)
		, m_queueFamilyIndex				(0)
		, m_computePipelineConstructionType	(computePipelineConstructionType)
	{
		createDeviceGroup();
	}

		~ComputeTestInstance	()
	{
	}

	void							createDeviceGroup	(void);
	const vk::DeviceInterface&		getDeviceInterface	(void)			{ return *m_deviceDriver; }
	vk::VkInstance					getInstance			(void)			{ return m_deviceGroupInstance; }
	vk::VkDevice					getDevice			(void)			{ return *m_logicalDevice; }
	vk::VkPhysicalDevice			getPhysicalDevice	(deUint32 i = 0){ return m_physicalDevices[i]; }

protected:
	deUint32							m_numPhysDevices;
	deUint32							m_queueFamilyIndex;
	vk::ComputePipelineConstructionType m_computePipelineConstructionType;

private:
	CustomInstance						m_deviceGroupInstance;
	vk::Move<vk::VkDevice>				m_logicalDevice;
	std::vector<vk::VkPhysicalDevice>	m_physicalDevices;
#ifndef CTS_USES_VULKANSC
	de::MovePtr<vk::DeviceDriver>		m_deviceDriver;
#else
	de::MovePtr<vk::DeviceDriverSC, vk::DeinitDeviceDeleter>	m_deviceDriver;
#endif // CTS_USES_VULKANSC
};

void ComputeTestInstance::createDeviceGroup (void)
{
	const tcu::CommandLine&							cmdLine					= m_context.getTestContext().getCommandLine();
	const deUint32									devGroupIdx				= cmdLine.getVKDeviceGroupId() - 1;
	const deUint32									physDeviceIdx			= cmdLine.getVKDeviceId() - 1;
	const float										queuePriority			= 1.0f;
	const std::vector<std::string>					requiredExtensions		(1, "VK_KHR_device_group_creation");
	m_deviceGroupInstance													= createCustomInstanceWithExtensions(m_context, requiredExtensions);
	std::vector<VkPhysicalDeviceGroupProperties>	devGroupProperties		= enumeratePhysicalDeviceGroups(m_context.getInstanceInterface(), m_deviceGroupInstance);
	m_numPhysDevices														= devGroupProperties[devGroupIdx].physicalDeviceCount;
	std::vector<const char*>						deviceExtensions;

	if (!isCoreDeviceExtension(m_context.getUsedApiVersion(), "VK_KHR_device_group"))
		deviceExtensions.push_back("VK_KHR_device_group");

	VkDeviceGroupDeviceCreateInfo					deviceGroupInfo			=
	{
		VK_STRUCTURE_TYPE_DEVICE_GROUP_DEVICE_CREATE_INFO,									//stype
		DE_NULL,																			//pNext
		devGroupProperties[devGroupIdx].physicalDeviceCount,								//physicalDeviceCount
		devGroupProperties[devGroupIdx].physicalDevices										//physicalDevices
	};
	const InstanceDriver&							instance				(m_deviceGroupInstance.getDriver());
	VkPhysicalDeviceFeatures2						deviceFeatures2			= initVulkanStructure();
	const VkPhysicalDeviceFeatures					deviceFeatures			= getPhysicalDeviceFeatures(instance, deviceGroupInfo.pPhysicalDevices[physDeviceIdx]);
	const std::vector<VkQueueFamilyProperties>		queueProps				= getPhysicalDeviceQueueFamilyProperties(instance, devGroupProperties[devGroupIdx].physicalDevices[physDeviceIdx]);

	deviceFeatures2.features = deviceFeatures;

#ifndef CTS_USES_VULKANSC
	VkPhysicalDeviceDynamicRenderingFeaturesKHR		dynamicRenderingFeatures	= initVulkanStructure();
	dynamicRenderingFeatures.dynamicRendering = VK_TRUE;
	VkPhysicalDeviceShaderObjectFeaturesEXT			shaderObjectFeatures		= initVulkanStructure(&dynamicRenderingFeatures);
	shaderObjectFeatures.shaderObject = VK_TRUE;
	if (m_computePipelineConstructionType)
	{
		deviceExtensions.push_back("VK_EXT_shader_object");
		deviceFeatures2.pNext = &shaderObjectFeatures;
	}
#endif

	m_physicalDevices.resize(m_numPhysDevices);
	for (deUint32 physDevIdx = 0; physDevIdx < m_numPhysDevices; physDevIdx++)
		m_physicalDevices[physDevIdx] = devGroupProperties[devGroupIdx].physicalDevices[physDevIdx];

	for (size_t queueNdx = 0; queueNdx < queueProps.size(); queueNdx++)
	{
		if (queueProps[queueNdx].queueFlags & VK_QUEUE_COMPUTE_BIT)
			m_queueFamilyIndex = (deUint32)queueNdx;
	}

	VkDeviceQueueCreateInfo							queueInfo				=
	{
		VK_STRUCTURE_TYPE_DEVICE_QUEUE_CREATE_INFO,		// VkStructureType					sType;
		DE_NULL,										// const void*						pNext;
		(VkDeviceQueueCreateFlags)0u,					// VkDeviceQueueCreateFlags			flags;
		m_queueFamilyIndex,								// deUint32							queueFamilyIndex;
		1u,												// deUint32							queueCount;
		&queuePriority									// const float*						pQueuePriorities;
	};

	void* pNext												= &deviceGroupInfo;
	if (deviceFeatures2.pNext != DE_NULL)
		deviceGroupInfo.pNext = &deviceFeatures2;

#ifdef CTS_USES_VULKANSC
	VkDeviceObjectReservationCreateInfo memReservationInfo	= cmdLine.isSubProcess() ? m_context.getResourceInterface()->getStatMax() : resetDeviceObjectReservationCreateInfo();
	memReservationInfo.pNext								= pNext;
	pNext													= &memReservationInfo;

	VkPhysicalDeviceVulkanSC10Features sc10Features			= createDefaultSC10Features();
	sc10Features.pNext										= pNext;
	pNext													= &sc10Features;
	VkPipelineCacheCreateInfo			pcCI;
	std::vector<VkPipelinePoolSize>		poolSizes;
	if (cmdLine.isSubProcess())
	{
		if (m_context.getResourceInterface()->getCacheDataSize() > 0)
		{
			pcCI =
			{
				VK_STRUCTURE_TYPE_PIPELINE_CACHE_CREATE_INFO,			// VkStructureType				sType;
				DE_NULL,												// const void*					pNext;
				VK_PIPELINE_CACHE_CREATE_READ_ONLY_BIT |
					VK_PIPELINE_CACHE_CREATE_USE_APPLICATION_STORAGE_BIT,	// VkPipelineCacheCreateFlags	flags;
				m_context.getResourceInterface()->getCacheDataSize(),	// deUintptr					initialDataSize;
				m_context.getResourceInterface()->getCacheData()		// const void*					pInitialData;
			};
			memReservationInfo.pipelineCacheCreateInfoCount		= 1;
			memReservationInfo.pPipelineCacheCreateInfos		= &pcCI;
		}

		poolSizes							= m_context.getResourceInterface()->getPipelinePoolSizes();
		if (!poolSizes.empty())
		{
			memReservationInfo.pipelinePoolSizeCount		= deUint32(poolSizes.size());
			memReservationInfo.pPipelinePoolSizes			= poolSizes.data();
		}
	}

#endif // CTS_USES_VULKANSC

	const VkDeviceCreateInfo						deviceInfo				=
	{
		VK_STRUCTURE_TYPE_DEVICE_CREATE_INFO,							// VkStructureType					sType;
		pNext,															// const void*						pNext;
		(VkDeviceCreateFlags)0,											// VkDeviceCreateFlags				flags;
		1u	,															// uint32_t							queueCreateInfoCount;
		&queueInfo,														// const VkDeviceQueueCreateInfo*	pQueueCreateInfos;
		0u,																// uint32_t							enabledLayerCount;
		DE_NULL,														// const char* const*				ppEnabledLayerNames;
		deUint32(deviceExtensions.size()),								// uint32_t							enabledExtensionCount;
		(deviceExtensions.empty() ? DE_NULL : &deviceExtensions[0]),	// const char* const*				ppEnabledExtensionNames;
		deviceFeatures2.pNext == DE_NULL ? &deviceFeatures : DE_NULL,	// const VkPhysicalDeviceFeatures*	pEnabledFeatures;
	};

	m_logicalDevice		= createCustomDevice(m_context.getTestContext().getCommandLine().isValidationEnabled(), m_context.getPlatformInterface(), m_deviceGroupInstance, instance, deviceGroupInfo.pPhysicalDevices[physDeviceIdx], &deviceInfo);
#ifndef CTS_USES_VULKANSC
	m_deviceDriver = de::MovePtr<DeviceDriver>(new DeviceDriver(m_context.getPlatformInterface(), m_deviceGroupInstance, *m_logicalDevice, m_context.getUsedApiVersion()));
#else
	m_deviceDriver = de::MovePtr<DeviceDriverSC, DeinitDeviceDeleter>(new DeviceDriverSC(m_context.getPlatformInterface(), m_context.getInstance(), *m_logicalDevice, m_context.getTestContext().getCommandLine(), m_context.getResourceInterface(), m_context.getDeviceVulkanSC10Properties(), m_context.getDeviceProperties(), m_context.getUsedApiVersion()), vk::DeinitDeviceDeleter(m_context.getResourceInterface().get(), *m_logicalDevice));
#endif // CTS_USES_VULKANSC
}

class DispatchBaseTest : public vkt::TestCase
{
public:
						DispatchBaseTest	(tcu::TestContext&	testCtx,
											const std::string&	name,
											const deUint32		numValues,
											const tcu::IVec3&	localsize,
											const tcu::IVec3&	worksize,
											const tcu::IVec3&	splitsize,
											const vk::ComputePipelineConstructionType computePipelineConstructionType,
											const bool			useMaintenance5);

	virtual void		checkSupport		(Context& context) const;
	void				initPrograms		(SourceCollections& sourceCollections) const;
	TestInstance*		createInstance		(Context&			context) const;

private:
	const deUint32						m_numValues;
	const tcu::IVec3					m_localSize;
	const tcu::IVec3					m_workSize;
	const tcu::IVec3					m_splitSize;
	vk::ComputePipelineConstructionType m_computePipelineConstructionType;
	const bool							m_useMaintenance5;
};

class DispatchBaseTestInstance : public ComputeTestInstance
{
public:
									DispatchBaseTestInstance	(Context&			context,
																const deUint32		numValues,
																const tcu::IVec3&	localsize,
																const tcu::IVec3&	worksize,
																const tcu::IVec3&	splitsize,
																const vk::ComputePipelineConstructionType computePipelineConstructionType,
																const bool			useMaintenance5);

	bool							isInputVectorValid			(const tcu::IVec3& small, const tcu::IVec3& big);
	tcu::TestStatus					iterate						(void);

private:
	const deUint32						m_numValues;
	const tcu::IVec3					m_localSize;
	const tcu::IVec3					m_workSize;
	const tcu::IVec3					m_splitWorkSize;
	const bool							m_useMaintenance5;
};

DispatchBaseTest::DispatchBaseTest (tcu::TestContext&	testCtx,
									const std::string&	name,
									const deUint32		numValues,
									const tcu::IVec3&	localsize,
									const tcu::IVec3&	worksize,
									const tcu::IVec3&	splitsize,
									const vk::ComputePipelineConstructionType computePipelineConstructionType,
									const bool			useMaintenance5)
	: TestCase		(testCtx, name)
	, m_numValues	(numValues)
	, m_localSize	(localsize)
	, m_workSize	(worksize)
	, m_splitSize	(splitsize)
	, m_computePipelineConstructionType(computePipelineConstructionType)
	, m_useMaintenance5	(useMaintenance5)
{
}

void DispatchBaseTest::checkSupport (Context& context) const
{
	checkShaderObjectRequirements(context.getInstanceInterface(), context.getPhysicalDevice(), m_computePipelineConstructionType);
	if (m_useMaintenance5)
		context.requireDeviceFunctionality("VK_KHR_maintenance5");
}

void DispatchBaseTest::initPrograms (SourceCollections& sourceCollections) const
{
	std::ostringstream src;
	src << "#version 310 es\n"
		<< "layout (local_size_x = " << m_localSize.x() << ", local_size_y = " << m_localSize.y() << ", local_size_z = " << m_localSize.z() << ") in;\n"

		<< "layout(binding = 0) buffer InOut {\n"
		<< "    uint values[" << de::toString(m_numValues) << "];\n"
		<< "} sb_inout;\n"

		<< "layout(binding = 1) readonly uniform uniformInput {\n"
		<< "    uvec3 gridSize;\n"
		<< "} ubo_in;\n"

		<< "void main (void) {\n"
		<< "    uvec3 size = ubo_in.gridSize * gl_WorkGroupSize;\n"
		<< "    uint numValuesPerInv = uint(sb_inout.values.length()) / (size.x*size.y*size.z);\n"
		<< "    uint index = size.x*size.y*gl_GlobalInvocationID.z + size.x*gl_GlobalInvocationID.y + gl_GlobalInvocationID.x;\n"
		<< "    uint offset = numValuesPerInv*index;\n"
		<< "    for (uint ndx = 0u; ndx < numValuesPerInv; ndx++)\n"
		<< "        sb_inout.values[offset + ndx] = ~sb_inout.values[offset + ndx];\n"
		<< "}\n";

	sourceCollections.glslSources.add("comp") << glu::ComputeSource(src.str());
}

TestInstance* DispatchBaseTest::createInstance (Context& context) const
{
	return new DispatchBaseTestInstance(context, m_numValues, m_localSize, m_workSize, m_splitSize, m_computePipelineConstructionType, m_useMaintenance5);
}

DispatchBaseTestInstance::DispatchBaseTestInstance (Context& context,
													const deUint32		numValues,
													const tcu::IVec3&	localsize,
													const tcu::IVec3&	worksize,
													const tcu::IVec3&	splitsize,
													const vk::ComputePipelineConstructionType computePipelineConstructionType,
													const bool			useMaintenance5)

	: ComputeTestInstance				(context, computePipelineConstructionType)
	, m_numValues						(numValues)
	, m_localSize						(localsize)
	, m_workSize						(worksize)
	, m_splitWorkSize					(splitsize)
	, m_useMaintenance5		(useMaintenance5)
{
	// For easy work distribution across physical devices:
	// WorkSize should be a multiple of SplitWorkSize only in the X component
	if ((!isInputVectorValid(m_splitWorkSize, m_workSize)) ||
		(m_workSize.x() <= m_splitWorkSize.x()) ||
		(m_workSize.y() != m_splitWorkSize.y()) ||
		(m_workSize.z() != m_splitWorkSize.z()))
		TCU_THROW(TestError, "Invalid Input.");

	// For easy work distribution within the same physical device:
	// SplitWorkSize should be a multiple of localSize in Y or Z component
	if ((!isInputVectorValid(m_localSize, m_splitWorkSize)) ||
		(m_localSize.x() != m_splitWorkSize.x()) ||
		(m_localSize.y() >= m_splitWorkSize.y()) ||
		(m_localSize.z() >= m_splitWorkSize.z()))
		TCU_THROW(TestError, "Invalid Input.");

	if ((multiplyComponents(m_workSize) / multiplyComponents(m_splitWorkSize)) < (deInt32) m_numPhysDevices)
		TCU_THROW(TestError, "Not enough work to distribute across all physical devices.");

	deUint32 totalWork = multiplyComponents(m_workSize) * multiplyComponents(m_localSize);
	if ((totalWork > numValues) || (numValues % totalWork != 0))
		TCU_THROW(TestError, "Buffer too small/not aligned to cover all values.");
}

bool DispatchBaseTestInstance::isInputVectorValid(const tcu::IVec3& small, const tcu::IVec3& big)
{
	if (((big.x() < small.x()) || (big.y() < small.y()) || (big.z() < small.z())) ||
		((big.x() % small.x() != 0) || (big.y() % small.y() != 0) || (big.z() % small.z() != 0)))
		return false;
	return true;
}

tcu::TestStatus DispatchBaseTestInstance::iterate (void)
{
	const DeviceInterface&	vk					= getDeviceInterface();
	const VkDevice			device				= getDevice();
	const VkQueue			queue				= getDeviceQueue(vk, device, m_queueFamilyIndex, 0);
	SimpleAllocator			allocator			(vk, device, getPhysicalDeviceMemoryProperties(m_context.getInstanceInterface(), getPhysicalDevice()));
	deUint32				totalWorkloadSize	= 0;

	// Create an uniform and input/output buffer
	const deUint32 uniformBufSize = 3; // Pass the compute grid size
	const VkDeviceSize uniformBufferSizeBytes = sizeof(deUint32) * uniformBufSize;
	const BufferWithMemory uniformBuffer(vk, device, allocator, makeBufferCreateInfo(uniformBufferSizeBytes, VK_BUFFER_USAGE_UNIFORM_BUFFER_BIT), MemoryRequirement::HostVisible);

	const VkDeviceSize bufferSizeBytes = sizeof(deUint32) * m_numValues;
	const BufferWithMemory buffer(vk, device, allocator, makeBufferCreateInfo(bufferSizeBytes, VK_BUFFER_USAGE_STORAGE_BUFFER_BIT), MemoryRequirement::HostVisible);

	// Fill the buffers with data
	typedef std::vector<deUint32> data_vector_t;
	data_vector_t uniformInputData(uniformBufSize);
	data_vector_t inputData(m_numValues);

	{
		const Allocation& bufferAllocation = uniformBuffer.getAllocation();
		deUint32* bufferPtr = static_cast<deUint32*>(bufferAllocation.getHostPtr());
		uniformInputData[0] = *bufferPtr++ = m_workSize.x();
		uniformInputData[1] = *bufferPtr++ = m_workSize.y();
		uniformInputData[2] = *bufferPtr++ = m_workSize.z();
		flushAlloc(vk, device, bufferAllocation);
	}

	{
		de::Random rnd(0x82ce7f);
		const Allocation& bufferAllocation = buffer.getAllocation();
		deUint32* bufferPtr = static_cast<deUint32*>(bufferAllocation.getHostPtr());
		for (deUint32 i = 0; i < m_numValues; ++i)
			inputData[i] = *bufferPtr++ = rnd.getUint32();

		flushAlloc(vk, device, bufferAllocation);
	}

	// Create descriptor set
	const Unique<VkDescriptorSetLayout> descriptorSetLayout(
		DescriptorSetLayoutBuilder()
		.addSingleBinding(VK_DESCRIPTOR_TYPE_STORAGE_BUFFER, VK_SHADER_STAGE_COMPUTE_BIT)
		.addSingleBinding(VK_DESCRIPTOR_TYPE_UNIFORM_BUFFER, VK_SHADER_STAGE_COMPUTE_BIT)
		.build(vk, device));

	const Unique<VkDescriptorPool> descriptorPool(
		DescriptorPoolBuilder()
		.addType(VK_DESCRIPTOR_TYPE_STORAGE_BUFFER)
		.addType(VK_DESCRIPTOR_TYPE_UNIFORM_BUFFER)
		.build(vk, device, VK_DESCRIPTOR_POOL_CREATE_FREE_DESCRIPTOR_SET_BIT, 1u));

	const Unique<VkDescriptorSet> descriptorSet(makeDescriptorSet(vk, device, *descriptorPool, *descriptorSetLayout));

	const VkDescriptorBufferInfo bufferDescriptorInfo = makeDescriptorBufferInfo(*buffer, 0ull, bufferSizeBytes);
	const VkDescriptorBufferInfo uniformBufferDescriptorInfo = makeDescriptorBufferInfo(*uniformBuffer, 0ull, uniformBufferSizeBytes);

	DescriptorSetUpdateBuilder()
		.writeSingle(*descriptorSet, DescriptorSetUpdateBuilder::Location::binding(0u), VK_DESCRIPTOR_TYPE_STORAGE_BUFFER, &bufferDescriptorInfo)
		.writeSingle(*descriptorSet, DescriptorSetUpdateBuilder::Location::binding(1u), VK_DESCRIPTOR_TYPE_UNIFORM_BUFFER, &uniformBufferDescriptorInfo)
		.update(vk, device);

	ComputePipelineWrapper			pipeline(vk, device, m_computePipelineConstructionType, m_context.getBinaryCollection().get("comp"));
	pipeline.setDescriptorSetLayout(descriptorSetLayout.get());
	pipeline.setPipelineCreateFlags(VK_PIPELINE_CREATE_DISPATCH_BASE);

#ifndef CTS_USES_VULKANSC
	if (m_useMaintenance5)
	{
		VkPipelineCreateFlags2CreateInfoKHR pipelineFlags2CreateInfo = initVulkanStructure();
		pipelineFlags2CreateInfo.flags = VK_PIPELINE_CREATE_2_DISPATCH_BASE_BIT_KHR;
		pipeline.setPipelineCreatePNext(&pipelineFlags2CreateInfo);
		pipeline.setPipelineCreateFlags(0);
	}
#else
	DE_UNREF(m_useMaintenance5);
#endif // CTS_USES_VULKANSC

	pipeline.buildPipeline();

	const VkBufferMemoryBarrier hostWriteBarrier = makeBufferMemoryBarrier(VK_ACCESS_HOST_WRITE_BIT, VK_ACCESS_SHADER_READ_BIT, *buffer, 0ull, bufferSizeBytes);
	const VkBufferMemoryBarrier hostUniformWriteBarrier = makeBufferMemoryBarrier(VK_ACCESS_HOST_WRITE_BIT, VK_ACCESS_UNIFORM_READ_BIT, *uniformBuffer, 0ull, uniformBufferSizeBytes);

	const VkBufferMemoryBarrier shaderWriteBarrier = makeBufferMemoryBarrier(VK_ACCESS_SHADER_WRITE_BIT, VK_ACCESS_HOST_READ_BIT, *buffer, 0ull, bufferSizeBytes);

	const Unique<VkCommandPool> cmdPool(makeCommandPool(vk, device, m_queueFamilyIndex));
	const Unique<VkCommandBuffer> cmdBuffer(allocateCommandBuffer(vk, device, *cmdPool, VK_COMMAND_BUFFER_LEVEL_PRIMARY));

	// Start recording commands
	beginCommandBuffer(vk, *cmdBuffer);

	pipeline.bind(*cmdBuffer);
	vk.cmdBindDescriptorSets(*cmdBuffer, VK_PIPELINE_BIND_POINT_COMPUTE, pipeline.getPipelineLayout(), 0u, 1u, &descriptorSet.get(), 0u, DE_NULL);

	vk.cmdPipelineBarrier(*cmdBuffer, VK_PIPELINE_STAGE_HOST_BIT, VK_PIPELINE_STAGE_COMPUTE_SHADER_BIT, (VkDependencyFlags)0, 0, (const VkMemoryBarrier*)DE_NULL, 1, &hostUniformWriteBarrier, 0, (const VkImageMemoryBarrier*)DE_NULL);

	vk.cmdPipelineBarrier(*cmdBuffer, VK_PIPELINE_STAGE_HOST_BIT, VK_PIPELINE_STAGE_COMPUTE_SHADER_BIT, (VkDependencyFlags)0, 0, (const VkMemoryBarrier*)DE_NULL, 1, &hostWriteBarrier, 0, (const VkImageMemoryBarrier*)DE_NULL);

	// Split the workload across all physical devices based on m_splitWorkSize.x()
	for (deUint32 physDevIdx = 0; physDevIdx < m_numPhysDevices; physDevIdx++)
	{
		deUint32 baseGroupX = physDevIdx * m_splitWorkSize.x();
		deUint32 baseGroupY = 0;
		deUint32 baseGroupZ = 0;

		// Split the workload within the physical device based on m_localSize.y() and m_localSize.z()
		for (deInt32 localIdxY = 0; localIdxY < (m_splitWorkSize.y() / m_localSize.y()); localIdxY++)
		{
			for (deInt32 localIdxZ = 0; localIdxZ < (m_splitWorkSize.z() / m_localSize.z()); localIdxZ++)
			{
				deUint32 offsetX = baseGroupX;
				deUint32 offsetY = baseGroupY + localIdxY * m_localSize.y();
				deUint32 offsetZ = baseGroupZ + localIdxZ * m_localSize.z();

				deUint32 localSizeX = (physDevIdx == (m_numPhysDevices - 1)) ? m_workSize.x() - baseGroupX : m_localSize.x();
				deUint32 localSizeY = m_localSize.y();
				deUint32 localSizeZ = m_localSize.z();

				totalWorkloadSize += (localSizeX * localSizeY * localSizeZ);
				vk.cmdDispatchBase(*cmdBuffer, offsetX, offsetY, offsetZ, localSizeX, localSizeY, localSizeZ);
			}
		}
	}

	vk.cmdPipelineBarrier(*cmdBuffer, VK_PIPELINE_STAGE_COMPUTE_SHADER_BIT, VK_PIPELINE_STAGE_HOST_BIT, (VkDependencyFlags)0, 0, (const VkMemoryBarrier*)DE_NULL, 1, &shaderWriteBarrier, 0, (const VkImageMemoryBarrier*)DE_NULL);

	endCommandBuffer(vk, *cmdBuffer);
	submitCommandsAndWait(vk, device, queue, *cmdBuffer);

	if (totalWorkloadSize != deUint32(multiplyComponents(m_workSize)))
		TCU_THROW(TestError, "Not covering the entire workload.");

	// Validate the results
	const Allocation& bufferAllocation = buffer.getAllocation();
	invalidateAlloc(vk, device, bufferAllocation);
	const deUint32* bufferPtr = static_cast<deUint32*>(bufferAllocation.getHostPtr());

	for (deUint32 ndx = 0; ndx < m_numValues; ++ndx)
	{
		const deUint32 res = bufferPtr[ndx];
		const deUint32 ref = ~inputData[ndx];

		if (res != ref)
		{
			std::ostringstream msg;
			msg << "Comparison failed for InOut.values[" << ndx << "]";
			return tcu::TestStatus::fail(msg.str());
		}
	}
	return tcu::TestStatus::pass("Compute succeeded");
}

class DeviceIndexTest : public vkt::TestCase
{
public:
	DeviceIndexTest		(tcu::TestContext&	testCtx,
											const std::string&	name,
											const deUint32		numValues,
											const tcu::IVec3&	localsize,
											const tcu::IVec3&	splitsize,
											const vk::ComputePipelineConstructionType computePipelineConstructionType);

	virtual void		checkSupport		(Context& context) const;
	void				initPrograms		(SourceCollections& sourceCollections) const;
	TestInstance*		createInstance		(Context&			context) const;

private:
	const deUint32						m_numValues;
	const tcu::IVec3					m_localSize;
	const tcu::IVec3					m_workSize;
	const tcu::IVec3					m_splitSize;
	vk::ComputePipelineConstructionType m_computePipelineConstructionType;
};

class DeviceIndexTestInstance : public ComputeTestInstance
{
public:
									DeviceIndexTestInstance	(Context&			context,
															 const deUint32		numValues,
															 const tcu::IVec3&	localsize,
															 const tcu::IVec3&	worksize,
															 const vk::ComputePipelineConstructionType computePipelineConstructionType);
	tcu::TestStatus					iterate					(void);
private:
	const deUint32						m_numValues;
	const tcu::IVec3					m_localSize;
	tcu::IVec3							m_workSize;
};

DeviceIndexTest::DeviceIndexTest (tcu::TestContext&	testCtx,
									const std::string&	name,
									const deUint32		numValues,
									const tcu::IVec3&	localsize,
									const tcu::IVec3&	worksize,
									const vk::ComputePipelineConstructionType computePipelineConstructionType)
	: TestCase							(testCtx, name)
	, m_numValues						(numValues)
	, m_localSize						(localsize)
	, m_workSize						(worksize)
	, m_computePipelineConstructionType	(computePipelineConstructionType)
{
}

void DeviceIndexTest::checkSupport (Context& context) const
{
	checkShaderObjectRequirements(context.getInstanceInterface(), context.getPhysicalDevice(), m_computePipelineConstructionType);
}

void DeviceIndexTest::initPrograms (SourceCollections& sourceCollections) const
{
	std::ostringstream src;
	src << "#version 310 es\n"
		<< "#extension GL_EXT_device_group : require\n"
		<< "layout (local_size_x = " << m_localSize.x() << ", local_size_y = " << m_localSize.y() << ", local_size_z = " << m_localSize.z() << ") in;\n"

		<< "layout(binding = 0) buffer InOut {\n"
		<< "    uint values[" << de::toString(m_numValues) << "];\n"
		<< "} sb_inout;\n"

		<< "layout(binding = 1) readonly uniform uniformInput {\n"
		<< "    uint baseOffset[1+" << VK_MAX_DEVICE_GROUP_SIZE << "];\n"
		<< "} ubo_in;\n"

		<< "void main (void) {\n"
		<< "    uvec3 size = gl_NumWorkGroups * gl_WorkGroupSize;\n"
		<< "    uint numValuesPerInv = uint(sb_inout.values.length()) / (size.x*size.y*size.z);\n"
		<< "    uint index = size.x*size.y*gl_GlobalInvocationID.z + size.x*gl_GlobalInvocationID.y + gl_GlobalInvocationID.x;\n"
		<< "    uint offset = numValuesPerInv*index;\n"
		<< "    for (uint ndx = 0u; ndx < numValuesPerInv; ndx++)\n"
		<< "        sb_inout.values[offset + ndx] = ubo_in.baseOffset[0] + ubo_in.baseOffset[gl_DeviceIndex + 1];\n"
		<< "}\n";

	sourceCollections.glslSources.add("comp") << glu::ComputeSource(src.str());
}

TestInstance* DeviceIndexTest::createInstance (Context& context) const
{
	return new DeviceIndexTestInstance(context, m_numValues, m_localSize, m_workSize, m_computePipelineConstructionType);
}

DeviceIndexTestInstance::DeviceIndexTestInstance (Context& context,
													const deUint32		numValues,
													const tcu::IVec3&	localsize,
													const tcu::IVec3&	worksize,
													const vk::ComputePipelineConstructionType computePipelineConstructionType)

	: ComputeTestInstance				(context, computePipelineConstructionType)
	, m_numValues						(numValues)
	, m_localSize						(localsize)
	, m_workSize						(worksize)
{}

tcu::TestStatus DeviceIndexTestInstance::iterate (void)
{
	const DeviceInterface&			vk					= getDeviceInterface();
	const VkDevice					device				= getDevice();
	const VkQueue					queue				= getDeviceQueue(vk, device, m_queueFamilyIndex, 0);
	SimpleAllocator					allocator			(vk, device, getPhysicalDeviceMemoryProperties(m_context.getInstanceInterface(), getPhysicalDevice()));
	const deUint32					allocDeviceMask		= (1 << m_numPhysDevices) - 1;
	de::Random						rnd					(0x82ce7f);
	Move<VkBuffer>					sboBuffer;
	vk::Move<vk::VkDeviceMemory>	sboBufferMemory;

	// Create an uniform and output buffer
	const deUint32 uniformBufSize = 4 * (1 + VK_MAX_DEVICE_GROUP_SIZE);
	const VkDeviceSize uniformBufferSizeBytes = sizeof(deUint32) * uniformBufSize;
	const BufferWithMemory uniformBuffer(vk, device, allocator, makeBufferCreateInfo(uniformBufferSizeBytes, VK_BUFFER_USAGE_UNIFORM_BUFFER_BIT), MemoryRequirement::HostVisible);

	const VkDeviceSize bufferSizeBytes = sizeof(deUint32) * m_numValues;
	const BufferWithMemory checkBuffer(vk, device, allocator, makeBufferCreateInfo(bufferSizeBytes, VK_BUFFER_USAGE_TRANSFER_DST_BIT), MemoryRequirement::HostVisible);

	// create SBO buffer
	{
		const VkBufferCreateInfo	sboBufferParams =
		{
			VK_STRUCTURE_TYPE_BUFFER_CREATE_INFO,									// sType
			DE_NULL,																// pNext
			0u,																		// flags
			(VkDeviceSize)bufferSizeBytes,											// size
			VK_BUFFER_USAGE_STORAGE_BUFFER_BIT | VK_BUFFER_USAGE_TRANSFER_SRC_BIT,	// usage
			VK_SHARING_MODE_EXCLUSIVE,												// sharingMode
			1u,																		// queueFamilyIndexCount
			&m_queueFamilyIndex,														// pQueueFamilyIndices
		};
		sboBuffer = createBuffer(vk, device, &sboBufferParams);

		VkMemoryRequirements memReqs = getBufferMemoryRequirements(vk, device, sboBuffer.get());
		deUint32 memoryTypeNdx = 0;
		const VkPhysicalDeviceMemoryProperties deviceMemProps = getPhysicalDeviceMemoryProperties(m_context.getInstanceInterface(), getPhysicalDevice());
		for ( memoryTypeNdx = 0; memoryTypeNdx < deviceMemProps.memoryTypeCount; memoryTypeNdx++)
		{
			if ((memReqs.memoryTypeBits & (1u << memoryTypeNdx)) != 0 &&
				(deviceMemProps.memoryTypes[memoryTypeNdx].propertyFlags & VK_MEMORY_PROPERTY_DEVICE_LOCAL_BIT) == VK_MEMORY_PROPERTY_DEVICE_LOCAL_BIT)
				break;
		}
		if (memoryTypeNdx == deviceMemProps.memoryTypeCount)
			TCU_THROW(NotSupportedError, "No compatible memory type found");

		const VkMemoryAllocateFlagsInfo allocDeviceMaskInfo =
		{
			VK_STRUCTURE_TYPE_MEMORY_ALLOCATE_FLAGS_INFO,		// sType
			DE_NULL,											// pNext
			VK_MEMORY_ALLOCATE_DEVICE_MASK_BIT,					// flags
			allocDeviceMask,									// deviceMask
		};

		VkMemoryAllocateInfo		allocInfo =
		{
			VK_STRUCTURE_TYPE_MEMORY_ALLOCATE_INFO,			// sType
			&allocDeviceMaskInfo,							// pNext
			memReqs.size,									// allocationSize
			memoryTypeNdx,									// memoryTypeIndex
		};

		sboBufferMemory = allocateMemory(vk, device, &allocInfo);
		VK_CHECK(vk.bindBufferMemory(device, *sboBuffer, sboBufferMemory.get(), 0));
	}

	// Fill the buffers with data
	typedef std::vector<deUint32> data_vector_t;
	data_vector_t uniformInputData(uniformBufSize, 0);

	{
		const Allocation& bufferAllocation = uniformBuffer.getAllocation();
		deUint32* bufferPtr = static_cast<deUint32*>(bufferAllocation.getHostPtr());
		for (deUint32 i = 0; i < uniformBufSize; ++i)
			uniformInputData[i] = *bufferPtr++ = rnd.getUint32() / 10; // divide to prevent overflow in addition

		flushAlloc(vk, device, bufferAllocation);
	}

	// Create descriptor set
	const Unique<VkDescriptorSetLayout> descriptorSetLayout(
		DescriptorSetLayoutBuilder()
		.addSingleBinding(VK_DESCRIPTOR_TYPE_STORAGE_BUFFER, VK_SHADER_STAGE_COMPUTE_BIT)
		.addSingleBinding(VK_DESCRIPTOR_TYPE_UNIFORM_BUFFER, VK_SHADER_STAGE_COMPUTE_BIT)
		.build(vk, device));

	const Unique<VkDescriptorPool> descriptorPool(
		DescriptorPoolBuilder()
		.addType(VK_DESCRIPTOR_TYPE_STORAGE_BUFFER)
		.addType(VK_DESCRIPTOR_TYPE_UNIFORM_BUFFER)
		.build(vk, device, VK_DESCRIPTOR_POOL_CREATE_FREE_DESCRIPTOR_SET_BIT, 1u));

	const Unique<VkDescriptorSet> descriptorSet(makeDescriptorSet(vk, device, *descriptorPool, *descriptorSetLayout));

	const VkDescriptorBufferInfo bufferDescriptorInfo = makeDescriptorBufferInfo(*sboBuffer, 0ull, bufferSizeBytes);
	const VkDescriptorBufferInfo uniformBufferDescriptorInfo = makeDescriptorBufferInfo(*uniformBuffer, 0ull, uniformBufferSizeBytes);

	DescriptorSetUpdateBuilder()
		.writeSingle(*descriptorSet, DescriptorSetUpdateBuilder::Location::binding(0u), VK_DESCRIPTOR_TYPE_STORAGE_BUFFER, &bufferDescriptorInfo)
		.writeSingle(*descriptorSet, DescriptorSetUpdateBuilder::Location::binding(1u), VK_DESCRIPTOR_TYPE_UNIFORM_BUFFER, &uniformBufferDescriptorInfo)
		.update(vk, device);

	ComputePipelineWrapper			pipeline(vk, device, m_computePipelineConstructionType, m_context.getBinaryCollection().get("comp"));
	pipeline.setDescriptorSetLayout(descriptorSetLayout.get());
	pipeline.buildPipeline();

	const VkBufferMemoryBarrier hostUniformWriteBarrier = makeBufferMemoryBarrier(VK_ACCESS_HOST_WRITE_BIT, VK_ACCESS_UNIFORM_READ_BIT, *uniformBuffer, 0ull, uniformBufferSizeBytes);
	const VkBufferMemoryBarrier shaderWriteBarrier = makeBufferMemoryBarrier(VK_ACCESS_SHADER_WRITE_BIT, VK_ACCESS_TRANSFER_READ_BIT , *sboBuffer, 0ull, bufferSizeBytes);

	const Unique<VkCommandPool> cmdPool(makeCommandPool(vk, device, m_queueFamilyIndex));
	const Unique<VkCommandBuffer> cmdBuffer(allocateCommandBuffer(vk, device, *cmdPool, VK_COMMAND_BUFFER_LEVEL_PRIMARY));

	// Verify multiple device masks
	for (deUint32 physDevMask = 1; physDevMask < (1u << m_numPhysDevices); physDevMask++)
	{
		deUint32 constantValPerLoop = 0;
		{
			const Allocation& bufferAllocation = uniformBuffer.getAllocation();
			deUint32* bufferPtr = static_cast<deUint32*>(bufferAllocation.getHostPtr());
			constantValPerLoop = *bufferPtr = rnd.getUint32() / 10;  // divide to prevent overflow in addition
			flushAlloc(vk, device, bufferAllocation);
		}
		beginCommandBuffer(vk, *cmdBuffer);

		pipeline.bind(*cmdBuffer);
		vk.cmdBindDescriptorSets(*cmdBuffer, VK_PIPELINE_BIND_POINT_COMPUTE, pipeline.getPipelineLayout(), 0u, 1u, &descriptorSet.get(), 0u, DE_NULL);
		vk.cmdPipelineBarrier(*cmdBuffer, VK_PIPELINE_STAGE_HOST_BIT, VK_PIPELINE_STAGE_COMPUTE_SHADER_BIT, (VkDependencyFlags)0, 0, (const VkMemoryBarrier*)DE_NULL, 1, &hostUniformWriteBarrier, 0, (const VkImageMemoryBarrier*)DE_NULL);

		vk.cmdSetDeviceMask(*cmdBuffer, physDevMask);
		vk.cmdDispatch(*cmdBuffer, m_workSize.x(), m_workSize.y(), m_workSize.z());

		vk.cmdPipelineBarrier(*cmdBuffer, VK_PIPELINE_STAGE_COMPUTE_SHADER_BIT, VK_PIPELINE_STAGE_TRANSFER_BIT, (VkDependencyFlags)0, 0, (const VkMemoryBarrier*)DE_NULL, 1, &shaderWriteBarrier, 0, (const VkImageMemoryBarrier*)DE_NULL);

		endCommandBuffer(vk, *cmdBuffer);
		submitCommandsAndWait(vk, device, queue, *cmdBuffer, true, physDevMask);
		m_context.resetCommandPoolForVKSC(device, *cmdPool);

		// Validate the results on all physical devices where compute shader was launched
		const VkBufferMemoryBarrier srcBufferBarrier = makeBufferMemoryBarrier(VK_ACCESS_SHADER_WRITE_BIT, VK_ACCESS_TRANSFER_READ_BIT , *sboBuffer, 0ull, bufferSizeBytes);
		const VkBufferMemoryBarrier dstBufferBarrier = makeBufferMemoryBarrier(VK_ACCESS_TRANSFER_WRITE_BIT, VK_ACCESS_HOST_READ_BIT, *checkBuffer, 0ull, bufferSizeBytes);
		const VkBufferCopy	copyParams =
		{
			(VkDeviceSize)0u,						// srcOffset
			(VkDeviceSize)0u,						// dstOffset
			bufferSizeBytes							// size
		};

		for (deUint32 physDevIdx = 0; physDevIdx < m_numPhysDevices; physDevIdx++)
		{
			if (!(1<<physDevIdx & physDevMask))
				continue;

			const deUint32 deviceMask = 1 << physDevIdx;

			beginCommandBuffer(vk, *cmdBuffer);
			vk.cmdSetDeviceMask(*cmdBuffer, deviceMask);
			vk.cmdPipelineBarrier(*cmdBuffer, VK_PIPELINE_STAGE_COMPUTE_SHADER_BIT , VK_PIPELINE_STAGE_TRANSFER_BIT, (VkDependencyFlags)0, 0, (const VkMemoryBarrier*)DE_NULL, 1, &srcBufferBarrier, 0, (const VkImageMemoryBarrier*)DE_NULL);
			vk.cmdCopyBuffer(*cmdBuffer, *sboBuffer, *checkBuffer, 1, &copyParams);
			vk.cmdPipelineBarrier(*cmdBuffer, VK_PIPELINE_STAGE_TRANSFER_BIT, VK_PIPELINE_STAGE_HOST_BIT, (VkDependencyFlags)0, 0, (const VkMemoryBarrier*)DE_NULL, 1, &dstBufferBarrier, 0, (const VkImageMemoryBarrier*)DE_NULL);

			endCommandBuffer(vk, *cmdBuffer);
			submitCommandsAndWait(vk, device, queue, *cmdBuffer, true, deviceMask);

			const Allocation& bufferAllocation = checkBuffer.getAllocation();
			invalidateAlloc(vk, device, bufferAllocation);
			const deUint32* bufferPtr = static_cast<deUint32*>(bufferAllocation.getHostPtr());

			for (deUint32 ndx = 0; ndx < m_numValues; ++ndx)
			{
				const deUint32 res = bufferPtr[ndx];
				const deUint32 ref = constantValPerLoop + uniformInputData[4 * (physDevIdx + 1)];

				if (res != ref)
				{
					std::ostringstream msg;
					msg << "Comparison failed on physical device "<< getPhysicalDevice(physDevIdx) <<" ( deviceMask "<< deviceMask <<" ) for InOut.values[" << ndx << "]";
					return tcu::TestStatus::fail(msg.str());
				}
			}
		}
	}

	return tcu::TestStatus::pass("Compute succeeded");
}

class ConcurrentCompute : public vkt::TestCase
{
public:
						ConcurrentCompute	(tcu::TestContext&	testCtx,
											 const std::string&	name,
											 const vk::ComputePipelineConstructionType computePipelineConstructionType);


	virtual void		checkSupport		(Context& context) const;
	void				initPrograms		(SourceCollections& sourceCollections) const;
	TestInstance*		createInstance		(Context&			context) const;

	vk::ComputePipelineConstructionType m_computePipelineConstructionType;
};

class ConcurrentComputeInstance : public vkt::TestInstance
{
public:
									ConcurrentComputeInstance	(Context& context, const vk::ComputePipelineConstructionType computePipelineConstructionType);

	tcu::TestStatus					iterate						(void);
private:
	vk::ComputePipelineConstructionType m_computePipelineConstructionType;
};

ConcurrentCompute::ConcurrentCompute (tcu::TestContext&	testCtx,
									  const std::string&	name,
									  const vk::ComputePipelineConstructionType computePipelineConstructionType)
	: TestCase							(testCtx, name)
	, m_computePipelineConstructionType (computePipelineConstructionType)
{
}

void ConcurrentCompute::checkSupport (Context& context) const
{
	checkShaderObjectRequirements(context.getInstanceInterface(), context.getPhysicalDevice(), m_computePipelineConstructionType);
}

void ConcurrentCompute::initPrograms (SourceCollections& sourceCollections) const
{
	std::ostringstream src;
	src << "#version 310 es\n"
		<< "layout (local_size_x = 1, local_size_y = 1, local_size_z = 1) in;\n"
		<< "layout(binding = 0) buffer InOut {\n"
		<< "    uint values[1024];\n"
		<< "} sb_inout;\n"
		<< "void main (void) {\n"
		<< "    uvec3 size           = gl_NumWorkGroups * gl_WorkGroupSize;\n"
		<< "    uint numValuesPerInv = uint(sb_inout.values.length()) / (size.x*size.y*size.z);\n"
		<< "    uint groupNdx        = size.x*size.y*gl_GlobalInvocationID.z + size.x*gl_GlobalInvocationID.y + gl_GlobalInvocationID.x;\n"
		<< "    uint offset          = numValuesPerInv*groupNdx;\n"
		<< "\n"
		<< "    for (uint ndx = 0u; ndx < numValuesPerInv; ndx++)\n"
		<< "        sb_inout.values[offset + ndx] = ~sb_inout.values[offset + ndx];\n"
		<< "}\n";

	sourceCollections.glslSources.add("comp") << glu::ComputeSource(src.str());
}

TestInstance* ConcurrentCompute::createInstance (Context& context) const
{
	return new ConcurrentComputeInstance(context, m_computePipelineConstructionType);
}

ConcurrentComputeInstance::ConcurrentComputeInstance (Context& context, const vk::ComputePipelineConstructionType computePipelineConstructionType)
	: TestInstance						(context)
	, m_computePipelineConstructionType	(computePipelineConstructionType)
{
}

tcu::TestStatus ConcurrentComputeInstance::iterate (void)
{
	enum {
		NO_MATCH_FOUND	= ~((deUint32)0),
		ERROR_NONE		= 0,
		ERROR_WAIT		= 1,
		ERROR_ORDER		= 2
	};

	struct Queues
	{
		VkQueue		queue;
		deUint32	queueFamilyIndex;
	};

//	const DeviceInterface&					vk							= m_context.getDeviceInterface();
	const deUint32							numValues					= 1024;
	const CustomInstance					instance					(createCustomInstanceFromContext(m_context));
	const InstanceDriver&					instanceDriver				(instance.getDriver());
	const VkPhysicalDevice					physicalDevice				= chooseDevice(instanceDriver, instance, m_context.getTestContext().getCommandLine());
	tcu::TestLog&							log							= m_context.getTestContext().getLog();
	vk::Move<vk::VkDevice>					logicalDevice;
	std::vector<VkQueueFamilyProperties>	queueFamilyProperties;
	VkDeviceCreateInfo						deviceInfo;
	VkPhysicalDeviceFeatures2				deviceFeatures2				= initVulkanStructure();
	VkPhysicalDeviceFeatures				deviceFeatures;
	const float								queuePriorities[2]			= {1.0f, 0.0f};
	VkDeviceQueueCreateInfo					queueInfos[2];
	Queues									queues[2]					=
																		{
																			{DE_NULL, (deUint32)NO_MATCH_FOUND},
																			{DE_NULL, (deUint32)NO_MATCH_FOUND}
																		};

	queueFamilyProperties = getPhysicalDeviceQueueFamilyProperties(instanceDriver, physicalDevice);

	for (deUint32 queueNdx = 0; queueNdx < queueFamilyProperties.size(); ++queueNdx)
	{
		if (queueFamilyProperties[queueNdx].queueFlags & VK_QUEUE_COMPUTE_BIT)
		{
			if (NO_MATCH_FOUND == queues[0].queueFamilyIndex)
				queues[0].queueFamilyIndex = queueNdx;

			if (queues[0].queueFamilyIndex != queueNdx || queueFamilyProperties[queueNdx].queueCount > 1u)
			{
				queues[1].queueFamilyIndex = queueNdx;
				break;
			}
		}
	}

	if (queues[0].queueFamilyIndex == NO_MATCH_FOUND || queues[1].queueFamilyIndex == NO_MATCH_FOUND)
		TCU_THROW(NotSupportedError, "Queues couldn't be created");

	for (int queueNdx = 0; queueNdx < 2; ++queueNdx)
	{
		VkDeviceQueueCreateInfo queueInfo;
		deMemset(&queueInfo, 0, sizeof(queueInfo));

		queueInfo.sType				= VK_STRUCTURE_TYPE_DEVICE_QUEUE_CREATE_INFO;
		queueInfo.pNext				= DE_NULL;
		queueInfo.flags				= (VkDeviceQueueCreateFlags)0u;
		queueInfo.queueFamilyIndex	= queues[queueNdx].queueFamilyIndex;
		queueInfo.queueCount		= (queues[0].queueFamilyIndex == queues[1].queueFamilyIndex) ? 2 : 1;
		queueInfo.pQueuePriorities	= (queueInfo.queueCount == 2) ? queuePriorities : &queuePriorities[queueNdx];

		queueInfos[queueNdx]		= queueInfo;

		if (queues[0].queueFamilyIndex == queues[1].queueFamilyIndex)
			break;
	}

	void* pNext = DE_NULL;

	deMemset(&deviceInfo, 0, sizeof(deviceInfo));
	instanceDriver.getPhysicalDeviceFeatures(physicalDevice, &deviceFeatures);

	deviceFeatures2.features = deviceFeatures;

	std::vector<const char*> deviceExtensions;

#ifndef CTS_USES_VULKANSC
	VkPhysicalDeviceDynamicRenderingFeaturesKHR		dynamicRenderingFeatures = initVulkanStructure();
	dynamicRenderingFeatures.dynamicRendering = VK_TRUE;
	VkPhysicalDeviceShaderObjectFeaturesEXT			shaderObjectFeatures = initVulkanStructure(&dynamicRenderingFeatures);
	shaderObjectFeatures.shaderObject = VK_TRUE;

	if (m_computePipelineConstructionType != COMPUTE_PIPELINE_CONSTRUCTION_TYPE_PIPELINE)
	{
		deviceExtensions.push_back("VK_EXT_shader_object");
		deviceFeatures2.pNext = &shaderObjectFeatures;
		pNext = &deviceFeatures2;
	}
#endif

#ifdef CTS_USES_VULKANSC
	VkDeviceObjectReservationCreateInfo memReservationInfo	= m_context.getTestContext().getCommandLine().isSubProcess() ? m_context.getResourceInterface()->getStatMax() : resetDeviceObjectReservationCreateInfo();
	memReservationInfo.pNext								= pNext;
	pNext													= &memReservationInfo;

	VkPhysicalDeviceVulkanSC10Features sc10Features			= createDefaultSC10Features();
	sc10Features.pNext										= pNext;
	pNext													= &sc10Features;

	VkPipelineCacheCreateInfo			pcCI;
	std::vector<VkPipelinePoolSize>		poolSizes;
	if (m_context.getTestContext().getCommandLine().isSubProcess())
	{
		if (m_context.getResourceInterface()->getCacheDataSize() > 0)
		{
			pcCI =
			{
				VK_STRUCTURE_TYPE_PIPELINE_CACHE_CREATE_INFO,			// VkStructureType				sType;
				DE_NULL,												// const void*					pNext;
				VK_PIPELINE_CACHE_CREATE_READ_ONLY_BIT |
					VK_PIPELINE_CACHE_CREATE_USE_APPLICATION_STORAGE_BIT,	// VkPipelineCacheCreateFlags	flags;
				m_context.getResourceInterface()->getCacheDataSize(),	// deUintptr					initialDataSize;
				m_context.getResourceInterface()->getCacheData()		// const void*					pInitialData;
			};
			memReservationInfo.pipelineCacheCreateInfoCount		= 1;
			memReservationInfo.pPipelineCacheCreateInfos		= &pcCI;
		}

		poolSizes							= m_context.getResourceInterface()->getPipelinePoolSizes();
		if (!poolSizes.empty())
		{
			memReservationInfo.pipelinePoolSizeCount			= deUint32(poolSizes.size());
			memReservationInfo.pPipelinePoolSizes				= poolSizes.data();
		}
	}
#endif // CTS_USES_VULKANSC

	deviceInfo.sType					= VK_STRUCTURE_TYPE_DEVICE_CREATE_INFO;
	deviceInfo.pNext					= pNext;
	deviceInfo.enabledExtensionCount	= (deUint32)deviceExtensions.size();
	deviceInfo.ppEnabledExtensionNames	= deviceExtensions.data();
	deviceInfo.enabledLayerCount		= 0u;
	deviceInfo.ppEnabledLayerNames		= DE_NULL;
	deviceInfo.pEnabledFeatures			= (deviceFeatures2.pNext == DE_NULL) ? &deviceFeatures : DE_NULL;
	deviceInfo.queueCreateInfoCount		= (queues[0].queueFamilyIndex == queues[1].queueFamilyIndex) ? 1 : 2;
	deviceInfo.pQueueCreateInfos		= queueInfos;

	logicalDevice = createCustomDevice	(m_context.getTestContext().getCommandLine().isValidationEnabled(), m_context.getPlatformInterface(), instance, instanceDriver, physicalDevice, &deviceInfo);

#ifndef CTS_USES_VULKANSC
	de::MovePtr<vk::DeviceDriver>	deviceDriver = de::MovePtr<DeviceDriver>(new DeviceDriver(m_context.getPlatformInterface(), instance, *logicalDevice, m_context.getUsedApiVersion()));
#else
	de::MovePtr<vk::DeviceDriverSC, vk::DeinitDeviceDeleter>	deviceDriver = de::MovePtr<DeviceDriverSC, DeinitDeviceDeleter>(new DeviceDriverSC(m_context.getPlatformInterface(), instance, *logicalDevice, m_context.getTestContext().getCommandLine(), m_context.getResourceInterface(), m_context.getDeviceVulkanSC10Properties(), m_context.getDeviceProperties(), m_context.getUsedApiVersion()), vk::DeinitDeviceDeleter(m_context.getResourceInterface().get(), *logicalDevice));
#endif // CTS_USES_VULKANSC
	vk::DeviceInterface& vk = *deviceDriver;

	for (deUint32 queueReqNdx = 0; queueReqNdx < 2; ++queueReqNdx)
	{
		if (queues[0].queueFamilyIndex == queues[1].queueFamilyIndex)
			vk.getDeviceQueue(*logicalDevice, queues[queueReqNdx].queueFamilyIndex, queueReqNdx, &queues[queueReqNdx].queue);
		else
			vk.getDeviceQueue(*logicalDevice, queues[queueReqNdx].queueFamilyIndex, 0u, &queues[queueReqNdx].queue);
	}

	// Create an input/output buffers
	const VkPhysicalDeviceMemoryProperties memoryProperties	= vk::getPhysicalDeviceMemoryProperties(instanceDriver, physicalDevice);

	de::MovePtr<SimpleAllocator> allocator					= de::MovePtr<SimpleAllocator>(new SimpleAllocator(vk, *logicalDevice, memoryProperties));
	const VkDeviceSize bufferSizeBytes						= sizeof(deUint32) * numValues;
	const BufferWithMemory buffer1(vk, *logicalDevice, *allocator, makeBufferCreateInfo(bufferSizeBytes, VK_BUFFER_USAGE_STORAGE_BUFFER_BIT), MemoryRequirement::HostVisible);
	const BufferWithMemory buffer2(vk, *logicalDevice, *allocator, makeBufferCreateInfo(bufferSizeBytes, VK_BUFFER_USAGE_STORAGE_BUFFER_BIT), MemoryRequirement::HostVisible);

	// Fill the buffers with data

	typedef std::vector<deUint32> data_vector_t;
	data_vector_t inputData(numValues);

	{
		de::Random rnd(0x82ce7f);
		const Allocation& bufferAllocation1	= buffer1.getAllocation();
		const Allocation& bufferAllocation2	= buffer2.getAllocation();
		deUint32* bufferPtr1				= static_cast<deUint32*>(bufferAllocation1.getHostPtr());
		deUint32* bufferPtr2				= static_cast<deUint32*>(bufferAllocation2.getHostPtr());

		for (deUint32 i = 0; i < numValues; ++i)
		{
			deUint32 val = rnd.getUint32();
			inputData[i] = val;
			*bufferPtr1++ = val;
			*bufferPtr2++ = val;
		}

		flushAlloc(vk, *logicalDevice, bufferAllocation1);
		flushAlloc(vk, *logicalDevice, bufferAllocation2);
	}

	// Create descriptor sets

	const Unique<VkDescriptorSetLayout>	descriptorSetLayout1(
		DescriptorSetLayoutBuilder()
		.addSingleBinding(VK_DESCRIPTOR_TYPE_STORAGE_BUFFER, VK_SHADER_STAGE_COMPUTE_BIT)
		.build(vk, *logicalDevice));

	const Unique<VkDescriptorPool>		descriptorPool1(
		DescriptorPoolBuilder()
		.addType(VK_DESCRIPTOR_TYPE_STORAGE_BUFFER)
		.build(vk, *logicalDevice, VK_DESCRIPTOR_POOL_CREATE_FREE_DESCRIPTOR_SET_BIT, 1u));

	const Unique<VkDescriptorSet>		descriptorSet1(makeDescriptorSet(vk, *logicalDevice, *descriptorPool1, *descriptorSetLayout1));

	const VkDescriptorBufferInfo		bufferDescriptorInfo1	= makeDescriptorBufferInfo(*buffer1, 0ull, bufferSizeBytes);
		DescriptorSetUpdateBuilder()
		.writeSingle(*descriptorSet1, DescriptorSetUpdateBuilder::Location::binding(0u), VK_DESCRIPTOR_TYPE_STORAGE_BUFFER, &bufferDescriptorInfo1)
		.update(vk, *logicalDevice);

	const Unique<VkDescriptorSetLayout>	descriptorSetLayout2(
		DescriptorSetLayoutBuilder()
		.addSingleBinding(VK_DESCRIPTOR_TYPE_STORAGE_BUFFER, VK_SHADER_STAGE_COMPUTE_BIT)
		.build(vk, *logicalDevice));

	const Unique<VkDescriptorPool>		descriptorPool2(
		DescriptorPoolBuilder()
		.addType(VK_DESCRIPTOR_TYPE_STORAGE_BUFFER)
		.build(vk, *logicalDevice, VK_DESCRIPTOR_POOL_CREATE_FREE_DESCRIPTOR_SET_BIT, 1u));

	const Unique<VkDescriptorSet>		descriptorSet2(makeDescriptorSet(vk, *logicalDevice, *descriptorPool2, *descriptorSetLayout2));

	const VkDescriptorBufferInfo		bufferDescriptorInfo2	= makeDescriptorBufferInfo(*buffer2, 0ull, bufferSizeBytes);
		DescriptorSetUpdateBuilder()
		.writeSingle(*descriptorSet2, DescriptorSetUpdateBuilder::Location::binding(0u), VK_DESCRIPTOR_TYPE_STORAGE_BUFFER, &bufferDescriptorInfo2)
		.update(vk, *logicalDevice);

	// Perform the computation

	const Unique<VkShaderModule>		shaderModule(createShaderModule(vk, *logicalDevice, m_context.getBinaryCollection().get("comp"), 0u));

	ComputePipelineWrapper				pipeline1(vk, *logicalDevice, m_computePipelineConstructionType, m_context.getBinaryCollection().get("comp"));
	pipeline1.setDescriptorSetLayout(*descriptorSetLayout1);
	pipeline1.buildPipeline();
	const VkBufferMemoryBarrier			hostWriteBarrier1		= makeBufferMemoryBarrier(VK_ACCESS_HOST_WRITE_BIT, VK_ACCESS_SHADER_READ_BIT, *buffer1, 0ull, bufferSizeBytes);
	const VkBufferMemoryBarrier			shaderWriteBarrier1		= makeBufferMemoryBarrier(VK_ACCESS_SHADER_WRITE_BIT, VK_ACCESS_HOST_READ_BIT, *buffer1, 0ull, bufferSizeBytes);
	const Unique<VkCommandPool>			cmdPool1(makeCommandPool(vk, *logicalDevice, queues[0].queueFamilyIndex));
	const Unique<VkCommandBuffer>		cmdBuffer1(allocateCommandBuffer(vk, *logicalDevice, *cmdPool1, VK_COMMAND_BUFFER_LEVEL_PRIMARY));

	ComputePipelineWrapper				pipeline2(vk, *logicalDevice, m_computePipelineConstructionType, m_context.getBinaryCollection().get("comp"));
	pipeline2.setDescriptorSetLayout(*descriptorSetLayout2);
	pipeline2.buildPipeline();
	const VkBufferMemoryBarrier			hostWriteBarrier2		= makeBufferMemoryBarrier(VK_ACCESS_HOST_WRITE_BIT, VK_ACCESS_SHADER_READ_BIT, *buffer2, 0ull, bufferSizeBytes);
	const VkBufferMemoryBarrier			shaderWriteBarrier2		= makeBufferMemoryBarrier(VK_ACCESS_SHADER_WRITE_BIT, VK_ACCESS_HOST_READ_BIT, *buffer2, 0ull, bufferSizeBytes);
	const Unique<VkCommandPool>			cmdPool2(makeCommandPool(vk, *logicalDevice, queues[1].queueFamilyIndex));
	const Unique<VkCommandBuffer>		cmdBuffer2(allocateCommandBuffer(vk, *logicalDevice, *cmdPool2, VK_COMMAND_BUFFER_LEVEL_PRIMARY));

	// Command buffer 1

	beginCommandBuffer(vk, *cmdBuffer1);
	pipeline1.bind(*cmdBuffer1);
	vk.cmdBindDescriptorSets(*cmdBuffer1, VK_PIPELINE_BIND_POINT_COMPUTE, pipeline1.getPipelineLayout(), 0u, 1u, &descriptorSet1.get(), 0u, DE_NULL);
	vk.cmdPipelineBarrier(*cmdBuffer1, VK_PIPELINE_STAGE_HOST_BIT, VK_PIPELINE_STAGE_COMPUTE_SHADER_BIT, (VkDependencyFlags)0, 0, (const VkMemoryBarrier*)DE_NULL, 1, &hostWriteBarrier1, 0, (const VkImageMemoryBarrier*)DE_NULL);
	vk.cmdDispatch(*cmdBuffer1, 1, 1, 1);
	vk.cmdPipelineBarrier(*cmdBuffer1, VK_PIPELINE_STAGE_COMPUTE_SHADER_BIT, VK_PIPELINE_STAGE_HOST_BIT, (VkDependencyFlags)0, 0, (const VkMemoryBarrier*)DE_NULL, 1, &shaderWriteBarrier1, 0, (const VkImageMemoryBarrier*)DE_NULL);
	endCommandBuffer(vk, *cmdBuffer1);

	// Command buffer 2

	beginCommandBuffer(vk, *cmdBuffer2);
	pipeline2.bind(*cmdBuffer2);
	vk.cmdBindDescriptorSets(*cmdBuffer2, VK_PIPELINE_BIND_POINT_COMPUTE, pipeline2.getPipelineLayout(), 0u, 1u, &descriptorSet2.get(), 0u, DE_NULL);
	vk.cmdPipelineBarrier(*cmdBuffer2, VK_PIPELINE_STAGE_HOST_BIT, VK_PIPELINE_STAGE_COMPUTE_SHADER_BIT, (VkDependencyFlags)0, 0, (const VkMemoryBarrier*)DE_NULL, 1, &hostWriteBarrier2, 0, (const VkImageMemoryBarrier*)DE_NULL);
	vk.cmdDispatch(*cmdBuffer2, 1, 1, 1);
	vk.cmdPipelineBarrier(*cmdBuffer2, VK_PIPELINE_STAGE_COMPUTE_SHADER_BIT, VK_PIPELINE_STAGE_HOST_BIT, (VkDependencyFlags)0, 0, (const VkMemoryBarrier*)DE_NULL, 1, &shaderWriteBarrier2, 0, (const VkImageMemoryBarrier*)DE_NULL);
	endCommandBuffer(vk, *cmdBuffer2);

	VkSubmitInfo	submitInfo1 =
	{
		VK_STRUCTURE_TYPE_SUBMIT_INFO,			// sType
		DE_NULL,								// pNext
		0u,										// waitSemaphoreCount
		DE_NULL,								// pWaitSemaphores
		(const VkPipelineStageFlags*)DE_NULL,	// pWaitDstStageMask
		1u,										// commandBufferCount
		&cmdBuffer1.get(),						// pCommandBuffers
		0u,										// signalSemaphoreCount
		DE_NULL									// pSignalSemaphores
	};

	VkSubmitInfo	submitInfo2 =
	{
		VK_STRUCTURE_TYPE_SUBMIT_INFO,			// sType
		DE_NULL,								// pNext
		0u,										// waitSemaphoreCount
		DE_NULL,								// pWaitSemaphores
		(const VkPipelineStageFlags*)DE_NULL,	// pWaitDstStageMask
		1u,										// commandBufferCount
		&cmdBuffer2.get(),						// pCommandBuffers
		0u,										// signalSemaphoreCount
		DE_NULL									// pSignalSemaphores
	};

	// Wait for completion
	const Unique<VkFence>	fence1(createFence(vk, *logicalDevice));
	const Unique<VkFence>	fence2(createFence(vk, *logicalDevice));

	VK_CHECK(vk.queueSubmit(queues[0].queue, 1u, &submitInfo1, *fence1));
	VK_CHECK(vk.queueSubmit(queues[1].queue, 1u, &submitInfo2, *fence2));

	int err = ERROR_NONE;

	// First wait for the low-priority queue
	if (VK_SUCCESS != vk.waitForFences(*logicalDevice, 1u, &fence2.get(), DE_TRUE, ~0ull))
		err = ERROR_WAIT;

	// If the high-priority queue hasn't finished, we have a problem.
	if (VK_SUCCESS != vk.getFenceStatus(*logicalDevice, fence1.get()))
		if (err == ERROR_NONE)
			err = ERROR_ORDER;

	// Wait for the high-priority fence so we don't get errors on teardown.
	vk.waitForFences(*logicalDevice, 1u, &fence1.get(), DE_TRUE, ~0ull);

	// If we fail() before waiting for all of the fences, error will come from
	// teardown instead of the error we want.

	if (err == ERROR_WAIT)
	{
		return tcu::TestStatus::fail("Failed waiting for low-priority queue fence.");
	}

	// Validate the results

	const Allocation& bufferAllocation1	= buffer1.getAllocation();
	invalidateAlloc(vk, *logicalDevice, bufferAllocation1);
	const deUint32* bufferPtr1			= static_cast<deUint32*>(bufferAllocation1.getHostPtr());

	const Allocation& bufferAllocation2	= buffer2.getAllocation();
	invalidateAlloc(vk, *logicalDevice, bufferAllocation2);
	const deUint32* bufferPtr2			= static_cast<deUint32*>(bufferAllocation2.getHostPtr());

	for (deUint32 ndx = 0; ndx < numValues; ++ndx)
	{
		const deUint32 res1	= bufferPtr1[ndx];
		const deUint32 res2	= bufferPtr2[ndx];
		const deUint32 inp	= inputData[ndx];
		const deUint32 ref	= ~inp;

		if (res1 != ref || res1 != res2)
		{
			std::ostringstream msg;
			msg << "Comparison failed for InOut.values[" << ndx << "] ref:" << ref <<" res1:" << res1 << " res2:" << res2 << " inp:" << inp;
			return tcu::TestStatus::fail(msg.str());
		}
	}

	if (err == ERROR_ORDER)
		log << tcu::TestLog::Message << "Note: Low-priority queue was faster than high-priority one. This is not an error, but priorities may be inverted." << tcu::TestLog::EndMessage;

	return tcu::TestStatus::pass("Test passed");
}

class EmptyWorkGroupCase : public vkt::TestCase
{
public:
					EmptyWorkGroupCase		(tcu::TestContext& testCtx, const std::string& name, const tcu::UVec3& dispatchSize, const vk::ComputePipelineConstructionType computePipelineConstructionType);
	virtual			~EmptyWorkGroupCase		(void) {}

	virtual void	checkSupport			(Context& context) const override;
	TestInstance*	createInstance			(Context& context) const override;
	void			initPrograms			(vk::SourceCollections& programCollection) const override;

protected:
	const tcu::UVec3 m_dispatchSize;
	vk::ComputePipelineConstructionType m_computePipelineConstructionType;
};

class EmptyWorkGroupInstance : public vkt::TestInstance
{
public:
						EmptyWorkGroupInstance	(Context& context, const tcu::UVec3& dispatchSize, const vk::ComputePipelineConstructionType computePipelineConstructionType)
							: vkt::TestInstance					(context)
							, m_dispatchSize					(dispatchSize)
							, m_computePipelineConstructionType	(computePipelineConstructionType)
							{}
	virtual				~EmptyWorkGroupInstance	(void) {}

	tcu::TestStatus		iterate					(void) override;

protected:
	const tcu::UVec3 m_dispatchSize;
	vk::ComputePipelineConstructionType m_computePipelineConstructionType;
};

EmptyWorkGroupCase::EmptyWorkGroupCase (tcu::TestContext& testCtx, const std::string& name, const tcu::UVec3& dispatchSize, const vk::ComputePipelineConstructionType computePipelineConstructionType)
	: vkt::TestCase						(testCtx, name)
	, m_dispatchSize					(dispatchSize)
	, m_computePipelineConstructionType	(computePipelineConstructionType)
{
	DE_ASSERT(m_dispatchSize.x() == 0u || m_dispatchSize.y() == 0u || m_dispatchSize.z() == 0u);
}

void EmptyWorkGroupCase::checkSupport (Context& context) const
{
	checkShaderObjectRequirements(context.getInstanceInterface(), context.getPhysicalDevice(), m_computePipelineConstructionType);
}

TestInstance* EmptyWorkGroupCase::createInstance (Context& context) const
{
	return new EmptyWorkGroupInstance(context, m_dispatchSize, m_computePipelineConstructionType);
}

void EmptyWorkGroupCase::initPrograms (vk::SourceCollections& programCollection) const
{
	std::ostringstream comp;
	comp
		<< "#version 450\n"
		<< "layout (local_size_x=1, local_size_y=1, local_size_z=1) in;\n"
		<< "layout (set=0, binding=0) buffer VerificationBlock { uint value; } verif;\n"
		<< "void main () { atomicAdd(verif.value, 1u); }\n"
		;
	programCollection.glslSources.add("comp") << glu::ComputeSource(comp.str());
}

tcu::TestStatus EmptyWorkGroupInstance::iterate (void)
{
	const auto&		vkd				= m_context.getDeviceInterface();
	const auto		device			= m_context.getDevice();
	auto&			alloc			= m_context.getDefaultAllocator();
	const auto		queueIndex		= m_context.getUniversalQueueFamilyIndex();
	const auto		queue			= m_context.getUniversalQueue();

	const auto			verifBufferSize		= static_cast<VkDeviceSize>(sizeof(uint32_t));
	const auto			verifBufferInfo		= makeBufferCreateInfo(verifBufferSize, VK_BUFFER_USAGE_STORAGE_BUFFER_BIT);
	BufferWithMemory	verifBuffer			(vkd, device, alloc, verifBufferInfo, MemoryRequirement::HostVisible);
	auto&				verifBufferAlloc	= verifBuffer.getAllocation();
	void*				verifBufferPtr		= verifBufferAlloc.getHostPtr();

	deMemset(verifBufferPtr, 0, static_cast<size_t>(verifBufferSize));
	flushAlloc(vkd, device, verifBufferAlloc);

	DescriptorSetLayoutBuilder layoutBuilder;
	layoutBuilder.addSingleBinding(VK_DESCRIPTOR_TYPE_STORAGE_BUFFER, VK_SHADER_STAGE_COMPUTE_BIT);
	const auto descriptorSetLayout = layoutBuilder.build(vkd, device);

	ComputePipelineWrapper			pipeline(vkd, device, m_computePipelineConstructionType, m_context.getBinaryCollection().get("comp"));
	pipeline.setDescriptorSetLayout(descriptorSetLayout.get());
	pipeline.buildPipeline();

	DescriptorPoolBuilder poolBuilder;
	poolBuilder.addType(VK_DESCRIPTOR_TYPE_STORAGE_BUFFER);
	const auto descriptorPool	= poolBuilder.build(vkd, device, VK_DESCRIPTOR_POOL_CREATE_FREE_DESCRIPTOR_SET_BIT, 1u);
	const auto descriptorSet	= makeDescriptorSet(vkd, device, descriptorPool.get(), descriptorSetLayout.get());

	DescriptorSetUpdateBuilder updateBuilder;
	const auto verifBufferDescInfo = makeDescriptorBufferInfo(verifBuffer.get(), 0ull, verifBufferSize);
	updateBuilder.writeSingle(descriptorSet.get(), DescriptorSetUpdateBuilder::Location::binding(0u), VK_DESCRIPTOR_TYPE_STORAGE_BUFFER, &verifBufferDescInfo);
	updateBuilder.update(vkd, device);

	const auto cmdPool = makeCommandPool(vkd, device, queueIndex);
	const auto cmdBufferPtr = allocateCommandBuffer(vkd, device, cmdPool.get(), VK_COMMAND_BUFFER_LEVEL_PRIMARY);
	const auto cmdBuffer = cmdBufferPtr.get();

	beginCommandBuffer(vkd, cmdBuffer);
	pipeline.bind(cmdBuffer);
	vkd.cmdBindDescriptorSets(cmdBuffer, VK_PIPELINE_BIND_POINT_COMPUTE, pipeline.getPipelineLayout(), 0u, 1u, &descriptorSet.get(), 0u, nullptr);
	vkd.cmdDispatch(cmdBuffer, m_dispatchSize.x(), m_dispatchSize.y(), m_dispatchSize.z());

	const auto readWriteAccess	= (VK_ACCESS_SHADER_WRITE_BIT | VK_ACCESS_SHADER_READ_BIT);
	const auto computeToCompute = makeMemoryBarrier(readWriteAccess, readWriteAccess);
	vkd.cmdPipelineBarrier(cmdBuffer, VK_PIPELINE_STAGE_COMPUTE_SHADER_BIT, VK_PIPELINE_STAGE_COMPUTE_SHADER_BIT, 0U, 1u, &computeToCompute, 0u, nullptr, 0u, nullptr);

	vkd.cmdDispatch(cmdBuffer, 1u, 1u, 1u);

	const auto computeToHost = makeMemoryBarrier(VK_ACCESS_SHADER_WRITE_BIT, VK_ACCESS_HOST_READ_BIT);
	vkd.cmdPipelineBarrier(cmdBuffer, VK_PIPELINE_STAGE_COMPUTE_SHADER_BIT, VK_PIPELINE_STAGE_HOST_BIT, 0u, 1u, &computeToHost, 0u, nullptr, 0u, nullptr);

	endCommandBuffer(vkd, cmdBuffer);
	submitCommandsAndWait(vkd, device, queue, cmdBuffer);

	uint32_t value;
	invalidateAlloc(vkd, device, verifBufferAlloc);
	deMemcpy(&value, verifBufferPtr, sizeof(value));

	if (value != 1u)
	{
		std::ostringstream msg;
		msg << "Unexpected value found in buffer: " << value << " while expecting 1";
		TCU_FAIL(msg.str());
	}

	return tcu::TestStatus::pass("Pass");
}

class MaxWorkGroupSizeTest : public vkt::TestCase
{
public:
	enum class Axis	{ X = 0, Y = 1, Z = 2 };

	struct Params
	{
		// Which axis to maximize.
		Axis axis;
	};

							MaxWorkGroupSizeTest	(tcu::TestContext& testCtx, const std::string& name, const Params& params, const vk::ComputePipelineConstructionType computePipelineConstructionType);
	virtual					~MaxWorkGroupSizeTest	(void) {}

	virtual void			initPrograms			(vk::SourceCollections& programCollection) const;
	virtual TestInstance*	createInstance			(Context& context) const;
	virtual void			checkSupport			(Context& context) const;

	// Helper to transform the axis value to an index.
	static int				getIndex				(Axis axis);

	// Helper returning the number of invocations according to the test parameters.
	static deUint32			getInvocations			(const Params& params, const vk::InstanceInterface& vki, vk::VkPhysicalDevice physicalDevice, const vk::VkPhysicalDeviceProperties* devProperties = nullptr);

	// Helper returning the buffer size needed to this test.
	static deUint32			getSSBOSize				(deUint32 invocations);

private:
	Params m_params;
	vk::ComputePipelineConstructionType m_computePipelineConstructionType;
};

class MaxWorkGroupSizeInstance : public vkt::TestInstance
{
public:
								MaxWorkGroupSizeInstance	(Context& context, const MaxWorkGroupSizeTest::Params& params, const vk::ComputePipelineConstructionType computePipelineConstructionType);
	virtual						~MaxWorkGroupSizeInstance	(void) {}

	virtual tcu::TestStatus		iterate			(void);

private:
	MaxWorkGroupSizeTest::Params		m_params;
	vk::ComputePipelineConstructionType m_computePipelineConstructionType;
};

int MaxWorkGroupSizeTest::getIndex (Axis axis)
{
	const int ret = static_cast<int>(axis);
	DE_ASSERT(ret >= static_cast<int>(Axis::X) && ret <= static_cast<int>(Axis::Z));
	return ret;
}

deUint32 MaxWorkGroupSizeTest::getInvocations (const Params& params, const vk::InstanceInterface& vki, vk::VkPhysicalDevice physicalDevice, const vk::VkPhysicalDeviceProperties* devProperties)
{
	const auto axis = getIndex(params.axis);

	if (devProperties)
		return devProperties->limits.maxComputeWorkGroupSize[axis];
	return vk::getPhysicalDeviceProperties(vki, physicalDevice).limits.maxComputeWorkGroupSize[axis];
}

deUint32 MaxWorkGroupSizeTest::getSSBOSize (deUint32 invocations)
{
	return invocations * static_cast<deUint32>(sizeof(deUint32));
}

MaxWorkGroupSizeTest::MaxWorkGroupSizeTest (tcu::TestContext& testCtx, const std::string& name, const Params& params, const vk::ComputePipelineConstructionType computePipelineConstructionType)
	: vkt::TestCase						(testCtx, name)
	, m_params							(params)
	, m_computePipelineConstructionType	(computePipelineConstructionType)
{}

void MaxWorkGroupSizeTest::initPrograms (vk::SourceCollections& programCollection) const
{
	std::ostringstream shader;

	// The actual local sizes will be set using spec constants when running the test instance.
	shader
		<< "#version 450\n"
		<< "\n"
		<< "layout(constant_id=0) const int local_size_x_val = 1;\n"
		<< "layout(constant_id=1) const int local_size_y_val = 1;\n"
		<< "layout(constant_id=2) const int local_size_z_val = 1;\n"
		<< "\n"
		<< "layout(local_size_x_id=0, local_size_y_id=1, local_size_z_id=2) in;\n"
		<< "\n"
		<< "layout(set=0, binding=0) buffer StorageBuffer {\n"
		<< "    uint values[];\n"
		<< "} ssbo;\n"
		<< "\n"
		<< "void main() {\n"
		<< "    ssbo.values[gl_LocalInvocationIndex] = 1u;\n"
		<< "}\n"
		;

	programCollection.glslSources.add("comp") << glu::ComputeSource(shader.str());
}

TestInstance* MaxWorkGroupSizeTest::createInstance (Context& context) const
{
	return new MaxWorkGroupSizeInstance(context, m_params, m_computePipelineConstructionType);
}

void MaxWorkGroupSizeTest::checkSupport (Context& context) const
{
	const auto&	vki				= context.getInstanceInterface();
	const auto	physicalDevice	= context.getPhysicalDevice();

	const auto	properties		= vk::getPhysicalDeviceProperties(vki, physicalDevice);
	const auto	invocations		= getInvocations(m_params, vki, physicalDevice, &properties);

	if (invocations > properties.limits.maxComputeWorkGroupInvocations)
		TCU_FAIL("Reported workgroup size limit in the axis is greater than the global invocation limit");

	if (properties.limits.maxStorageBufferRange / static_cast<deUint32>(sizeof(deUint32)) < invocations)
		TCU_THROW(NotSupportedError, "Maximum supported storage buffer range too small");

	checkShaderObjectRequirements(vki, physicalDevice, m_computePipelineConstructionType);
}

MaxWorkGroupSizeInstance::MaxWorkGroupSizeInstance (Context& context, const MaxWorkGroupSizeTest::Params& params, const vk::ComputePipelineConstructionType computePipelineConstructionType)
	: vkt::TestInstance					(context)
	, m_params							(params)
	, m_computePipelineConstructionType	(computePipelineConstructionType)
{}

tcu::TestStatus MaxWorkGroupSizeInstance::iterate (void)
{
	const auto&	vki				= m_context.getInstanceInterface();
	const auto&	vkd				= m_context.getDeviceInterface();
	const auto	physicalDevice	= m_context.getPhysicalDevice();
	const auto	device			= m_context.getDevice();
	auto&		alloc			= m_context.getDefaultAllocator();
	const auto	queueIndex		= m_context.getUniversalQueueFamilyIndex();
	const auto	queue			= m_context.getUniversalQueue();
	auto&		log				= m_context.getTestContext().getLog();

	const auto	axis			= MaxWorkGroupSizeTest::getIndex(m_params.axis);
	const auto	invocations		= MaxWorkGroupSizeTest::getInvocations(m_params, vki, physicalDevice);
	const auto	ssboSize		= static_cast<vk::VkDeviceSize>(MaxWorkGroupSizeTest::getSSBOSize(invocations));

	log
		<< tcu::TestLog::Message
		<< "Running test with " << invocations << " invocations on axis " << axis << " using a storage buffer size of " << ssboSize << " bytes"
		<< tcu::TestLog::EndMessage
		;

	// Main SSBO buffer.
	const auto				ssboInfo	= vk::makeBufferCreateInfo(ssboSize, vk::VK_BUFFER_USAGE_STORAGE_BUFFER_BIT);
	vk::BufferWithMemory	ssbo		(vkd, device, alloc, ssboInfo, vk::MemoryRequirement::HostVisible);

	// Descriptor set layouts.
	vk::DescriptorSetLayoutBuilder layoutBuilder;
	layoutBuilder.addSingleBinding(vk::VK_DESCRIPTOR_TYPE_STORAGE_BUFFER, vk::VK_SHADER_STAGE_COMPUTE_BIT);
	const auto descriptorSetLayout = layoutBuilder.build(vkd, device);

	// Specialization constants: set the number of invocations in the appropriate local size id.
	const auto	entrySize				= static_cast<deUintptr>(sizeof(deInt32));
	deInt32		specializationData[3]	= { 1, 1, 1 };
	specializationData[axis] = static_cast<deInt32>(invocations);

	const vk::VkSpecializationMapEntry specializationMaps[3] =
	{
		{
			0u,										//	deUint32	constantID;
			0u,										//	deUint32	offset;
			entrySize,								//	deUintptr	size;
		},
		{
			1u,										//	deUint32	constantID;
			static_cast<deUint32>(entrySize),		//	deUint32	offset;
			entrySize,								//	deUintptr	size;
		},
		{
			2u,										//	deUint32	constantID;
			static_cast<deUint32>(entrySize * 2u),	//	deUint32	offset;
			entrySize,								//	deUintptr	size;
		},
	};

	const vk::VkSpecializationInfo specializationInfo =
	{
		3u,													//	deUint32						mapEntryCount;
		specializationMaps,									//	const VkSpecializationMapEntry*	pMapEntries;
		static_cast<deUintptr>(sizeof(specializationData)),	//	deUintptr						dataSize;
		specializationData,									//	const void*						pData;
	};

	ComputePipelineWrapper			testPipeline	(vkd, device, m_computePipelineConstructionType, m_context.getBinaryCollection().get("comp"));
	testPipeline.setDescriptorSetLayout(descriptorSetLayout.get());
	testPipeline.setSpecializationInfo(specializationInfo);
	testPipeline.buildPipeline();

	// Create descriptor pool and set.
	vk::DescriptorPoolBuilder poolBuilder;
	poolBuilder.addType(vk::VK_DESCRIPTOR_TYPE_STORAGE_BUFFER);
	const auto descriptorPool	= poolBuilder.build(vkd, device, vk::VK_DESCRIPTOR_POOL_CREATE_FREE_DESCRIPTOR_SET_BIT, 1u);
	const auto descriptorSet	= vk::makeDescriptorSet(vkd, device, descriptorPool.get(), descriptorSetLayout.get());

	// Update descriptor set.
	const vk::VkDescriptorBufferInfo ssboBufferInfo =
	{
		ssbo.get(),		//	VkBuffer		buffer;
		0u,				//	VkDeviceSize	offset;
		VK_WHOLE_SIZE,	//	VkDeviceSize	range;
	};

	vk::DescriptorSetUpdateBuilder updateBuilder;
	updateBuilder.writeSingle(descriptorSet.get(), vk::DescriptorSetUpdateBuilder::Location::binding(0u), vk::VK_DESCRIPTOR_TYPE_STORAGE_BUFFER, &ssboBufferInfo);
	updateBuilder.update(vkd, device);

	// Clear buffer.
	auto& ssboAlloc	= ssbo.getAllocation();
	void* ssboPtr	= ssboAlloc.getHostPtr();
	deMemset(ssboPtr, 0, static_cast<size_t>(ssboSize));
	vk::flushAlloc(vkd, device, ssboAlloc);

	// Run pipelines.
	const auto cmdPool		= vk::makeCommandPool(vkd, device, queueIndex);
	const auto cmdBUfferPtr	= vk::allocateCommandBuffer(vkd, device, cmdPool.get(), vk::VK_COMMAND_BUFFER_LEVEL_PRIMARY);
	const auto cmdBuffer	= cmdBUfferPtr.get();

	vk::beginCommandBuffer(vkd, cmdBuffer);

	// Run the main test shader.
	const auto hostToComputeBarrier = vk::makeBufferMemoryBarrier(vk::VK_ACCESS_HOST_WRITE_BIT, vk::VK_ACCESS_SHADER_WRITE_BIT, ssbo.get(), 0ull, VK_WHOLE_SIZE);
	vkd.cmdPipelineBarrier(cmdBuffer, vk::VK_PIPELINE_STAGE_HOST_BIT, vk::VK_PIPELINE_STAGE_COMPUTE_SHADER_BIT, 0u, 0u, nullptr, 1u, &hostToComputeBarrier, 0u, nullptr);

	testPipeline.bind(cmdBuffer);
	vkd.cmdBindDescriptorSets(cmdBuffer, vk::VK_PIPELINE_BIND_POINT_COMPUTE, testPipeline.getPipelineLayout(), 0u, 1u, &descriptorSet.get(), 0u, nullptr);
	vkd.cmdDispatch(cmdBuffer, 1u, 1u, 1u);

	const auto computeToHostBarrier = vk::makeBufferMemoryBarrier(vk::VK_ACCESS_SHADER_WRITE_BIT, vk::VK_ACCESS_HOST_READ_BIT, ssbo.get(), 0ull, VK_WHOLE_SIZE);
	vkd.cmdPipelineBarrier(cmdBuffer, vk::VK_PIPELINE_STAGE_COMPUTE_SHADER_BIT, vk::VK_PIPELINE_STAGE_HOST_BIT, 0u, 0u, nullptr, 1u, &computeToHostBarrier, 0u, nullptr);

	vk::endCommandBuffer(vkd, cmdBuffer);
	vk::submitCommandsAndWait(vkd, device, queue, cmdBuffer);

	// Verify buffer contents.
	vk::invalidateAlloc(vkd, device, ssboAlloc);
	std::unique_ptr<deUint32[]>	valuesArray	(new deUint32[invocations]);
	deUint32*					valuesPtr	= valuesArray.get();
	deMemcpy(valuesPtr, ssboPtr, static_cast<size_t>(ssboSize));

	std::string	errorMsg;
	bool		ok			= true;

	for (size_t i = 0; i < invocations; ++i)
	{
		if (valuesPtr[i] != 1u)
		{
			ok			= false;
			errorMsg	= "Found invalid value for invocation index " + de::toString(i) + ": expected 1u and found " + de::toString(valuesPtr[i]);
			break;
		}
	}

	if (!ok)
		return tcu::TestStatus::fail(errorMsg);
	return tcu::TestStatus::pass("Pass");
}

namespace EmptyShaderTest
{

void checkSupport (Context& context, vk::ComputePipelineConstructionType computePipelineConstructionType)
{
	checkShaderObjectRequirements(context.getInstanceInterface(), context.getPhysicalDevice(), computePipelineConstructionType);
}

void createProgram (SourceCollections& dst, vk::ComputePipelineConstructionType)
{
	dst.glslSources.add("comp") << glu::ComputeSource(
		"#version 310 es\n"
		"layout (local_size_x = 1) in;\n"
		"void main (void) {}\n"
	);
}

tcu::TestStatus createTest (Context& context, vk::ComputePipelineConstructionType computePipelineConstructionType)
{
	const DeviceInterface&	vk					= context.getDeviceInterface();
	const VkDevice			device				= context.getDevice();
	const VkQueue			queue				= context.getUniversalQueue();
	const deUint32			queueFamilyIndex	= context.getUniversalQueueFamilyIndex();

	ComputePipelineWrapper			pipeline		(vk, device, computePipelineConstructionType, context.getBinaryCollection().get("comp"));
	pipeline.buildPipeline();

	const Unique<VkCommandPool>		cmdPool			(makeCommandPool(vk, device, queueFamilyIndex));
	const Unique<VkCommandBuffer>	cmdBuffer		(allocateCommandBuffer(vk, device, *cmdPool, VK_COMMAND_BUFFER_LEVEL_PRIMARY));

	// Start recording commands

	beginCommandBuffer(vk, *cmdBuffer);

	pipeline.bind(*cmdBuffer);

	const tcu::IVec3 workGroups(1, 1, 1);
	vk.cmdDispatch(*cmdBuffer, workGroups.x(), workGroups.y(), workGroups.z());

	endCommandBuffer(vk, *cmdBuffer);

	submitCommandsAndWait(vk, device, queue, *cmdBuffer);

	return tcu::TestStatus::pass("Compute succeeded");
}

} // EmptyShaderTest ns

namespace ComputeOnlyQueueTests
{

tcu::Maybe<uint32_t> getComputeOnlyQueueFamily(Context& context)
{
	bool foundQueue = false;
	uint32_t index = 0;

	auto queueFamilies = getPhysicalDeviceQueueFamilyProperties(context.getInstanceInterface(), context.getPhysicalDevice());

	for (const auto &queueFamily: queueFamilies)
	{
		if ((queueFamily.queueFlags & VK_QUEUE_COMPUTE_BIT) &&
			!(queueFamily.queueFlags & VK_QUEUE_GRAPHICS_BIT))
		{
			foundQueue = true;
			break;
		} else {
			index++;
		}
	}
	if (!foundQueue)
	{
		return tcu::Maybe<uint32_t>();
	} else {
		return index;
	}
}

// Creates a device that has a queue for compute capabilities without graphics.
Move<VkDevice> createComputeOnlyDevice(Context& context, uint32_t& queueFamilyIndex)
{
	const auto&	instanceDriver		= context.getInstanceInterface();
	const auto	physicalDevice		= context.getPhysicalDevice();
	const auto	queueFamilies		= getPhysicalDeviceQueueFamilyProperties(instanceDriver, physicalDevice);

	// One queue family without a graphics bit should be found, since this is checked in checkSupport.
	queueFamilyIndex = getComputeOnlyQueueFamily(context).get();

	const float									queuePriority				= 1.0f;
	const VkDeviceQueueCreateInfo				deviceQueueCreateInfos		= {
		VK_STRUCTURE_TYPE_DEVICE_QUEUE_CREATE_INFO,	// VkStructureType				sType;
		nullptr,									// const void*					pNext;
		(VkDeviceQueueCreateFlags)0u,				// VkDeviceQueueCreateFlags		flags;
		queueFamilyIndex,							// uint32_t						queueFamilyIndex;
		1u,											// uint32_t						queueCount;
		&queuePriority,								// const float*					pQueuePriorities;
	};

	void* pNext = nullptr;
#ifdef CTS_USES_VULKANSC
	VkDeviceObjectReservationCreateInfo memReservationInfo =
		context.getTestContext().getCommandLine().isSubProcess() ? context.getResourceInterface()->getStatMax() : resetDeviceObjectReservationCreateInfo();
	pNext = &memReservationInfo;

	VkPipelineCacheCreateInfo			pcCI;
	std::vector<VkPipelinePoolSize>		poolSizes;
	if (context.getTestContext().getCommandLine().isSubProcess())
	{
		if (context.getResourceInterface()->getCacheDataSize() > 0)
		{
			pcCI =
			{
				VK_STRUCTURE_TYPE_PIPELINE_CACHE_CREATE_INFO,				// VkStructureType				sType;
				nullptr,													// const void*					pNext;
				VK_PIPELINE_CACHE_CREATE_READ_ONLY_BIT |
					VK_PIPELINE_CACHE_CREATE_USE_APPLICATION_STORAGE_BIT,	// VkPipelineCacheCreateFlags	flags;
				context.getResourceInterface()->getCacheDataSize(),			// deUintptr					initialDataSize;
				context.getResourceInterface()->getCacheData()				// const void*					pInitialData;
			};
			memReservationInfo.pipelineCacheCreateInfoCount		= 1;
			memReservationInfo.pPipelineCacheCreateInfos		= &pcCI;
		}
		poolSizes = context.getResourceInterface()->getPipelinePoolSizes();
		if (!poolSizes.empty())
		{
			memReservationInfo.pipelinePoolSizeCount		= deUint32(poolSizes.size());
			memReservationInfo.pPipelinePoolSizes			= poolSizes.data();
		}
	}
#endif // CTS_USES_VULKANSC
	const VkDeviceCreateInfo deviceCreateInfo =
	{
		VK_STRUCTURE_TYPE_DEVICE_CREATE_INFO,			// VkStructureType					sType;
		pNext,											// const void*						pNext;
		(VkDeviceCreateFlags)0u,						// VkDeviceCreateFlags				flags;
		1,												// uint32_t							queueCreateInfoCount;
		&deviceQueueCreateInfos,						// const VkDeviceQueueCreateInfo*	pQueueCreateInfos;
		0u,												// uint32_t							enabledLayerCount;
		nullptr,										// const char* const*				ppEnabledLayerNames;
		0,												// uint32_t							enabledExtensionCount;
		nullptr,										// const char* const*				ppEnabledExtensionNames;
		nullptr,										// const VkPhysicalDeviceFeatures*	pEnabledFeatures;
	};

	return vkt::createCustomDevice(context.getTestContext().getCommandLine().isValidationEnabled(),
								   context.getPlatformInterface(),
								   context.getInstance(),
								   instanceDriver, physicalDevice, &deviceCreateInfo);
}

class SecondaryCommandBufferComputeOnlyTest : public vkt::TestCase {
public:
	SecondaryCommandBufferComputeOnlyTest(tcu::TestContext& context, const std::string& name)
		: vkt::TestCase(context, name)
	{};

	void            initPrograms            (SourceCollections& programCollection) const override;
	TestInstance*   createInstance          (Context& context) const override;
	void            checkSupport            (Context& context) const override;
};

class SecondaryCommandBufferComputeOnlyTestInstance : public vkt::TestInstance {
public:
	SecondaryCommandBufferComputeOnlyTestInstance(Context& context) : vkt::TestInstance(context)
	{ };
	virtual tcu::TestStatus iterate(void);
};

void SecondaryCommandBufferComputeOnlyTest::initPrograms(SourceCollections& collection) const {
		{
		std::ostringstream src;
		src << glu::getGLSLVersionDeclaration(glu::GLSL_VERSION_450) << "\n"
			<< "layout(local_size_x = 1, local_size_y = 1, local_size_z = 1) in;\n"
			<< "layout(set = 0, binding = 0, std430) buffer Out\n"
			<< "{\n"
			<< "	uint data[];\n"
			<< "};\n"
			<< "void main (void)\n"
			<< "{\n"
			<< "data[0] = 1;"
			<< "}\n";
		collection.glslSources.add("comp") << glu::ComputeSource(src.str());
	}
}


TestInstance* SecondaryCommandBufferComputeOnlyTest::createInstance(Context& context) const {
	return new SecondaryCommandBufferComputeOnlyTestInstance(context);
}

void SecondaryCommandBufferComputeOnlyTest::checkSupport(Context& context) const {
	// Find at least one queue family that supports compute queue but does NOT support graphics queue.
	if (!getComputeOnlyQueueFamily(context))
		TCU_THROW(NotSupportedError, "No queue family found that only supports compute queue.");
}

tcu::TestStatus SecondaryCommandBufferComputeOnlyTestInstance::iterate()
{
	const InstanceInterface&	vki						= m_context.getInstanceInterface();
#ifdef CTS_USES_VULKANSC
	de::MovePtr<DeviceDriverSC, DeinitDeviceDeleter> deviceDriver;
#else
	de::MovePtr<DeviceDriver> deviceDriver;
#endif // CTS_USES_VULKANSC
	VkDevice device;
	uint32_t queueFamilyIndex;
	auto customDevice = createComputeOnlyDevice(m_context, queueFamilyIndex);
	device = customDevice.get();
#ifndef CTS_USES_VULKANSC
	deviceDriver = de::MovePtr<DeviceDriver>(new DeviceDriver(m_context.getPlatformInterface(), m_context.getInstance(), device, m_context.getUsedApiVersion()));
#else
	deviceDriver = de::MovePtr<DeviceDriverSC, DeinitDeviceDeleter>(new DeviceDriverSC(m_context.getPlatformInterface(), m_context.getInstance(), device,
		m_context.getTestContext().getCommandLine(), m_context.getResourceInterface(), m_context.getDeviceVulkanSC10Properties(),
		m_context.getDeviceProperties(), m_context.getUsedApiVersion()), DeinitDeviceDeleter(m_context.getResourceInterface().get(), device));
#endif // CTS_USES_VULKANSC

	const DeviceInterface& vkdi = *deviceDriver;

	auto queue		= getDeviceQueue(vkdi, device, queueFamilyIndex, 0u);
	auto allocator	= de::MovePtr<Allocator>(new SimpleAllocator(vkdi, device, getPhysicalDeviceMemoryProperties(vki, m_context.getPhysicalDevice())));

	const auto			bufferSize	= static_cast<VkDeviceSize>(sizeof(uint32_t));
	BufferWithMemory	buffer			(vkdi, device, *allocator.get(), makeBufferCreateInfo(bufferSize, VK_BUFFER_USAGE_STORAGE_BUFFER_BIT), MemoryRequirement::HostVisible);
	auto&				bufferAlloc		= buffer.getAllocation();
	void*				bufferData		= bufferAlloc.getHostPtr();
	deMemset(bufferData, 0, sizeof(uint32_t));
	flushAlloc(vkdi, device, bufferAlloc);

	DescriptorSetLayoutBuilder layoutBuilder;
	layoutBuilder.addSingleBinding(VK_DESCRIPTOR_TYPE_STORAGE_BUFFER, VK_SHADER_STAGE_COMPUTE_BIT);
	Unique<VkDescriptorSetLayout> descriptorSetLayout(layoutBuilder.build(vkdi, device));

	DescriptorPoolBuilder poolBuilder;
	poolBuilder.addType(VK_DESCRIPTOR_TYPE_STORAGE_BUFFER);
	const auto descriptorPool		= poolBuilder.build(vkdi, device, VK_DESCRIPTOR_POOL_CREATE_FREE_DESCRIPTOR_SET_BIT, 1);
	const auto descriptorSetBuffer	= makeDescriptorSet(vkdi, device, descriptorPool.get(), descriptorSetLayout.get());

	// Update descriptor sets.
	DescriptorSetUpdateBuilder updater;

	const auto bufferInfo = makeDescriptorBufferInfo(buffer.get(), 0ull, bufferSize);
	updater.writeSingle(descriptorSetBuffer.get(), DescriptorSetUpdateBuilder::Location::binding(0u), VK_DESCRIPTOR_TYPE_STORAGE_BUFFER, &bufferInfo);

	updater.update(vkdi, device);

	auto shader = createShaderModule(vkdi, device, m_context.getBinaryCollection().get("comp"));
	// Create compute pipeline
	const Unique<VkPipelineLayout> pipelineLayout(makePipelineLayout(vkdi, device, *descriptorSetLayout));
	const Unique<VkPipeline> computePipeline(makeComputePipeline(vkdi, device, *pipelineLayout, *shader));

	// Create command buffer
	const Unique<VkCommandPool> cmdPool(makeCommandPool(vkdi, device, queueFamilyIndex));
	const Unique<VkCommandBuffer> cmdBuffer(allocateCommandBuffer(vkdi, device, *cmdPool, VK_COMMAND_BUFFER_LEVEL_PRIMARY));
	const Unique<VkCommandBuffer> cmdBuffer2(allocateCommandBuffer(vkdi, device, *cmdPool, VK_COMMAND_BUFFER_LEVEL_SECONDARY));

	const VkCommandBufferInheritanceInfo bufferInheritanceInfo
	{
		VK_STRUCTURE_TYPE_COMMAND_BUFFER_INHERITANCE_INFO,					// VkStructureType					sType;
		nullptr,															// const void*						pNext;
		VK_NULL_HANDLE,														// VkRenderPass						renderPass;
		0u,																	// deUint32							subpass;
		VK_NULL_HANDLE,														// VkFramebuffer					framebuffer;
		VK_FALSE,															// VkBool32							occlusionQueryEnable;
		(VkQueryControlFlags)0u,											// VkQueryControlFlags				queryFlags;
		(VkQueryPipelineStatisticFlags)0u									// VkQueryPipelineStatisticFlags	pipelineStatistics;
	};

	VkCommandBufferUsageFlags usageFlags = VK_COMMAND_BUFFER_USAGE_ONE_TIME_SUBMIT_BIT;
	const VkCommandBufferBeginInfo commandBufBeginParams
	{
		VK_STRUCTURE_TYPE_COMMAND_BUFFER_BEGIN_INFO,			// VkStructureType					sType;
		nullptr,												// const void*						pNext;
		usageFlags,												// VkCommandBufferUsageFlags		flags;
		&bufferInheritanceInfo
	};

	beginCommandBuffer(vkdi, cmdBuffer.get());
	vkdi.beginCommandBuffer(cmdBuffer2.get(), &commandBufBeginParams);
	vkdi.cmdBindPipeline(cmdBuffer2.get(), VK_PIPELINE_BIND_POINT_COMPUTE, computePipeline.get());
	vkdi.cmdBindDescriptorSets(cmdBuffer2.get(), VK_PIPELINE_BIND_POINT_COMPUTE, pipelineLayout.get(), 0u, 1, &descriptorSetBuffer.get(), 0u, nullptr);
	vkdi.cmdDispatch(cmdBuffer2.get(), 1, 1, 1);
	endCommandBuffer(vkdi, cmdBuffer2.get());
	vkdi.cmdExecuteCommands(cmdBuffer.get(), 1, &cmdBuffer2.get());
	const VkBufferMemoryBarrier renderBufferBarrier = makeBufferMemoryBarrier(VK_ACCESS_SHADER_WRITE_BIT, VK_ACCESS_HOST_READ_BIT, buffer.get(), 0ull, bufferSize);
	cmdPipelineBufferMemoryBarrier(vkdi, cmdBuffer.get(), VK_PIPELINE_STAGE_COMPUTE_SHADER_BIT, VK_PIPELINE_STAGE_HOST_BIT, &renderBufferBarrier);
	endCommandBuffer(vkdi, cmdBuffer.get());
	submitCommandsAndWait(vkdi, device, queue, cmdBuffer.get());

	invalidateAlloc(vkdi, device, bufferAlloc);

	uint32_t result = 0;
	deMemcpy(&result, bufferData, sizeof(uint32_t));
	if (result != 1)
	{
		return tcu::TestStatus::pass("value of buffer unexpected");
	}

	return tcu::TestStatus::pass("passed");
}

};

} // anonymous

<<<<<<< HEAD
=======
inline TestCase* createFunctionCaseWithPrograms2 (tcu::TestContext&				testCtx,
												 tcu::TestNodeType				type,
												 const std::string&				name,
												 FunctionSupport0::Function		checkSupport,
												 FunctionPrograms0::Function	initPrograms,
												 FunctionInstance0::Function	testFunction)
{
	return new InstanceFactory1WithSupport<FunctionInstance0, FunctionInstance0::Function, FunctionSupport0, FunctionPrograms0>(
		testCtx, type, name,FunctionPrograms0(initPrograms), testFunction, checkSupport);
}
>>>>>>> 3e3f0661
tcu::TestCaseGroup* createBasicComputeShaderTests (tcu::TestContext& testCtx, vk::ComputePipelineConstructionType computePipelineConstructionType)
{
	// Basic compute tests
	de::MovePtr<tcu::TestCaseGroup> basicComputeTests(new tcu::TestCaseGroup(testCtx, "basic"));

	// Shader that does nothing
	addFunctionCaseWithPrograms(basicComputeTests.get(), "empty_shader", EmptyShaderTest::checkSupport, EmptyShaderTest::createProgram, EmptyShaderTest::createTest, computePipelineConstructionType);

	// Concurrent compute test
	basicComputeTests->addChild(new ConcurrentCompute(testCtx, "concurrent_compute", computePipelineConstructionType));

	// Use an empty workgroup with size 0 on the X axis
	basicComputeTests->addChild(new EmptyWorkGroupCase(testCtx, "empty_workgroup_x", tcu::UVec3(0u, 2u, 3u), computePipelineConstructionType));
	// Use an empty workgroup with size 0 on the Y axis
	basicComputeTests->addChild(new EmptyWorkGroupCase(testCtx, "empty_workgroup_y", tcu::UVec3(2u, 0u, 3u), computePipelineConstructionType));
	// Use an empty workgroup with size 0 on the Z axis
	basicComputeTests->addChild(new EmptyWorkGroupCase(testCtx, "empty_workgroup_z", tcu::UVec3(2u, 3u, 0u), computePipelineConstructionType));
	// Use an empty workgroup with size 0 on the X, Y and Z axes
	basicComputeTests->addChild(new EmptyWorkGroupCase(testCtx, "empty_workgroup_all", tcu::UVec3(0u, 0u, 0u), computePipelineConstructionType));

	// Use the maximum work group size on the X axis
	basicComputeTests->addChild(new MaxWorkGroupSizeTest(testCtx, "max_local_size_x", MaxWorkGroupSizeTest::Params{MaxWorkGroupSizeTest::Axis::X}, computePipelineConstructionType));
	// Use the maximum work group size on the Y axis
	basicComputeTests->addChild(new MaxWorkGroupSizeTest(testCtx, "max_local_size_y", MaxWorkGroupSizeTest::Params{MaxWorkGroupSizeTest::Axis::Y}, computePipelineConstructionType));
	// Use the maximum work group size on the Z axis
	basicComputeTests->addChild(new MaxWorkGroupSizeTest(testCtx, "max_local_size_z", MaxWorkGroupSizeTest::Params{MaxWorkGroupSizeTest::Axis::Z}, computePipelineConstructionType));

	// Concurrent compute test
	basicComputeTests->addChild(BufferToBufferInvertTest::UBOToSSBOInvertCase(testCtx,	"ubo_to_ssbo_single_invocation",	256,	tcu::IVec3(1,1,1),	tcu::IVec3(1,1,1), computePipelineConstructionType));
	basicComputeTests->addChild(BufferToBufferInvertTest::UBOToSSBOInvertCase(testCtx,	"ubo_to_ssbo_single_group",	1024,	tcu::IVec3(2,1,4),	tcu::IVec3(1,1,1), computePipelineConstructionType));
	basicComputeTests->addChild(BufferToBufferInvertTest::UBOToSSBOInvertCase(testCtx,	"ubo_to_ssbo_multiple_invocations",	1024,	tcu::IVec3(1,1,1),	tcu::IVec3(2,4,1), computePipelineConstructionType));
	basicComputeTests->addChild(BufferToBufferInvertTest::UBOToSSBOInvertCase(testCtx,	"ubo_to_ssbo_multiple_groups",	1024,	tcu::IVec3(1,4,2),	tcu::IVec3(2,2,4), computePipelineConstructionType));

	// Concurrent compute test
	basicComputeTests->addChild(BufferToBufferInvertTest::CopyInvertSSBOCase(testCtx,	"copy_ssbo_single_invocation",	256,	tcu::IVec3(1,1,1),	tcu::IVec3(1,1,1), computePipelineConstructionType));
	basicComputeTests->addChild(BufferToBufferInvertTest::CopyInvertSSBOCase(testCtx,	"copy_ssbo_multiple_invocations",	1024,	tcu::IVec3(1,1,1),	tcu::IVec3(2,4,1), computePipelineConstructionType));
	basicComputeTests->addChild(BufferToBufferInvertTest::CopyInvertSSBOCase(testCtx,	"copy_ssbo_multiple_groups",	1024,	tcu::IVec3(1,4,2),	tcu::IVec3(2,2,4), computePipelineConstructionType));

	// Read and write same SSBO
	basicComputeTests->addChild(new InvertSSBOInPlaceTest(testCtx,	"ssbo_rw_single_invocation", 256,	true,	tcu::IVec3(1,1,1),	tcu::IVec3(1,1,1), computePipelineConstructionType));
	basicComputeTests->addChild(new InvertSSBOInPlaceTest(testCtx,	"ssbo_rw_multiple_groups",		1024,	true,	tcu::IVec3(1,4,2),	tcu::IVec3(2,2,4), computePipelineConstructionType));
	basicComputeTests->addChild(new InvertSSBOInPlaceTest(testCtx,	"ssbo_unsized_arr_single_invocation",		256,	false,	tcu::IVec3(1,1,1),	tcu::IVec3(1,1,1), computePipelineConstructionType));
	basicComputeTests->addChild(new InvertSSBOInPlaceTest(testCtx,	"ssbo_unsized_arr_multiple_groups",		1024,	false,	tcu::IVec3(1,4,2),	tcu::IVec3(2,2,4), computePipelineConstructionType));

	// Write to multiple SSBOs
	basicComputeTests->addChild(new WriteToMultipleSSBOTest(testCtx,	"write_multiple_arr_single_invocation", 256,	true,	tcu::IVec3(1,1,1),	tcu::IVec3(1,1,1), computePipelineConstructionType));
	basicComputeTests->addChild(new WriteToMultipleSSBOTest(testCtx,	"write_multiple_arr_multiple_groups",	1024,	true,	tcu::IVec3(1,4,2),	tcu::IVec3(2,2,4), computePipelineConstructionType));
	basicComputeTests->addChild(new WriteToMultipleSSBOTest(testCtx,	"write_multiple_unsized_arr_single_invocation",	256,	false,	tcu::IVec3(1,1,1),	tcu::IVec3(1,1,1), computePipelineConstructionType));
	basicComputeTests->addChild(new WriteToMultipleSSBOTest(testCtx,	"write_multiple_unsized_arr_multiple_groups",	1024,	false,	tcu::IVec3(1,4,2),	tcu::IVec3(2,2,4), computePipelineConstructionType));

	// SSBO local barrier usage
	basicComputeTests->addChild(new SSBOLocalBarrierTest(testCtx,	"ssbo_local_barrier_single_invocation", tcu::IVec3(1,1,1),	tcu::IVec3(1,1,1), computePipelineConstructionType));
	basicComputeTests->addChild(new SSBOLocalBarrierTest(testCtx,	"ssbo_local_barrier_single_group",	tcu::IVec3(3,2,5),	tcu::IVec3(1,1,1), computePipelineConstructionType));
	basicComputeTests->addChild(new SSBOLocalBarrierTest(testCtx,	"ssbo_local_barrier_multiple_groups",	tcu::IVec3(3,4,1),	tcu::IVec3(2,7,3), computePipelineConstructionType));

	// SSBO memory barrier usage
	basicComputeTests->addChild(new SSBOBarrierTest(testCtx,	"ssbo_cmd_barrier_single", tcu::IVec3(1,1,1),	computePipelineConstructionType));
	basicComputeTests->addChild(new SSBOBarrierTest(testCtx,	"ssbo_cmd_barrier_multiple",	tcu::IVec3(11,5,7), computePipelineConstructionType));

	// Basic shared variable usage
	basicComputeTests->addChild(new SharedVarTest(testCtx,	"shared_var_single_invocation", tcu::IVec3(1,1,1),	tcu::IVec3(1,1,1), computePipelineConstructionType));
	basicComputeTests->addChild(new SharedVarTest(testCtx,	"shared_var_single_group",	tcu::IVec3(3,2,5),	tcu::IVec3(1,1,1), computePipelineConstructionType));
	basicComputeTests->addChild(new SharedVarTest(testCtx,	"shared_var_multiple_invocations",	tcu::IVec3(1,1,1),	tcu::IVec3(2,5,4), computePipelineConstructionType));
	basicComputeTests->addChild(new SharedVarTest(testCtx,	"shared_var_multiple_groups",	tcu::IVec3(3,4,1),	tcu::IVec3(2,7,3), computePipelineConstructionType));

	// Atomic operation with shared var
	basicComputeTests->addChild(new SharedVarAtomicOpTest(testCtx,	"shared_atomic_op_single_invocation", tcu::IVec3(1,1,1),	tcu::IVec3(1,1,1), computePipelineConstructionType));
	basicComputeTests->addChild(new SharedVarAtomicOpTest(testCtx,	"shared_atomic_op_single_group",		tcu::IVec3(3,2,5),	tcu::IVec3(1,1,1), computePipelineConstructionType));
	basicComputeTests->addChild(new SharedVarAtomicOpTest(testCtx,	"shared_atomic_op_multiple_invocations",		tcu::IVec3(1,1,1),	tcu::IVec3(2,5,4), computePipelineConstructionType));
	basicComputeTests->addChild(new SharedVarAtomicOpTest(testCtx,	"shared_atomic_op_multiple_groups",		tcu::IVec3(3,4,1),	tcu::IVec3(2,7,3), computePipelineConstructionType));

	// Image to SSBO copy
	basicComputeTests->addChild(new CopyImageToSSBOTest(testCtx,	"copy_image_to_ssbo_small", tcu::IVec2(1,1),	tcu::IVec2(64,64),		computePipelineConstructionType));
	basicComputeTests->addChild(new CopyImageToSSBOTest(testCtx,	"copy_image_to_ssbo_large",	tcu::IVec2(2,4),	tcu::IVec2(512,512),	computePipelineConstructionType));

	// SSBO to image copy
	basicComputeTests->addChild(new CopySSBOToImageTest(testCtx,	"copy_ssbo_to_image_small", tcu::IVec2(1, 1),	tcu::IVec2(64, 64),		computePipelineConstructionType));
	basicComputeTests->addChild(new CopySSBOToImageTest(testCtx,	"copy_ssbo_to_image_large",	tcu::IVec2(2, 4),	tcu::IVec2(512, 512),	computePipelineConstructionType));

	// Atomic operation with image
	basicComputeTests->addChild(new ImageAtomicOpTest(testCtx,	"image_atomic_op_local_size_1", 1,	tcu::IVec2(64,64),	computePipelineConstructionType));
	basicComputeTests->addChild(new ImageAtomicOpTest(testCtx,	"image_atomic_op_local_size_8",	8,	tcu::IVec2(64,64),	computePipelineConstructionType));

	// Image barrier
	basicComputeTests->addChild(new ImageBarrierTest(testCtx,	"image_barrier_single", tcu::IVec2(1,1),	computePipelineConstructionType));
	basicComputeTests->addChild(new ImageBarrierTest(testCtx,	"image_barrier_multiple",	tcu::IVec2(64,64),	computePipelineConstructionType));

	// Test secondary command buffers in compute only queues
	basicComputeTests->addChild(new ComputeOnlyQueueTests::SecondaryCommandBufferComputeOnlyTest(testCtx, "secondary_compute_only_queue"));

#ifndef CTS_USES_VULKANSC
	basicComputeTests->addChild(cts_amber::createAmberTestCase(testCtx, "write_ssbo_array", "", "compute", "write_ssbo_array.amber"));
	basicComputeTests->addChild(cts_amber::createAmberTestCase(testCtx, "branch_past_barrier", "", "compute", "branch_past_barrier.amber"));
	basicComputeTests->addChild(cts_amber::createAmberTestCase(testCtx,"webgl_spirv_loop", "Simple SPIR-V loop from a WebGL example that caused problems in some implementations", "compute", "webgl_spirv_loop.amber"));
#endif

	return basicComputeTests.release();
}

tcu::TestCaseGroup* createBasicDeviceGroupComputeShaderTests (tcu::TestContext& testCtx, vk::ComputePipelineConstructionType computePipelineConstructionType)
{
	de::MovePtr<tcu::TestCaseGroup> deviceGroupComputeTests(new tcu::TestCaseGroup(testCtx, "device_group"));

	deviceGroupComputeTests->addChild(new DispatchBaseTest(testCtx,	"dispatch_base",	32768,	tcu::IVec3(4,2,4),	tcu::IVec3(16,8,8),	tcu::IVec3(4,8,8), computePipelineConstructionType, false));
#ifndef CTS_USES_VULKANSC
	deviceGroupComputeTests->addChild(new DispatchBaseTest(testCtx, "dispatch_base_maintenance5",	32768, tcu::IVec3(4, 2, 4), tcu::IVec3(16, 8, 8), tcu::IVec3(4, 8, 8), computePipelineConstructionType, true));
#endif
	deviceGroupComputeTests->addChild(new DeviceIndexTest(testCtx,	"device_index",	96,		tcu::IVec3(3,2,1),	tcu::IVec3(2,4,1), computePipelineConstructionType));

	return deviceGroupComputeTests.release();

}
} // compute
} // vkt<|MERGE_RESOLUTION|>--- conflicted
+++ resolved
@@ -4314,19 +4314,6 @@
 
 } // anonymous
 
-<<<<<<< HEAD
-=======
-inline TestCase* createFunctionCaseWithPrograms2 (tcu::TestContext&				testCtx,
-												 tcu::TestNodeType				type,
-												 const std::string&				name,
-												 FunctionSupport0::Function		checkSupport,
-												 FunctionPrograms0::Function	initPrograms,
-												 FunctionInstance0::Function	testFunction)
-{
-	return new InstanceFactory1WithSupport<FunctionInstance0, FunctionInstance0::Function, FunctionSupport0, FunctionPrograms0>(
-		testCtx, type, name,FunctionPrograms0(initPrograms), testFunction, checkSupport);
-}
->>>>>>> 3e3f0661
 tcu::TestCaseGroup* createBasicComputeShaderTests (tcu::TestContext& testCtx, vk::ComputePipelineConstructionType computePipelineConstructionType)
 {
 	// Basic compute tests
