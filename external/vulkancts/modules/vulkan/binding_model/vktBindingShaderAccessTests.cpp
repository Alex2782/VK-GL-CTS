/*-------------------------------------------------------------------------
 * Vulkan Conformance Tests
 * ------------------------
 *
 * Copyright (c) 2015 Google Inc.
 *
 * Licensed under the Apache License, Version 2.0 (the "License");
 * you may not use this file except in compliance with the License.
 * You may obtain a copy of the License at
 *
 *      http://www.apache.org/licenses/LICENSE-2.0
 *
 * Unless required by applicable law or agreed to in writing, software
 * distributed under the License is distributed on an "AS IS" BASIS,
 * WITHOUT WARRANTIES OR CONDITIONS OF ANY KIND, either express or implied.
 * See the License for the specific language governing permissions and
 * limitations under the License.
 *
 *//*!
 * \file
 * \brief Binding shader access tests
 *//*--------------------------------------------------------------------*/

#include "vktBindingShaderAccessTests.hpp"

#include "vktTestCase.hpp"

#include "vkDefs.hpp"
#include "vkRef.hpp"
#include "vkRefUtil.hpp"
#include "vkPlatform.hpp"
#include "vkPrograms.hpp"
#include "vkMemUtil.hpp"
#include "vkBuilderUtil.hpp"
#include "vkQueryUtil.hpp"
#include "vkImageUtil.hpp"
#include "vkTypeUtil.hpp"
#include "vkCmdUtil.hpp"
#include "vkObjUtil.hpp"

#include "tcuVector.hpp"
#include "tcuVectorUtil.hpp"
#include "tcuTexture.hpp"
#include "tcuTextureUtil.hpp"
#include "tcuResultCollector.hpp"
#include "tcuTestLog.hpp"
#include "tcuRGBA.hpp"
#include "tcuSurface.hpp"
#include "tcuImageCompare.hpp"

#include "deUniquePtr.hpp"
#include "deSharedPtr.hpp"
#include "deStringUtil.hpp"
#include "deArrayUtil.hpp"

#include "qpInfo.h"
#include <iostream>

namespace vkt
{
namespace BindingModel
{
namespace
{

enum ResourceFlag
{
	RESOURCE_FLAG_IMMUTABLE_SAMPLER = (1u << 0u),

	RESOURCE_FLAG_LAST				= (1u << 1u)
};

enum DescriptorUpdateMethod
{
	DESCRIPTOR_UPDATE_METHOD_NORMAL = 0,			//!< use vkUpdateDescriptorSets
	DESCRIPTOR_UPDATE_METHOD_WITH_TEMPLATE,			//!< use descriptor update templates
	DESCRIPTOR_UPDATE_METHOD_WITH_PUSH,				//!< use push descriptor updates
	DESCRIPTOR_UPDATE_METHOD_WITH_PUSH_TEMPLATE,	//!< use push descriptor update templates

	DESCRIPTOR_UPDATE_METHOD_LAST
};

std::string stringifyDescriptorUpdateMethod(DescriptorUpdateMethod method)
{
	switch (method)
	{
		case DESCRIPTOR_UPDATE_METHOD_NORMAL:
			return "";
			break;

		case DESCRIPTOR_UPDATE_METHOD_WITH_TEMPLATE:
			return "with_template";
			break;

		case DESCRIPTOR_UPDATE_METHOD_WITH_PUSH:
			return "with_push";
			break;

		case DESCRIPTOR_UPDATE_METHOD_WITH_PUSH_TEMPLATE:
			return "with_push_template";
			break;

		default:
			return "N/A";
			break;
	}
}

static const char* const s_quadrantGenVertexPosSource =	"	highp int quadPhase = gl_VertexIndex % 6;\n"
														"	highp int quadXcoord = int(quadPhase == 1 || quadPhase == 4 || quadPhase == 5);\n"
														"	highp int quadYcoord = int(quadPhase == 2 || quadPhase == 3 || quadPhase == 5);\n"
														"	highp int quadOriginX = (gl_VertexIndex / 6) % 2;\n"
														"	highp int quadOriginY = (gl_VertexIndex / 6) / 2;\n"
														"	quadrant_id = gl_VertexIndex / 6;\n"
														"	result_position = vec4(float(quadOriginX + quadXcoord - 1), float(quadOriginY + quadYcoord - 1), 0.0, 1.0);\n";

std::string genPerVertexBlock (const vk::VkShaderStageFlagBits stage, const glu::GLSLVersion version)
{
	static const char* const block = "gl_PerVertex {\n"
									 "    vec4  gl_Position;\n"
									 "    float gl_PointSize;\n"	// not used, but for compatibility with how implicit block is declared in ES
									 "}";
	std::ostringstream str;

	if (!glu::glslVersionIsES(version))
		switch (stage)
		{
			case vk::VK_SHADER_STAGE_VERTEX_BIT:
				str << "out " << block << ";\n";
				break;

			case vk::VK_SHADER_STAGE_TESSELLATION_CONTROL_BIT:
				str << "in " << block << " gl_in[gl_MaxPatchVertices];\n"
					<< "out " << block << " gl_out[];\n";
				break;

			case vk::VK_SHADER_STAGE_TESSELLATION_EVALUATION_BIT:
				str << "in " << block << " gl_in[gl_MaxPatchVertices];\n"
					<< "out " << block << ";\n";
				break;

			case vk::VK_SHADER_STAGE_GEOMETRY_BIT:
				str << "in " << block << " gl_in[];\n"
					<< "out " << block << ";\n";
				break;

			default:
				break;
		}

	return str.str();
}

bool isUniformDescriptorType (vk::VkDescriptorType type)
{
	return type == vk::VK_DESCRIPTOR_TYPE_UNIFORM_BUFFER ||
		   type == vk::VK_DESCRIPTOR_TYPE_UNIFORM_BUFFER_DYNAMIC ||
		   type == vk::VK_DESCRIPTOR_TYPE_UNIFORM_TEXEL_BUFFER;
}

bool isDynamicDescriptorType (vk::VkDescriptorType type)
{
	return type == vk::VK_DESCRIPTOR_TYPE_UNIFORM_BUFFER_DYNAMIC || type == vk::VK_DESCRIPTOR_TYPE_STORAGE_BUFFER_DYNAMIC;
}

void verifyDriverSupport(const deUint32							apiVersion,
						 const vk::VkPhysicalDeviceFeatures&	deviceFeatures,
						 const std::vector<std::string>&		deviceExtensions,
						 DescriptorUpdateMethod					updateMethod,
						 vk::VkDescriptorType					descType,
						 vk::VkShaderStageFlags					activeStages)
{
	std::vector<std::string>	extensionNames;
	size_t						numExtensionsNeeded = 0;

	switch (updateMethod)
	{
		case DESCRIPTOR_UPDATE_METHOD_WITH_PUSH:
			extensionNames.push_back("VK_KHR_push_descriptor");
			break;

		case DESCRIPTOR_UPDATE_METHOD_WITH_PUSH_TEMPLATE:
			extensionNames.push_back("VK_KHR_push_descriptor");
		// Fallthrough
		case DESCRIPTOR_UPDATE_METHOD_WITH_TEMPLATE:
			if (!vk::isCoreDeviceExtension(apiVersion, "VK_KHR_descriptor_update_template"))
				extensionNames.push_back("VK_KHR_descriptor_update_template");
			break;

		case DESCRIPTOR_UPDATE_METHOD_NORMAL:
			// no extensions needed
			break;

		default:
			DE_FATAL("Impossible");
	}

	numExtensionsNeeded = extensionNames.size();

	if (numExtensionsNeeded > 0)
	{
		for (size_t deviceExtNdx = 0; deviceExtNdx < deviceExtensions.size(); deviceExtNdx++)
		{
			for (size_t requiredExtNdx = 0; requiredExtNdx < extensionNames.size(); requiredExtNdx++)
			{
				if (deStringEqual(deviceExtensions[deviceExtNdx].c_str(), extensionNames[requiredExtNdx].c_str()))
				{
					--numExtensionsNeeded;
					break;
				}
			}

			if (numExtensionsNeeded == 0)
				break;
		}

		if (numExtensionsNeeded > 0)
		{
			TCU_THROW(NotSupportedError, (stringifyDescriptorUpdateMethod(updateMethod) + " tests are not supported").c_str());
		}
	}

	switch (descType)
	{
		case vk::VK_DESCRIPTOR_TYPE_SAMPLER:
		case vk::VK_DESCRIPTOR_TYPE_COMBINED_IMAGE_SAMPLER:
		case vk::VK_DESCRIPTOR_TYPE_SAMPLED_IMAGE:
		case vk::VK_DESCRIPTOR_TYPE_UNIFORM_TEXEL_BUFFER:
		case vk::VK_DESCRIPTOR_TYPE_UNIFORM_BUFFER:
		case vk::VK_DESCRIPTOR_TYPE_UNIFORM_BUFFER_DYNAMIC:
			// These are supported in all stages
			return;

		case vk::VK_DESCRIPTOR_TYPE_STORAGE_IMAGE:
		case vk::VK_DESCRIPTOR_TYPE_STORAGE_TEXEL_BUFFER:
		case vk::VK_DESCRIPTOR_TYPE_STORAGE_BUFFER:
		case vk::VK_DESCRIPTOR_TYPE_STORAGE_BUFFER_DYNAMIC:
			if (activeStages & (vk::VK_SHADER_STAGE_VERTEX_BIT |
								vk::VK_SHADER_STAGE_TESSELLATION_CONTROL_BIT |
								vk::VK_SHADER_STAGE_TESSELLATION_EVALUATION_BIT |
								vk::VK_SHADER_STAGE_GEOMETRY_BIT))
			{
				if (!deviceFeatures.vertexPipelineStoresAndAtomics)
					TCU_THROW(NotSupportedError, (de::toString(descType) + " is not supported in the vertex pipeline").c_str());
			}

			if (activeStages & vk::VK_SHADER_STAGE_FRAGMENT_BIT)
			{
				if (!deviceFeatures.fragmentStoresAndAtomics)
					TCU_THROW(NotSupportedError, (de::toString(descType) + " is not supported in fragment shaders").c_str());
			}
			return;

		default:
			DE_FATAL("Impossible");
	}
}

vk::VkImageType viewTypeToImageType (vk::VkImageViewType type)
{
	switch (type)
	{
		case vk::VK_IMAGE_VIEW_TYPE_1D:
		case vk::VK_IMAGE_VIEW_TYPE_1D_ARRAY:	return vk::VK_IMAGE_TYPE_1D;
		case vk::VK_IMAGE_VIEW_TYPE_2D:
		case vk::VK_IMAGE_VIEW_TYPE_2D_ARRAY:	return vk::VK_IMAGE_TYPE_2D;
		case vk::VK_IMAGE_VIEW_TYPE_3D:			return vk::VK_IMAGE_TYPE_3D;
		case vk::VK_IMAGE_VIEW_TYPE_CUBE:
		case vk::VK_IMAGE_VIEW_TYPE_CUBE_ARRAY:	return vk::VK_IMAGE_TYPE_2D;

		default:
			DE_FATAL("Impossible");
			return (vk::VkImageType)0;
	}
}

vk::VkImageLayout getImageLayoutForDescriptorType (vk::VkDescriptorType descType)
{
	if (descType == vk::VK_DESCRIPTOR_TYPE_STORAGE_IMAGE)
		return vk::VK_IMAGE_LAYOUT_GENERAL;
	else
		return vk::VK_IMAGE_LAYOUT_SHADER_READ_ONLY_OPTIMAL;
}

deUint32 getTextureLevelPyramidDataSize (const tcu::TextureLevelPyramid& srcImage)
{
	deUint32 dataSize = 0;
	for (int level = 0; level < srcImage.getNumLevels(); ++level)
	{
		const tcu::ConstPixelBufferAccess srcAccess = srcImage.getLevel(level);

		// tightly packed
		DE_ASSERT(srcAccess.getFormat().getPixelSize() == srcAccess.getPixelPitch());

		dataSize += srcAccess.getWidth() * srcAccess.getHeight() * srcAccess.getDepth() * srcAccess.getFormat().getPixelSize();
	}
	return dataSize;
}

void writeTextureLevelPyramidData (void* dst, deUint32 dstLen, const tcu::TextureLevelPyramid& srcImage, vk::VkImageViewType viewType, std::vector<vk::VkBufferImageCopy>* copySlices)
{
	// \note cube is copied face-by-face
	const deUint32	arraySize	= (viewType == vk::VK_IMAGE_VIEW_TYPE_1D || viewType == vk::VK_IMAGE_VIEW_TYPE_1D_ARRAY)		? (srcImage.getLevel(0).getHeight()) :
								  (viewType == vk::VK_IMAGE_VIEW_TYPE_2D || viewType == vk::VK_IMAGE_VIEW_TYPE_2D_ARRAY)		? (srcImage.getLevel(0).getDepth()) :
								  (viewType == vk::VK_IMAGE_VIEW_TYPE_3D)														? (1) :
								  (viewType == vk::VK_IMAGE_VIEW_TYPE_CUBE || viewType == vk::VK_IMAGE_VIEW_TYPE_CUBE_ARRAY)	? (srcImage.getLevel(0).getDepth()) :
								  ((deUint32)0);
	deUint32		levelOffset	= 0;

	DE_ASSERT(arraySize != 0);

	for (int level = 0; level < srcImage.getNumLevels(); ++level)
	{
		const tcu::ConstPixelBufferAccess	srcAccess		= srcImage.getLevel(level);
		const tcu::PixelBufferAccess		dstAccess		(srcAccess.getFormat(), srcAccess.getSize(), srcAccess.getPitch(), (deUint8*)dst + levelOffset);
		const deUint32						dataSize		= srcAccess.getWidth() * srcAccess.getHeight() * srcAccess.getDepth() * srcAccess.getFormat().getPixelSize();
		const deUint32						sliceDataSize	= dataSize / arraySize;
		const deInt32						sliceHeight		= (viewType == vk::VK_IMAGE_VIEW_TYPE_1D || viewType == vk::VK_IMAGE_VIEW_TYPE_1D_ARRAY) ? (1) : (srcAccess.getHeight());
		const deInt32						sliceDepth		= (viewType == vk::VK_IMAGE_VIEW_TYPE_3D) ? (srcAccess.getDepth()) : (1);
		const tcu::IVec3					sliceSize		(srcAccess.getWidth(), sliceHeight, sliceDepth);

		// tightly packed
		DE_ASSERT(srcAccess.getFormat().getPixelSize() == srcAccess.getPixelPitch());

		for (int sliceNdx = 0; sliceNdx < (int)arraySize; ++sliceNdx)
		{
			const vk::VkBufferImageCopy copySlice =
			{
				(vk::VkDeviceSize)levelOffset + sliceNdx * sliceDataSize,	// bufferOffset
				(deUint32)sliceSize.x(),									// bufferRowLength
				(deUint32)sliceSize.y(),									// bufferImageHeight
				{
					vk::VK_IMAGE_ASPECT_COLOR_BIT,		// aspectMask
					(deUint32)level,					// mipLevel
					(deUint32)sliceNdx,					// arrayLayer
					1u,									// arraySize
				},															// imageSubresource
				{
					0,
					0,
					0,
				},															// imageOffset
				{
					(deUint32)sliceSize.x(),
					(deUint32)sliceSize.y(),
					(deUint32)sliceSize.z(),
				}															// imageExtent
			};
			copySlices->push_back(copySlice);
		}

		DE_ASSERT(arraySize * sliceDataSize == dataSize);

		tcu::copy(dstAccess, srcAccess);
		levelOffset += dataSize;
	}

	DE_ASSERT(dstLen == levelOffset);
	DE_UNREF(dstLen);
}

de::MovePtr<vk::Allocation> allocateAndBindObjectMemory (const vk::DeviceInterface& vki, vk::VkDevice device, vk::Allocator& allocator, vk::VkBuffer buffer, vk::MemoryRequirement requirement)
{
	const vk::VkMemoryRequirements	requirements	= vk::getBufferMemoryRequirements(vki, device, buffer);
	de::MovePtr<vk::Allocation>		allocation		= allocator.allocate(requirements, requirement);

	VK_CHECK(vki.bindBufferMemory(device, buffer, allocation->getMemory(), allocation->getOffset()));
	return allocation;
}

de::MovePtr<vk::Allocation> allocateAndBindObjectMemory (const vk::DeviceInterface& vki, vk::VkDevice device, vk::Allocator& allocator, vk::VkImage image, vk::MemoryRequirement requirement)
{
	const vk::VkMemoryRequirements	requirements	= vk::getImageMemoryRequirements(vki, device, image);
	de::MovePtr<vk::Allocation>		allocation		= allocator.allocate(requirements, requirement);

	VK_CHECK(vki.bindImageMemory(device, image, allocation->getMemory(), allocation->getOffset()));
	return allocation;
}

vk::VkDescriptorImageInfo makeDescriptorImageInfo (vk::VkSampler sampler)
{
	return vk::makeDescriptorImageInfo(sampler, (vk::VkImageView)0, (vk::VkImageLayout)0);
}

vk::VkDescriptorImageInfo makeDescriptorImageInfo (vk::VkImageView imageView, vk::VkImageLayout layout)
{
	return vk::makeDescriptorImageInfo((vk::VkSampler)0, imageView, layout);
}

void drawQuadrantReferenceResult (const tcu::PixelBufferAccess& dst, const tcu::Vec4& c1, const tcu::Vec4& c2, const tcu::Vec4& c3, const tcu::Vec4& c4)
{
	tcu::clear(tcu::getSubregion(dst, 0,					0,						dst.getWidth() / 2,						dst.getHeight() / 2),					c1);
	tcu::clear(tcu::getSubregion(dst, dst.getWidth() / 2,	0,						dst.getWidth() - dst.getWidth() / 2,	dst.getHeight() / 2),					c2);
	tcu::clear(tcu::getSubregion(dst, 0,					dst.getHeight() / 2,	dst.getWidth() / 2,						dst.getHeight() - dst.getHeight() / 2),	c3);
	tcu::clear(tcu::getSubregion(dst, dst.getWidth() / 2,	dst.getHeight() / 2,	dst.getWidth() - dst.getWidth() / 2,	dst.getHeight() - dst.getHeight() / 2),	c4);
}

static const vk::VkDescriptorUpdateTemplateEntry createTemplateBinding (deUint32 binding, deUint32 arrayElement, deUint32 descriptorCount, vk::VkDescriptorType descriptorType, size_t offset, size_t stride)
{
	const vk::VkDescriptorUpdateTemplateEntry updateBinding =
	{
		binding,
		arrayElement,
		descriptorCount,
		descriptorType,
		offset,
		stride
	};

	return updateBinding;
}

class RawUpdateRegistry
{
public:
							RawUpdateRegistry		(void);

	template<typename Type>
	void					addWriteObject			(const Type& updateObject);
	size_t					getWriteObjectOffset	(const deUint32 objectId);
	const deUint8*			getRawPointer			() const;

private:

	std::vector<deUint8>	m_updateEntries;
	std::vector<size_t>		m_updateEntryOffsets;
	size_t					m_nextOffset;
};

RawUpdateRegistry::RawUpdateRegistry (void)
	: m_updateEntries()
	, m_updateEntryOffsets()
	, m_nextOffset(0)
{
}

template<typename Type>
void RawUpdateRegistry::addWriteObject (const Type& updateObject)
{
	m_updateEntryOffsets.push_back(m_nextOffset);

	// in this case, elements <=> bytes
	m_updateEntries.resize(m_nextOffset + sizeof(updateObject));
	Type* t = reinterpret_cast<Type*>(m_updateEntries.data() + m_nextOffset);
	*t = updateObject;
	m_nextOffset += sizeof(updateObject);
}

size_t RawUpdateRegistry::getWriteObjectOffset (const deUint32 objectId)
{
	return m_updateEntryOffsets[objectId];
}

const deUint8* RawUpdateRegistry::getRawPointer () const
{
	return m_updateEntries.data();
}

class SingleTargetRenderInstance : public vkt::TestInstance
{
public:
											SingleTargetRenderInstance	(Context&						context,
																		 const tcu::UVec2&				size);

private:
	static vk::Move<vk::VkImage>			createColorAttachment		(const vk::DeviceInterface&		vki,
																		 vk::VkDevice					device,
																		 vk::Allocator&					allocator,
																		 const tcu::TextureFormat&		format,
																		 const tcu::UVec2&				size,
																		 de::MovePtr<vk::Allocation>*	outAllocation);

	static vk::Move<vk::VkImageView>		createColorAttachmentView	(const vk::DeviceInterface&	vki,
																		 vk::VkDevice				device,
																		 const tcu::TextureFormat&	format,
																		 vk::VkImage				image);

	static vk::Move<vk::VkFramebuffer>		createFramebuffer			(const vk::DeviceInterface&	vki,
																		 vk::VkDevice				device,
																		 vk::VkRenderPass			renderpass,
																		 vk::VkImageView			colorAttachmentView,
																		 const tcu::UVec2&			size);

	static vk::Move<vk::VkCommandPool>		createCommandPool			(const vk::DeviceInterface&	vki,
																		 vk::VkDevice				device,
																		 deUint32					queueFamilyIndex);

	virtual void							logTestPlan					(void) const = 0;
	virtual void							renderToTarget				(void) = 0;
	virtual tcu::TestStatus					verifyResultImage			(const tcu::ConstPixelBufferAccess& result) const = 0;

	void									readRenderTarget			(tcu::TextureLevel& dst);
	tcu::TestStatus							iterate						(void);

protected:
	const tcu::TextureFormat				m_targetFormat;
	const tcu::UVec2						m_targetSize;

	const vk::DeviceInterface&				m_vki;
	const vk::VkDevice						m_device;
	const vk::VkQueue						m_queue;
	const deUint32							m_queueFamilyIndex;
	vk::Allocator&							m_allocator;
	de::MovePtr<vk::Allocation>				m_colorAttachmentMemory;
	const vk::Unique<vk::VkImage>			m_colorAttachmentImage;
	const vk::Unique<vk::VkImageView>		m_colorAttachmentView;
	const vk::Unique<vk::VkRenderPass>		m_renderPass;
	const vk::Unique<vk::VkFramebuffer>		m_framebuffer;
	const vk::Unique<vk::VkCommandPool>		m_cmdPool;

	bool									m_firstIteration;
};

SingleTargetRenderInstance::SingleTargetRenderInstance (Context&							context,
														const tcu::UVec2&					size)
	: vkt::TestInstance			(context)
	, m_targetFormat			(tcu::TextureFormat::RGBA, tcu::TextureFormat::UNORM_INT8)
	, m_targetSize				(size)
	, m_vki						(context.getDeviceInterface())
	, m_device					(context.getDevice())
	, m_queue					(context.getUniversalQueue())
	, m_queueFamilyIndex		(context.getUniversalQueueFamilyIndex())
	, m_allocator				(context.getDefaultAllocator())
	, m_colorAttachmentMemory	(DE_NULL)
	, m_colorAttachmentImage	(createColorAttachment(m_vki, m_device, m_allocator, m_targetFormat, m_targetSize, &m_colorAttachmentMemory))
	, m_colorAttachmentView		(createColorAttachmentView(m_vki, m_device, m_targetFormat, *m_colorAttachmentImage))
	, m_renderPass				(makeRenderPass(m_vki, m_device, vk::mapTextureFormat(m_targetFormat)))
	, m_framebuffer				(createFramebuffer(m_vki, m_device, *m_renderPass, *m_colorAttachmentView, m_targetSize))
	, m_cmdPool					(createCommandPool(m_vki, m_device, context.getUniversalQueueFamilyIndex()))
	, m_firstIteration			(true)
{
}

vk::Move<vk::VkImage> SingleTargetRenderInstance::createColorAttachment (const vk::DeviceInterface&		vki,
																		 vk::VkDevice					device,
																		 vk::Allocator&					allocator,
																		 const tcu::TextureFormat&		format,
																		 const tcu::UVec2&				size,
																		 de::MovePtr<vk::Allocation>*	outAllocation)
{
	const vk::VkImageCreateInfo	imageInfo	=
	{
		vk::VK_STRUCTURE_TYPE_IMAGE_CREATE_INFO,
		DE_NULL,
		(vk::VkImageCreateFlags)0,
		vk::VK_IMAGE_TYPE_2D,							// imageType
		vk::mapTextureFormat(format),					// format
		{ size.x(), size.y(), 1u },						// extent
		1,												// mipLevels
		1,												// arraySize
		vk::VK_SAMPLE_COUNT_1_BIT,						// samples
		vk::VK_IMAGE_TILING_OPTIMAL,					// tiling
		vk::VK_IMAGE_USAGE_COLOR_ATTACHMENT_BIT | vk::VK_IMAGE_USAGE_TRANSFER_SRC_BIT,	// usage
		vk::VK_SHARING_MODE_EXCLUSIVE,					// sharingMode
		0u,												// queueFamilyCount
		DE_NULL,										// pQueueFamilyIndices
		vk::VK_IMAGE_LAYOUT_UNDEFINED,					// initialLayout
	};

	vk::Move<vk::VkImage>		image		(vk::createImage(vki, device, &imageInfo));
	de::MovePtr<vk::Allocation>	allocation	(allocateAndBindObjectMemory(vki, device, allocator, *image, vk::MemoryRequirement::Any));

	*outAllocation = allocation;
	return image;
}

vk::Move<vk::VkImageView> SingleTargetRenderInstance::createColorAttachmentView (const vk::DeviceInterface&	vki,
																				 vk::VkDevice				device,
																				 const tcu::TextureFormat&	format,
																				 vk::VkImage				image)
{
	const vk::VkImageViewCreateInfo createInfo =
	{
		vk::VK_STRUCTURE_TYPE_IMAGE_VIEW_CREATE_INFO,
		DE_NULL,
		(vk::VkImageViewCreateFlags)0,
		image,							// image
		vk::VK_IMAGE_VIEW_TYPE_2D,		// viewType
		vk::mapTextureFormat(format),	// format
		vk::makeComponentMappingRGBA(),
		{
			vk::VK_IMAGE_ASPECT_COLOR_BIT,	// aspectMask
			0u,								// baseMipLevel
			1u,								// mipLevels
			0u,								// baseArrayLayer
			1u,								// arraySize
		},
	};

	return vk::createImageView(vki, device, &createInfo);
}

vk::Move<vk::VkFramebuffer> SingleTargetRenderInstance::createFramebuffer (const vk::DeviceInterface&	vki,
																		   vk::VkDevice					device,
																		   vk::VkRenderPass				renderpass,
																		   vk::VkImageView				colorAttachmentView,
																		   const tcu::UVec2&			size)
{
	const vk::VkFramebufferCreateInfo	framebufferCreateInfo	=
	{
		vk::VK_STRUCTURE_TYPE_FRAMEBUFFER_CREATE_INFO,
		DE_NULL,
		(vk::VkFramebufferCreateFlags)0,
		renderpass,				// renderPass
		1u,						// attachmentCount
		&colorAttachmentView,	// pAttachments
		size.x(),				// width
		size.y(),				// height
		1,						// layers
	};

	return vk::createFramebuffer(vki, device, &framebufferCreateInfo);
}

vk::Move<vk::VkCommandPool> SingleTargetRenderInstance::createCommandPool (const vk::DeviceInterface&	vki,
																		   vk::VkDevice					device,
																		   deUint32						queueFamilyIndex)
{
	return vk::createCommandPool(vki, device, vk::VK_COMMAND_POOL_CREATE_TRANSIENT_BIT, queueFamilyIndex);
}

void SingleTargetRenderInstance::readRenderTarget (tcu::TextureLevel& dst)
{
	const deUint64							pixelDataSize				= (deUint64)(m_targetSize.x() * m_targetSize.y() * m_targetFormat.getPixelSize());
	const vk::VkBufferCreateInfo			bufferCreateInfo			=
	{
		vk::VK_STRUCTURE_TYPE_BUFFER_CREATE_INFO,
		DE_NULL,
		0u,												// flags
		pixelDataSize,									// size
		vk::VK_BUFFER_USAGE_TRANSFER_DST_BIT,			// usage
		vk::VK_SHARING_MODE_EXCLUSIVE,					// sharingMode
		0u,												// queueFamilyCount
		DE_NULL,										// pQueueFamilyIndices
	};
	const vk::Unique<vk::VkBuffer>			buffer						(vk::createBuffer(m_vki, m_device, &bufferCreateInfo));
<<<<<<< HEAD
	const vk::VkImageSubresourceRange		fullSubrange				=
	{
		vk::VK_IMAGE_ASPECT_COLOR_BIT,					// aspectMask
		0u,												// baseMipLevel
		1u,												// mipLevels
		0u,												// baseArraySlice
		1u,												// arraySize
	};
	const vk::VkImageMemoryBarrier			imageBarrier				=
	{
		vk::VK_STRUCTURE_TYPE_IMAGE_MEMORY_BARRIER,
		DE_NULL,
		vk::VK_ACCESS_COLOR_ATTACHMENT_WRITE_BIT,		// srcAccessMask
		vk::VK_ACCESS_TRANSFER_READ_BIT,				// dstAccessMask
		vk::VK_IMAGE_LAYOUT_COLOR_ATTACHMENT_OPTIMAL,	// oldLayout
		vk::VK_IMAGE_LAYOUT_TRANSFER_SRC_OPTIMAL,		// newLayout
		VK_QUEUE_FAMILY_IGNORED,						// srcQueueFamilyIndex
		VK_QUEUE_FAMILY_IGNORED,						// destQueueFamilyIndex
		*m_colorAttachmentImage,						// image
		fullSubrange,									// subresourceRange
	};
	const vk::VkBufferMemoryBarrier			memoryBarrier				=
	{
		vk::VK_STRUCTURE_TYPE_BUFFER_MEMORY_BARRIER,
		DE_NULL,
		vk::VK_ACCESS_TRANSFER_WRITE_BIT,				// srcAccessMask
		vk::VK_ACCESS_HOST_READ_BIT,					// dstAccessMask
		VK_QUEUE_FAMILY_IGNORED,						// srcQueueFamilyIndex
		VK_QUEUE_FAMILY_IGNORED,						// destQueueFamilyIndex
		*buffer,										// buffer
		0u,												// offset
		(vk::VkDeviceSize)pixelDataSize					// size
	};
	const vk::VkImageSubresourceLayers		firstSlice					=
	{
		vk::VK_IMAGE_ASPECT_COLOR_BIT,					// aspect
		0,												// mipLevel
		0,												// arrayLayer
		1,												// arraySize
	};
	const vk::VkBufferImageCopy				copyRegion					=
	{
		0u,												// bufferOffset
		m_targetSize.x(),								// bufferRowLength
		m_targetSize.y(),								// bufferImageHeight
		firstSlice,										// imageSubresource
		{ 0, 0, 0 },									// imageOffset
		{ m_targetSize.x(), m_targetSize.y(), 1u }		// imageExtent
	};
=======
>>>>>>> 055f40e9

	const de::MovePtr<vk::Allocation>		bufferMemory				= allocateAndBindObjectMemory(m_vki, m_device, m_allocator, *buffer, vk::MemoryRequirement::HostVisible);

	const vk::Unique<vk::VkCommandBuffer>	cmd							(vk::allocateCommandBuffer(m_vki, m_device, *m_cmdPool, vk::VK_COMMAND_BUFFER_LEVEL_PRIMARY));

	// copy content to buffer
	beginCommandBuffer(m_vki, *cmd);
<<<<<<< HEAD
	m_vki.cmdPipelineBarrier(*cmd, vk::VK_PIPELINE_STAGE_COLOR_ATTACHMENT_OUTPUT_BIT, vk::VK_PIPELINE_STAGE_TRANSFER_BIT, (vk::VkDependencyFlags)0,
							 0, (const vk::VkMemoryBarrier*)DE_NULL,
							 0, (const vk::VkBufferMemoryBarrier*)DE_NULL,
							 1, &imageBarrier);
	m_vki.cmdCopyImageToBuffer(*cmd, *m_colorAttachmentImage, vk::VK_IMAGE_LAYOUT_TRANSFER_SRC_OPTIMAL, *buffer, 1, &copyRegion);
	m_vki.cmdPipelineBarrier(*cmd, vk::VK_PIPELINE_STAGE_TRANSFER_BIT, vk::VK_PIPELINE_STAGE_HOST_BIT, (vk::VkDependencyFlags)0,
							 0, (const vk::VkMemoryBarrier*)DE_NULL,
							 1, &memoryBarrier,
							 0, (const vk::VkImageMemoryBarrier*)DE_NULL);
=======
	copyImageToBuffer(m_vki, *cmd, *m_colorAttachmentImage, *buffer, tcu::IVec2(m_targetSize.x(), m_targetSize.y()));
>>>>>>> 055f40e9
	endCommandBuffer(m_vki, *cmd);

	submitCommandsAndWait(m_vki, m_device, m_queue, cmd.get());

	dst.setStorage(m_targetFormat, m_targetSize.x(), m_targetSize.y());

	// copy data
	invalidateAlloc(m_vki, m_device, *bufferMemory);
	tcu::copy(dst, tcu::ConstPixelBufferAccess(dst.getFormat(), dst.getSize(), bufferMemory->getHostPtr()));
}

tcu::TestStatus SingleTargetRenderInstance::iterate (void)
{
	tcu::TextureLevel resultImage;

	// log
	if (m_firstIteration)
	{
		logTestPlan();
		m_firstIteration = false;
	}

	// render
	{
		// transition to VK_IMAGE_LAYOUT_COLOR_ATTACHMENT_OPTIMAL
		const vk::VkImageSubresourceRange		fullSubrange				=
		{
			vk::VK_IMAGE_ASPECT_COLOR_BIT,					// aspectMask
			0u,												// baseMipLevel
			1u,												// mipLevels
			0u,												// baseArraySlice
			1u,												// arraySize
		};
		const vk::VkImageMemoryBarrier			imageBarrier				=
		{
			vk::VK_STRUCTURE_TYPE_IMAGE_MEMORY_BARRIER,
			DE_NULL,
			0u,												// srcAccessMask
			vk::VK_ACCESS_COLOR_ATTACHMENT_WRITE_BIT,		// dstAccessMask
			vk::VK_IMAGE_LAYOUT_UNDEFINED,					// oldLayout
			vk::VK_IMAGE_LAYOUT_COLOR_ATTACHMENT_OPTIMAL,	// newLayout
			VK_QUEUE_FAMILY_IGNORED,						// srcQueueFamilyIndex
			VK_QUEUE_FAMILY_IGNORED,						// destQueueFamilyIndex
			*m_colorAttachmentImage,						// image
			fullSubrange,									// subresourceRange
		};

		const vk::Unique<vk::VkCommandBuffer>	cmd					(vk::allocateCommandBuffer(m_vki, m_device, *m_cmdPool, vk::VK_COMMAND_BUFFER_LEVEL_PRIMARY));

		beginCommandBuffer(m_vki, *cmd);
		m_vki.cmdPipelineBarrier(*cmd, vk::VK_PIPELINE_STAGE_TOP_OF_PIPE_BIT, vk::VK_PIPELINE_STAGE_COLOR_ATTACHMENT_OUTPUT_BIT, (vk::VkDependencyFlags)0,
								 0, (const vk::VkMemoryBarrier*)DE_NULL,
								 0, (const vk::VkBufferMemoryBarrier*)DE_NULL,
								 1, &imageBarrier);
		endCommandBuffer(m_vki, *cmd);
<<<<<<< HEAD

		submitCommandsAndWait(m_vki, m_device, m_queue, cmd.get());

=======

		submitCommandsAndWait(m_vki, m_device, m_queue, cmd.get());

>>>>>>> 055f40e9
		renderToTarget();
	}

	// read and verify
	readRenderTarget(resultImage);
	return verifyResultImage(resultImage.getAccess());
}

class RenderInstanceShaders
{
public:
														RenderInstanceShaders		(const vk::DeviceInterface&				vki,
																					 vk::VkDevice							device,
																					 const vk::VkPhysicalDeviceFeatures&	deviceFeatures,
																					 const vk::BinaryCollection&			programCollection);

	inline bool											hasTessellationStage		(void) const { return *m_tessCtrlShaderModule != 0 || *m_tessEvalShaderModule != 0;	}
	inline deUint32										getNumStages				(void) const { return (deUint32)m_stageInfos.size();								}
	inline const vk::VkPipelineShaderStageCreateInfo*	getStages					(void) const { return &m_stageInfos[0];												}

private:
	void												addStage					(const vk::DeviceInterface&				vki,
																					 vk::VkDevice							device,
																					 const vk::VkPhysicalDeviceFeatures&	deviceFeatures,
																					 const vk::BinaryCollection&			programCollection,
																					 const char*							name,
																					 vk::VkShaderStageFlagBits				stage,
																					 vk::Move<vk::VkShaderModule>*			outModule);

	vk::VkPipelineShaderStageCreateInfo					getShaderStageCreateInfo	(vk::VkShaderStageFlagBits stage, vk::VkShaderModule shader) const;

	vk::Move<vk::VkShaderModule>						m_vertexShaderModule;
	vk::Move<vk::VkShaderModule>						m_tessCtrlShaderModule;
	vk::Move<vk::VkShaderModule>						m_tessEvalShaderModule;
	vk::Move<vk::VkShaderModule>						m_geometryShaderModule;
	vk::Move<vk::VkShaderModule>						m_fragmentShaderModule;
	std::vector<vk::VkPipelineShaderStageCreateInfo>	m_stageInfos;
};

RenderInstanceShaders::RenderInstanceShaders (const vk::DeviceInterface&			vki,
											  vk::VkDevice							device,
											  const vk::VkPhysicalDeviceFeatures&	deviceFeatures,
											  const vk::BinaryCollection&			programCollection)
{
	addStage(vki, device, deviceFeatures, programCollection, "vertex",		vk::VK_SHADER_STAGE_VERTEX_BIT,						&m_vertexShaderModule);
	addStage(vki, device, deviceFeatures, programCollection, "tess_ctrl",	vk::VK_SHADER_STAGE_TESSELLATION_CONTROL_BIT,		&m_tessCtrlShaderModule);
	addStage(vki, device, deviceFeatures, programCollection, "tess_eval",	vk::VK_SHADER_STAGE_TESSELLATION_EVALUATION_BIT,	&m_tessEvalShaderModule);
	addStage(vki, device, deviceFeatures, programCollection, "geometry",	vk::VK_SHADER_STAGE_GEOMETRY_BIT,					&m_geometryShaderModule);
	addStage(vki, device, deviceFeatures, programCollection, "fragment",	vk::VK_SHADER_STAGE_FRAGMENT_BIT,					&m_fragmentShaderModule);

	DE_ASSERT(!m_stageInfos.empty());
}

void RenderInstanceShaders::addStage (const vk::DeviceInterface&			vki,
									  vk::VkDevice							device,
									  const vk::VkPhysicalDeviceFeatures&	deviceFeatures,
									  const vk::BinaryCollection&			programCollection,
									  const char*							name,
									  vk::VkShaderStageFlagBits				stage,
									  vk::Move<vk::VkShaderModule>*			outModule)
{
	if (programCollection.contains(name))
	{
		if (vk::isShaderStageSupported(deviceFeatures, stage))
		{
			vk::Move<vk::VkShaderModule>	module	= createShaderModule(vki, device, programCollection.get(name), (vk::VkShaderModuleCreateFlags)0);

			m_stageInfos.push_back(getShaderStageCreateInfo(stage, *module));
			*outModule = module;
		}
		else
		{
			// Wait for the GPU to idle so that throwing the exception
			// below doesn't free in-use GPU resource.
			vki.deviceWaitIdle(device);
			TCU_THROW(NotSupportedError, (de::toString(stage) + " is not supported").c_str());
		}
	}
}

vk::VkPipelineShaderStageCreateInfo RenderInstanceShaders::getShaderStageCreateInfo (vk::VkShaderStageFlagBits stage, vk::VkShaderModule shader) const
{
	const vk::VkPipelineShaderStageCreateInfo	stageCreateInfo	=
	{
		vk::VK_STRUCTURE_TYPE_PIPELINE_SHADER_STAGE_CREATE_INFO,
		DE_NULL,
		(vk::VkPipelineShaderStageCreateFlags)0,
		stage,			// stage
		shader,			// shader
		"main",
		DE_NULL,		// pSpecializationInfo
	};
	return stageCreateInfo;
}

class SingleCmdRenderInstance : public SingleTargetRenderInstance
{
public:
									SingleCmdRenderInstance	(Context&						context,
															 bool							isPrimaryCmdBuf,
															 const tcu::UVec2&				renderSize);

private:
	vk::Move<vk::VkPipeline>		createPipeline				(vk::VkPipelineLayout pipelineLayout);

	virtual vk::VkPipelineLayout	getPipelineLayout			(void) const = 0;
	virtual void					writeDrawCmdBuffer			(vk::VkCommandBuffer cmd) const = 0;

	void							renderToTarget				(void);

	const bool						m_isPrimaryCmdBuf;
};

SingleCmdRenderInstance::SingleCmdRenderInstance (Context&			context,
												  bool				isPrimaryCmdBuf,
												  const tcu::UVec2&	renderSize)
	: SingleTargetRenderInstance	(context, renderSize)
	, m_isPrimaryCmdBuf				(isPrimaryCmdBuf)
{
}

vk::Move<vk::VkPipeline> SingleCmdRenderInstance::createPipeline (vk::VkPipelineLayout pipelineLayout)
{
	const RenderInstanceShaders							shaderStages		(m_vki, m_device, m_context.getDeviceFeatures(), m_context.getBinaryCollection());
	const vk::VkPrimitiveTopology						topology			= shaderStages.hasTessellationStage() ? vk::VK_PRIMITIVE_TOPOLOGY_PATCH_LIST : vk::VK_PRIMITIVE_TOPOLOGY_TRIANGLE_LIST;
	const vk::VkPipelineVertexInputStateCreateInfo		vertexInputState	=
	{
		vk::VK_STRUCTURE_TYPE_PIPELINE_VERTEX_INPUT_STATE_CREATE_INFO,
		DE_NULL,
		(vk::VkPipelineVertexInputStateCreateFlags)0,
		0u,											// bindingCount
		DE_NULL,									// pVertexBindingDescriptions
		0u,											// attributeCount
		DE_NULL,									// pVertexAttributeDescriptions
	};
	const vk::VkPipelineInputAssemblyStateCreateInfo	iaState				=
	{
		vk::VK_STRUCTURE_TYPE_PIPELINE_INPUT_ASSEMBLY_STATE_CREATE_INFO,
		DE_NULL,
		(vk::VkPipelineInputAssemblyStateCreateFlags)0,
		topology,									// topology
		VK_FALSE,									// primitiveRestartEnable
	};
	const vk::VkPipelineTessellationStateCreateInfo		tessState			=
	{
		vk::VK_STRUCTURE_TYPE_PIPELINE_TESSELLATION_STATE_CREATE_INFO,
		DE_NULL,
		(vk::VkPipelineTessellationStateCreateFlags)0,
		3u,											// patchControlPoints
	};
	const vk::VkViewport								viewport			= vk::makeViewport(m_targetSize);
	const vk::VkRect2D									renderArea			= vk::makeRect2D(m_targetSize);
	const vk::VkPipelineViewportStateCreateInfo			vpState				=
	{
		vk::VK_STRUCTURE_TYPE_PIPELINE_VIEWPORT_STATE_CREATE_INFO,
		DE_NULL,
		(vk::VkPipelineViewportStateCreateFlags)0,
		1u,											// viewportCount
		&viewport,
		1u,
		&renderArea,
	};
	const vk::VkPipelineRasterizationStateCreateInfo	rsState				=
	{
		vk::VK_STRUCTURE_TYPE_PIPELINE_RASTERIZATION_STATE_CREATE_INFO,
		DE_NULL,
		(vk::VkPipelineRasterizationStateCreateFlags)0,
		VK_FALSE,									// depthClipEnable
		VK_FALSE,									// rasterizerDiscardEnable
		vk::VK_POLYGON_MODE_FILL,					// fillMode
		vk::VK_CULL_MODE_NONE,						// cullMode
		vk::VK_FRONT_FACE_COUNTER_CLOCKWISE,		// frontFace
		VK_FALSE,									// depthBiasEnable
		0.0f,										// depthBias
		0.0f,										// depthBiasClamp
		0.0f,										// slopeScaledDepthBias
		1.0f,										// lineWidth
	};
	const vk::VkSampleMask								sampleMask			= 0x01u;
	const vk::VkPipelineMultisampleStateCreateInfo		msState				=
	{
		vk::VK_STRUCTURE_TYPE_PIPELINE_MULTISAMPLE_STATE_CREATE_INFO,
		DE_NULL,
		(vk::VkPipelineMultisampleStateCreateFlags)0,
		vk::VK_SAMPLE_COUNT_1_BIT,					// rasterSamples
		VK_FALSE,									// sampleShadingEnable
		0.0f,										// minSampleShading
		&sampleMask,								// sampleMask
		VK_FALSE,									// alphaToCoverageEnable
		VK_FALSE,									// alphaToOneEnable
	};
	const vk::VkPipelineDepthStencilStateCreateInfo		dsState				=
	{
		vk::VK_STRUCTURE_TYPE_PIPELINE_DEPTH_STENCIL_STATE_CREATE_INFO,
		DE_NULL,
		(vk::VkPipelineDepthStencilStateCreateFlags)0,
		VK_FALSE,									// depthTestEnable
		VK_FALSE,									// depthWriteEnable
		vk::VK_COMPARE_OP_ALWAYS,					// depthCompareOp
		VK_FALSE,									// depthBoundsTestEnable
		VK_FALSE,									// stencilTestEnable
		{ vk::VK_STENCIL_OP_KEEP, vk::VK_STENCIL_OP_KEEP, vk::VK_STENCIL_OP_KEEP, vk::VK_COMPARE_OP_ALWAYS, 0u, 0u, 0u },	// front
		{ vk::VK_STENCIL_OP_KEEP, vk::VK_STENCIL_OP_KEEP, vk::VK_STENCIL_OP_KEEP, vk::VK_COMPARE_OP_ALWAYS, 0u, 0u, 0u },	// back
		-1.0f,										// minDepthBounds
		+1.0f,										// maxDepthBounds
	};
	const vk::VkPipelineColorBlendAttachmentState		cbAttachment		=
	{
		VK_FALSE,									// blendEnable
		vk::VK_BLEND_FACTOR_ZERO,					// srcBlendColor
		vk::VK_BLEND_FACTOR_ZERO,					// destBlendColor
		vk::VK_BLEND_OP_ADD,						// blendOpColor
		vk::VK_BLEND_FACTOR_ZERO,					// srcBlendAlpha
		vk::VK_BLEND_FACTOR_ZERO,					// destBlendAlpha
		vk::VK_BLEND_OP_ADD,						// blendOpAlpha
		(vk::VK_COLOR_COMPONENT_R_BIT |
		 vk::VK_COLOR_COMPONENT_G_BIT |
		 vk::VK_COLOR_COMPONENT_B_BIT |
		 vk::VK_COLOR_COMPONENT_A_BIT),				// channelWriteMask
	};
	const vk::VkPipelineColorBlendStateCreateInfo		cbState				=
	{
		vk::VK_STRUCTURE_TYPE_PIPELINE_COLOR_BLEND_STATE_CREATE_INFO,
		DE_NULL,
		(vk::VkPipelineColorBlendStateCreateFlags)0,
		VK_FALSE,									// logicOpEnable
		vk::VK_LOGIC_OP_CLEAR,						// logicOp
		1u,											// attachmentCount
		&cbAttachment,								// pAttachments
		{ 0.0f, 0.0f, 0.0f, 0.0f },					// blendConst
	};
	const vk::VkGraphicsPipelineCreateInfo createInfo =
	{
		vk::VK_STRUCTURE_TYPE_GRAPHICS_PIPELINE_CREATE_INFO,
		DE_NULL,
		(vk::VkPipelineCreateFlags)0,
		shaderStages.getNumStages(),									// stageCount
		shaderStages.getStages(),										// pStages
		&vertexInputState,												// pVertexInputState
		&iaState,														// pInputAssemblyState
		(shaderStages.hasTessellationStage() ? &tessState : DE_NULL),	// pTessellationState
		&vpState,														// pViewportState
		&rsState,														// pRasterState
		&msState,														// pMultisampleState
		&dsState,														// pDepthStencilState
		&cbState,														// pColorBlendState
		(const vk::VkPipelineDynamicStateCreateInfo*)DE_NULL,			// pDynamicState
		pipelineLayout,													// layout
		*m_renderPass,													// renderPass
		0u,																// subpass
		(vk::VkPipeline)0,												// basePipelineHandle
		0u,																// basePipelineIndex
	};
	return createGraphicsPipeline(m_vki, m_device, (vk::VkPipelineCache)0u, &createInfo);
}

void SingleCmdRenderInstance::renderToTarget (void)
{
	const vk::VkRect2D									renderArea						=
	{
		{ 0, 0 },								// offset
		{ m_targetSize.x(), m_targetSize.y() },	// extent
	};
	const vk::VkCommandBufferInheritanceInfo			passCmdBufInheritInfo			=
	{
		vk::VK_STRUCTURE_TYPE_COMMAND_BUFFER_INHERITANCE_INFO,
		DE_NULL,
		(vk::VkRenderPass)*m_renderPass,						// renderPass
		0u,														// subpass
		(vk::VkFramebuffer)*m_framebuffer,						// framebuffer
		VK_FALSE,												// occlusionQueryEnable
		(vk::VkQueryControlFlags)0,
		(vk::VkQueryPipelineStatisticFlags)0,
	};
	const vk::VkCommandBufferBeginInfo					passCmdBufBeginInfo				=
	{
		vk::VK_STRUCTURE_TYPE_COMMAND_BUFFER_BEGIN_INFO,
		DE_NULL,
		vk::VK_COMMAND_BUFFER_USAGE_ONE_TIME_SUBMIT_BIT |
		vk::VK_COMMAND_BUFFER_USAGE_RENDER_PASS_CONTINUE_BIT,	// flags
		&passCmdBufInheritInfo,
	};

	const vk::VkPipelineLayout							pipelineLayout				(getPipelineLayout());
	const vk::Unique<vk::VkPipeline>					pipeline					(createPipeline(pipelineLayout));
	const vk::Unique<vk::VkCommandBuffer>				mainCmd						(vk::allocateCommandBuffer(m_vki, m_device, *m_cmdPool, vk::VK_COMMAND_BUFFER_LEVEL_PRIMARY));
	const vk::Unique<vk::VkCommandBuffer>				passCmd						((m_isPrimaryCmdBuf) ? (vk::Move<vk::VkCommandBuffer>()) : (vk::allocateCommandBuffer(m_vki, m_device, *m_cmdPool, vk::VK_COMMAND_BUFFER_LEVEL_SECONDARY)));
	const vk::Unique<vk::VkFence>						fence						(vk::createFence(m_vki, m_device));
	const vk::VkSubpassContents							passContents				= (m_isPrimaryCmdBuf) ? (vk::VK_SUBPASS_CONTENTS_INLINE) : (vk::VK_SUBPASS_CONTENTS_SECONDARY_COMMAND_BUFFERS);

	beginCommandBuffer(m_vki, *mainCmd);
	beginRenderPass(m_vki, *mainCmd, *m_renderPass, *m_framebuffer, renderArea, tcu::Vec4(0.0f), passContents);

	if (m_isPrimaryCmdBuf)
	{
		m_vki.cmdBindPipeline(*mainCmd, vk::VK_PIPELINE_BIND_POINT_GRAPHICS, *pipeline);
		writeDrawCmdBuffer(*mainCmd);
	}
	else
	{
		VK_CHECK(m_vki.beginCommandBuffer(*passCmd, &passCmdBufBeginInfo));
		m_vki.cmdBindPipeline(*passCmd, vk::VK_PIPELINE_BIND_POINT_GRAPHICS, *pipeline);
		writeDrawCmdBuffer(*passCmd);
		endCommandBuffer(m_vki, *passCmd);

		m_vki.cmdExecuteCommands(*mainCmd, 1, &passCmd.get());
	}

	endRenderPass(m_vki, *mainCmd);
	endCommandBuffer(m_vki, *mainCmd);

	// submit and wait for them to finish before exiting scope. (Killing in-flight objects is a no-no).
	submitCommandsAndWait(m_vki, m_device, m_queue, mainCmd.get());
}

enum DescriptorSetCount
{
	DESCRIPTOR_SET_COUNT_SINGLE = 0,				//!< single descriptor set
	DESCRIPTOR_SET_COUNT_MULTIPLE,					//!< multiple descriptor sets
	DESCRIPTOR_SET_COUNT_MULTIPLE_DISCONTIGUOUS,	//!< multiple discontiguous descriptor sets

	DESCRIPTOR_SET_COUNT_LAST
};

deUint32 getDescriptorSetCount (DescriptorSetCount count)
{
	switch (count)
	{
		case DESCRIPTOR_SET_COUNT_SINGLE:
			return 1u;
		case DESCRIPTOR_SET_COUNT_MULTIPLE:
		case DESCRIPTOR_SET_COUNT_MULTIPLE_DISCONTIGUOUS:
			return 2u;
		default:
			DE_FATAL("Impossible");
			return 0u;
	}
}

deUint32 getDescriptorSetNdx (DescriptorSetCount count, deUint32 setNdx)
{
	DE_ASSERT(setNdx < getDescriptorSetCount(count));

	const deUint32	contiguousNdx[]		= { 0, 1 };
	const deUint32	discontiguousNdx[]	= { 0, 2 };

	switch (count)
	{
		case DESCRIPTOR_SET_COUNT_SINGLE:
			return 0u;
		case DESCRIPTOR_SET_COUNT_MULTIPLE:
			return contiguousNdx[setNdx];
		case DESCRIPTOR_SET_COUNT_MULTIPLE_DISCONTIGUOUS:
			return discontiguousNdx[setNdx];
		default:
			DE_FATAL("Impossible");
			return 0u;
	}
}

enum ShaderInputInterface
{
	SHADER_INPUT_SINGLE_DESCRIPTOR = 0,					//!< one descriptor
	SHADER_INPUT_MULTIPLE_CONTIGUOUS_DESCRIPTORS,		//!< multiple descriptors with contiguous binding id's
	SHADER_INPUT_MULTIPLE_DISCONTIGUOUS_DESCRIPTORS,	//!< multiple descriptors with discontiguous binding id's
	SHADER_INPUT_MULTIPLE_ARBITRARY_DESCRIPTORS,		//!< multiple descriptors with large gaps between binding id's
	SHADER_INPUT_DESCRIPTOR_ARRAY,						//!< descriptor array

	SHADER_INPUT_LAST
};

deUint32 getInterfaceNumResources (ShaderInputInterface shaderInterface)
{
	switch (shaderInterface)
	{
		case SHADER_INPUT_SINGLE_DESCRIPTOR:					return 1u;
		case SHADER_INPUT_MULTIPLE_CONTIGUOUS_DESCRIPTORS:		return 2u;
		case SHADER_INPUT_MULTIPLE_DISCONTIGUOUS_DESCRIPTORS:	return 2u;
		case SHADER_INPUT_MULTIPLE_ARBITRARY_DESCRIPTORS:		return 2u;
		case SHADER_INPUT_DESCRIPTOR_ARRAY:						return 2u;

		default:
			DE_FATAL("Impossible");
			return 0u;
	}
}

deUint32 getArbitraryBindingIndex (deUint32 ndx)
{
	DE_ASSERT(ndx < 2);

	// Binding decoration value can be any 32-bit unsigned integer value.
	// 0xFFFE is the largest binding value accepted by glslang

	const deUint32	bufferIndices[] =
	{
		0x7FFEu,
		0xFFFEu
	};

	return bufferIndices[ndx];
}

typedef de::MovePtr<vk::Allocation>						AllocationMp;
typedef de::SharedPtr<vk::Allocation>					AllocationSp;
typedef vk::Unique<vk::VkBuffer>						BufferHandleUp;
typedef de::SharedPtr<BufferHandleUp>					BufferHandleSp;
typedef vk::Unique<vk::VkBufferView>					BufferViewHandleUp;
typedef de::SharedPtr<BufferViewHandleUp>				BufferViewHandleSp;
typedef vk::Unique<vk::VkSampler>						SamplerHandleUp;
typedef de::SharedPtr<SamplerHandleUp>					SamplerHandleSp;
typedef vk::Unique<vk::VkImage>							ImageHandleUp;
typedef de::SharedPtr<ImageHandleUp>					ImageHandleSp;
typedef vk::Unique<vk::VkImageView>						ImageViewHandleUp;
typedef de::SharedPtr<ImageViewHandleUp>				ImageViewHandleSp;
typedef vk::Unique<vk::VkDescriptorSet>					DescriptorSetHandleUp;
typedef de::SharedPtr<DescriptorSetHandleUp>			DescriptorSetHandleSp;
typedef vk::Unique<vk::VkDescriptorSetLayout>			DescriptorSetLayoutHandleUp;
typedef de::SharedPtr<DescriptorSetLayoutHandleUp>		DescriptorSetLayoutHandleSp;
typedef vk::Unique<vk::VkDescriptorUpdateTemplate>		UpdateTemplateHandleUp;
typedef de::SharedPtr<UpdateTemplateHandleUp>			UpdateTemplateHandleSp;

class BufferRenderInstance : public SingleCmdRenderInstance
{
public:
													BufferRenderInstance			(Context&											context,
																					 DescriptorUpdateMethod								updateMethod,
																					 bool												isPrimaryCmdBuf,
																					 vk::VkDescriptorType								descriptorType,
																					 DescriptorSetCount									descriptorSetCount,
																					 vk::VkShaderStageFlags								stageFlags,
																					 ShaderInputInterface								shaderInterface,
																					 bool												viewOffset,
																					 bool												dynamicOffset,
																					 bool												dynamicOffsetNonZero);

	static std::vector<deUint32>					getViewOffsets					(DescriptorSetCount									descriptorSetCount,
																					 ShaderInputInterface								shaderInterface,
																					 bool												setViewOffset);

	static std::vector<deUint32>					getDynamicOffsets				(DescriptorSetCount									descriptorSetCount,
																					 ShaderInputInterface								shaderInterface,
																					 bool												dynamicOffsetNonZero);

	static std::vector<BufferHandleSp>				createSourceBuffers				(const vk::DeviceInterface&							vki,
																					 vk::VkDevice										device,
																					 vk::Allocator&										allocator,
																					 vk::VkDescriptorType								descriptorType,
																					 DescriptorSetCount									descriptorSetCount,
																					 ShaderInputInterface								shaderInterface,
																					 const std::vector<deUint32>&						viewOffset,
																					 const std::vector<deUint32>&						dynamicOffset,
																					 std::vector<AllocationSp>&							bufferMemory);

	static vk::Move<vk::VkBuffer>					createSourceBuffer				(const vk::DeviceInterface&							vki,
																					 vk::VkDevice										device,
																					 vk::Allocator&										allocator,
																					 vk::VkDescriptorType								descriptorType,
																					 deUint32											setNdx,
																					 deUint32											offset,
																					 deUint32											bufferSize,
																					 de::MovePtr<vk::Allocation>*						outMemory);

	static vk::Move<vk::VkDescriptorPool>			createDescriptorPool			(const vk::DeviceInterface&							vki,
																					 vk::VkDevice										device,
																					 vk::VkDescriptorType								descriptorType,
																					 DescriptorSetCount									descriptorSetCount,
																					 ShaderInputInterface								shaderInterface);

	static std::vector<DescriptorSetLayoutHandleSp>	createDescriptorSetLayouts		(const vk::DeviceInterface&							vki,
																					 vk::VkDevice										device,
																					 vk::VkDescriptorType								descriptorType,
																					 DescriptorSetCount									descriptorSetCount,
																					 ShaderInputInterface								shaderInterface,
																					 vk::VkShaderStageFlags								stageFlags,
																					 DescriptorUpdateMethod								updateMethod);

	static vk::Move<vk::VkPipelineLayout>			createPipelineLayout			(const vk::DeviceInterface&							vki,
																					 vk::VkDevice										device,
																					 const std::vector<DescriptorSetLayoutHandleSp>&	descriptorSetLayout);

	static std::vector<DescriptorSetHandleSp>		createDescriptorSets			(const vk::DeviceInterface&							vki,
																					 DescriptorUpdateMethod								updateMethod,
																					 vk::VkDevice										device,
																					 const std::vector<DescriptorSetLayoutHandleSp>&	descriptorSetLayouts,
																					 vk::VkDescriptorPool								descriptorPool,
																					 vk::VkDescriptorType								descriptorType,
																					 DescriptorSetCount									descriptorSetCount,
																					 ShaderInputInterface								shaderInterface,
																					 const std::vector<BufferHandleSp>&					buffers,
																					 const std::vector<deUint32>&						offsets,
																					 vk::DescriptorSetUpdateBuilder&					updateBuilder,
																					 std::vector<deUint32>&								descriptorsPerSet,
																					 std::vector<UpdateTemplateHandleSp>&				updateTemplates,
																					 std::vector<RawUpdateRegistry>&					updateRegistry,
																					 vk::VkPipelineLayout								pipelineLayout = DE_NULL);

	static void										writeDescriptorSet				(const vk::DeviceInterface&							vki,
																					 vk::VkDevice										device,
																					 vk::VkDescriptorType								descriptorType,
																					 ShaderInputInterface								shaderInterface,
																					 vk::VkBuffer										sourceBufferA,
																					 const deUint32										viewOffsetA,
																					 vk::VkBuffer										sourceBufferB,
																					 const deUint32										viewOffsetB,
																					 vk::VkDescriptorSet								descriptorSet,
																					 vk::DescriptorSetUpdateBuilder&					updateBuilder,
																					 std::vector<deUint32>&								descriptorsPerSet,
																					 DescriptorUpdateMethod								updateMethod = DESCRIPTOR_UPDATE_METHOD_NORMAL);

	static void										writeDescriptorSetWithTemplate	(const vk::DeviceInterface&							vki,
																					 vk::VkDevice										device,
																					 vk::VkDescriptorSetLayout							descriptorSetLayout,
																					 deUint32											setNdx,
																					 vk::VkDescriptorPool								descriptorPool,
																					 vk::VkDescriptorType								descriptorType,
																					 ShaderInputInterface								shaderInterface,
																					 vk::VkBuffer										sourceBufferA,
																					 const deUint32										viewOffsetA,
																					 vk::VkBuffer										sourceBufferB,
																					 const deUint32										viewOffsetB,
																					 vk::VkDescriptorSet								descriptorSet,
																					 std::vector<UpdateTemplateHandleSp>&				updateTemplates,
																					 std::vector<RawUpdateRegistry>&					registry,
																					 bool												withPush = false,
																					 vk::VkPipelineLayout								pipelineLayout = 0);

	void											logTestPlan						(void) const;
	vk::VkPipelineLayout							getPipelineLayout				(void) const;
	void											writeDrawCmdBuffer				(vk::VkCommandBuffer cmd) const;
	tcu::TestStatus									verifyResultImage				(const tcu::ConstPixelBufferAccess& result) const;

	enum
	{
		RENDER_SIZE				= 128,
		BUFFER_DATA_SIZE		= 8 * sizeof(float),
		BUFFER_SIZE_A			= 2048, //!< a lot more than required
		BUFFER_SIZE_B			= 2560, //!< a lot more than required
		BUFFER_SIZE_C			= 2128, //!< a lot more than required
		BUFFER_SIZE_D			= 2136, //!< a lot more than required

		STATIC_OFFSET_VALUE_A	= 256,
		DYNAMIC_OFFSET_VALUE_A	= 512,
		STATIC_OFFSET_VALUE_B	= 1024,
		DYNAMIC_OFFSET_VALUE_B	= 768,
		STATIC_OFFSET_VALUE_C	= 512,
		DYNAMIC_OFFSET_VALUE_C	= 512,
		STATIC_OFFSET_VALUE_D	= 768,
		DYNAMIC_OFFSET_VALUE_D	= 1024,
	};

	const DescriptorUpdateMethod					m_updateMethod;
	const vk::VkDescriptorType						m_descriptorType;
	const DescriptorSetCount						m_descriptorSetCount;
	const ShaderInputInterface						m_shaderInterface;
	const bool										m_setViewOffset;
	const bool										m_setDynamicOffset;
	const bool										m_dynamicOffsetNonZero;
	const vk::VkShaderStageFlags					m_stageFlags;

	const std::vector<deUint32>						m_viewOffset;
	const std::vector<deUint32>						m_dynamicOffset;

	std::vector<AllocationSp>						m_bufferMemory;
	const std::vector<BufferHandleSp>				m_sourceBuffer;
	const vk::Unique<vk::VkDescriptorPool>			m_descriptorPool;
	std::vector<UpdateTemplateHandleSp>				m_updateTemplates;
	std::vector<RawUpdateRegistry>					m_updateRegistry;
	vk::DescriptorSetUpdateBuilder					m_updateBuilder;
	const std::vector<DescriptorSetLayoutHandleSp>	m_descriptorSetLayouts;
	const vk::Unique<vk::VkPipelineLayout>			m_pipelineLayout;
	std::vector<deUint32>							m_descriptorsPerSet;
	const std::vector<DescriptorSetHandleSp>		m_descriptorSets;
};

BufferRenderInstance::BufferRenderInstance	(Context&						context,
											 DescriptorUpdateMethod			updateMethod,
											 bool							isPrimaryCmdBuf,
											 vk::VkDescriptorType			descriptorType,
											 DescriptorSetCount				descriptorSetCount,
											 vk::VkShaderStageFlags			stageFlags,
											 ShaderInputInterface			shaderInterface,
											 bool							viewOffset,
											 bool							dynamicOffset,
											 bool							dynamicOffsetNonZero)
	: SingleCmdRenderInstance		(context, isPrimaryCmdBuf, tcu::UVec2(RENDER_SIZE, RENDER_SIZE))
	, m_updateMethod				(updateMethod)
	, m_descriptorType				(descriptorType)
	, m_descriptorSetCount			(descriptorSetCount)
	, m_shaderInterface				(shaderInterface)
	, m_setViewOffset				(viewOffset)
	, m_setDynamicOffset			(dynamicOffset)
	, m_dynamicOffsetNonZero		(dynamicOffsetNonZero)
	, m_stageFlags					(stageFlags)
	, m_viewOffset					(getViewOffsets(m_descriptorSetCount, m_shaderInterface, m_setViewOffset))
	, m_dynamicOffset				(getDynamicOffsets(m_descriptorSetCount, m_shaderInterface, m_dynamicOffsetNonZero))
	, m_bufferMemory				()
	, m_sourceBuffer				(createSourceBuffers(m_vki, m_device, m_allocator, m_descriptorType, m_descriptorSetCount, m_shaderInterface, m_viewOffset, m_dynamicOffset, m_bufferMemory))
	, m_descriptorPool				(createDescriptorPool(m_vki, m_device, m_descriptorType, m_descriptorSetCount, m_shaderInterface))
	, m_updateTemplates				()
	, m_updateRegistry				()
	, m_updateBuilder				()
	, m_descriptorSetLayouts		(createDescriptorSetLayouts(m_vki, m_device, m_descriptorType, m_descriptorSetCount, m_shaderInterface, m_stageFlags, m_updateMethod))
	, m_pipelineLayout				(createPipelineLayout(m_vki, m_device, m_descriptorSetLayouts))
	, m_descriptorsPerSet			()
	, m_descriptorSets				(createDescriptorSets(m_vki, m_updateMethod, m_device, m_descriptorSetLayouts, *m_descriptorPool, m_descriptorType, m_descriptorSetCount, m_shaderInterface, m_sourceBuffer, m_viewOffset, m_updateBuilder, m_descriptorsPerSet, m_updateTemplates, m_updateRegistry, *m_pipelineLayout))
{
	if (m_setDynamicOffset)
		DE_ASSERT(isDynamicDescriptorType(m_descriptorType));
	if (m_dynamicOffsetNonZero)
		DE_ASSERT(m_setDynamicOffset);
}

std::vector<deUint32> BufferRenderInstance::getViewOffsets (DescriptorSetCount		descriptorSetCount,
															ShaderInputInterface	shaderInterface,
															bool					setViewOffset)
{
	const int				numBuffers		= getDescriptorSetCount(descriptorSetCount) * getInterfaceNumResources(shaderInterface);
	std::vector<deUint32>	viewOffset;

	for (int bufferNdx = 0; bufferNdx < numBuffers; bufferNdx++)
	{
		const deUint32 staticOffsetValues[] =
		{
			STATIC_OFFSET_VALUE_A,
			STATIC_OFFSET_VALUE_B,
			STATIC_OFFSET_VALUE_C,
			STATIC_OFFSET_VALUE_D
		};

		viewOffset.push_back(setViewOffset ? (staticOffsetValues[bufferNdx % getInterfaceNumResources(shaderInterface)]) : (0u));
	}

	return viewOffset;
}

std::vector<deUint32> BufferRenderInstance::getDynamicOffsets (DescriptorSetCount	descriptorSetCount,
															   ShaderInputInterface	shaderInterface,
															   bool					dynamicOffsetNonZero)
{
	const int				numBuffers		= getDescriptorSetCount(descriptorSetCount) * getInterfaceNumResources(shaderInterface);
	std::vector<deUint32>	dynamicOffset;

	for (int bufferNdx = 0; bufferNdx < numBuffers; bufferNdx++)
	{
		const deUint32 dynamicOffsetValues[] =
		{
			DYNAMIC_OFFSET_VALUE_A,
			DYNAMIC_OFFSET_VALUE_B,
			DYNAMIC_OFFSET_VALUE_C,
			DYNAMIC_OFFSET_VALUE_D
		};

		dynamicOffset.push_back(dynamicOffsetNonZero ? (dynamicOffsetValues[bufferNdx % getInterfaceNumResources(shaderInterface)]) : (0u));
	}

	return dynamicOffset;
}

std::vector<BufferHandleSp> BufferRenderInstance::createSourceBuffers (const vk::DeviceInterface&	vki,
																	   vk::VkDevice					device,
																	   vk::Allocator&				allocator,
																	   vk::VkDescriptorType			descriptorType,
																	   DescriptorSetCount			descriptorSetCount,
																	   ShaderInputInterface			shaderInterface,
																	   const std::vector<deUint32>&	viewOffset,
																	   const std::vector<deUint32>&	dynamicOffset,
																	   std::vector<AllocationSp>&	bufferMemory)
{
	const int					numBuffers		= getDescriptorSetCount(descriptorSetCount) * getInterfaceNumResources(shaderInterface);
	std::vector<deUint32>		effectiveOffset;
	std::vector<deUint32>		bufferSize;
	std::vector<BufferHandleSp> sourceBuffers;

	for (int bufferNdx = 0; bufferNdx < numBuffers; bufferNdx++)
	{
		const deUint32 bufferSizeValues[] =
		{
			BUFFER_SIZE_A,
			BUFFER_SIZE_B,
			BUFFER_SIZE_C,
			BUFFER_SIZE_D
		};

		effectiveOffset.push_back(isDynamicDescriptorType(descriptorType) ? (viewOffset[bufferNdx] + dynamicOffset[bufferNdx]) : (viewOffset[bufferNdx]));
		bufferSize.push_back(bufferSizeValues[bufferNdx % getInterfaceNumResources(shaderInterface)]);
	}


	// Create source buffers
	for (deUint32 setNdx = 0; setNdx < getDescriptorSetCount(descriptorSetCount); setNdx++)
	{
		for (deUint32 bufferNdx = 0; bufferNdx < getInterfaceNumResources(shaderInterface); bufferNdx++)
		{
			de::MovePtr<vk::Allocation>	memory;
			vk::Move<vk::VkBuffer>		buffer = createSourceBuffer(vki, device, allocator, descriptorType, setNdx, effectiveOffset[bufferNdx], bufferSize[bufferNdx], &memory);

			bufferMemory.push_back(AllocationSp(memory.release()));
			sourceBuffers.push_back(BufferHandleSp(new BufferHandleUp(buffer)));
		}
	}

	return sourceBuffers;
}

vk::Move<vk::VkBuffer> BufferRenderInstance::createSourceBuffer (const vk::DeviceInterface&		vki,
																 vk::VkDevice					device,
																 vk::Allocator&					allocator,
																 vk::VkDescriptorType			descriptorType,
																 deUint32						setNdx,
																 deUint32						offset,
																 deUint32						bufferSize,
																 de::MovePtr<vk::Allocation>*	outMemory)
{
	static const float				s_colors[]			=
	{
		0.0f, 1.0f, 0.0f, 1.0f,		// green
		1.0f, 1.0f, 0.0f, 1.0f,		// yellow
		0.0f, 0.0f, 1.0f, 1.0f,		// blue
		1.0f, 0.0f, 0.0f, 1.0f		// red
	};
	DE_STATIC_ASSERT(sizeof(s_colors) / 2 == BUFFER_DATA_SIZE);
	DE_ASSERT(offset + BUFFER_DATA_SIZE <= bufferSize);
	DE_ASSERT(offset % sizeof(float) == 0);
	DE_ASSERT(bufferSize % sizeof(float) == 0);

	const bool						isUniformBuffer		= isUniformDescriptorType(descriptorType);
	const vk::VkBufferUsageFlags	usageFlags			= (isUniformBuffer) ? (vk::VK_BUFFER_USAGE_UNIFORM_BUFFER_BIT) : (vk::VK_BUFFER_USAGE_STORAGE_BUFFER_BIT);
	const float						preGuardValue		= 0.5f;
	const float						postGuardValue		= 0.75f;
	const vk::VkBufferCreateInfo	bufferCreateInfo	=
	{
		vk::VK_STRUCTURE_TYPE_BUFFER_CREATE_INFO,
		DE_NULL,
		0u,								// flags
		bufferSize,						// size
		usageFlags,						// usage
		vk::VK_SHARING_MODE_EXCLUSIVE,	// sharingMode
		0u,								// queueFamilyCount
		DE_NULL,						// pQueueFamilyIndices
	};
	vk::Move<vk::VkBuffer>			buffer				(vk::createBuffer(vki, device, &bufferCreateInfo));
	de::MovePtr<vk::Allocation>		bufferMemory		= allocateAndBindObjectMemory(vki, device, allocator, *buffer, vk::MemoryRequirement::HostVisible);
	void* const						mapPtr				= bufferMemory->getHostPtr();

	// guard with interesting values
	for (size_t preGuardOffset = 0; preGuardOffset + sizeof(float) <= (size_t)offset; preGuardOffset += sizeof(float))
		deMemcpy((deUint8*)mapPtr + preGuardOffset, &preGuardValue, sizeof(float));

	deMemcpy((deUint8*)mapPtr + offset, &s_colors[8 * (setNdx % 2)], sizeof(s_colors) / 2);
	for (size_t postGuardOffset = (size_t)offset + sizeof(s_colors) / 2; postGuardOffset + sizeof(float) <= (size_t)bufferSize; postGuardOffset += sizeof(float))
		deMemcpy((deUint8*)mapPtr + postGuardOffset, &postGuardValue, sizeof(float));
	deMemset((deUint8*)mapPtr + offset + sizeof(s_colors) / 2, 0x5A, (size_t)bufferSize - (size_t)offset - sizeof(s_colors) / 2); // fill with interesting pattern that produces valid floats

	flushAlloc(vki, device, *bufferMemory);

	// Flushed host-visible memory is automatically made available to the GPU, no barrier is needed.

	*outMemory = bufferMemory;
	return buffer;
}

vk::Move<vk::VkDescriptorPool> BufferRenderInstance::createDescriptorPool (const vk::DeviceInterface&	vki,
																		   vk::VkDevice					device,
																		   vk::VkDescriptorType			descriptorType,
																		   DescriptorSetCount			descriptorSetCount,
																		   ShaderInputInterface			shaderInterface)
{
	return vk::DescriptorPoolBuilder()
		.addType(descriptorType, getDescriptorSetCount(descriptorSetCount) * getInterfaceNumResources(shaderInterface))
		.build(vki, device, vk::VK_DESCRIPTOR_POOL_CREATE_FREE_DESCRIPTOR_SET_BIT, getDescriptorSetCount(descriptorSetCount));
}

std::vector<DescriptorSetLayoutHandleSp> BufferRenderInstance::createDescriptorSetLayouts (const vk::DeviceInterface&	vki,
																						   vk::VkDevice					device,
																						   vk::VkDescriptorType			descriptorType,
																						   DescriptorSetCount			descriptorSetCount,
																						   ShaderInputInterface			shaderInterface,
																						   vk::VkShaderStageFlags		stageFlags,
																						   DescriptorUpdateMethod		updateMethod)
{
	vk::VkDescriptorSetLayoutCreateFlags	extraFlags			= 0;

	if (updateMethod == DESCRIPTOR_UPDATE_METHOD_WITH_PUSH_TEMPLATE ||
		updateMethod == DESCRIPTOR_UPDATE_METHOD_WITH_PUSH)
	{
		extraFlags |= vk::VK_DESCRIPTOR_SET_LAYOUT_CREATE_PUSH_DESCRIPTOR_BIT_KHR;
	}

	std::vector<DescriptorSetLayoutHandleSp> descriptorSetLayouts;

	for (deUint32 setNdx = 0; setNdx < getDescriptorSetCount(descriptorSetCount); setNdx++)
	{
		vk::DescriptorSetLayoutBuilder		builder;
		switch (shaderInterface)
		{
			case SHADER_INPUT_SINGLE_DESCRIPTOR:
				builder.addSingleBinding(descriptorType, stageFlags);
				break;

			case SHADER_INPUT_MULTIPLE_CONTIGUOUS_DESCRIPTORS:
				builder.addSingleBinding(descriptorType, stageFlags);
				builder.addSingleBinding(descriptorType, stageFlags);
				break;

			case SHADER_INPUT_MULTIPLE_DISCONTIGUOUS_DESCRIPTORS:
				builder.addSingleIndexedBinding(descriptorType, stageFlags, 0u);
				builder.addSingleIndexedBinding(descriptorType, stageFlags, 2u);
				break;

			case SHADER_INPUT_MULTIPLE_ARBITRARY_DESCRIPTORS:
				builder.addSingleIndexedBinding(descriptorType, stageFlags, getArbitraryBindingIndex(0));
				builder.addSingleIndexedBinding(descriptorType, stageFlags, getArbitraryBindingIndex(1));
				break;

			case SHADER_INPUT_DESCRIPTOR_ARRAY:
				builder.addArrayBinding(descriptorType, 2u, stageFlags);
				break;
<<<<<<< HEAD

			default:
				DE_FATAL("Impossible");
		}

		vk::Move<vk::VkDescriptorSetLayout>	layout		= builder.build(vki, device, extraFlags);
		descriptorSetLayouts.push_back(DescriptorSetLayoutHandleSp(new DescriptorSetLayoutHandleUp(layout)));

=======

			default:
				DE_FATAL("Impossible");
		}

		vk::Move<vk::VkDescriptorSetLayout>	layout		= builder.build(vki, device, extraFlags);
		descriptorSetLayouts.push_back(DescriptorSetLayoutHandleSp(new DescriptorSetLayoutHandleUp(layout)));

>>>>>>> 055f40e9
		// Add an empty descriptor set layout between sets 0 and 2
		if (setNdx == 0 && descriptorSetCount == DESCRIPTOR_SET_COUNT_MULTIPLE_DISCONTIGUOUS)
		{
			vk::DescriptorSetLayoutBuilder		emptyBuilder;
			vk::Move<vk::VkDescriptorSetLayout>	emptyLayout = emptyBuilder.build(vki, device, (vk::VkDescriptorSetLayoutCreateFlags)0);
			descriptorSetLayouts.push_back(DescriptorSetLayoutHandleSp(new DescriptorSetLayoutHandleUp(emptyLayout)));
		}
	}
	return descriptorSetLayouts;
}

vk::Move<vk::VkPipelineLayout> BufferRenderInstance::createPipelineLayout (const vk::DeviceInterface&						vki,
																		   vk::VkDevice										device,
																		   const std::vector<DescriptorSetLayoutHandleSp>&	descriptorSetLayout)
{
	std::vector<vk::VkDescriptorSetLayout>	layoutHandles;
	for (size_t setNdx = 0; setNdx < descriptorSetLayout.size(); setNdx++)
		layoutHandles.push_back(**descriptorSetLayout[setNdx]);

	const vk::VkPipelineLayoutCreateInfo	createInfo =
	{
		vk::VK_STRUCTURE_TYPE_PIPELINE_LAYOUT_CREATE_INFO,
		DE_NULL,
		(vk::VkPipelineLayoutCreateFlags)0,
		(deUint32)layoutHandles.size(),				// descriptorSetCount
		&layoutHandles.front(),						// pSetLayouts
		0u,											// pushConstantRangeCount
		DE_NULL,									// pPushConstantRanges
	};
	return vk::createPipelineLayout(vki, device, &createInfo);
}

std::vector<DescriptorSetHandleSp> BufferRenderInstance::createDescriptorSets (const vk::DeviceInterface&						vki,
																			   DescriptorUpdateMethod							updateMethod,
																			   vk::VkDevice										device,
																			   const std::vector<DescriptorSetLayoutHandleSp>&	descriptorSetLayouts,
																			   vk::VkDescriptorPool								descriptorPool,
																			   vk::VkDescriptorType								descriptorType,
																			   DescriptorSetCount								descriptorSetCount,
																			   ShaderInputInterface								shaderInterface,
																			   const std::vector<BufferHandleSp>&				buffers,
																			   const std::vector<deUint32>&						offsets,
																			   vk::DescriptorSetUpdateBuilder&					updateBuilder,
																			   std::vector<deUint32>&							descriptorsPerSet,
																			   std::vector<UpdateTemplateHandleSp>&				updateTemplates,
																			   std::vector<RawUpdateRegistry>&					updateRegistry,
																			   vk::VkPipelineLayout								pipelineLayout)
{
	std::vector<DescriptorSetHandleSp> descriptorSets;

	for (deUint32 setNdx = 0; setNdx < getDescriptorSetCount(descriptorSetCount); setNdx++)
	{
		vk::VkDescriptorSetLayout				layout			= **descriptorSetLayouts[getDescriptorSetNdx(descriptorSetCount, setNdx)];
		const vk::VkDescriptorSetAllocateInfo	allocInfo		=
		{
			vk::VK_STRUCTURE_TYPE_DESCRIPTOR_SET_ALLOCATE_INFO,
			DE_NULL,
			descriptorPool,
			1u,
			&layout
		};

		vk::VkBuffer							bufferA			= **buffers[(setNdx * getInterfaceNumResources(shaderInterface)) % buffers.size()];
		vk::VkBuffer							bufferB			= **buffers[(setNdx * getInterfaceNumResources(shaderInterface) + 1) % buffers.size()];
		deUint32								offsetA			= offsets[(setNdx * getInterfaceNumResources(shaderInterface)) % offsets.size()];
		deUint32								offsetB			= offsets[(setNdx * getInterfaceNumResources(shaderInterface) + 1) % offsets.size()];

		vk::Move<vk::VkDescriptorSet>			descriptorSet;
<<<<<<< HEAD

		if (updateMethod != DESCRIPTOR_UPDATE_METHOD_WITH_PUSH && updateMethod != DESCRIPTOR_UPDATE_METHOD_WITH_PUSH_TEMPLATE)
		{
			descriptorSet = allocateDescriptorSet(vki, device, &allocInfo);
		}
		else
		{
			descriptorSet = vk::Move<vk::VkDescriptorSet>();
		}

		if (updateMethod == DESCRIPTOR_UPDATE_METHOD_WITH_TEMPLATE)
		{
			writeDescriptorSetWithTemplate(vki, device, layout, setNdx, descriptorPool, descriptorType, shaderInterface, bufferA, offsetA, bufferB, offsetB, *descriptorSet, updateTemplates, updateRegistry);
		}
		else if (updateMethod == DESCRIPTOR_UPDATE_METHOD_WITH_PUSH_TEMPLATE)
		{
			writeDescriptorSetWithTemplate(vki, device, layout, setNdx, descriptorPool, descriptorType, shaderInterface, bufferA, offsetA, bufferB, offsetB, *descriptorSet, updateTemplates, updateRegistry, true, pipelineLayout);
		}
		else if (updateMethod == DESCRIPTOR_UPDATE_METHOD_WITH_PUSH)
		{
			writeDescriptorSet(vki, device, descriptorType, shaderInterface, bufferA, offsetA, bufferB, offsetB, *descriptorSet, updateBuilder, descriptorsPerSet, updateMethod);
		}
		else if (updateMethod == DESCRIPTOR_UPDATE_METHOD_NORMAL)
		{
			writeDescriptorSet(vki, device, descriptorType, shaderInterface, bufferA, offsetA, bufferB, offsetB, *descriptorSet, updateBuilder, descriptorsPerSet);
		}

		descriptorSets.push_back(DescriptorSetHandleSp(new DescriptorSetHandleUp(descriptorSet)));
	}
	return descriptorSets;
}

=======

		if (updateMethod != DESCRIPTOR_UPDATE_METHOD_WITH_PUSH && updateMethod != DESCRIPTOR_UPDATE_METHOD_WITH_PUSH_TEMPLATE)
		{
			descriptorSet = allocateDescriptorSet(vki, device, &allocInfo);
		}
		else
		{
			descriptorSet = vk::Move<vk::VkDescriptorSet>();
		}

		if (updateMethod == DESCRIPTOR_UPDATE_METHOD_WITH_TEMPLATE)
		{
			writeDescriptorSetWithTemplate(vki, device, layout, setNdx, descriptorPool, descriptorType, shaderInterface, bufferA, offsetA, bufferB, offsetB, *descriptorSet, updateTemplates, updateRegistry);
		}
		else if (updateMethod == DESCRIPTOR_UPDATE_METHOD_WITH_PUSH_TEMPLATE)
		{
			writeDescriptorSetWithTemplate(vki, device, layout, setNdx, descriptorPool, descriptorType, shaderInterface, bufferA, offsetA, bufferB, offsetB, *descriptorSet, updateTemplates, updateRegistry, true, pipelineLayout);
		}
		else if (updateMethod == DESCRIPTOR_UPDATE_METHOD_WITH_PUSH)
		{
			writeDescriptorSet(vki, device, descriptorType, shaderInterface, bufferA, offsetA, bufferB, offsetB, *descriptorSet, updateBuilder, descriptorsPerSet, updateMethod);
		}
		else if (updateMethod == DESCRIPTOR_UPDATE_METHOD_NORMAL)
		{
			writeDescriptorSet(vki, device, descriptorType, shaderInterface, bufferA, offsetA, bufferB, offsetB, *descriptorSet, updateBuilder, descriptorsPerSet);
		}

		descriptorSets.push_back(DescriptorSetHandleSp(new DescriptorSetHandleUp(descriptorSet)));
	}
	return descriptorSets;
}

>>>>>>> 055f40e9
void BufferRenderInstance::writeDescriptorSet (const vk::DeviceInterface&			vki,
											   vk::VkDevice							device,
											   vk::VkDescriptorType					descriptorType,
											   ShaderInputInterface					shaderInterface,
											   vk::VkBuffer							bufferA,
											   const deUint32						offsetA,
											   vk::VkBuffer							bufferB,
											   const deUint32						offsetB,
											   vk::VkDescriptorSet					descriptorSet,
											   vk::DescriptorSetUpdateBuilder&		updateBuilder,
											   std::vector<deUint32>&				descriptorsPerSet,
											   DescriptorUpdateMethod				updateMethod)
{
	const vk::VkDescriptorBufferInfo		bufferInfos[2]	=
	{
		vk::makeDescriptorBufferInfo(bufferA, (vk::VkDeviceSize)offsetA, (vk::VkDeviceSize)BUFFER_DATA_SIZE),
		vk::makeDescriptorBufferInfo(bufferB, (vk::VkDeviceSize)offsetB, (vk::VkDeviceSize)BUFFER_DATA_SIZE),
	};
	deUint32								numDescriptors	= 0u;

	switch (shaderInterface)
	{
		case SHADER_INPUT_SINGLE_DESCRIPTOR:
			updateBuilder.writeSingle(descriptorSet, vk::DescriptorSetUpdateBuilder::Location::binding(0u), descriptorType, &bufferInfos[0]);
			numDescriptors++;
			break;

		case SHADER_INPUT_MULTIPLE_CONTIGUOUS_DESCRIPTORS:
			updateBuilder.writeSingle(descriptorSet, vk::DescriptorSetUpdateBuilder::Location::binding(0u), descriptorType, &bufferInfos[0]);
			updateBuilder.writeSingle(descriptorSet, vk::DescriptorSetUpdateBuilder::Location::binding(1u), descriptorType, &bufferInfos[1]);
			numDescriptors += 2;
			break;

		case SHADER_INPUT_MULTIPLE_DISCONTIGUOUS_DESCRIPTORS:
			updateBuilder.writeSingle(descriptorSet, vk::DescriptorSetUpdateBuilder::Location::binding(0u), descriptorType, &bufferInfos[0]);
			updateBuilder.writeSingle(descriptorSet, vk::DescriptorSetUpdateBuilder::Location::binding(2u), descriptorType, &bufferInfos[1]);
			numDescriptors += 2;
			break;

		case SHADER_INPUT_MULTIPLE_ARBITRARY_DESCRIPTORS:
			updateBuilder.writeSingle(descriptorSet, vk::DescriptorSetUpdateBuilder::Location::binding(getArbitraryBindingIndex(0)), descriptorType, &bufferInfos[0]);
			updateBuilder.writeSingle(descriptorSet, vk::DescriptorSetUpdateBuilder::Location::binding(getArbitraryBindingIndex(1)), descriptorType, &bufferInfos[1]);
			numDescriptors += 2;
			break;

		case SHADER_INPUT_DESCRIPTOR_ARRAY:
			updateBuilder.writeArray(descriptorSet, vk::DescriptorSetUpdateBuilder::Location::binding(0u), descriptorType, 2u, bufferInfos);
			numDescriptors++;
			break;

		default:
			DE_FATAL("Impossible");
	}

	descriptorsPerSet.push_back(numDescriptors);

	if (updateMethod == DESCRIPTOR_UPDATE_METHOD_NORMAL)
	{
		updateBuilder.update(vki, device);
		updateBuilder.clear();
	}
}

void BufferRenderInstance::writeDescriptorSetWithTemplate (const vk::DeviceInterface&						vki,
														   vk::VkDevice										device,
														   vk::VkDescriptorSetLayout						layout,
														   deUint32											setNdx,
														   vk::VkDescriptorPool								descriptorPool,
														   vk::VkDescriptorType								descriptorType,
														   ShaderInputInterface								shaderInterface,
														   vk::VkBuffer										bufferA,
														   const deUint32									offsetA,
														   vk::VkBuffer										bufferB,
														   const deUint32									offsetB,
														   vk::VkDescriptorSet								descriptorSet,
														   std::vector<UpdateTemplateHandleSp>&				updateTemplates,
														   std::vector<RawUpdateRegistry>&					registry,
														   bool												withPush,
														   vk::VkPipelineLayout								pipelineLayout)
{
	DE_UNREF(descriptorPool);
	const vk::VkDescriptorBufferInfo						bufferInfos[2]		=
	{
		vk::makeDescriptorBufferInfo(bufferA, (vk::VkDeviceSize)offsetA, (vk::VkDeviceSize)BUFFER_DATA_SIZE),
		vk::makeDescriptorBufferInfo(bufferB, (vk::VkDeviceSize)offsetB, (vk::VkDeviceSize)BUFFER_DATA_SIZE),
	};
	std::vector<vk::VkDescriptorUpdateTemplateEntry>		updateEntries;
	vk::VkDescriptorUpdateTemplateCreateInfo				templateCreateInfo	=
	{
		vk::VK_STRUCTURE_TYPE_DESCRIPTOR_UPDATE_TEMPLATE_CREATE_INFO_KHR,
		DE_NULL,
		0,
		0,			// descriptorUpdateEntryCount
		DE_NULL,	// pDescriptorUpdateEntries
		withPush ? vk::VK_DESCRIPTOR_UPDATE_TEMPLATE_TYPE_PUSH_DESCRIPTORS_KHR : vk::VK_DESCRIPTOR_UPDATE_TEMPLATE_TYPE_DESCRIPTOR_SET,
		layout,
		vk::VK_PIPELINE_BIND_POINT_GRAPHICS,
		pipelineLayout,
		setNdx
	};

	RawUpdateRegistry										updateRegistry;

	updateRegistry.addWriteObject(bufferInfos[0]);
	updateRegistry.addWriteObject(bufferInfos[1]);

	switch (shaderInterface)
	{
		case SHADER_INPUT_SINGLE_DESCRIPTOR:
			updateEntries.push_back(createTemplateBinding(0u, 0, 1, descriptorType, updateRegistry.getWriteObjectOffset(0), 0));
			break;

		case SHADER_INPUT_MULTIPLE_CONTIGUOUS_DESCRIPTORS:
			updateEntries.push_back(createTemplateBinding(0u, 0, 1, descriptorType, updateRegistry.getWriteObjectOffset(0), 0));
			updateEntries.push_back(createTemplateBinding(1u, 0, 1, descriptorType, updateRegistry.getWriteObjectOffset(1), 0));
			break;

		case SHADER_INPUT_MULTIPLE_DISCONTIGUOUS_DESCRIPTORS:
			updateEntries.push_back(createTemplateBinding(0u, 0, 1, descriptorType, updateRegistry.getWriteObjectOffset(0), 0));
			updateEntries.push_back(createTemplateBinding(2u, 0, 1, descriptorType, updateRegistry.getWriteObjectOffset(1), 0));
			break;

		case SHADER_INPUT_MULTIPLE_ARBITRARY_DESCRIPTORS:
			updateEntries.push_back(createTemplateBinding(getArbitraryBindingIndex(0), 0, 1, descriptorType, updateRegistry.getWriteObjectOffset(0), 0));
			updateEntries.push_back(createTemplateBinding(getArbitraryBindingIndex(1), 0, 1, descriptorType, updateRegistry.getWriteObjectOffset(1), 0));
			break;

		case SHADER_INPUT_DESCRIPTOR_ARRAY:
			updateEntries.push_back(createTemplateBinding(0u, 0, 2, descriptorType, updateRegistry.getWriteObjectOffset(0), sizeof(bufferInfos[0])));
			break;

		default:
			DE_FATAL("Impossible");
	}

	templateCreateInfo.pDescriptorUpdateEntries			= &updateEntries[0];
	templateCreateInfo.descriptorUpdateEntryCount		= (deUint32)updateEntries.size();

	vk::Move<vk::VkDescriptorUpdateTemplate>				updateTemplate		= vk::createDescriptorUpdateTemplate(vki, device, &templateCreateInfo);
	updateTemplates.push_back(UpdateTemplateHandleSp(new UpdateTemplateHandleUp(updateTemplate)));
	registry.push_back(updateRegistry);

	if (!withPush)
	{
		vki.updateDescriptorSetWithTemplate(device, descriptorSet, **updateTemplates.back(), registry.back().getRawPointer());
	}
}

void BufferRenderInstance::logTestPlan (void) const
{
	std::ostringstream msg;

	msg << "Rendering 2x2 yellow-green grid.\n"
		<< ((m_descriptorSetCount == DESCRIPTOR_SET_COUNT_SINGLE) ? "Single descriptor set. " : "Multiple descriptor sets. ")
		<< "Each descriptor set contains "
		<< ((m_shaderInterface == SHADER_INPUT_SINGLE_DESCRIPTOR) ? "single" :
			    (m_shaderInterface == SHADER_INPUT_MULTIPLE_CONTIGUOUS_DESCRIPTORS) ? "two" :
			    (m_shaderInterface == SHADER_INPUT_MULTIPLE_DISCONTIGUOUS_DESCRIPTORS) ? "two" :
			    (m_shaderInterface == SHADER_INPUT_MULTIPLE_ARBITRARY_DESCRIPTORS) ? "two" :
			    (m_shaderInterface == SHADER_INPUT_DESCRIPTOR_ARRAY) ? "an array (size 2) of" :
			    (const char*)DE_NULL)
		<< " descriptor(s) of type " << vk::getDescriptorTypeName(m_descriptorType) << "\n"
		<< "Buffer view(s) have " << ((m_setViewOffset) ? ("non-") : ("")) << "zero offset.\n";

	if (isDynamicDescriptorType(m_descriptorType))
	{
		if (m_setDynamicOffset)
		{
			msg << "Source buffer(s) are given a dynamic offset at bind time.\n"
				<< "The supplied dynamic offset is " << ((m_dynamicOffsetNonZero) ? ("non-") : ("")) << "zero.\n";
		}
		else
		{
			msg << "Dynamic offset is not supplied at bind time. Expecting bind to offset 0.\n";
		}
	}

	if (m_stageFlags == 0u)
	{
		msg << "Descriptors are not accessed in any shader stage.\n";
	}
	else
	{
		msg << "Descriptors are accessed in {"
			<< (((m_stageFlags & vk::VK_SHADER_STAGE_VERTEX_BIT) != 0)					? (" vertex")			: (""))
			<< (((m_stageFlags & vk::VK_SHADER_STAGE_TESSELLATION_CONTROL_BIT) != 0)	? (" tess_control")		: (""))
			<< (((m_stageFlags & vk::VK_SHADER_STAGE_TESSELLATION_EVALUATION_BIT) != 0)	? (" tess_evaluation")	: (""))
			<< (((m_stageFlags & vk::VK_SHADER_STAGE_GEOMETRY_BIT) != 0)				? (" geometry")			: (""))
			<< (((m_stageFlags & vk::VK_SHADER_STAGE_FRAGMENT_BIT) != 0)				? (" fragment")			: (""))
			<< " } stages.\n";
	}

	m_context.getTestContext().getLog()
		<< tcu::TestLog::Message
		<< msg.str()
		<< tcu::TestLog::EndMessage;
}

vk::VkPipelineLayout BufferRenderInstance::getPipelineLayout (void) const
{
	return *m_pipelineLayout;
}

void BufferRenderInstance::writeDrawCmdBuffer (vk::VkCommandBuffer cmd) const
{
	if (m_updateMethod != DESCRIPTOR_UPDATE_METHOD_WITH_PUSH_TEMPLATE && m_updateMethod != DESCRIPTOR_UPDATE_METHOD_WITH_PUSH)
	{
		std::vector<vk::VkDescriptorSet> sets;
		for (deUint32 setNdx = 0; setNdx < getDescriptorSetCount(m_descriptorSetCount); setNdx++)
			sets.push_back(**m_descriptorSets[setNdx]);

		switch (m_descriptorSetCount)
		{
			case DESCRIPTOR_SET_COUNT_SINGLE:
			case DESCRIPTOR_SET_COUNT_MULTIPLE:
			{
				// \note dynamic offset replaces the view offset, i.e. it is not offset relative to the view offset
				const deUint32			numOffsets			= (!m_setDynamicOffset) ? (0u) : ((deUint32)m_dynamicOffset.size());
				const deUint32* const	dynamicOffsetPtr	= (!m_setDynamicOffset) ? (DE_NULL) : (&m_dynamicOffset.front());

				m_vki.cmdBindDescriptorSets(cmd, vk::VK_PIPELINE_BIND_POINT_GRAPHICS, getPipelineLayout(), 0, (int)sets.size(), &sets.front(), numOffsets, dynamicOffsetPtr);
				break;
			}
			case DESCRIPTOR_SET_COUNT_MULTIPLE_DISCONTIGUOUS:
			{
				deUint32 dynamicOffsetNdx = 0u;

				for (deUint32 setNdx = 0; setNdx < getDescriptorSetCount(m_descriptorSetCount); setNdx++)
				{
					// \note dynamic offset replaces the view offset, i.e. it is not offset relative to the view offset
					const deUint32			numOffsets			= (!m_setDynamicOffset) ? (0u) : (getInterfaceNumResources(m_shaderInterface));
					const deUint32* const	dynamicOffsetPtr	= (!m_setDynamicOffset) ? (DE_NULL) : (&m_dynamicOffset[dynamicOffsetNdx]);
					const deUint32			descriptorSetNdx	= getDescriptorSetNdx(m_descriptorSetCount, setNdx);

					m_vki.cmdBindDescriptorSets(cmd, vk::VK_PIPELINE_BIND_POINT_GRAPHICS, getPipelineLayout(), descriptorSetNdx, 1, &sets[setNdx], numOffsets, dynamicOffsetPtr);

					dynamicOffsetNdx += getInterfaceNumResources(m_shaderInterface);
				}
				break;
			}
			default:
				DE_FATAL("Impossible");
		}
	}
	else if (m_updateMethod == DESCRIPTOR_UPDATE_METHOD_WITH_PUSH_TEMPLATE)
	{
		for (deUint32 setNdx = 0; setNdx < getDescriptorSetCount(m_descriptorSetCount); setNdx++)
			m_vki.cmdPushDescriptorSetWithTemplateKHR(cmd, **m_updateTemplates[setNdx], getPipelineLayout(), setNdx, (const void*)m_updateRegistry[setNdx].getRawPointer());
	}
	else if (m_updateMethod == DESCRIPTOR_UPDATE_METHOD_WITH_PUSH)
	{
		deUint32 descriptorNdx = 0u;
		for (deUint32 setNdx = 0; setNdx < getDescriptorSetCount(m_descriptorSetCount); setNdx++)
		{
			const deUint32	numDescriptors = m_descriptorsPerSet[setNdx];
			m_updateBuilder.updateWithPush(m_vki, cmd, vk::VK_PIPELINE_BIND_POINT_GRAPHICS, *m_pipelineLayout, setNdx, descriptorNdx, numDescriptors);
			descriptorNdx += numDescriptors;
		}
	}

	m_vki.cmdDraw(cmd, 6 * 4, 1, 0, 0); // render four quads (two separate triangles)
}

tcu::TestStatus BufferRenderInstance::verifyResultImage (const tcu::ConstPixelBufferAccess& result) const
{
	const deUint32		numDescriptorSets	= getDescriptorSetCount(m_descriptorSetCount);
	const tcu::Vec4		green				(0.0f, 1.0f, 0.0f, 1.0f);
	const tcu::Vec4		yellow				(1.0f, 1.0f, 0.0f, 1.0f);
	tcu::Surface		reference			(m_targetSize.x(), m_targetSize.y());
<<<<<<< HEAD

	tcu::Vec4			sample0				= tcu::Vec4(0.0f);
	tcu::Vec4			sample1				= tcu::Vec4(0.0f);

	if (m_stageFlags)
	{
		const tcu::Vec4		colors[] =
		{
			tcu::Vec4(0.0f, 1.0f, 0.0f, 1.0f),		// green
			tcu::Vec4(1.0f, 1.0f, 0.0f, 1.0f),		// yellow
			tcu::Vec4(0.0f, 0.0f, 1.0f, 1.0f),		// blue
			tcu::Vec4(1.0f, 0.0f, 0.0f, 1.0f),		// red
		};


		for (deUint32 setNdx = 0; setNdx < numDescriptorSets; setNdx++)
		{
			sample0 += colors[2 * (setNdx % 2)];
			sample1 += colors[2 * (setNdx % 2) + 1];
		}

		if (numDescriptorSets > 1)
		{
			sample0 = sample0 / tcu::Vec4(float(numDescriptorSets));
			sample1 = sample1 / tcu::Vec4(float(numDescriptorSets));
		}
	}
	else
	{
		sample0 = green;
		sample1 = yellow;
	}

=======

	tcu::Vec4			sample0				= tcu::Vec4(0.0f);
	tcu::Vec4			sample1				= tcu::Vec4(0.0f);

	if (m_stageFlags)
	{
		const tcu::Vec4		colors[] =
		{
			tcu::Vec4(0.0f, 1.0f, 0.0f, 1.0f),		// green
			tcu::Vec4(1.0f, 1.0f, 0.0f, 1.0f),		// yellow
			tcu::Vec4(0.0f, 0.0f, 1.0f, 1.0f),		// blue
			tcu::Vec4(1.0f, 0.0f, 0.0f, 1.0f),		// red
		};


		for (deUint32 setNdx = 0; setNdx < numDescriptorSets; setNdx++)
		{
			sample0 += colors[2 * (setNdx % 2)];
			sample1 += colors[2 * (setNdx % 2) + 1];
		}

		if (numDescriptorSets > 1)
		{
			sample0 = sample0 / tcu::Vec4(float(numDescriptorSets));
			sample1 = sample1 / tcu::Vec4(float(numDescriptorSets));
		}
	}
	else
	{
		sample0 = green;
		sample1 = yellow;
	}

>>>>>>> 055f40e9
	drawQuadrantReferenceResult(reference.getAccess(), sample1, sample0, sample0, sample1);

	if (!bilinearCompare(m_context.getTestContext().getLog(), "Compare", "Result comparison", reference.getAccess(), result, tcu::RGBA(1, 1, 1, 1), tcu::COMPARE_LOG_RESULT))
		return tcu::TestStatus::fail("Image verification failed");
	else
		return tcu::TestStatus::pass("Pass");
}

class ComputeInstanceResultBuffer
{
public:
	enum
	{
		DATA_SIZE = sizeof(tcu::Vec4[4])
	};

											ComputeInstanceResultBuffer	(const vk::DeviceInterface&		vki,
																		 vk::VkDevice					device,
																		 vk::Allocator&					allocator);

	void									readResultContentsTo		(tcu::Vec4 (*results)[4]) const;

	inline vk::VkBuffer						getBuffer					(void) const { return *m_buffer;			}
	inline const vk::VkBufferMemoryBarrier*	getResultReadBarrier		(void) const { return &m_bufferBarrier;		}

private:
	static vk::Move<vk::VkBuffer>			createResultBuffer			(const vk::DeviceInterface&		vki,
																		 vk::VkDevice					device,
																		 vk::Allocator&					allocator,
																		 de::MovePtr<vk::Allocation>*	outAllocation);

	static vk::VkBufferMemoryBarrier		createResultBufferBarrier	(vk::VkBuffer buffer);

	const vk::DeviceInterface&				m_vki;
	const vk::VkDevice						m_device;

	de::MovePtr<vk::Allocation>				m_bufferMem;
	const vk::Unique<vk::VkBuffer>			m_buffer;
	const vk::VkBufferMemoryBarrier			m_bufferBarrier;
};

ComputeInstanceResultBuffer::ComputeInstanceResultBuffer (const vk::DeviceInterface&	vki,
														  vk::VkDevice					device,
														  vk::Allocator&				allocator)
	: m_vki				(vki)
	, m_device			(device)
	, m_bufferMem		(DE_NULL)
	, m_buffer			(createResultBuffer(m_vki, m_device, allocator, &m_bufferMem))
	, m_bufferBarrier	(createResultBufferBarrier(*m_buffer))
{
}

void ComputeInstanceResultBuffer::readResultContentsTo (tcu::Vec4 (*results)[4]) const
{
	invalidateAlloc(m_vki, m_device, *m_bufferMem);
	deMemcpy(*results, m_bufferMem->getHostPtr(), sizeof(*results));
}

vk::Move<vk::VkBuffer> ComputeInstanceResultBuffer::createResultBuffer (const vk::DeviceInterface&		vki,
																		vk::VkDevice					device,
																		vk::Allocator&					allocator,
																		de::MovePtr<vk::Allocation>*	outAllocation)
{
	const vk::VkBufferCreateInfo	createInfo	=
	{
		vk::VK_STRUCTURE_TYPE_BUFFER_CREATE_INFO,
		DE_NULL,
		0u,											// flags
		(vk::VkDeviceSize)DATA_SIZE,				// size
		vk::VK_BUFFER_USAGE_STORAGE_BUFFER_BIT,		// usage
		vk::VK_SHARING_MODE_EXCLUSIVE,				// sharingMode
		0u,											// queueFamilyCount
		DE_NULL,									// pQueueFamilyIndices
	};
	vk::Move<vk::VkBuffer>			buffer		(vk::createBuffer(vki, device, &createInfo));
	de::MovePtr<vk::Allocation>		allocation	(allocateAndBindObjectMemory(vki, device, allocator, *buffer, vk::MemoryRequirement::HostVisible));
	const float						clearValue	= -1.0f;
	void*							mapPtr		= allocation->getHostPtr();

	for (size_t offset = 0; offset < DATA_SIZE; offset += sizeof(float))
		deMemcpy(((deUint8*)mapPtr) + offset, &clearValue, sizeof(float));

	flushAlloc(vki, device, *allocation);

	*outAllocation = allocation;
	return buffer;
}

vk::VkBufferMemoryBarrier ComputeInstanceResultBuffer::createResultBufferBarrier (vk::VkBuffer buffer)
{
	const vk::VkBufferMemoryBarrier bufferBarrier =
	{
		vk::VK_STRUCTURE_TYPE_BUFFER_MEMORY_BARRIER,
		DE_NULL,
		vk::VK_ACCESS_SHADER_WRITE_BIT,				// srcAccessMask
		vk::VK_ACCESS_HOST_READ_BIT,				// dstAccessMask
		VK_QUEUE_FAMILY_IGNORED,					// srcQueueFamilyIndex
		VK_QUEUE_FAMILY_IGNORED,					// destQueueFamilyIndex
		buffer,										// buffer
		(vk::VkDeviceSize)0u,						// offset
		DATA_SIZE,									// size
	};
	return bufferBarrier;
}

class ComputePipeline
{
public:
											ComputePipeline			(const vk::DeviceInterface&			vki,
																	 vk::VkDevice						device,
																	 const vk::BinaryCollection&		programCollection,
																	 deUint32							numDescriptorSets,
																	 const vk::VkDescriptorSetLayout*	descriptorSetLayouts);

	inline vk::VkPipeline					getPipeline				(void) const { return *m_pipeline;			};
	inline vk::VkPipelineLayout				getPipelineLayout		(void) const { return *m_pipelineLayout;	};

private:
	static vk::Move<vk::VkPipelineLayout>	createPipelineLayout	(const vk::DeviceInterface&			vki,
																	 vk::VkDevice						device,
																	 deUint32							numDescriptorSets,
																	 const vk::VkDescriptorSetLayout*	descriptorSetLayouts);

	static vk::Move<vk::VkPipeline>			createPipeline			(const vk::DeviceInterface&			vki,
																	 vk::VkDevice						device,
																	 const vk::BinaryCollection&		programCollection,
																	 vk::VkPipelineLayout				layout);

	const vk::Unique<vk::VkPipelineLayout>	m_pipelineLayout;
	const vk::Unique<vk::VkPipeline>		m_pipeline;
};

ComputePipeline::ComputePipeline (const vk::DeviceInterface&		vki,
								  vk::VkDevice						device,
								  const vk::BinaryCollection&		programCollection,
								  deUint32							numDescriptorSets,
								  const vk::VkDescriptorSetLayout*	descriptorSetLayouts)
	: m_pipelineLayout	(createPipelineLayout(vki, device, numDescriptorSets, descriptorSetLayouts))
	, m_pipeline		(createPipeline(vki, device, programCollection, *m_pipelineLayout))
{
}

vk::Move<vk::VkPipelineLayout> ComputePipeline::createPipelineLayout (const vk::DeviceInterface&		vki,
																	  vk::VkDevice						device,
																	  deUint32							numDescriptorSets,
																	  const vk::VkDescriptorSetLayout*	descriptorSetLayouts)
{
	const vk::VkPipelineLayoutCreateInfo createInfo =
	{
		vk::VK_STRUCTURE_TYPE_PIPELINE_LAYOUT_CREATE_INFO,
		DE_NULL,
		(vk::VkPipelineLayoutCreateFlags)0,
		numDescriptorSets,		// descriptorSetCount
		descriptorSetLayouts,	// pSetLayouts
		0u,						// pushConstantRangeCount
		DE_NULL,				// pPushConstantRanges
	};
	return vk::createPipelineLayout(vki, device, &createInfo);
}

vk::Move<vk::VkPipeline> ComputePipeline::createPipeline (const vk::DeviceInterface&	vki,
														  vk::VkDevice					device,
														  const vk::BinaryCollection&	programCollection,
														  vk::VkPipelineLayout			layout)
{
	const vk::Unique<vk::VkShaderModule>		computeModule		(vk::createShaderModule(vki, device, programCollection.get("compute"), (vk::VkShaderModuleCreateFlags)0u));
	const vk::VkPipelineShaderStageCreateInfo	cs					=
	{
		vk::VK_STRUCTURE_TYPE_PIPELINE_SHADER_STAGE_CREATE_INFO,
		DE_NULL,
		(vk::VkPipelineShaderStageCreateFlags)0,
		vk::VK_SHADER_STAGE_COMPUTE_BIT,	// stage
		*computeModule,						// shader
		"main",
		DE_NULL,							// pSpecializationInfo
	};
	const vk::VkComputePipelineCreateInfo		createInfo			=
	{
		vk::VK_STRUCTURE_TYPE_COMPUTE_PIPELINE_CREATE_INFO,
		DE_NULL,
		0u,								// flags
		cs,								// cs
		layout,							// layout
		(vk::VkPipeline)0,				// basePipelineHandle
		0u,								// basePipelineIndex
	};
	return createComputePipeline(vki, device, (vk::VkPipelineCache)0u, &createInfo);
}

class ComputeCommand
{
public:
											ComputeCommand	(const vk::DeviceInterface&			vki,
															 vk::VkDevice						device,
															 vk::VkPipeline						pipeline,
															 vk::VkPipelineLayout				pipelineLayout,
															 const tcu::UVec3&					numWorkGroups,
															 ShaderInputInterface				shaderInterface,
															 DescriptorSetCount					descriptorSetCount,
															 const vk::VkDescriptorSet*			descriptorSets,
															 int								numDynamicOffsets,
															 const deUint32*					dynamicOffsets,
															 int								numPreBarriers,
															 const vk::VkBufferMemoryBarrier*	preBarriers,
															 int								numPostBarriers,
															 const vk::VkBufferMemoryBarrier*	postBarriers);

	void									submitAndWait	(deUint32 queueFamilyIndex, vk::VkQueue queue, std::vector<UpdateTemplateHandleSp>* updateTemplates = DE_NULL, std::vector<RawUpdateRegistry>* updateRegistry = DE_NULL) const;
	void									submitAndWait	(deUint32 queueFamilyIndex, vk::VkQueue queue, vk::DescriptorSetUpdateBuilder& updateBuilder, std::vector<deUint32>& descriptorsPerSet) const;

private:
	const vk::DeviceInterface&				m_vki;
	const vk::VkDevice						m_device;
	const vk::VkPipeline					m_pipeline;
	const vk::VkPipelineLayout				m_pipelineLayout;
	const tcu::UVec3						m_numWorkGroups;
	const ShaderInputInterface				m_shaderInterface;
	const DescriptorSetCount				m_descriptorSetCount;
	const vk::VkDescriptorSet* const		m_descriptorSets;
	const int								m_numDynamicOffsets;
	const deUint32* const					m_dynamicOffsets;
	const int								m_numPreBarriers;
	const vk::VkBufferMemoryBarrier* const	m_preBarriers;
	const int								m_numPostBarriers;
	const vk::VkBufferMemoryBarrier* const	m_postBarriers;
};

ComputeCommand::ComputeCommand (const vk::DeviceInterface&			vki,
								vk::VkDevice						device,
								vk::VkPipeline						pipeline,
								vk::VkPipelineLayout				pipelineLayout,
								const tcu::UVec3&					numWorkGroups,
								ShaderInputInterface				shaderInterface,
								DescriptorSetCount					descriptorSetCount,
								const vk::VkDescriptorSet*			descriptorSets,
								int									numDynamicOffsets,
								const deUint32*						dynamicOffsets,
								int									numPreBarriers,
								const vk::VkBufferMemoryBarrier*	preBarriers,
								int									numPostBarriers,
								const vk::VkBufferMemoryBarrier*	postBarriers)
	: m_vki					(vki)
	, m_device				(device)
	, m_pipeline			(pipeline)
	, m_pipelineLayout		(pipelineLayout)
	, m_numWorkGroups		(numWorkGroups)
	, m_shaderInterface		(shaderInterface)
	, m_descriptorSetCount	(descriptorSetCount)
	, m_descriptorSets		(descriptorSets)
	, m_numDynamicOffsets	(numDynamicOffsets)
	, m_dynamicOffsets		(dynamicOffsets)
	, m_numPreBarriers		(numPreBarriers)
	, m_preBarriers			(preBarriers)
	, m_numPostBarriers		(numPostBarriers)
	, m_postBarriers		(postBarriers)
{
}

void ComputeCommand::submitAndWait (deUint32 queueFamilyIndex, vk::VkQueue queue, std::vector<UpdateTemplateHandleSp>* updateTemplates, std::vector<RawUpdateRegistry>* updateRegistry) const
{
	const vk::VkCommandPoolCreateInfo				cmdPoolCreateInfo	=
	{
		vk::VK_STRUCTURE_TYPE_COMMAND_POOL_CREATE_INFO,
		DE_NULL,
		vk::VK_COMMAND_POOL_CREATE_TRANSIENT_BIT,			// flags
		queueFamilyIndex,									// queueFamilyIndex
	};
	const vk::Unique<vk::VkCommandPool>				cmdPool				(vk::createCommandPool(m_vki, m_device, &cmdPoolCreateInfo));

	const vk::VkCommandBufferAllocateInfo			cmdBufCreateInfo	=
	{
		vk::VK_STRUCTURE_TYPE_COMMAND_BUFFER_ALLOCATE_INFO,
		DE_NULL,
		*cmdPool,											// cmdPool
		vk::VK_COMMAND_BUFFER_LEVEL_PRIMARY,				// level
		1u,													// count
	};

	const vk::Unique<vk::VkCommandBuffer>			cmd					(vk::allocateCommandBuffer(m_vki, m_device, &cmdBufCreateInfo));

	beginCommandBuffer(m_vki, *cmd);

	m_vki.cmdBindPipeline(*cmd, vk::VK_PIPELINE_BIND_POINT_COMPUTE, m_pipeline);

	// normal update
	if (updateTemplates == DE_NULL)
	{
		switch (m_descriptorSetCount)
		{
			case DESCRIPTOR_SET_COUNT_SINGLE:
			case DESCRIPTOR_SET_COUNT_MULTIPLE:
			{
				m_vki.cmdBindDescriptorSets(*cmd, vk::VK_PIPELINE_BIND_POINT_COMPUTE, m_pipelineLayout, 0, getDescriptorSetCount(m_descriptorSetCount), m_descriptorSets, m_numDynamicOffsets, m_dynamicOffsets);
				break;
			}
			case DESCRIPTOR_SET_COUNT_MULTIPLE_DISCONTIGUOUS:
			{
				deUint32 dynamicOffsetNdx = 0u;

				for (deUint32 setNdx = 0; setNdx < getDescriptorSetCount(m_descriptorSetCount); setNdx++)
				{
					// \note dynamic offset replaces the view offset, i.e. it is not offset relative to the view offset
					const deUint32			numOffsets			= (!m_numDynamicOffsets) ? (0u) : (getInterfaceNumResources(m_shaderInterface));
					const deUint32* const	dynamicOffsetPtr	= (!m_numDynamicOffsets) ? (DE_NULL) : (&m_dynamicOffsets[dynamicOffsetNdx]);
					const deUint32			descriptorSetNdx	= getDescriptorSetNdx(m_descriptorSetCount, setNdx);

					m_vki.cmdBindDescriptorSets(*cmd, vk::VK_PIPELINE_BIND_POINT_COMPUTE, m_pipelineLayout, descriptorSetNdx, 1u, &m_descriptorSets[setNdx], numOffsets, dynamicOffsetPtr);

					dynamicOffsetNdx += getInterfaceNumResources(m_shaderInterface);
				}
				break;
			}
			default:
				DE_FATAL("Impossible");
		}
	}
	// update with push template
	else
	{
		for (deUint32 setNdx = 0; setNdx < (deUint32)(*updateTemplates).size(); setNdx++)
			m_vki.cmdPushDescriptorSetWithTemplateKHR(*cmd, **(*updateTemplates)[setNdx], m_pipelineLayout, getDescriptorSetNdx(m_descriptorSetCount, setNdx), (const void*)(*updateRegistry)[setNdx].getRawPointer());
	}

	if (m_numPreBarriers)
		m_vki.cmdPipelineBarrier(*cmd, vk::VK_PIPELINE_STAGE_HOST_BIT, vk::VK_PIPELINE_STAGE_COMPUTE_SHADER_BIT, (vk::VkDependencyFlags)0,
								 0, (const vk::VkMemoryBarrier*)DE_NULL,
								 m_numPreBarriers, m_preBarriers,
								 0, (const vk::VkImageMemoryBarrier*)DE_NULL);

	m_vki.cmdDispatch(*cmd, m_numWorkGroups.x(), m_numWorkGroups.y(), m_numWorkGroups.z());
	m_vki.cmdPipelineBarrier(*cmd, vk::VK_PIPELINE_STAGE_COMPUTE_SHADER_BIT, vk::VK_PIPELINE_STAGE_HOST_BIT, (vk::VkDependencyFlags)0,
							 0, (const vk::VkMemoryBarrier*)DE_NULL,
							 m_numPostBarriers, m_postBarriers,
							 0, (const vk::VkImageMemoryBarrier*)DE_NULL);
	endCommandBuffer(m_vki, *cmd);

	submitCommandsAndWait(m_vki, m_device, queue, cmd.get());
}

//cmdPushDescriptorSet variant
void ComputeCommand::submitAndWait (deUint32 queueFamilyIndex, vk::VkQueue queue, vk::DescriptorSetUpdateBuilder& updateBuilder, std::vector<deUint32>& descriptorsPerSet) const
{
	const vk::VkCommandPoolCreateInfo				cmdPoolCreateInfo	=
	{
		vk::VK_STRUCTURE_TYPE_COMMAND_POOL_CREATE_INFO,
		DE_NULL,
		vk::VK_COMMAND_POOL_CREATE_TRANSIENT_BIT,			// flags
		queueFamilyIndex,									// queueFamilyIndex
	};
	const vk::Unique<vk::VkCommandPool>				cmdPool				(vk::createCommandPool(m_vki, m_device, &cmdPoolCreateInfo));

	const vk::Unique<vk::VkCommandBuffer>			cmd					(vk::allocateCommandBuffer(m_vki, m_device, *cmdPool, vk::VK_COMMAND_BUFFER_LEVEL_PRIMARY));

	beginCommandBuffer(m_vki, *cmd);

	m_vki.cmdBindPipeline(*cmd, vk::VK_PIPELINE_BIND_POINT_COMPUTE, m_pipeline);

	{
		deUint32 descriptorNdx = 0u;
		for (deUint32 setNdx = 0; setNdx < (deUint32)descriptorsPerSet.size(); setNdx++)
		{
			const deUint32 numDescriptors = descriptorsPerSet[setNdx];
			updateBuilder.updateWithPush(m_vki, *cmd, vk::VK_PIPELINE_BIND_POINT_COMPUTE, m_pipelineLayout, getDescriptorSetNdx(m_descriptorSetCount, setNdx), descriptorNdx, numDescriptors);
			descriptorNdx += numDescriptors;
		}
	}

	if (m_numPreBarriers)
		m_vki.cmdPipelineBarrier(*cmd, vk::VK_PIPELINE_STAGE_HOST_BIT, vk::VK_PIPELINE_STAGE_COMPUTE_SHADER_BIT, (vk::VkDependencyFlags)0,
								 0, (const vk::VkMemoryBarrier*)DE_NULL,
								 m_numPreBarriers, m_preBarriers,
								 0, (const vk::VkImageMemoryBarrier*)DE_NULL);

	m_vki.cmdDispatch(*cmd, m_numWorkGroups.x(), m_numWorkGroups.y(), m_numWorkGroups.z());
	m_vki.cmdPipelineBarrier(*cmd, vk::VK_PIPELINE_STAGE_COMPUTE_SHADER_BIT, vk::VK_PIPELINE_STAGE_HOST_BIT, (vk::VkDependencyFlags)0,
							 0, (const vk::VkMemoryBarrier*)DE_NULL,
							 m_numPostBarriers, m_postBarriers,
							 0, (const vk::VkImageMemoryBarrier*)DE_NULL);
	endCommandBuffer(m_vki, *cmd);

	submitCommandsAndWait(m_vki, m_device, queue, cmd.get());
}

class BufferComputeInstance : public vkt::TestInstance
{
public:
											BufferComputeInstance				(Context&						context,
																				 DescriptorUpdateMethod			updateMethod,
																				 vk::VkDescriptorType			descriptorType,
																				 DescriptorSetCount				descriptorSetCount,
																				 ShaderInputInterface			shaderInterface,
																				 bool							viewOffset,
																				 bool							dynamicOffset,
																				 bool							dynamicOffsetNonZero);

private:
	vk::Move<vk::VkBuffer>					createColorDataBuffer				(deUint32 offset, deUint32 bufferSize, const tcu::Vec4& value1, const tcu::Vec4& value2, de::MovePtr<vk::Allocation>* outAllocation);
	vk::Move<vk::VkDescriptorSetLayout>		createDescriptorSetLayout			(deUint32 setNdx) const;
	vk::Move<vk::VkDescriptorPool>			createDescriptorPool				(void) const;
	vk::Move<vk::VkDescriptorSet>			createDescriptorSet					(vk::VkDescriptorPool pool, vk::VkDescriptorSetLayout layout, deUint32 setNdx, vk::VkBuffer viewA, deUint32 offsetA, vk::VkBuffer viewB, deUint32 offsetB, vk::VkBuffer resBuf);
	void									writeDescriptorSet					(vk::VkDescriptorSet descriptorSet, deUint32 setNdx, vk::VkBuffer viewA, deUint32 offsetA, vk::VkBuffer viewB, deUint32 offsetB, vk::VkBuffer resBuf);
	void									writeDescriptorSetWithTemplate		(vk::VkDescriptorSet descriptorSet, vk::VkDescriptorSetLayout layout, deUint32 setNdx, vk::VkBuffer viewA, deUint32 offsetA, vk::VkBuffer viewB, deUint32 offsetB, vk::VkBuffer resBuf, bool withPush = false, vk::VkPipelineLayout pipelineLayout = DE_NULL);

	tcu::TestStatus							iterate								(void);
	void									logTestPlan							(void) const;
	tcu::TestStatus							testResourceAccess					(void);

	enum
	{
		STATIC_OFFSET_VALUE_A	= 256,
		DYNAMIC_OFFSET_VALUE_A	= 512,
		STATIC_OFFSET_VALUE_B	= 1024,
		DYNAMIC_OFFSET_VALUE_B	= 768,
	};

	const DescriptorUpdateMethod					m_updateMethod;
	const vk::VkDescriptorType						m_descriptorType;
	const DescriptorSetCount						m_descriptorSetCount;
	const ShaderInputInterface						m_shaderInterface;
	const bool										m_setViewOffset;
	const bool										m_setDynamicOffset;
	const bool										m_dynamicOffsetNonZero;

	std::vector<UpdateTemplateHandleSp>				m_updateTemplates;
	const vk::DeviceInterface&						m_vki;
	const vk::VkDevice								m_device;
	const vk::VkQueue								m_queue;
	const deUint32									m_queueFamilyIndex;
	vk::Allocator&									m_allocator;

	const ComputeInstanceResultBuffer				m_result;

	std::vector<RawUpdateRegistry>					m_updateRegistry;
	vk::DescriptorSetUpdateBuilder					m_updateBuilder;
	std::vector<deUint32>							m_descriptorsPerSet;
};

BufferComputeInstance::BufferComputeInstance (Context&						context,
											  DescriptorUpdateMethod		updateMethod,
											  vk::VkDescriptorType			descriptorType,
											  DescriptorSetCount			descriptorSetCount,
											  ShaderInputInterface			shaderInterface,
											  bool							viewOffset,
											  bool							dynamicOffset,
											  bool							dynamicOffsetNonZero)
	: vkt::TestInstance			(context)
	, m_updateMethod			(updateMethod)
	, m_descriptorType			(descriptorType)
	, m_descriptorSetCount		(descriptorSetCount)
	, m_shaderInterface			(shaderInterface)
	, m_setViewOffset			(viewOffset)
	, m_setDynamicOffset		(dynamicOffset)
	, m_dynamicOffsetNonZero	(dynamicOffsetNonZero)
	, m_updateTemplates			()
	, m_vki						(context.getDeviceInterface())
	, m_device					(context.getDevice())
	, m_queue					(context.getUniversalQueue())
	, m_queueFamilyIndex		(context.getUniversalQueueFamilyIndex())
	, m_allocator				(context.getDefaultAllocator())
	, m_result					(m_vki, m_device, m_allocator)
	, m_updateRegistry			()
	, m_updateBuilder			()
	, m_descriptorsPerSet		()
{
	if (m_dynamicOffsetNonZero)
		DE_ASSERT(m_setDynamicOffset);
}

vk::Move<vk::VkBuffer> BufferComputeInstance::createColorDataBuffer (deUint32 offset, deUint32 bufferSize, const tcu::Vec4& value1, const tcu::Vec4& value2, de::MovePtr<vk::Allocation>* outAllocation)
{
	DE_ASSERT(offset + sizeof(tcu::Vec4[2]) <= bufferSize);

	const bool						isUniformBuffer		= isUniformDescriptorType(m_descriptorType);
	const vk::VkBufferUsageFlags	usageFlags			= (isUniformBuffer) ? (vk::VK_BUFFER_USAGE_UNIFORM_BUFFER_BIT) : (vk::VK_BUFFER_USAGE_STORAGE_BUFFER_BIT);
	const vk::VkBufferCreateInfo	createInfo =
	{
		vk::VK_STRUCTURE_TYPE_BUFFER_CREATE_INFO,
		DE_NULL,
		0u,								// flags
		(vk::VkDeviceSize)bufferSize,	// size
		usageFlags,						// usage
		vk::VK_SHARING_MODE_EXCLUSIVE,	// sharingMode
		0u,								// queueFamilyCount
		DE_NULL,						// pQueueFamilyIndices
	};
	vk::Move<vk::VkBuffer>			buffer				(vk::createBuffer(m_vki, m_device, &createInfo));
	de::MovePtr<vk::Allocation>		allocation			(allocateAndBindObjectMemory(m_vki, m_device, m_allocator, *buffer, vk::MemoryRequirement::HostVisible));
	void*							mapPtr				= allocation->getHostPtr();

	if (offset)
		deMemset(mapPtr, 0x5A, (size_t)offset);
	deMemcpy((deUint8*)mapPtr + offset, value1.getPtr(), sizeof(tcu::Vec4));
	deMemcpy((deUint8*)mapPtr + offset + sizeof(tcu::Vec4), value2.getPtr(), sizeof(tcu::Vec4));
	deMemset((deUint8*)mapPtr + offset + 2 * sizeof(tcu::Vec4), 0x5A, (size_t)bufferSize - (size_t)offset - 2 * sizeof(tcu::Vec4));

	flushAlloc(m_vki, m_device, *allocation);

	*outAllocation = allocation;
	return buffer;
}

vk::Move<vk::VkDescriptorSetLayout> BufferComputeInstance::createDescriptorSetLayout (deUint32 setNdx) const
{
	vk::DescriptorSetLayoutBuilder			builder;
	vk::VkDescriptorSetLayoutCreateFlags	extraFlags	= 0;
	deUint32								binding		= 0;

	if (m_updateMethod == DESCRIPTOR_UPDATE_METHOD_WITH_PUSH_TEMPLATE ||
			m_updateMethod == DESCRIPTOR_UPDATE_METHOD_WITH_PUSH)
	{
		extraFlags |= vk::VK_DESCRIPTOR_SET_LAYOUT_CREATE_PUSH_DESCRIPTOR_BIT_KHR;
	}

	if (setNdx == 0)
		builder.addSingleIndexedBinding(vk::VK_DESCRIPTOR_TYPE_STORAGE_BUFFER, vk::VK_SHADER_STAGE_COMPUTE_BIT, binding++);

	switch (m_shaderInterface)
	{
		case SHADER_INPUT_SINGLE_DESCRIPTOR:
			builder.addSingleBinding(m_descriptorType, vk::VK_SHADER_STAGE_COMPUTE_BIT);
			break;

		case SHADER_INPUT_MULTIPLE_CONTIGUOUS_DESCRIPTORS:
			builder.addSingleBinding(m_descriptorType, vk::VK_SHADER_STAGE_COMPUTE_BIT);
			builder.addSingleBinding(m_descriptorType, vk::VK_SHADER_STAGE_COMPUTE_BIT);
			break;

		case SHADER_INPUT_MULTIPLE_DISCONTIGUOUS_DESCRIPTORS:
			builder.addSingleIndexedBinding(m_descriptorType, vk::VK_SHADER_STAGE_COMPUTE_BIT, binding + 0u);
			builder.addSingleIndexedBinding(m_descriptorType, vk::VK_SHADER_STAGE_COMPUTE_BIT, binding + 2u);
			break;

		case SHADER_INPUT_MULTIPLE_ARBITRARY_DESCRIPTORS:
			builder.addSingleIndexedBinding(m_descriptorType, vk::VK_SHADER_STAGE_COMPUTE_BIT, getArbitraryBindingIndex(0));
			builder.addSingleIndexedBinding(m_descriptorType, vk::VK_SHADER_STAGE_COMPUTE_BIT, getArbitraryBindingIndex(1));
			break;

		case SHADER_INPUT_DESCRIPTOR_ARRAY:
			builder.addArrayBinding(m_descriptorType, 2u, vk::VK_SHADER_STAGE_COMPUTE_BIT);
			break;

		default:
			DE_FATAL("Impossible");
	};

	return builder.build(m_vki, m_device, extraFlags);
}

vk::Move<vk::VkDescriptorPool> BufferComputeInstance::createDescriptorPool (void) const
{
	return vk::DescriptorPoolBuilder()
		.addType(vk::VK_DESCRIPTOR_TYPE_STORAGE_BUFFER)
		.addType(m_descriptorType, getDescriptorSetCount(m_descriptorSetCount) * getInterfaceNumResources(m_shaderInterface))
		.build(m_vki, m_device, vk::VK_DESCRIPTOR_POOL_CREATE_FREE_DESCRIPTOR_SET_BIT, getDescriptorSetCount(m_descriptorSetCount));
}

vk::Move<vk::VkDescriptorSet> BufferComputeInstance::createDescriptorSet (vk::VkDescriptorPool pool, vk::VkDescriptorSetLayout layout, deUint32 setNdx, vk::VkBuffer viewA, deUint32 offsetA, vk::VkBuffer viewB, deUint32 offsetB, vk::VkBuffer resBuf)
{
	const vk::VkDescriptorSetAllocateInfo	allocInfo		=
	{
		vk::VK_STRUCTURE_TYPE_DESCRIPTOR_SET_ALLOCATE_INFO,
		DE_NULL,
		pool,
		1u,
		&layout
	};

	vk::Move<vk::VkDescriptorSet>			descriptorSet;
	if (m_updateMethod != DESCRIPTOR_UPDATE_METHOD_WITH_PUSH && m_updateMethod != DESCRIPTOR_UPDATE_METHOD_WITH_PUSH_TEMPLATE)
	{
		descriptorSet = allocateDescriptorSet(m_vki, m_device, &allocInfo);
	}
	else
	{
		descriptorSet = vk::Move<vk::VkDescriptorSet>();
	}

	if (m_updateMethod == DESCRIPTOR_UPDATE_METHOD_WITH_TEMPLATE)
	{
		writeDescriptorSetWithTemplate(*descriptorSet, layout, setNdx, viewA, offsetA, viewB, offsetB, resBuf);
	}
	else if (m_updateMethod == DESCRIPTOR_UPDATE_METHOD_NORMAL)
	{
		writeDescriptorSet(*descriptorSet, setNdx, viewA, offsetA, viewB, offsetB, resBuf);
	}

	return descriptorSet;
}

void BufferComputeInstance::writeDescriptorSet (vk::VkDescriptorSet descriptorSet, deUint32 setNdx, vk::VkBuffer viewA, deUint32 offsetA, vk::VkBuffer viewB, deUint32 offsetB, vk::VkBuffer resBuf)
{
	const vk::VkDescriptorBufferInfo		resultInfo		= vk::makeDescriptorBufferInfo(resBuf, 0u, (vk::VkDeviceSize)ComputeInstanceResultBuffer::DATA_SIZE);
	const vk::VkDescriptorBufferInfo		bufferInfos[2]	=
	{
		vk::makeDescriptorBufferInfo(viewA, (vk::VkDeviceSize)offsetA, (vk::VkDeviceSize)sizeof(tcu::Vec4[2])),
		vk::makeDescriptorBufferInfo(viewB, (vk::VkDeviceSize)offsetB, (vk::VkDeviceSize)sizeof(tcu::Vec4[2])),
	};

	deUint32								numDescriptors	= 0u;
	deUint32								binding			= 0u;

	// result
	if (setNdx == 0)
	{
		m_updateBuilder.writeSingle(descriptorSet, vk::DescriptorSetUpdateBuilder::Location::binding(binding++), vk::VK_DESCRIPTOR_TYPE_STORAGE_BUFFER, &resultInfo);
		numDescriptors++;
	}

	// buffers
	switch (m_shaderInterface)
	{
		case SHADER_INPUT_SINGLE_DESCRIPTOR:
			m_updateBuilder.writeSingle(descriptorSet, vk::DescriptorSetUpdateBuilder::Location::binding(binding++), m_descriptorType, &bufferInfos[0]);
			numDescriptors++;
			break;

		case SHADER_INPUT_MULTIPLE_CONTIGUOUS_DESCRIPTORS:
			m_updateBuilder.writeSingle(descriptorSet, vk::DescriptorSetUpdateBuilder::Location::binding(binding++), m_descriptorType, &bufferInfos[0]);
			m_updateBuilder.writeSingle(descriptorSet, vk::DescriptorSetUpdateBuilder::Location::binding(binding++), m_descriptorType, &bufferInfos[1]);
			numDescriptors += 2;
			break;

		case SHADER_INPUT_MULTIPLE_DISCONTIGUOUS_DESCRIPTORS:
			m_updateBuilder.writeSingle(descriptorSet, vk::DescriptorSetUpdateBuilder::Location::binding(binding), m_descriptorType, &bufferInfos[0]);
			m_updateBuilder.writeSingle(descriptorSet, vk::DescriptorSetUpdateBuilder::Location::binding(binding + 2), m_descriptorType, &bufferInfos[1]);
			numDescriptors += 2;
			break;

		case SHADER_INPUT_MULTIPLE_ARBITRARY_DESCRIPTORS:
			m_updateBuilder.writeSingle(descriptorSet, vk::DescriptorSetUpdateBuilder::Location::binding(getArbitraryBindingIndex(0)), m_descriptorType, &bufferInfos[0]);
			m_updateBuilder.writeSingle(descriptorSet, vk::DescriptorSetUpdateBuilder::Location::binding(getArbitraryBindingIndex(1)), m_descriptorType, &bufferInfos[1]);
			numDescriptors += 2;
			break;

		case SHADER_INPUT_DESCRIPTOR_ARRAY:
			m_updateBuilder.writeArray(descriptorSet, vk::DescriptorSetUpdateBuilder::Location::binding(binding++), m_descriptorType, 2u, bufferInfos);
			numDescriptors++;
			break;

		default:
			DE_FATAL("Impossible");
	}

	m_descriptorsPerSet.push_back(numDescriptors);

	if (m_updateMethod == DESCRIPTOR_UPDATE_METHOD_NORMAL)
	{
		m_updateBuilder.update(m_vki, m_device);
		m_updateBuilder.clear();
	}
}

void BufferComputeInstance::writeDescriptorSetWithTemplate (vk::VkDescriptorSet descriptorSet, vk::VkDescriptorSetLayout layout, deUint32 setNdx, vk::VkBuffer viewA, deUint32 offsetA, vk::VkBuffer viewB, deUint32 offsetB, vk::VkBuffer resBuf, bool withPush, vk::VkPipelineLayout pipelineLayout)
{
	const vk::VkDescriptorBufferInfo						resultInfo			= vk::makeDescriptorBufferInfo(resBuf, 0u, (vk::VkDeviceSize)ComputeInstanceResultBuffer::DATA_SIZE);
	const vk::VkDescriptorBufferInfo						bufferInfos[2]		=
	{
		vk::makeDescriptorBufferInfo(viewA, (vk::VkDeviceSize)offsetA, (vk::VkDeviceSize)sizeof(tcu::Vec4[2])),
		vk::makeDescriptorBufferInfo(viewB, (vk::VkDeviceSize)offsetB, (vk::VkDeviceSize)sizeof(tcu::Vec4[2])),
	};
	std::vector<vk::VkDescriptorUpdateTemplateEntry>		updateEntries;
	vk::VkDescriptorUpdateTemplateCreateInfo				templateCreateInfo	=
	{
		vk::VK_STRUCTURE_TYPE_DESCRIPTOR_UPDATE_TEMPLATE_CREATE_INFO_KHR,
		DE_NULL,
		0,
		0,			// descriptorUpdateEntryCount
		DE_NULL,	// pDescriptorUpdateEntries
		withPush ? vk::VK_DESCRIPTOR_UPDATE_TEMPLATE_TYPE_PUSH_DESCRIPTORS_KHR : vk::VK_DESCRIPTOR_UPDATE_TEMPLATE_TYPE_DESCRIPTOR_SET,
		layout,
		vk::VK_PIPELINE_BIND_POINT_COMPUTE,
		pipelineLayout,
		setNdx
	};
	deUint32												binding				= 0u;
	deUint32												offset				= 0u;
	RawUpdateRegistry										updateRegistry;

	if (setNdx == 0)
		updateRegistry.addWriteObject(resultInfo);

	updateRegistry.addWriteObject(bufferInfos[0]);
	updateRegistry.addWriteObject(bufferInfos[1]);

	// result
	if (setNdx == 0)
		updateEntries.push_back(createTemplateBinding(binding++, 0, 1, vk::VK_DESCRIPTOR_TYPE_STORAGE_BUFFER, updateRegistry.getWriteObjectOffset(offset++), 0));

	// buffers
	switch (m_shaderInterface)
	{
		case SHADER_INPUT_SINGLE_DESCRIPTOR:
			updateEntries.push_back(createTemplateBinding(binding++, 0, 1, m_descriptorType, updateRegistry.getWriteObjectOffset(offset++), 0));
			break;

		case SHADER_INPUT_MULTIPLE_CONTIGUOUS_DESCRIPTORS:
			updateEntries.push_back(createTemplateBinding(binding++, 0, 1, m_descriptorType, updateRegistry.getWriteObjectOffset(offset++), 0));
			updateEntries.push_back(createTemplateBinding(binding++, 0, 1, m_descriptorType, updateRegistry.getWriteObjectOffset(offset++), 0));
			break;

		case SHADER_INPUT_MULTIPLE_DISCONTIGUOUS_DESCRIPTORS:
			updateEntries.push_back(createTemplateBinding(binding, 0, 1, m_descriptorType, updateRegistry.getWriteObjectOffset(offset++), 0));
			updateEntries.push_back(createTemplateBinding(binding + 2, 0, 1, m_descriptorType, updateRegistry.getWriteObjectOffset(offset++), 0));
			break;

		case SHADER_INPUT_MULTIPLE_ARBITRARY_DESCRIPTORS:
			updateEntries.push_back(createTemplateBinding(getArbitraryBindingIndex(0), 0, 1, m_descriptorType, updateRegistry.getWriteObjectOffset(offset++), 0));
			updateEntries.push_back(createTemplateBinding(getArbitraryBindingIndex(1), 0, 1, m_descriptorType, updateRegistry.getWriteObjectOffset(offset++), 0));
			break;

		case SHADER_INPUT_DESCRIPTOR_ARRAY:
			updateEntries.push_back(createTemplateBinding(binding++, 0, 2, m_descriptorType, updateRegistry.getWriteObjectOffset(offset++), sizeof(bufferInfos[0])));
			break;

		default:
			DE_FATAL("Impossible");
	}

	templateCreateInfo.pDescriptorUpdateEntries			= &updateEntries[0];
	templateCreateInfo.descriptorUpdateEntryCount		= (deUint32)updateEntries.size();

	vk::Move<vk::VkDescriptorUpdateTemplate>			updateTemplate		 = vk::createDescriptorUpdateTemplate(m_vki, m_device, &templateCreateInfo);
	m_updateTemplates.push_back(UpdateTemplateHandleSp(new UpdateTemplateHandleUp(updateTemplate)));
	m_updateRegistry.push_back(updateRegistry);

	if (!withPush)
	{
		m_vki.updateDescriptorSetWithTemplate(m_device, descriptorSet, **m_updateTemplates.back(), m_updateRegistry.back().getRawPointer());
	}
}

tcu::TestStatus BufferComputeInstance::iterate (void)
{
	logTestPlan();
	return testResourceAccess();
}

void BufferComputeInstance::logTestPlan (void) const
{
	std::ostringstream msg;

	msg << "Accessing resource in a compute program.\n"
		<< ((m_descriptorSetCount == DESCRIPTOR_SET_COUNT_SINGLE) ? "Single descriptor set. " : "Multiple descriptor sets. ")
		<< "Each descriptor set contains "
		<< ((m_shaderInterface == SHADER_INPUT_SINGLE_DESCRIPTOR) ? "single" :
				(m_shaderInterface == SHADER_INPUT_MULTIPLE_CONTIGUOUS_DESCRIPTORS) ? "two" :
				(m_shaderInterface == SHADER_INPUT_MULTIPLE_DISCONTIGUOUS_DESCRIPTORS) ? "two" :
				(m_shaderInterface == SHADER_INPUT_MULTIPLE_ARBITRARY_DESCRIPTORS) ? "two" :
				(m_shaderInterface == SHADER_INPUT_DESCRIPTOR_ARRAY) ? "an array (size 2) of" :
				(const char*)DE_NULL)
		<< " source descriptor(s) of type " << vk::getDescriptorTypeName(m_descriptorType)
		<< " and one destination VK_DESCRIPTOR_TYPE_STORAGE_BUFFER to store results to.\n"
		<< "Source descriptor buffer view(s) have " << ((m_setViewOffset) ? ("non-") : ("")) << "zero offset.\n";

	if (isDynamicDescriptorType(m_descriptorType))
	{
		if (m_setDynamicOffset)
		{
			msg << "Source buffer(s) are given a dynamic offset at bind time.\n"
				<< "The supplied dynamic offset is " << ((m_dynamicOffsetNonZero) ? ("non-") : ("")) << "zero.\n";
		}
		else
		{
			msg << "Dynamic offset is not supplied at bind time. Expecting bind to offset 0.\n";
		}
	}

	msg << "Destination buffer is pre-initialized to -1.\n";

	m_context.getTestContext().getLog()
		<< tcu::TestLog::Message
		<< msg.str()
		<< tcu::TestLog::EndMessage;
}

tcu::TestStatus BufferComputeInstance::testResourceAccess (void)
{
	enum
	{
		ADDRESSABLE_SIZE = 256, // allocate a lot more than required
	};

	const bool										isDynamicCase		= isDynamicDescriptorType(m_descriptorType);
	const bool										isUniformBuffer		= isUniformDescriptorType(m_descriptorType);

	const tcu::Vec4 color[] =
	{
		tcu::Vec4(0.0f, 1.0f, 0.0f, 1.0f),		// green
		tcu::Vec4(1.0f, 1.0f, 0.0f, 1.0f),		// yellow
		tcu::Vec4(0.0f, 0.0f, 1.0f, 1.0f),		// blue
		tcu::Vec4(1.0f, 0.0f, 0.0f, 1.0f),		// red
	};

	std::vector<deUint32>							bindTimeOffsets;
	std::vector<tcu::Vec4>							colors;
	std::vector<deUint32>							dataOffsets;
	std::vector<deUint32>							viewOffsets;
	std::vector<deUint32>							bufferSizes;
	std::vector<AllocationSp>						bufferMems;
	std::vector<BufferHandleSp>						buffers;

	for (deUint32 bufferNdx = 0; bufferNdx < getDescriptorSetCount(m_descriptorSetCount) * getInterfaceNumResources(m_shaderInterface); bufferNdx++)
	{
		const deUint32 staticOffsets[]	=
		{
			STATIC_OFFSET_VALUE_A,
			STATIC_OFFSET_VALUE_B
		};

		const deUint32 dynamicOffset[]	=
		{
			DYNAMIC_OFFSET_VALUE_A,
			DYNAMIC_OFFSET_VALUE_B
		};

		const deUint32	parity		= bufferNdx % 2;
		bindTimeOffsets.push_back((m_dynamicOffsetNonZero) ? (dynamicOffset[parity]) : (0u));

		const deUint32	dataOffset	= ((isDynamicCase) ? (bindTimeOffsets.back()) : 0) + ((m_setViewOffset) ? (staticOffsets[parity]) : (0u));
		const deUint32	viewOffset	= ((m_setViewOffset) ? (staticOffsets[parity]) : (0u));

		colors.push_back(color[bufferNdx % DE_LENGTH_OF_ARRAY(color)]);
		dataOffsets.push_back(dataOffset);
		viewOffsets.push_back(viewOffset);
		bufferSizes.push_back(dataOffsets.back() + ADDRESSABLE_SIZE);

		de::MovePtr<vk::Allocation>	bufferMem;
		vk::Move<vk::VkBuffer>		buffer		(createColorDataBuffer(dataOffsets.back(), bufferSizes.back(), color[(bufferNdx * 2) % DE_LENGTH_OF_ARRAY(color)], color[(bufferNdx * 2 + 1) % DE_LENGTH_OF_ARRAY(color)], &bufferMem));

		bufferMems.push_back(AllocationSp(bufferMem.release()));
		buffers.push_back(BufferHandleSp(new BufferHandleUp(buffer)));
	}

	const vk::Unique<vk::VkDescriptorPool>			descriptorPool(createDescriptorPool());
	std::vector<DescriptorSetLayoutHandleSp>		descriptorSetLayouts;
	std::vector<DescriptorSetHandleSp>				descriptorSets;
	std::vector<vk::VkDescriptorSetLayout>			layoutHandles;
	std::vector<vk::VkDescriptorSet>				setHandles;

	const deUint32									numSrcBuffers = getDescriptorSetCount(m_descriptorSetCount) * getInterfaceNumResources(m_shaderInterface);

	for (deUint32 setNdx = 0; setNdx < getDescriptorSetCount(m_descriptorSetCount); setNdx++)
	{
		const deUint32						ndx0	= (setNdx * getInterfaceNumResources(m_shaderInterface)) % numSrcBuffers;
		const deUint32						ndx1	= (setNdx * getInterfaceNumResources(m_shaderInterface) + 1) % numSrcBuffers;

		vk::Move<vk::VkDescriptorSetLayout>	layout	= createDescriptorSetLayout(setNdx);
		vk::Move<vk::VkDescriptorSet>		set		= createDescriptorSet(*descriptorPool, *layout, setNdx, **buffers[ndx0], viewOffsets[ndx0], **buffers[ndx1], viewOffsets[ndx1], m_result.getBuffer());

		descriptorSetLayouts.push_back(DescriptorSetLayoutHandleSp(new DescriptorSetLayoutHandleUp(layout)));
		descriptorSets.push_back(DescriptorSetHandleSp(new DescriptorSetHandleUp(set)));

		layoutHandles.push_back(**descriptorSetLayouts.back());
		setHandles.push_back(**descriptorSets.back());

		// Add an empty descriptor set layout between sets 0 and 2
		if (setNdx == 0 && m_descriptorSetCount == DESCRIPTOR_SET_COUNT_MULTIPLE_DISCONTIGUOUS)
		{
			vk::DescriptorSetLayoutBuilder		emptyBuilder;
			vk::Move<vk::VkDescriptorSetLayout>	emptyLayout = emptyBuilder.build(m_vki, m_device, (vk::VkDescriptorSetLayoutCreateFlags)0);

			descriptorSetLayouts.push_back(DescriptorSetLayoutHandleSp(new DescriptorSetLayoutHandleUp(emptyLayout)));
			layoutHandles.push_back(**descriptorSetLayouts.back());
		}
	}

	const ComputePipeline							pipeline			(m_vki, m_device, m_context.getBinaryCollection(), (int)layoutHandles.size(), &layoutHandles.front());
	const vk::VkAccessFlags							inputBit			= (isUniformBuffer) ? (vk::VK_ACCESS_UNIFORM_READ_BIT) : (vk::VK_ACCESS_SHADER_READ_BIT);

	std::vector<vk::VkBufferMemoryBarrier>			bufferBarriers;

	for (deUint32 bufferNdx = 0; bufferNdx < numSrcBuffers; bufferNdx++)
	{
		const vk::VkBufferMemoryBarrier	barrier =
		{
			vk::VK_STRUCTURE_TYPE_BUFFER_MEMORY_BARRIER,
			DE_NULL,
			vk::VK_ACCESS_HOST_WRITE_BIT,				// srcAccessMask
			inputBit,									// dstAccessMask
			VK_QUEUE_FAMILY_IGNORED,					// srcQueueFamilyIndex
			VK_QUEUE_FAMILY_IGNORED,					// destQueueFamilyIndex
			**buffers[bufferNdx],						// buffer
			(vk::VkDeviceSize)0u,						// offset
			(vk::VkDeviceSize)bufferSizes[bufferNdx],	// size
		};

		bufferBarriers.push_back(barrier);
	}

	const deUint32* const							dynamicOffsets		= (m_setDynamicOffset) ? (&bindTimeOffsets.front()) : (DE_NULL);
	const deUint32									numDynamicOffsets	= (m_setDynamicOffset) ? (numSrcBuffers) : (0);
	const vk::VkBufferMemoryBarrier* const			preBarriers			= &bufferBarriers.front();
	const int										numPreBarriers		= numSrcBuffers;
	const vk::VkBufferMemoryBarrier* const			postBarriers		= m_result.getResultReadBarrier();
	const int										numPostBarriers		= 1;

	const ComputeCommand							compute				(m_vki,
																		 m_device,
																		 pipeline.getPipeline(),
																		 pipeline.getPipelineLayout(),
																		 tcu::UVec3(4, 1, 1),
																		 m_shaderInterface,
																		 m_descriptorSetCount,	&setHandles.front(),
																		 numDynamicOffsets,		dynamicOffsets,
																		 numPreBarriers,		preBarriers,
																		 numPostBarriers,		postBarriers);

	tcu::Vec4										refQuadrantValue14	= tcu::Vec4(0.0f);
	tcu::Vec4										refQuadrantValue23	= tcu::Vec4(0.0f);

	for (deUint32 setNdx = 0; setNdx < getDescriptorSetCount(m_descriptorSetCount); setNdx++)
	{
		deUint32 offset = (m_shaderInterface == SHADER_INPUT_SINGLE_DESCRIPTOR) ? 1 : 3;
		refQuadrantValue14 += color[(2 * setNdx * getInterfaceNumResources(m_shaderInterface) + offset) % DE_LENGTH_OF_ARRAY(color)];
		refQuadrantValue23 += color[(2 * setNdx * getInterfaceNumResources(m_shaderInterface)) % DE_LENGTH_OF_ARRAY(color)];
	}

	refQuadrantValue14 = refQuadrantValue14 / tcu::Vec4((float)getDescriptorSetCount(m_descriptorSetCount));
	refQuadrantValue23 = refQuadrantValue23 / tcu::Vec4((float)getDescriptorSetCount(m_descriptorSetCount));

	const tcu::Vec4									references[4]		=
	{
		refQuadrantValue14,
		refQuadrantValue23,
		refQuadrantValue23,
		refQuadrantValue14,
	};
	tcu::Vec4										results[4];

	if (m_updateMethod == DESCRIPTOR_UPDATE_METHOD_WITH_PUSH_TEMPLATE)
	{
		for (deUint32 setNdx = 0; setNdx < getDescriptorSetCount(m_descriptorSetCount); setNdx++)
		{
			const deUint32	ndx0 = (setNdx * getInterfaceNumResources(m_shaderInterface)) % numSrcBuffers;
			const deUint32	ndx1 = (setNdx * getInterfaceNumResources(m_shaderInterface) + 1) % numSrcBuffers;

			writeDescriptorSetWithTemplate(DE_NULL, layoutHandles[setNdx], setNdx, **buffers[ndx0], viewOffsets[ndx0], **buffers[ndx1], viewOffsets[ndx1], m_result.getBuffer(), true, pipeline.getPipelineLayout());
		}
		compute.submitAndWait(m_queueFamilyIndex, m_queue, &m_updateTemplates, &m_updateRegistry);
	}
	else if (m_updateMethod == DESCRIPTOR_UPDATE_METHOD_WITH_PUSH)
	{
		for (deUint32 setNdx = 0; setNdx < getDescriptorSetCount(m_descriptorSetCount); setNdx++)
		{
			const deUint32	ndx0 = (setNdx * getInterfaceNumResources(m_shaderInterface)) % numSrcBuffers;
			const deUint32	ndx1 = (setNdx * getInterfaceNumResources(m_shaderInterface) + 1) % numSrcBuffers;

			writeDescriptorSet(DE_NULL, setNdx, **buffers[ndx0], viewOffsets[ndx0], **buffers[ndx1], viewOffsets[ndx1], m_result.getBuffer());
		}

		compute.submitAndWait(m_queueFamilyIndex, m_queue, m_updateBuilder, m_descriptorsPerSet);
	}
	else
	{
		compute.submitAndWait(m_queueFamilyIndex, m_queue);
	}
	m_result.readResultContentsTo(&results);

	// verify
	if (results[0] == references[0] &&
		results[1] == references[1] &&
		results[2] == references[2] &&
		results[3] == references[3])
	{
		return tcu::TestStatus::pass("Pass");
	}
	else if (results[0] == tcu::Vec4(-1.0f) &&
			 results[1] == tcu::Vec4(-1.0f) &&
			 results[2] == tcu::Vec4(-1.0f) &&
			 results[3] == tcu::Vec4(-1.0f))
	{
		m_context.getTestContext().getLog()
			<< tcu::TestLog::Message
			<< "Result buffer was not written to."
			<< tcu::TestLog::EndMessage;
		return tcu::TestStatus::fail("Result buffer was not written to");
	}
	else
	{
		m_context.getTestContext().getLog()
			<< tcu::TestLog::Message
			<< "Error expected ["
				<< references[0] << ", "
				<< references[1] << ", "
				<< references[2] << ", "
				<< references[3] << "], got ["
				<< results[0] << ", "
				<< results[1] << ", "
				<< results[2] << ", "
				<< results[3] << "]"
			<< tcu::TestLog::EndMessage;
		return tcu::TestStatus::fail("Invalid result values");
	}
}

class QuadrantRendederCase : public vkt::TestCase
{
public:
									QuadrantRendederCase		(tcu::TestContext&		testCtx,
																 const char*			name,
																 const char*			description,
																 glu::GLSLVersion		glslVersion,
																 vk::VkShaderStageFlags	exitingStages,
																 vk::VkShaderStageFlags	activeStages,
																 DescriptorSetCount		descriptorSetCount);
private:
	virtual std::string				genExtensionDeclarations	(vk::VkShaderStageFlagBits stage) const = 0;
	virtual std::string				genResourceDeclarations		(vk::VkShaderStageFlagBits stage, int numUsedBindings) const = 0;
	virtual std::string				genResourceAccessSource		(vk::VkShaderStageFlagBits stage) const = 0;
	virtual std::string				genNoAccessSource			(void) const = 0;

	std::string						genVertexSource				(void) const;
	std::string						genTessCtrlSource			(void) const;
	std::string						genTessEvalSource			(void) const;
	std::string						genGeometrySource			(void) const;
	std::string						genFragmentSource			(void) const;
	std::string						genComputeSource			(void) const;

	void							initPrograms				(vk::SourceCollections& programCollection) const;

protected:
	const glu::GLSLVersion			m_glslVersion;
	const vk::VkShaderStageFlags	m_exitingStages;
	const vk::VkShaderStageFlags	m_activeStages;
	const DescriptorSetCount		m_descriptorSetCount;
};

QuadrantRendederCase::QuadrantRendederCase (tcu::TestContext&		testCtx,
											const char*				name,
											const char*				description,
											glu::GLSLVersion		glslVersion,
											vk::VkShaderStageFlags	exitingStages,
											vk::VkShaderStageFlags	activeStages,
											DescriptorSetCount		descriptorSetCount)
	: vkt::TestCase			(testCtx, name, description)
	, m_glslVersion			(glslVersion)
	, m_exitingStages		(exitingStages)
	, m_activeStages		(activeStages)
	, m_descriptorSetCount	(descriptorSetCount)
{
	DE_ASSERT((m_exitingStages & m_activeStages) == m_activeStages);
}

std::string QuadrantRendederCase::genVertexSource (void) const
{
	const char* const	nextStageName	= ((m_exitingStages & vk::VK_SHADER_STAGE_TESSELLATION_CONTROL_BIT) != 0u)	? ("tsc")
										: ((m_exitingStages & vk::VK_SHADER_STAGE_GEOMETRY_BIT) != 0u)				? ("geo")
										: ((m_exitingStages & vk::VK_SHADER_STAGE_FRAGMENT_BIT) != 0u)				? ("frag")
										: (DE_NULL);
	const char* const	fragColorPrec	= ((m_exitingStages & vk::VK_SHADER_STAGE_TESSELLATION_CONTROL_BIT) != 0) ? "highp" : "mediump";
	const char* const	versionDecl		= glu::getGLSLVersionDeclaration(m_glslVersion);
	std::ostringstream	buf;

	if ((m_activeStages & vk::VK_SHADER_STAGE_VERTEX_BIT) != 0u)
	{
		const bool onlyVS = (m_activeStages == vk::VK_SHADER_STAGE_VERTEX_BIT);

		// active vertex shader
		buf << versionDecl << "\n"
			<< genExtensionDeclarations(vk::VK_SHADER_STAGE_VERTEX_BIT);
		buf	<< genResourceDeclarations(vk::VK_SHADER_STAGE_VERTEX_BIT, 0);
		buf	<< "layout(location = 0) out " << fragColorPrec << " vec4 " << nextStageName << "_color;\n"
			<< (onlyVS ? "" : "layout(location = 1) flat out highp int " + de::toString(nextStageName) + "_quadrant_id;\n")
			<< genPerVertexBlock(vk::VK_SHADER_STAGE_VERTEX_BIT, m_glslVersion)
			<< "void main (void)\n"
			<< "{\n"
			<< "	highp vec4 result_position;\n"
			<< "	highp int quadrant_id;\n"
			<< s_quadrantGenVertexPosSource
			<< "	gl_Position = result_position;\n"
			<< (onlyVS ? "" : "\t" + de::toString(nextStageName) + "_quadrant_id = quadrant_id;\n")
			<< "\n"
			<< "	highp vec4 result_color;\n"
			<< genResourceAccessSource(vk::VK_SHADER_STAGE_VERTEX_BIT)
			<< "	" << nextStageName << "_color = result_color;\n"
			<< "}\n";
	}
	else
	{
		// do nothing
		buf << versionDecl << "\n"
			<< genExtensionDeclarations(vk::VK_SHADER_STAGE_VERTEX_BIT)
			<< "layout(location = 1) flat out highp int " << nextStageName << "_quadrant_id;\n"
			<< genPerVertexBlock(vk::VK_SHADER_STAGE_VERTEX_BIT, m_glslVersion)
			<< "void main (void)\n"
			<< "{\n"
			<< "	highp vec4 result_position;\n"
			<< "	highp int quadrant_id;\n"
			<< s_quadrantGenVertexPosSource
			<< "	gl_Position = result_position;\n"
			<< "	" << nextStageName << "_quadrant_id = quadrant_id;\n"
			<< "}\n";
	}

	return buf.str();
}

std::string QuadrantRendederCase::genTessCtrlSource (void) const
{
	const char* const	versionDecl		= glu::getGLSLVersionDeclaration(m_glslVersion);
	const bool			extRequired		= glu::glslVersionIsES(m_glslVersion) && m_glslVersion <= glu::GLSL_VERSION_310_ES;
	const char* const	tessExtDecl		= extRequired ? "#extension GL_EXT_tessellation_shader : require\n" : "";
	std::ostringstream	buf;

	if ((m_activeStages & vk::VK_SHADER_STAGE_TESSELLATION_CONTROL_BIT) != 0u)
	{
		// contributing not implemented
		DE_ASSERT(m_activeStages == vk::VK_SHADER_STAGE_TESSELLATION_CONTROL_BIT);

		// active tc shader
		buf << versionDecl << "\n"
			<< tessExtDecl
			<< genExtensionDeclarations(vk::VK_SHADER_STAGE_TESSELLATION_CONTROL_BIT)
			<< "layout(vertices=3) out;\n"
			<< genResourceDeclarations(vk::VK_SHADER_STAGE_TESSELLATION_CONTROL_BIT, 0)
			<< "layout(location = 1) flat in highp int tsc_quadrant_id[];\n"
			<< "layout(location = 0) out highp vec4 tes_color[];\n"
			<< genPerVertexBlock(vk::VK_SHADER_STAGE_TESSELLATION_CONTROL_BIT, m_glslVersion)
			<< "void main (void)\n"
			<< "{\n"
			<< "	highp vec4 result_color;\n"
			<< "	highp int quadrant_id = tsc_quadrant_id[gl_InvocationID];\n"
			<< genResourceAccessSource(vk::VK_SHADER_STAGE_TESSELLATION_CONTROL_BIT)
			<< "\n"
			<< "	tes_color[gl_InvocationID] = result_color;\n"
			<< "\n"
			<< "	// no dynamic input block indexing\n"
			<< "	highp vec4 position;\n"
			<< "	if (gl_InvocationID == 0)\n"
			<< "		position = gl_in[0].gl_Position;\n"
			<< "	else if (gl_InvocationID == 1)\n"
			<< "		position = gl_in[1].gl_Position;\n"
			<< "	else\n"
			<< "		position = gl_in[2].gl_Position;\n"
			<< "	gl_out[gl_InvocationID].gl_Position = position;\n"
			<< "	gl_TessLevelInner[0] = 2.8;\n"
			<< "	gl_TessLevelInner[1] = 2.8;\n"
			<< "	gl_TessLevelOuter[0] = 2.8;\n"
			<< "	gl_TessLevelOuter[1] = 2.8;\n"
			<< "	gl_TessLevelOuter[2] = 2.8;\n"
			<< "	gl_TessLevelOuter[3] = 2.8;\n"
			<< "}\n";
	}
	else if ((m_activeStages & vk::VK_SHADER_STAGE_TESSELLATION_EVALUATION_BIT) != 0u)
	{
		// active te shader, tc passthru
		buf << versionDecl << "\n"
			<< tessExtDecl
			<< "layout(vertices=3) out;\n"
			<< "layout(location = 1) flat in highp int tsc_quadrant_id[];\n"
			<< "layout(location = 1) flat out highp int tes_quadrant_id[];\n"
			<< genPerVertexBlock(vk::VK_SHADER_STAGE_TESSELLATION_CONTROL_BIT, m_glslVersion)
			<< "void main (void)\n"
			<< "{\n"
			<< "	tes_quadrant_id[gl_InvocationID] = tsc_quadrant_id[0];\n"
			<< "\n"
			<< "	// no dynamic input block indexing\n"
			<< "	highp vec4 position;\n"
			<< "	if (gl_InvocationID == 0)\n"
			<< "		position = gl_in[0].gl_Position;\n"
			<< "	else if (gl_InvocationID == 1)\n"
			<< "		position = gl_in[1].gl_Position;\n"
			<< "	else\n"
			<< "		position = gl_in[2].gl_Position;\n"
			<< "	gl_out[gl_InvocationID].gl_Position = position;\n"
			<< "	gl_TessLevelInner[0] = 2.8;\n"
			<< "	gl_TessLevelInner[1] = 2.8;\n"
			<< "	gl_TessLevelOuter[0] = 2.8;\n"
			<< "	gl_TessLevelOuter[1] = 2.8;\n"
			<< "	gl_TessLevelOuter[2] = 2.8;\n"
			<< "	gl_TessLevelOuter[3] = 2.8;\n"
			<< "}\n";
	}
	else
	{
		// passthrough not implemented
		DE_FATAL("not implemented");
	}

	return buf.str();
}

std::string QuadrantRendederCase::genTessEvalSource (void) const
{
	const char* const	versionDecl		= glu::getGLSLVersionDeclaration(m_glslVersion);
	const bool			extRequired		= glu::glslVersionIsES(m_glslVersion) && m_glslVersion <= glu::GLSL_VERSION_310_ES;
	const char* const	tessExtDecl		= extRequired ? "#extension GL_EXT_tessellation_shader : require\n" : "";
	std::ostringstream	buf;

	if ((m_activeStages & vk::VK_SHADER_STAGE_TESSELLATION_EVALUATION_BIT) != 0u)
	{
		// contributing not implemented
		DE_ASSERT(m_activeStages == vk::VK_SHADER_STAGE_TESSELLATION_EVALUATION_BIT);

		// active te shader
		buf << versionDecl << "\n"
			<< tessExtDecl
			<< genExtensionDeclarations(vk::VK_SHADER_STAGE_TESSELLATION_EVALUATION_BIT)
			<< "layout(triangles) in;\n"
			<< genResourceDeclarations(vk::VK_SHADER_STAGE_TESSELLATION_EVALUATION_BIT, 0)
			<< "layout(location = 1) flat in highp int tes_quadrant_id[];\n"
			<< "layout(location = 0) out mediump vec4 frag_color;\n"
			<< genPerVertexBlock(vk::VK_SHADER_STAGE_TESSELLATION_EVALUATION_BIT, m_glslVersion)
			<< "void main (void)\n"
			<< "{\n"
			<< "	highp vec4 result_color;\n"
			<< "	highp int quadrant_id = tes_quadrant_id[0];\n"
			<< genResourceAccessSource(vk::VK_SHADER_STAGE_TESSELLATION_EVALUATION_BIT)
			<< "\n"
			<< "	frag_color = result_color;\n"
			<< "	gl_Position = gl_TessCoord.x * gl_in[0].gl_Position + gl_TessCoord.y * gl_in[1].gl_Position + gl_TessCoord.z * gl_in[2].gl_Position;\n"
			<< "}\n";
	}
	else if ((m_activeStages & vk::VK_SHADER_STAGE_TESSELLATION_CONTROL_BIT) != 0u)
	{
		// contributing not implemented
		DE_ASSERT(m_activeStages == vk::VK_SHADER_STAGE_TESSELLATION_CONTROL_BIT);

		// active tc shader, te is passthru
		buf << versionDecl << "\n"
			<< tessExtDecl
			<< "layout(triangles) in;\n"
			<< "layout(location = 0) in highp vec4 tes_color[];\n"
			<< "layout(location = 0) out mediump vec4 frag_color;\n"
			<< genPerVertexBlock(vk::VK_SHADER_STAGE_TESSELLATION_EVALUATION_BIT, m_glslVersion)
			<< "void main (void)\n"
			<< "{\n"
			<< "	frag_color = tes_color[0];\n"
			<< "	gl_Position = gl_TessCoord.x * gl_in[0].gl_Position + gl_TessCoord.y * gl_in[1].gl_Position + gl_TessCoord.z * gl_in[2].gl_Position;\n"
			<< "}\n";
	}
	else
	{
		// passthrough not implemented
		DE_FATAL("not implemented");
	}

	return buf.str();
}

std::string QuadrantRendederCase::genGeometrySource (void) const
{
	const char* const	versionDecl		= glu::getGLSLVersionDeclaration(m_glslVersion);
	const bool			extRequired		= glu::glslVersionIsES(m_glslVersion) && m_glslVersion <= glu::GLSL_VERSION_310_ES;
	const char* const	geomExtDecl		= extRequired ? "#extension GL_EXT_geometry_shader : require\n" : "";
	std::ostringstream	buf;

	if ((m_activeStages & vk::VK_SHADER_STAGE_GEOMETRY_BIT) != 0u)
	{
		// contributing not implemented
		DE_ASSERT(m_activeStages == vk::VK_SHADER_STAGE_GEOMETRY_BIT);

		// active geometry shader
		buf << versionDecl << "\n"
			<< geomExtDecl
			<< genExtensionDeclarations(vk::VK_SHADER_STAGE_GEOMETRY_BIT)
			<< "layout(triangles) in;\n"
			<< "layout(triangle_strip, max_vertices=4) out;\n"
			<< genResourceDeclarations(vk::VK_SHADER_STAGE_GEOMETRY_BIT, 0)
			<< "layout(location = 1) flat in highp int geo_quadrant_id[];\n"
			<< "layout(location = 0) out mediump vec4 frag_color;\n"
			<< genPerVertexBlock(vk::VK_SHADER_STAGE_GEOMETRY_BIT, m_glslVersion)
			<< "void main (void)\n"
			<< "{\n"
			<< "	highp int quadrant_id;\n"
			<< "	highp vec4 result_color;\n"
			<< "\n"
			<< "	quadrant_id = geo_quadrant_id[0];\n"
			<< genResourceAccessSource(vk::VK_SHADER_STAGE_GEOMETRY_BIT)
			<< "	frag_color = result_color;\n"
			<< "	gl_Position = gl_in[0].gl_Position;\n"
			<< "	EmitVertex();\n"
			<< "\n"
			<< "	quadrant_id = geo_quadrant_id[1];\n"
			<< genResourceAccessSource(vk::VK_SHADER_STAGE_GEOMETRY_BIT)
			<< "	frag_color = result_color;\n"
			<< "	gl_Position = gl_in[1].gl_Position;\n"
			<< "	EmitVertex();\n"
			<< "\n"
			<< "	quadrant_id = geo_quadrant_id[2];\n"
			<< genResourceAccessSource(vk::VK_SHADER_STAGE_GEOMETRY_BIT)
			<< "	frag_color = result_color;\n"
			<< "	gl_Position = gl_in[0].gl_Position * 0.5 + gl_in[2].gl_Position * 0.5;\n"
			<< "	EmitVertex();\n"
			<< "\n"
			<< "	quadrant_id = geo_quadrant_id[0];\n"
			<< genResourceAccessSource(vk::VK_SHADER_STAGE_GEOMETRY_BIT)
			<< "	frag_color = result_color;\n"
			<< "	gl_Position = gl_in[2].gl_Position;\n"
			<< "	EmitVertex();\n"
			<< "}\n";
	}
	else
	{
		// passthrough not implemented
		DE_FATAL("not implemented");
	}

	return buf.str();
}

std::string QuadrantRendederCase::genFragmentSource (void) const
{
	const char* const	versionDecl		= glu::getGLSLVersionDeclaration(m_glslVersion);
	std::ostringstream	buf;

	if ((m_activeStages & vk::VK_SHADER_STAGE_FRAGMENT_BIT) != 0u)
	{
		buf << versionDecl << "\n"
			<< genExtensionDeclarations(vk::VK_SHADER_STAGE_GEOMETRY_BIT)
			<< genResourceDeclarations(vk::VK_SHADER_STAGE_FRAGMENT_BIT, 0);

		if (m_activeStages != vk::VK_SHADER_STAGE_FRAGMENT_BIT)
		{
			// there are other stages, this is just a contributor
			buf << "layout(location = 0) in mediump vec4 frag_color;\n";
		}

		buf << "layout(location = 1) flat in highp int frag_quadrant_id;\n"
			<< "layout(location = 0) out mediump vec4 o_color;\n"
			<< "void main (void)\n"
			<< "{\n"
			<< "	highp int quadrant_id = frag_quadrant_id;\n"
			<< "	highp vec4 result_color;\n"
			<< genResourceAccessSource(vk::VK_SHADER_STAGE_FRAGMENT_BIT);

		if (m_activeStages != vk::VK_SHADER_STAGE_FRAGMENT_BIT)
		{
			// just contributor
			buf	<< "	if (frag_quadrant_id < 2)\n"
				<< "		o_color = result_color;\n"
				<< "	else\n"
				<< "		o_color = frag_color;\n";
		}
		else
			buf << "	o_color = result_color;\n";

		buf << "}\n";
	}
	else if (m_activeStages == 0u)
	{
		// special case, no active stages
		buf << versionDecl << "\n"
			<< "layout(location = 1) flat in highp int frag_quadrant_id;\n"
			<< "layout(location = 0) out mediump vec4 o_color;\n"
			<< "void main (void)\n"
			<< "{\n"
			<< "	highp int quadrant_id = frag_quadrant_id;\n"
			<< "	highp vec4 result_color;\n"
			<< genNoAccessSource()
			<< "	o_color = result_color;\n"
			<< "}\n";
	}
	else
	{
		// passthrough
		buf <<	versionDecl << "\n"
			<<	"layout(location = 0) in mediump vec4 frag_color;\n"
				"layout(location = 0) out mediump vec4 o_color;\n"
				"void main (void)\n"
				"{\n"
				"	o_color = frag_color;\n"
				"}\n";
	}

	return buf.str();
}

std::string QuadrantRendederCase::genComputeSource (void) const
{
	const char* const	versionDecl		= glu::getGLSLVersionDeclaration(m_glslVersion);
	std::ostringstream	buf;

	buf	<< versionDecl << "\n"
		<< genExtensionDeclarations(vk::VK_SHADER_STAGE_COMPUTE_BIT)
		<< "layout(local_size_x = 1, local_size_y = 1, local_size_z = 1) in;\n"
		<< genResourceDeclarations(vk::VK_SHADER_STAGE_COMPUTE_BIT, 1)
		<< "layout(set = 0, binding = 0, std140) writeonly buffer OutBuf\n"
		<< "{\n"
		<< "	highp vec4 read_colors[4];\n"
		<< "} b_out;\n"
		<< "void main (void)\n"
		<< "{\n"
		<< "	highp int quadrant_id = int(gl_WorkGroupID.x);\n"
		<< "	highp vec4 result_color;\n"
		<< genResourceAccessSource(vk::VK_SHADER_STAGE_COMPUTE_BIT)
		<< "	b_out.read_colors[gl_WorkGroupID.x] = result_color;\n"
		<< "}\n";

	return buf.str();
}

void QuadrantRendederCase::initPrograms (vk::SourceCollections& programCollection) const
{
	if ((m_exitingStages & vk::VK_SHADER_STAGE_VERTEX_BIT) != 0u)
		programCollection.glslSources.add("vertex") << glu::VertexSource(genVertexSource());

	if ((m_exitingStages & vk::VK_SHADER_STAGE_TESSELLATION_CONTROL_BIT) != 0u)
		programCollection.glslSources.add("tess_ctrl") << glu::TessellationControlSource(genTessCtrlSource());

	if ((m_exitingStages & vk::VK_SHADER_STAGE_TESSELLATION_EVALUATION_BIT) != 0u)
		programCollection.glslSources.add("tess_eval") << glu::TessellationEvaluationSource(genTessEvalSource());

	if ((m_exitingStages & vk::VK_SHADER_STAGE_GEOMETRY_BIT) != 0u)
		programCollection.glslSources.add("geometry") << glu::GeometrySource(genGeometrySource());

	if ((m_exitingStages & vk::VK_SHADER_STAGE_FRAGMENT_BIT) != 0u)
		programCollection.glslSources.add("fragment") << glu::FragmentSource(genFragmentSource());

	if ((m_exitingStages & vk::VK_SHADER_STAGE_COMPUTE_BIT) != 0u)
		programCollection.glslSources.add("compute") << glu::ComputeSource(genComputeSource());
}

class BufferDescriptorCase : public QuadrantRendederCase
{
public:
	enum
	{
		FLAG_VIEW_OFFSET			= (1u << 1u),
		FLAG_DYNAMIC_OFFSET_ZERO	= (1u << 2u),
		FLAG_DYNAMIC_OFFSET_NONZERO	= (1u << 3u),
	};
	// enum continues where resource flags ends
	DE_STATIC_ASSERT((deUint32)FLAG_VIEW_OFFSET == (deUint32)RESOURCE_FLAG_LAST);

									BufferDescriptorCase		(tcu::TestContext&		testCtx,
																 DescriptorUpdateMethod	updateMethod,
																 const char*			name,
																 const char*			description,
																 bool					isPrimaryCmdBuf,
																 vk::VkDescriptorType	descriptorType,
																 vk::VkShaderStageFlags	exitingStages,
																 vk::VkShaderStageFlags	activeStages,
																 DescriptorSetCount		descriptorSetCount,
																 ShaderInputInterface	shaderInterface,
																 deUint32				flags);

private:
	std::string						genExtensionDeclarations	(vk::VkShaderStageFlagBits stage) const;
	std::string						genResourceDeclarations		(vk::VkShaderStageFlagBits stage, int numUsedBindings) const;
	std::string						genResourceAccessSource		(vk::VkShaderStageFlagBits stage) const;
	std::string						genNoAccessSource			(void) const;

	vkt::TestInstance*				createInstance				(vkt::Context& context) const;

	const DescriptorUpdateMethod	m_updateMethod;
	const bool						m_viewOffset;
	const bool						m_dynamicOffsetSet;
	const bool						m_dynamicOffsetNonZero;
	const bool						m_isPrimaryCmdBuf;
	const vk::VkDescriptorType		m_descriptorType;
	const DescriptorSetCount		m_descriptorSetCount;
	const ShaderInputInterface		m_shaderInterface;
};

BufferDescriptorCase::BufferDescriptorCase (tcu::TestContext&		testCtx,
											DescriptorUpdateMethod	updateMethod,
											const char*				name,
											const char*				description,
											bool					isPrimaryCmdBuf,
											vk::VkDescriptorType	descriptorType,
											vk::VkShaderStageFlags	exitingStages,
											vk::VkShaderStageFlags	activeStages,
											DescriptorSetCount		descriptorSetCount,
											ShaderInputInterface	shaderInterface,
											deUint32				flags)
	: QuadrantRendederCase		(testCtx, name, description, glu::GLSL_VERSION_310_ES, exitingStages, activeStages, descriptorSetCount)
	, m_updateMethod			(updateMethod)
	, m_viewOffset				((flags & FLAG_VIEW_OFFSET) != 0u)
	, m_dynamicOffsetSet		((flags & (FLAG_DYNAMIC_OFFSET_ZERO | FLAG_DYNAMIC_OFFSET_NONZERO)) != 0u)
	, m_dynamicOffsetNonZero	((flags & FLAG_DYNAMIC_OFFSET_NONZERO) != 0u)
	, m_isPrimaryCmdBuf			(isPrimaryCmdBuf)
	, m_descriptorType			(descriptorType)
	, m_descriptorSetCount		(descriptorSetCount)
	, m_shaderInterface			(shaderInterface)
{
}

std::string BufferDescriptorCase::genExtensionDeclarations (vk::VkShaderStageFlagBits stage) const
{
	DE_UNREF(stage);
	return "";
}

std::string BufferDescriptorCase::genResourceDeclarations (vk::VkShaderStageFlagBits stage, int numUsedBindings) const
{
	DE_UNREF(stage);

	const bool			isUniform		= isUniformDescriptorType(m_descriptorType);
	const char* const	storageType		= (isUniform) ? ("uniform") : ("buffer");
	const deUint32		numSets			= getDescriptorSetCount(m_descriptorSetCount);

	std::ostringstream	buf;

	for (deUint32 setNdx = 0; setNdx < numSets; setNdx++)
	{
		// Result buffer is bound only to the first descriptor set in compute shader cases
		const int			descBinding		= numUsedBindings - ((m_activeStages & vk::VK_SHADER_STAGE_COMPUTE_BIT) ? (setNdx == 0 ? 0 : 1) : 0);
		const std::string	setNdxPostfix	= (numSets == 1) ? "" : de::toString(setNdx);
		const deUint32		descriptorSet	= getDescriptorSetNdx(m_descriptorSetCount, setNdx);

		switch (m_shaderInterface)
		{
			case SHADER_INPUT_SINGLE_DESCRIPTOR:
				buf	<< "layout(set = " << descriptorSet << ", binding = " << (descBinding) << ", std140) " << storageType << " BufferName" << setNdxPostfix << "\n"
					<< "{\n"
					<< "	highp vec4 colorA;\n"
					<< "	highp vec4 colorB;\n"
					<< "} b_instance" << setNdxPostfix << ";\n";
				break;

			case SHADER_INPUT_MULTIPLE_CONTIGUOUS_DESCRIPTORS:
				buf	<< "layout(set = " << descriptorSet << ", binding = " << (descBinding) << ", std140) " << storageType << " BufferName" << setNdxPostfix << "A\n"
					<< "{\n"
					<< "	highp vec4 colorA;\n"
					<< "	highp vec4 colorB;\n"
					<< "} b_instance" << setNdxPostfix << "A;\n"
					<< "layout(set = " << descriptorSet << ", binding = " << (descBinding + 1) << ", std140) " << storageType << " BufferName" << setNdxPostfix << "B\n"
					<< "{\n"
					<< "	highp vec4 colorA;\n"
					<< "	highp vec4 colorB;\n"
					<< "} b_instance" << setNdxPostfix << "B;\n";
				break;

			case SHADER_INPUT_MULTIPLE_DISCONTIGUOUS_DESCRIPTORS:
				buf	<< "layout(set = " << descriptorSet << ", binding = " << de::toString(descBinding) << ", std140) " << storageType << " BufferName" << setNdxPostfix << "A\n"
					<< "{\n"
					<< "	highp vec4 colorA;\n"
					<< "	highp vec4 colorB;\n"
					<< "} b_instance" << setNdxPostfix << "A;\n"
					<< "layout(set = " << descriptorSet << ", binding = " << de::toString(descBinding + 2) << ", std140) " << storageType << " BufferName" << setNdxPostfix << "B\n"
					<< "{\n"
					<< "	highp vec4 colorA;\n"
					<< "	highp vec4 colorB;\n"
					<< "} b_instance" << setNdxPostfix << "B;\n";
				break;

			case SHADER_INPUT_MULTIPLE_ARBITRARY_DESCRIPTORS:
				buf	<< "layout(set = " << descriptorSet << ", binding = " << de::toString(getArbitraryBindingIndex(0)) << ", std140) " << storageType << " BufferName" << setNdxPostfix << "A\n"
					<< "{\n"
					<< "	highp vec4 colorA;\n"
					<< "	highp vec4 colorB;\n"
					<< "} b_instance" << setNdxPostfix << "A;\n"
					<< "layout(set = " << descriptorSet << ", binding = " << de::toString(getArbitraryBindingIndex(1)) << ", std140) " << storageType << " BufferName" << setNdxPostfix << "B\n"
					<< "{\n"
					<< "	highp vec4 colorA;\n"
					<< "	highp vec4 colorB;\n"
					<< "} b_instance" << setNdxPostfix << "B;\n";
				break;

			case SHADER_INPUT_DESCRIPTOR_ARRAY:
				buf	<< "layout(set = " << descriptorSet << ", binding = " << (descBinding) << ", std140) " << storageType << " BufferName" << setNdxPostfix << "\n"
					<< "{\n"
					<< "	highp vec4 colorA;\n"
					<< "	highp vec4 colorB;\n"
					<< "} b_instances" << setNdxPostfix << "[2];\n";
				break;

			default:
				DE_FATAL("Impossible");
		}
	}
	return buf.str();
}

std::string BufferDescriptorCase::genResourceAccessSource (vk::VkShaderStageFlagBits stage) const
{
	DE_UNREF(stage);

	const deUint32		numSets = getDescriptorSetCount(m_descriptorSetCount);
	std::ostringstream	buf;

	buf << "	result_color = vec4(0.0);\n";

	for (deUint32 setNdx = 0; setNdx < numSets; setNdx++)
	{
		const std::string	setNdxPostfix = (numSets == 1) ? "" : de::toString(setNdx);

		switch (m_shaderInterface)
		{
			case SHADER_INPUT_SINGLE_DESCRIPTOR:
				buf << "	if (quadrant_id == 1 || quadrant_id == 2)\n"
					<< "		result_color += b_instance" << setNdxPostfix << ".colorA;\n"
					<< "	else\n"
					<< "		result_color += b_instance" << setNdxPostfix << ".colorB;\n";
				break;

			case SHADER_INPUT_MULTIPLE_CONTIGUOUS_DESCRIPTORS:
			case SHADER_INPUT_MULTIPLE_DISCONTIGUOUS_DESCRIPTORS:
			case SHADER_INPUT_MULTIPLE_ARBITRARY_DESCRIPTORS:
				buf << "	if (quadrant_id == 1 || quadrant_id == 2)\n"
					<< "		result_color += b_instance" << setNdxPostfix << "A.colorA;\n"
					<< "	else\n"
					<< "		result_color += b_instance" << setNdxPostfix << "B.colorB;\n";
				break;

			case SHADER_INPUT_DESCRIPTOR_ARRAY:
				buf << "	if (quadrant_id == 1 || quadrant_id == 2)\n"
					<< "		result_color += b_instances" << setNdxPostfix << "[0].colorA;\n"
					<< "	else\n"
					<< "		result_color += b_instances" << setNdxPostfix << "[1].colorB;\n";
				break;

			default:
				DE_FATAL("Impossible");
		}
	}

	if (getDescriptorSetCount(m_descriptorSetCount) > 1)
		buf << "	result_color /= vec4(" << getDescriptorSetCount(m_descriptorSetCount) << ".0);\n";

	return buf.str();
}

std::string BufferDescriptorCase::genNoAccessSource (void) const
{
	return "	if (quadrant_id == 1 || quadrant_id == 2)\n"
		   "		result_color = vec4(0.0, 1.0, 0.0, 1.0);\n"
		   "	else\n"
		   "		result_color = vec4(1.0, 1.0, 0.0, 1.0);\n";
}

vkt::TestInstance* BufferDescriptorCase::createInstance (vkt::Context& context) const
{
	verifyDriverSupport(context.getUsedApiVersion(), context.getDeviceFeatures(), context.getDeviceExtensions(), m_updateMethod, m_descriptorType, m_activeStages);

	if (m_exitingStages == vk::VK_SHADER_STAGE_COMPUTE_BIT)
	{
		DE_ASSERT(m_isPrimaryCmdBuf); // secondaries are only valid within renderpass
		return new BufferComputeInstance(context, m_updateMethod, m_descriptorType, m_descriptorSetCount, m_shaderInterface, m_viewOffset, m_dynamicOffsetSet, m_dynamicOffsetNonZero);
	}
	else
		return new BufferRenderInstance(context, m_updateMethod, m_isPrimaryCmdBuf, m_descriptorType, m_descriptorSetCount, m_activeStages, m_shaderInterface, m_viewOffset, m_dynamicOffsetSet, m_dynamicOffsetNonZero);
}

class ImageInstanceImages
{
public:
										ImageInstanceImages		(const vk::DeviceInterface&		vki,
																 vk::VkDevice					device,
																 deUint32						queueFamilyIndex,
																 vk::VkQueue					queue,
																 vk::Allocator&					allocator,
																 vk::VkDescriptorType			descriptorType,
																 vk::VkImageViewType			viewType,
																 int							numImages,
																 deUint32						baseMipLevel,
																 deUint32						baseArraySlice);

private:
	static std::vector<tcu::TextureLevelPyramid>	createSourceImages	(int											numImages,
																		 vk::VkImageViewType							viewType,
																		 tcu::TextureFormat								imageFormat);

	static std::vector<ImageHandleSp>				createImages		(const vk::DeviceInterface&						vki,
																		 vk::VkDevice									device,
																		 vk::Allocator&									allocator,
																		 deUint32										queueFamilyIndex,
																		 vk::VkQueue									queue,
																		 vk::VkDescriptorType							descriptorType,
																		 vk::VkImageViewType							viewType,
																		 std::vector<AllocationSp>&						imageMemory,
																		 const std::vector<tcu::TextureLevelPyramid>&	sourceImages);

	static std::vector<ImageViewHandleSp>			createImageViews	(const vk::DeviceInterface&						vki,
																		vk::VkDevice									device,
																		vk::VkImageViewType								viewType,
																		const std::vector<tcu::TextureLevelPyramid>&	sourceImages,
																		const std::vector<ImageHandleSp>&				images,
																		deUint32										baseMipLevel,
																		deUint32										baseArraySlice);

	static vk::Move<vk::VkImage>					createImage			(const vk::DeviceInterface&						vki,
																		 vk::VkDevice									device,
																		 vk::Allocator&									allocator,
																		 vk::VkDescriptorType							descriptorType,
																		 vk::VkImageViewType							viewType,
																		 const tcu::TextureLevelPyramid&				sourceImage,
																		 de::MovePtr<vk::Allocation>*					outAllocation);

	static vk::Move<vk::VkImageView>				createImageView		(const vk::DeviceInterface&						vki,
																		 vk::VkDevice									device,
																		 vk::VkImageViewType							viewType,
																		 const tcu::TextureLevelPyramid&				sourceImage,
																		 vk::VkImage									image,
																		 deUint32										baseMipLevel,
																		 deUint32										baseArraySlice);

	static void										populateSourceImage	(tcu::TextureLevelPyramid*						dst,
																		 vk::VkImageViewType							viewType,
																		 int											imageNdx);

	static void										uploadImage			(const vk::DeviceInterface&						vki,
																		 vk::VkDevice									device,
																		 deUint32										queueFamilyIndex,
																		 vk::VkQueue									queue,
																		 vk::Allocator&									allocator,
																		 vk::VkImage									image,
																		 vk::VkImageLayout								layout,
																		 vk::VkImageViewType							viewType,
																		 const tcu::TextureLevelPyramid&				data);

protected:
	enum
	{
		IMAGE_SIZE		= 64,
		NUM_MIP_LEVELS	= 2,
		ARRAY_SIZE		= 2,
	};

	const vk::VkImageViewType					m_viewType;
	const deUint32								m_baseMipLevel;
	const deUint32								m_baseArraySlice;
	const tcu::TextureFormat					m_imageFormat;
	const std::vector<tcu::TextureLevelPyramid>	m_sourceImage;
	std::vector<AllocationSp>					m_imageMemory;
	const std::vector<ImageHandleSp>			m_image;
	const std::vector<ImageViewHandleSp>		m_imageView;
};

ImageInstanceImages::ImageInstanceImages (const vk::DeviceInterface&	vki,
										  vk::VkDevice					device,
										  deUint32						queueFamilyIndex,
										  vk::VkQueue					queue,
										  vk::Allocator&				allocator,
										  vk::VkDescriptorType			descriptorType,
										  vk::VkImageViewType			viewType,
										  int							numImages,
										  deUint32						baseMipLevel,
										  deUint32						baseArraySlice)
	: m_viewType		(viewType)
	, m_baseMipLevel	(baseMipLevel)
	, m_baseArraySlice	(baseArraySlice)
	, m_imageFormat		(tcu::TextureFormat::RGBA, tcu::TextureFormat::UNORM_INT8)
	, m_sourceImage		(createSourceImages(numImages, viewType, m_imageFormat))
	, m_imageMemory		()
	, m_image			(createImages(vki, device, allocator, queueFamilyIndex, queue, descriptorType, viewType, m_imageMemory, m_sourceImage))
	, m_imageView		(createImageViews(vki, device, viewType, m_sourceImage, m_image, m_baseMipLevel, m_baseArraySlice))
{
}

std::vector<tcu::TextureLevelPyramid> ImageInstanceImages::createSourceImages (int					numImages,
																			   vk::VkImageViewType	viewType,
																			   tcu::TextureFormat	imageFormat)
{
	std::vector<tcu::TextureLevelPyramid> sourceImages(numImages, tcu::TextureLevelPyramid(imageFormat, NUM_MIP_LEVELS));

	for (int imageNdx = 0; imageNdx < numImages; imageNdx++)
		populateSourceImage(&sourceImages.at(imageNdx), viewType, imageNdx);

	return sourceImages;
}

std::vector<ImageHandleSp> ImageInstanceImages::createImages (const vk::DeviceInterface&					vki,
															  vk::VkDevice									device,
															  vk::Allocator&								allocator,
															  deUint32										queueFamilyIndex,
															  vk::VkQueue									queue,
															  vk::VkDescriptorType							descriptorType,
															  vk::VkImageViewType							viewType,
															  std::vector<AllocationSp>&					imageMemory,
															  const std::vector<tcu::TextureLevelPyramid>&	sourceImages)
{
	std::vector<ImageHandleSp>	images;
	const vk::VkImageLayout		layout	= getImageLayoutForDescriptorType(descriptorType);
<<<<<<< HEAD

	for (int imageNdx = 0; imageNdx < (int)sourceImages.size(); imageNdx++)
	{
		de::MovePtr<vk::Allocation>	memory;
		vk::Move<vk::VkImage>		image	= createImage(vki, device, allocator, descriptorType, viewType, sourceImages[imageNdx], &memory);

=======

	for (int imageNdx = 0; imageNdx < (int)sourceImages.size(); imageNdx++)
	{
		de::MovePtr<vk::Allocation>	memory;
		vk::Move<vk::VkImage>		image	= createImage(vki, device, allocator, descriptorType, viewType, sourceImages[imageNdx], &memory);

>>>>>>> 055f40e9
		uploadImage(vki, device, queueFamilyIndex, queue, allocator, *image, layout, viewType, sourceImages[imageNdx]);

		imageMemory.push_back(AllocationSp(memory.release()));
		images.push_back(ImageHandleSp(new ImageHandleUp(image)));
	}
	return images;
}

std::vector<ImageViewHandleSp> ImageInstanceImages::createImageViews (const vk::DeviceInterface&					vki,
																	  vk::VkDevice									device,
																	  vk::VkImageViewType							viewType,
																	  const std::vector<tcu::TextureLevelPyramid>&	sourceImages,
																	  const std::vector<ImageHandleSp>&				images,
																	  deUint32										baseMipLevel,
																	  deUint32										baseArraySlice)
{
	std::vector<ImageViewHandleSp> imageViews;
	for (int imageNdx = 0; imageNdx < (int)sourceImages.size(); imageNdx++)
	{
		vk::Move<vk::VkImageView> imageView = createImageView(vki, device, viewType, sourceImages[imageNdx], **images[imageNdx], baseMipLevel, baseArraySlice);
		imageViews.push_back(ImageViewHandleSp(new ImageViewHandleUp(imageView)));
	}
	return imageViews;
}

vk::Move<vk::VkImage> ImageInstanceImages::createImage (const vk::DeviceInterface&			vki,
														vk::VkDevice						device,
														vk::Allocator&						allocator,
														vk::VkDescriptorType				descriptorType,
														vk::VkImageViewType					viewType,
														const tcu::TextureLevelPyramid&		sourceImage,
														de::MovePtr<vk::Allocation>*		outAllocation)
{
	const tcu::ConstPixelBufferAccess	baseLevel	= sourceImage.getLevel(0);
	const bool							isCube		= (viewType == vk::VK_IMAGE_VIEW_TYPE_CUBE || viewType == vk::VK_IMAGE_VIEW_TYPE_CUBE_ARRAY);
	const bool							isStorage	= (descriptorType == vk::VK_DESCRIPTOR_TYPE_STORAGE_IMAGE);
	const deUint32						readUsage	= (isStorage) ? (vk::VK_IMAGE_USAGE_STORAGE_BIT) : (vk::VK_IMAGE_USAGE_SAMPLED_BIT);
	const deUint32						arraySize	= (viewType == vk::VK_IMAGE_VIEW_TYPE_1D || viewType == vk::VK_IMAGE_VIEW_TYPE_1D_ARRAY)		? (baseLevel.getHeight())
													: (viewType == vk::VK_IMAGE_VIEW_TYPE_2D || viewType == vk::VK_IMAGE_VIEW_TYPE_2D_ARRAY)		? (baseLevel.getDepth())
													: (viewType == vk::VK_IMAGE_VIEW_TYPE_3D)														? (1)
													: (viewType == vk::VK_IMAGE_VIEW_TYPE_CUBE || viewType == vk::VK_IMAGE_VIEW_TYPE_CUBE_ARRAY)	? (baseLevel.getDepth()) // cube: numFaces * numLayers
																																					: (0);
	const vk::VkExtent3D				extent		=
	{
		// x
		(deUint32)baseLevel.getWidth(),

		// y
		(viewType == vk::VK_IMAGE_VIEW_TYPE_1D || viewType == vk::VK_IMAGE_VIEW_TYPE_1D_ARRAY) ? (1u) : (deUint32)baseLevel.getHeight(),

		// z
		(viewType == vk::VK_IMAGE_VIEW_TYPE_3D) ? ((deUint32)baseLevel.getDepth()) : (1u),
	};
	const vk::VkImageCreateInfo			createInfo	=
	{
		vk::VK_STRUCTURE_TYPE_IMAGE_CREATE_INFO,
		DE_NULL,
		isCube ? (vk::VkImageCreateFlags)vk::VK_IMAGE_CREATE_CUBE_COMPATIBLE_BIT : (vk::VkImageCreateFlags)0,
		viewTypeToImageType(viewType),											// imageType
		vk::mapTextureFormat(baseLevel.getFormat()),							// format
		extent,																	// extent
		(deUint32)sourceImage.getNumLevels(),									// mipLevels
		arraySize,																// arraySize
		vk::VK_SAMPLE_COUNT_1_BIT,												// samples
		vk::VK_IMAGE_TILING_OPTIMAL,											// tiling
		readUsage | vk::VK_IMAGE_USAGE_TRANSFER_DST_BIT,						// usage
		vk::VK_SHARING_MODE_EXCLUSIVE,											// sharingMode
		0u,																		// queueFamilyCount
		DE_NULL,																// pQueueFamilyIndices
		vk::VK_IMAGE_LAYOUT_UNDEFINED,											// initialLayout
	};
	vk::Move<vk::VkImage>				image		(vk::createImage(vki, device, &createInfo));

	*outAllocation = allocateAndBindObjectMemory(vki, device, allocator, *image, vk::MemoryRequirement::Any);
	return image;
}

vk::Move<vk::VkImageView> ImageInstanceImages::createImageView (const vk::DeviceInterface&			vki,
																vk::VkDevice						device,
																vk::VkImageViewType					viewType,
																const tcu::TextureLevelPyramid&		sourceImage,
																vk::VkImage							image,
																deUint32							baseMipLevel,
																deUint32							baseArraySlice)
{
	const tcu::ConstPixelBufferAccess	baseLevel			= sourceImage.getLevel(0);
	const deUint32						viewTypeBaseSlice	= (viewType == vk::VK_IMAGE_VIEW_TYPE_CUBE || viewType == vk::VK_IMAGE_VIEW_TYPE_CUBE_ARRAY) ? (6 * baseArraySlice) : (baseArraySlice);
	const deUint32						viewArraySize		= (viewType == vk::VK_IMAGE_VIEW_TYPE_1D)			? (1)
															: (viewType == vk::VK_IMAGE_VIEW_TYPE_1D_ARRAY)		? (baseLevel.getHeight() - viewTypeBaseSlice)
															: (viewType == vk::VK_IMAGE_VIEW_TYPE_2D)			? (1)
															: (viewType == vk::VK_IMAGE_VIEW_TYPE_2D_ARRAY)		? (baseLevel.getDepth() - viewTypeBaseSlice)
															: (viewType == vk::VK_IMAGE_VIEW_TYPE_3D)			? (1)
															: (viewType == vk::VK_IMAGE_VIEW_TYPE_CUBE)			? (6)
															: (viewType == vk::VK_IMAGE_VIEW_TYPE_CUBE_ARRAY)	? (baseLevel.getDepth() - viewTypeBaseSlice) // cube: numFaces * numLayers
																												: (0);

	DE_ASSERT(viewArraySize > 0);

	const vk::VkImageSubresourceRange	resourceRange	=
	{
		vk::VK_IMAGE_ASPECT_COLOR_BIT,					// aspectMask
		baseMipLevel,									// baseMipLevel
		sourceImage.getNumLevels() - baseMipLevel,		// mipLevels
		viewTypeBaseSlice,								// baseArraySlice
		viewArraySize,									// arraySize
	};
	const vk::VkImageViewCreateInfo		createInfo		=
	{
		vk::VK_STRUCTURE_TYPE_IMAGE_VIEW_CREATE_INFO,
		DE_NULL,
		(vk::VkImageViewCreateFlags)0,
		image,											// image
		viewType,										// viewType
		vk::mapTextureFormat(baseLevel.getFormat()),	// format
		{
			vk::VK_COMPONENT_SWIZZLE_R,
			vk::VK_COMPONENT_SWIZZLE_G,
			vk::VK_COMPONENT_SWIZZLE_B,
			vk::VK_COMPONENT_SWIZZLE_A
		},												// channels
		resourceRange,									// subresourceRange
	};
	return vk::createImageView(vki, device, &createInfo);
}

void ImageInstanceImages::populateSourceImage (tcu::TextureLevelPyramid* dst, vk::VkImageViewType viewType, int imageNdx)
{
	const int numLevels = dst->getNumLevels();

	for (int level = 0; level < numLevels; ++level)
	{
		const int	width	= IMAGE_SIZE >> level;
		const int	height	= (viewType == vk::VK_IMAGE_VIEW_TYPE_1D	|| viewType == vk::VK_IMAGE_VIEW_TYPE_1D_ARRAY)		? (ARRAY_SIZE)
																															: (IMAGE_SIZE >> level);
		const int	depth	= (viewType == vk::VK_IMAGE_VIEW_TYPE_1D	|| viewType == vk::VK_IMAGE_VIEW_TYPE_1D_ARRAY)		? (1)
							: (viewType == vk::VK_IMAGE_VIEW_TYPE_2D	|| viewType == vk::VK_IMAGE_VIEW_TYPE_2D_ARRAY)		? (ARRAY_SIZE)
							: (viewType == vk::VK_IMAGE_VIEW_TYPE_CUBE	|| viewType == vk::VK_IMAGE_VIEW_TYPE_CUBE_ARRAY)	? (6 * ARRAY_SIZE)
							: (viewType == vk::VK_IMAGE_VIEW_TYPE_3D)														? (IMAGE_SIZE >> level)
																															: (1);

		dst->allocLevel(level, width, height, depth);

		{
			const tcu::PixelBufferAccess levelAccess = dst->getLevel(level);

			for (int z = 0; z < depth; ++z)
			for (int y = 0; y < height; ++y)
			for (int x = 0; x < width; ++x)
			{
				const int	gradPos	= x + y + z;
				const int	gradMax	= width + height + depth - 3;

				int			red		= 255 * gradPos / gradMax;													//!< gradient from 0 -> max (detects large offset errors)
				int			green	= ((gradPos % 2 == 0) ? (127) : (0)) + ((gradPos % 4 < 3) ? (128) : (0));	//!< 3-level M pattern (detects small offset errors)
				int			blue	= (128 * level / numLevels) + ((imageNdx % 2 == 0) ? 127 : 0);				//!< level and image index (detects incorrect lod / image)

				DE_ASSERT(de::inRange(red, 0, 255));
				DE_ASSERT(de::inRange(green, 0, 255));
				DE_ASSERT(de::inRange(blue, 0, 255));

				if (imageNdx % 3 == 0)	red		= 255 - red;
				if (imageNdx % 4 == 0)	green	= 255 - green;
				if (imageNdx % 5 == 0)	blue	= 255 - blue;

				levelAccess.setPixel(tcu::IVec4(red, green, blue, 255), x, y, z);
			}
		}
	}
}

void ImageInstanceImages::uploadImage (const vk::DeviceInterface&		vki,
									   vk::VkDevice						device,
									   deUint32							queueFamilyIndex,
									   vk::VkQueue						queue,
									   vk::Allocator&					allocator,
									   vk::VkImage						image,
									   vk::VkImageLayout				layout,
									   vk::VkImageViewType				viewType,
									   const tcu::TextureLevelPyramid&	data)
{
	const deUint32						arraySize					= (viewType == vk::VK_IMAGE_VIEW_TYPE_3D) ? (1) :
																	  (viewType == vk::VK_IMAGE_VIEW_TYPE_CUBE || viewType == vk::VK_IMAGE_VIEW_TYPE_CUBE_ARRAY) ? (6 * (deUint32)ARRAY_SIZE) :
																	  ((deUint32)ARRAY_SIZE);
	const deUint32						dataBufferSize				= getTextureLevelPyramidDataSize(data);
	const vk::VkBufferCreateInfo		bufferCreateInfo			=
	{
		vk::VK_STRUCTURE_TYPE_BUFFER_CREATE_INFO,
		DE_NULL,
		0u,													// flags
		dataBufferSize,										// size
		vk::VK_BUFFER_USAGE_TRANSFER_SRC_BIT,				// usage
		vk::VK_SHARING_MODE_EXCLUSIVE,						// sharingMode
		0u,													// queueFamilyCount
		DE_NULL,											// pQueueFamilyIndices
	};

	const vk::Unique<vk::VkBuffer>		dataBuffer					(vk::createBuffer(vki, device, &bufferCreateInfo));
	const de::MovePtr<vk::Allocation>	dataBufferMemory			= allocateAndBindObjectMemory(vki, device, allocator, *dataBuffer, vk::MemoryRequirement::HostVisible);
<<<<<<< HEAD
	const vk::VkBufferMemoryBarrier		preMemoryBarrier			=
	{
		vk::VK_STRUCTURE_TYPE_BUFFER_MEMORY_BARRIER,
		DE_NULL,
		vk::VK_ACCESS_HOST_WRITE_BIT,						// srcAccessMask
		vk::VK_ACCESS_TRANSFER_READ_BIT,					// dstAccessMask
		VK_QUEUE_FAMILY_IGNORED,							// srcQueueFamilyIndex
		VK_QUEUE_FAMILY_IGNORED,							// destQueueFamilyIndex
		*dataBuffer,										// buffer
		0u,													// offset
		dataBufferSize,										// size
	};
	const vk::VkImageSubresourceRange	fullSubrange				=
	{
		vk::VK_IMAGE_ASPECT_COLOR_BIT,						// aspectMask
		0u,													// baseMipLevel
		(deUint32)data.getNumLevels(),						// mipLevels
		0u,													// baseArraySlice
		arraySize,											// arraySize
	};
	const vk::VkImageMemoryBarrier		preImageBarrier				=
	{
		vk::VK_STRUCTURE_TYPE_IMAGE_MEMORY_BARRIER,
		DE_NULL,
		0u,													// srcAccessMask
		vk::VK_ACCESS_TRANSFER_WRITE_BIT,					// dstAccessMask
		vk::VK_IMAGE_LAYOUT_UNDEFINED,						// oldLayout
		vk::VK_IMAGE_LAYOUT_TRANSFER_DST_OPTIMAL,			// newLayout
		VK_QUEUE_FAMILY_IGNORED,							// srcQueueFamilyIndex
		VK_QUEUE_FAMILY_IGNORED,							// destQueueFamilyIndex
		image,												// image
		fullSubrange										// subresourceRange
	};
	const vk::VkImageMemoryBarrier		postImageBarrier			=
	{
		vk::VK_STRUCTURE_TYPE_IMAGE_MEMORY_BARRIER,
		DE_NULL,
		vk::VK_ACCESS_TRANSFER_WRITE_BIT,					// srcAccessMask
		vk::VK_ACCESS_SHADER_READ_BIT,						// dstAccessMask
		vk::VK_IMAGE_LAYOUT_TRANSFER_DST_OPTIMAL,			// oldLayout
		layout,												// newLayout
		VK_QUEUE_FAMILY_IGNORED,							// srcQueueFamilyIndex
		VK_QUEUE_FAMILY_IGNORED,							// destQueueFamilyIndex
		image,												// image
		fullSubrange										// subresourceRange
	};
	const vk::VkCommandPoolCreateInfo		cmdPoolCreateInfo			=
	{
		vk::VK_STRUCTURE_TYPE_COMMAND_POOL_CREATE_INFO,
		DE_NULL,
		vk::VK_COMMAND_POOL_CREATE_TRANSIENT_BIT,			// flags
		queueFamilyIndex,									// queueFamilyIndex
	};
	const vk::Unique<vk::VkCommandPool>		cmdPool						(vk::createCommandPool(vki, device, &cmdPoolCreateInfo));

	const vk::Unique<vk::VkCommandBuffer>	cmd							(vk::allocateCommandBuffer(vki, device, *cmdPool, vk::VK_COMMAND_BUFFER_LEVEL_PRIMARY));
	std::vector<vk::VkBufferImageCopy>		copySlices;

=======
	std::vector<vk::VkBufferImageCopy>	copySlices;
>>>>>>> 055f40e9
	// copy data to buffer
	writeTextureLevelPyramidData(dataBufferMemory->getHostPtr(), dataBufferSize, data, viewType , &copySlices);
	flushAlloc(vki, device, *dataBufferMemory);

<<<<<<< HEAD
	// record command buffer
	beginCommandBuffer(vki, *cmd);
	vki.cmdPipelineBarrier(*cmd, vk::VK_PIPELINE_STAGE_HOST_BIT, vk::VK_PIPELINE_STAGE_TRANSFER_BIT, (vk::VkDependencyFlags)0,
						   0, (const vk::VkMemoryBarrier*)DE_NULL,
						   1, &preMemoryBarrier,
						   1, &preImageBarrier);
	vki.cmdCopyBufferToImage(*cmd, *dataBuffer, image, vk::VK_IMAGE_LAYOUT_TRANSFER_DST_OPTIMAL, (deUint32)copySlices.size(), &copySlices[0]);
	vki.cmdPipelineBarrier(*cmd, vk::VK_PIPELINE_STAGE_TRANSFER_BIT, vk::VK_PIPELINE_STAGE_ALL_GRAPHICS_BIT, (vk::VkDependencyFlags)0,
						   0, (const vk::VkMemoryBarrier*)DE_NULL,
						   0, (const vk::VkBufferMemoryBarrier*)DE_NULL,
						   1, &postImageBarrier);
	endCommandBuffer(vki, *cmd);

	// submit and wait for command buffer to complete before killing it
	submitCommandsAndWait(vki, device, queue, cmd.get());
=======
	// copy buffer to image
	copyBufferToImage(vki, device, queue, queueFamilyIndex, *dataBuffer, dataBufferSize, copySlices, DE_NULL, vk::VK_IMAGE_ASPECT_COLOR_BIT, data.getNumLevels(), arraySize, image, layout);
>>>>>>> 055f40e9
}

class ImageFetchInstanceImages : private ImageInstanceImages
{
public:
										ImageFetchInstanceImages	(const vk::DeviceInterface&		vki,
																	 vk::VkDevice					device,
																	 deUint32						queueFamilyIndex,
																	 vk::VkQueue					queue,
																	 vk::Allocator&					allocator,
																	 vk::VkDescriptorType			descriptorType,
																	 DescriptorSetCount				descriptorSetCount,
																	 ShaderInputInterface			shaderInterface,
																	 vk::VkImageViewType			viewType,
																	 deUint32						baseMipLevel,
																	 deUint32						baseArraySlice);

	static tcu::IVec3					getFetchPos					(vk::VkImageViewType			viewType,
																	 deUint32						baseMipLevel,
																	 deUint32						baseArraySlice,
																	 int							fetchPosNdx);

	tcu::Vec4							fetchImageValue				(int fetchPosNdx, int setNdx) const;

	inline tcu::TextureLevelPyramid		getSourceImage				(int ndx) const	{ return m_sourceImage[ndx];	}
	inline vk::VkImageView				getImageView				(int ndx) const	{ return **m_imageView[ndx % m_imageView.size()]; }

private:
	enum
	{
		// some arbitrary sample points for all four quadrants
		SAMPLE_POINT_0_X = 6,
		SAMPLE_POINT_0_Y = 13,
		SAMPLE_POINT_0_Z = 49,

		SAMPLE_POINT_1_X = 51,
		SAMPLE_POINT_1_Y = 40,
		SAMPLE_POINT_1_Z = 44,

		SAMPLE_POINT_2_X = 42,
		SAMPLE_POINT_2_Y = 26,
		SAMPLE_POINT_2_Z = 19,

		SAMPLE_POINT_3_X = 25,
		SAMPLE_POINT_3_Y = 25,
		SAMPLE_POINT_3_Z = 18,
	};

	const ShaderInputInterface	m_shaderInterface;
};

ImageFetchInstanceImages::ImageFetchInstanceImages (const vk::DeviceInterface&	vki,
													vk::VkDevice				device,
													deUint32					queueFamilyIndex,
													vk::VkQueue					queue,
													vk::Allocator&				allocator,
													vk::VkDescriptorType		descriptorType,
													DescriptorSetCount			descriptorSetCount,
													ShaderInputInterface		shaderInterface,
													vk::VkImageViewType			viewType,
													deUint32					baseMipLevel,
													deUint32					baseArraySlice)
	: ImageInstanceImages	(vki,
							 device,
							 queueFamilyIndex,
							 queue,
							 allocator,
							 descriptorType,
							 viewType,
							 getDescriptorSetCount(descriptorSetCount) * getInterfaceNumResources(shaderInterface),	// numImages
							 baseMipLevel,
							 baseArraySlice)
	, m_shaderInterface		(shaderInterface)
{
}

bool isImageViewTypeArray (vk::VkImageViewType type)
{
	return type == vk::VK_IMAGE_VIEW_TYPE_1D_ARRAY || type == vk::VK_IMAGE_VIEW_TYPE_2D_ARRAY || type == vk::VK_IMAGE_VIEW_TYPE_CUBE_ARRAY;
}

tcu::IVec3 ImageFetchInstanceImages::getFetchPos (vk::VkImageViewType viewType, deUint32 baseMipLevel, deUint32 baseArraySlice, int fetchPosNdx)
{
	const tcu::IVec3	fetchPositions[4]	=
	{
		tcu::IVec3(SAMPLE_POINT_0_X, SAMPLE_POINT_0_Y, SAMPLE_POINT_0_Z),
		tcu::IVec3(SAMPLE_POINT_1_X, SAMPLE_POINT_1_Y, SAMPLE_POINT_1_Z),
		tcu::IVec3(SAMPLE_POINT_2_X, SAMPLE_POINT_2_Y, SAMPLE_POINT_2_Z),
		tcu::IVec3(SAMPLE_POINT_3_X, SAMPLE_POINT_3_Y, SAMPLE_POINT_3_Z),
	};
	const tcu::IVec3	coord				= de::getSizedArrayElement<4>(fetchPositions, fetchPosNdx);
	const deUint32		imageSize			= (deUint32)IMAGE_SIZE >> baseMipLevel;
	const deUint32		arraySize			= isImageViewTypeArray(viewType) ? ARRAY_SIZE - baseArraySlice : 1;

	switch (viewType)
	{
		case vk::VK_IMAGE_VIEW_TYPE_1D:
		case vk::VK_IMAGE_VIEW_TYPE_1D_ARRAY:	return tcu::IVec3(coord.x() % imageSize, coord.y() % arraySize, 0);
		case vk::VK_IMAGE_VIEW_TYPE_2D:
		case vk::VK_IMAGE_VIEW_TYPE_2D_ARRAY:	return tcu::IVec3(coord.x() % imageSize, coord.y() % imageSize, coord.z() % arraySize);
		case vk::VK_IMAGE_VIEW_TYPE_CUBE:
		case vk::VK_IMAGE_VIEW_TYPE_CUBE_ARRAY:	return tcu::IVec3(coord.x() % imageSize, coord.y() % imageSize, coord.z() % (arraySize * 6));
		case vk::VK_IMAGE_VIEW_TYPE_3D:			return tcu::IVec3(coord.x() % imageSize, coord.y() % imageSize, coord.z() % imageSize);
		default:
			DE_FATAL("Impossible");
			return tcu::IVec3();
	}
}

tcu::Vec4 ImageFetchInstanceImages::fetchImageValue (int fetchPosNdx, int setNdx) const
{
	DE_ASSERT(de::inBounds(fetchPosNdx, 0, 4));

	const tcu::TextureLevelPyramid&	fetchSrcA	= getSourceImage(setNdx * getInterfaceNumResources(m_shaderInterface));
	const tcu::TextureLevelPyramid&	fetchSrcB	= (m_shaderInterface == SHADER_INPUT_SINGLE_DESCRIPTOR) ? fetchSrcA : getSourceImage(setNdx * getInterfaceNumResources(m_shaderInterface) + 1);
	const tcu::TextureLevelPyramid&	fetchSrc	= ((fetchPosNdx % 2) == 0) ? (fetchSrcA) : (fetchSrcB); // sampling order is ABAB
	tcu::IVec3						fetchPos	= getFetchPos(m_viewType, m_baseMipLevel, m_baseArraySlice, fetchPosNdx);

	// add base array layer into the appropriate coordinate, based on the view type
	if (m_viewType == vk::VK_IMAGE_VIEW_TYPE_CUBE || m_viewType == vk::VK_IMAGE_VIEW_TYPE_CUBE_ARRAY)
		fetchPos.z() += 6 * m_baseArraySlice;
	else if (m_viewType == vk::VK_IMAGE_VIEW_TYPE_1D || m_viewType == vk::VK_IMAGE_VIEW_TYPE_1D_ARRAY)
		fetchPos.y() += m_baseArraySlice;
	else
		fetchPos.z() += m_baseArraySlice;

	return fetchSrc.getLevel(m_baseMipLevel).getPixel(fetchPos.x(), fetchPos.y(), fetchPos.z());
}

class ImageFetchRenderInstance : public SingleCmdRenderInstance
{
public:
													ImageFetchRenderInstance		(vkt::Context&									context,
																					 DescriptorUpdateMethod							updateMethod,
																					 bool											isPrimaryCmdBuf,
																					 vk::VkDescriptorType							descriptorType,
																					 DescriptorSetCount								descriptorSetCount,
																					 vk::VkShaderStageFlags							stageFlags,
																					 ShaderInputInterface							shaderInterface,
																					 vk::VkImageViewType							viewType,
																					 deUint32										baseMipLevel,
																					 deUint32										baseArraySlice);

private:
	static std::vector<DescriptorSetLayoutHandleSp>	createDescriptorSetLayouts		(const vk::DeviceInterface&							vki,
																					 vk::VkDevice										device,
																					 vk::VkDescriptorType								descriptorType,
																					 DescriptorSetCount									descriptorSetCount,
																					 ShaderInputInterface								shaderInterface,
																					 vk::VkShaderStageFlags								stageFlags,
																					 DescriptorUpdateMethod								updateMethod);

	static vk::Move<vk::VkPipelineLayout>			createPipelineLayout			(const vk::DeviceInterface&							vki,
																					 vk::VkDevice										device,
																					 const std::vector<DescriptorSetLayoutHandleSp>&	descriptorSetLayout);

	static vk::Move<vk::VkDescriptorPool>			createDescriptorPool			(const vk::DeviceInterface&							vki,
																					 vk::VkDevice										device,
																					 vk::VkDescriptorType								descriptorType,
																					 DescriptorSetCount									descriptorSetCount,
																					 ShaderInputInterface								shaderInterface);

	static std::vector<DescriptorSetHandleSp>		createDescriptorSets			(const vk::DeviceInterface&							vki,
																					 DescriptorUpdateMethod								updateMethod,
																					 vk::VkDevice										device,
																					 vk::VkDescriptorType								descriptorType,
																					 DescriptorSetCount									descriptorSetCount,
																					 ShaderInputInterface								shaderInterface,
																					 const std::vector<DescriptorSetLayoutHandleSp>&	descriptorSetLayouts,
																					 vk::VkDescriptorPool								pool,
																					 const ImageFetchInstanceImages&					images,
																					 vk::DescriptorSetUpdateBuilder&					updateBuilder,
																				     std::vector<UpdateTemplateHandleSp>&				updateTemplates,
																				     std::vector<RawUpdateRegistry>&					updateRegistry,
																					 std::vector<deUint32>&								descriptorsPerSet,
																					 vk::VkPipelineLayout								pipelineLayout = DE_NULL);

	static void										writeDescriptorSet				(const vk::DeviceInterface&							vki,
																					 vk::VkDevice										device,
																					 vk::VkDescriptorType								descriptorType,
																					 ShaderInputInterface								shaderInterface,
																					 vk::VkDescriptorSetLayout							layout,
																					 vk::VkDescriptorPool								pool,
																					 vk::VkImageView									viewA,
																					 vk::VkImageView									viewB,
																					 vk::VkDescriptorSet								descriptorSet,
																					 vk::DescriptorSetUpdateBuilder&					updateBuilder,
																					 std::vector<deUint32>&								descriptorsPerSet,
																					 DescriptorUpdateMethod								updateMethod = DESCRIPTOR_UPDATE_METHOD_NORMAL);

	static void										writeDescriptorSetWithTemplate	(const vk::DeviceInterface&							vki,
																					 vk::VkDevice										device,
																					 vk::VkDescriptorType								descriptorType,
																					 ShaderInputInterface								shaderInterface,
																					 vk::VkDescriptorSetLayout							layout,
																					 vk::VkDescriptorPool								pool,
																					 vk::VkImageView									viewA,
																					 vk::VkImageView									viewB,
																					 vk::VkDescriptorSet								descriptorSet,
																				     std::vector<UpdateTemplateHandleSp>&				updateTemplates,
																				     std::vector<RawUpdateRegistry>&					registry,
																					 bool												withPush = false,
																					 vk::VkPipelineLayout								pipelineLayout = 0);

	void											logTestPlan						(void) const;
	vk::VkPipelineLayout							getPipelineLayout				(void) const;
	void											writeDrawCmdBuffer				(vk::VkCommandBuffer cmd) const;
	tcu::TestStatus									verifyResultImage				(const tcu::ConstPixelBufferAccess& result) const;

	enum
	{
		RENDER_SIZE = 128,
	};

	const DescriptorUpdateMethod					m_updateMethod;
	const vk::VkDescriptorType						m_descriptorType;
	const DescriptorSetCount						m_descriptorSetCount;
	const vk::VkShaderStageFlags					m_stageFlags;
	const ShaderInputInterface						m_shaderInterface;
	const vk::VkImageViewType						m_viewType;
	const deUint32									m_baseMipLevel;
	const deUint32									m_baseArraySlice;

	std::vector<UpdateTemplateHandleSp>				m_updateTemplates;
	std::vector<RawUpdateRegistry>					m_updateRegistry;
	vk::DescriptorSetUpdateBuilder					m_updateBuilder;
	const std::vector<DescriptorSetLayoutHandleSp>	m_descriptorSetLayouts;
	const vk::Unique<vk::VkPipelineLayout>			m_pipelineLayout;
	const ImageFetchInstanceImages					m_images;
	const vk::Unique<vk::VkDescriptorPool>			m_descriptorPool;
	std::vector<deUint32>							m_descriptorsPerSet;
	const std::vector<DescriptorSetHandleSp>		m_descriptorSets;
};

ImageFetchRenderInstance::ImageFetchRenderInstance	(vkt::Context&			context,
													 DescriptorUpdateMethod	updateMethod,
													 bool					isPrimaryCmdBuf,
													 vk::VkDescriptorType	descriptorType,
													 DescriptorSetCount		descriptorSetCount,
													 vk::VkShaderStageFlags	stageFlags,
													 ShaderInputInterface	shaderInterface,
													 vk::VkImageViewType	viewType,
													 deUint32				baseMipLevel,
													 deUint32				baseArraySlice)
	: SingleCmdRenderInstance	(context, isPrimaryCmdBuf, tcu::UVec2(RENDER_SIZE, RENDER_SIZE))
	, m_updateMethod			(updateMethod)
	, m_descriptorType			(descriptorType)
	, m_descriptorSetCount		(descriptorSetCount)
	, m_stageFlags				(stageFlags)
	, m_shaderInterface			(shaderInterface)
	, m_viewType				(viewType)
	, m_baseMipLevel			(baseMipLevel)
	, m_baseArraySlice			(baseArraySlice)
	, m_updateTemplates			()
	, m_updateRegistry			()
	, m_updateBuilder			()
	, m_descriptorSetLayouts	(createDescriptorSetLayouts(m_vki, m_device, m_descriptorType, m_descriptorSetCount, m_shaderInterface, m_stageFlags, m_updateMethod))
	, m_pipelineLayout			(createPipelineLayout(m_vki, m_device, m_descriptorSetLayouts))
	, m_images					(m_vki, m_device, m_queueFamilyIndex, m_queue, m_allocator, m_descriptorType, m_descriptorSetCount, m_shaderInterface, m_viewType, m_baseMipLevel, m_baseArraySlice)
	, m_descriptorPool			(createDescriptorPool(m_vki, m_device, m_descriptorType, m_descriptorSetCount, m_shaderInterface))
	, m_descriptorsPerSet		()
	, m_descriptorSets			(createDescriptorSets(m_vki, m_updateMethod, m_device, m_descriptorType, m_descriptorSetCount, m_shaderInterface, m_descriptorSetLayouts, *m_descriptorPool, m_images, m_updateBuilder, m_updateTemplates, m_updateRegistry, m_descriptorsPerSet, *m_pipelineLayout))
{
}

std::vector<DescriptorSetLayoutHandleSp> ImageFetchRenderInstance::createDescriptorSetLayouts (const vk::DeviceInterface&	vki,
																							   vk::VkDevice					device,
																							   vk::VkDescriptorType			descriptorType,
																							   DescriptorSetCount			descriptorSetCount,
																							   ShaderInputInterface			shaderInterface,
																							   vk::VkShaderStageFlags		stageFlags,
																							   DescriptorUpdateMethod		updateMethod)
{
	std::vector<DescriptorSetLayoutHandleSp>	descriptorSetLayouts;
	vk::VkDescriptorSetLayoutCreateFlags		extraFlags = 0;

	if (updateMethod == DESCRIPTOR_UPDATE_METHOD_WITH_PUSH_TEMPLATE ||
		updateMethod == DESCRIPTOR_UPDATE_METHOD_WITH_PUSH)
	{
		extraFlags |= vk::VK_DESCRIPTOR_SET_LAYOUT_CREATE_PUSH_DESCRIPTOR_BIT_KHR;
	}

	for (deUint32 setNdx = 0; setNdx < getDescriptorSetCount(descriptorSetCount); setNdx++)
	{
		vk::DescriptorSetLayoutBuilder builder;

		switch (shaderInterface)
		{
		case SHADER_INPUT_SINGLE_DESCRIPTOR:
			builder.addSingleBinding(descriptorType, stageFlags);
			break;

		case SHADER_INPUT_MULTIPLE_CONTIGUOUS_DESCRIPTORS:
			builder.addSingleBinding(descriptorType, stageFlags);
			builder.addSingleBinding(descriptorType, stageFlags);
			break;

		case SHADER_INPUT_MULTIPLE_DISCONTIGUOUS_DESCRIPTORS:
			builder.addSingleIndexedBinding(descriptorType, stageFlags, 0u);
			builder.addSingleIndexedBinding(descriptorType, stageFlags, 2u);
			break;

		case SHADER_INPUT_MULTIPLE_ARBITRARY_DESCRIPTORS:
			builder.addSingleIndexedBinding(descriptorType, stageFlags, getArbitraryBindingIndex(0));
			builder.addSingleIndexedBinding(descriptorType, stageFlags, getArbitraryBindingIndex(1));
			break;

		case SHADER_INPUT_DESCRIPTOR_ARRAY:
			builder.addArrayBinding(descriptorType, 2u, stageFlags);
			break;

		default:
			DE_FATAL("Impossible");
		}
<<<<<<< HEAD

		vk::Move<vk::VkDescriptorSetLayout> layout = builder.build(vki, device, extraFlags);
		descriptorSetLayouts.push_back(DescriptorSetLayoutHandleSp(new DescriptorSetLayoutHandleUp(layout)));

=======

		vk::Move<vk::VkDescriptorSetLayout> layout = builder.build(vki, device, extraFlags);
		descriptorSetLayouts.push_back(DescriptorSetLayoutHandleSp(new DescriptorSetLayoutHandleUp(layout)));

>>>>>>> 055f40e9
		// Add an empty descriptor set layout between sets 0 and 2
		if (setNdx == 0 && descriptorSetCount == DESCRIPTOR_SET_COUNT_MULTIPLE_DISCONTIGUOUS)
		{
			vk::DescriptorSetLayoutBuilder		emptyBuilder;
			vk::Move<vk::VkDescriptorSetLayout>	emptyLayout = emptyBuilder.build(vki, device, (vk::VkDescriptorSetLayoutCreateFlags)0);
			descriptorSetLayouts.push_back(DescriptorSetLayoutHandleSp(new DescriptorSetLayoutHandleUp(emptyLayout)));
		}
	}
	return descriptorSetLayouts;
}

vk::Move<vk::VkPipelineLayout> ImageFetchRenderInstance::createPipelineLayout (const vk::DeviceInterface&						vki,
																			   vk::VkDevice										device,
																			   const std::vector<DescriptorSetLayoutHandleSp>&	descriptorSetLayout)
{
	std::vector<vk::VkDescriptorSetLayout> layoutHandles;
	for (size_t setNdx = 0; setNdx < descriptorSetLayout.size(); setNdx++)
		layoutHandles.push_back(**descriptorSetLayout[setNdx]);

	const vk::VkPipelineLayoutCreateInfo createInfo =
	{
		vk::VK_STRUCTURE_TYPE_PIPELINE_LAYOUT_CREATE_INFO,
		DE_NULL,
		(vk::VkPipelineLayoutCreateFlags)0,
		(deUint32)layoutHandles.size(),		// descriptorSetCount
		&layoutHandles.front(),				// pSetLayouts
		0u,									// pushConstantRangeCount
		DE_NULL,							// pPushConstantRanges
	};
	return vk::createPipelineLayout(vki, device, &createInfo);
}

vk::Move<vk::VkDescriptorPool> ImageFetchRenderInstance::createDescriptorPool (const vk::DeviceInterface&	vki,
																			   vk::VkDevice					device,
																			   vk::VkDescriptorType			descriptorType,
																			   DescriptorSetCount			descriptorSetCount,
																			   ShaderInputInterface			shaderInterface)
{
	return vk::DescriptorPoolBuilder()
		.addType(descriptorType, getDescriptorSetCount(descriptorSetCount) * getInterfaceNumResources(shaderInterface))
		.build(vki, device, vk::VK_DESCRIPTOR_POOL_CREATE_FREE_DESCRIPTOR_SET_BIT, getDescriptorSetCount(descriptorSetCount));
}

std::vector<DescriptorSetHandleSp> ImageFetchRenderInstance::createDescriptorSets (const vk::DeviceInterface&						vki,
																				   DescriptorUpdateMethod							updateMethod,
																				   vk::VkDevice										device,
																				   vk::VkDescriptorType								descriptorType,
																				   DescriptorSetCount								descriptorSetCount,
																				   ShaderInputInterface								shaderInterface,
																				   const std::vector<DescriptorSetLayoutHandleSp>&	descriptorSetLayouts,
																				   vk::VkDescriptorPool								pool,
																				   const ImageFetchInstanceImages&					images,
																				   vk::DescriptorSetUpdateBuilder&					updateBuilder,
																				   std::vector<UpdateTemplateHandleSp>&				updateTemplates,
																				   std::vector<RawUpdateRegistry>&					updateRegistry,
																				   std::vector<deUint32>&							descriptorsPerSet,
																				   vk::VkPipelineLayout								pipelineLayout)
{
	std::vector<DescriptorSetHandleSp> descriptorSets;

	for (deUint32 setNdx = 0; setNdx < getDescriptorSetCount(descriptorSetCount); setNdx++)
	{
		vk::VkDescriptorSetLayout layout = **descriptorSetLayouts[getDescriptorSetNdx(descriptorSetCount, setNdx)];

		const vk::VkDescriptorSetAllocateInfo	allocInfo =
		{
			vk::VK_STRUCTURE_TYPE_DESCRIPTOR_SET_ALLOCATE_INFO,
			DE_NULL,
			pool,
			1u,
			&layout
		};

		vk::VkImageView viewA = images.getImageView(setNdx * getInterfaceNumResources(shaderInterface));
		vk::VkImageView viewB = images.getImageView(setNdx * getInterfaceNumResources(shaderInterface) + 1);

		vk::Move<vk::VkDescriptorSet>			descriptorSet;
		if (updateMethod != DESCRIPTOR_UPDATE_METHOD_WITH_PUSH && updateMethod != DESCRIPTOR_UPDATE_METHOD_WITH_PUSH_TEMPLATE)
		{
			descriptorSet = allocateDescriptorSet(vki, device, &allocInfo);
		}
		else
		{
			descriptorSet = vk::Move<vk::VkDescriptorSet>();
		}

		if (updateMethod == DESCRIPTOR_UPDATE_METHOD_WITH_TEMPLATE)
		{
			writeDescriptorSetWithTemplate(vki, device, descriptorType, shaderInterface, layout, pool, viewA, viewB, *descriptorSet, updateTemplates, updateRegistry);
		}
		else if (updateMethod == DESCRIPTOR_UPDATE_METHOD_WITH_PUSH_TEMPLATE)
		{
			writeDescriptorSetWithTemplate(vki, device, descriptorType, shaderInterface, layout, pool, viewA, viewB, *descriptorSet, updateTemplates, updateRegistry, true, pipelineLayout);
		}
		else if (updateMethod == DESCRIPTOR_UPDATE_METHOD_WITH_PUSH)
		{
			writeDescriptorSet(vki, device, descriptorType, shaderInterface, layout, pool, viewA, viewB, *descriptorSet, updateBuilder, descriptorsPerSet, updateMethod);
		}
		else if (updateMethod == DESCRIPTOR_UPDATE_METHOD_NORMAL)
		{
			writeDescriptorSet(vki, device, descriptorType, shaderInterface, layout, pool, viewA, viewB, *descriptorSet, updateBuilder, descriptorsPerSet);
		}

		descriptorSets.push_back(DescriptorSetHandleSp(new DescriptorSetHandleUp(descriptorSet)));
	}
	return descriptorSets;
}

void ImageFetchRenderInstance::writeDescriptorSet (const vk::DeviceInterface&		vki,
												   vk::VkDevice						device,
												   vk::VkDescriptorType				descriptorType,
												   ShaderInputInterface				shaderInterface,
												   vk::VkDescriptorSetLayout		layout,
												   vk::VkDescriptorPool				pool,
												   vk::VkImageView					viewA,
												   vk::VkImageView					viewB,
												   vk::VkDescriptorSet				descriptorSet,
												   vk::DescriptorSetUpdateBuilder&	updateBuilder,
												   std::vector<deUint32>&			descriptorsPerSet,
												   DescriptorUpdateMethod			updateMethod)
{
	DE_UNREF(layout);
	DE_UNREF(pool);
	const vk::VkImageLayout									imageLayout			= getImageLayoutForDescriptorType(descriptorType);
	const vk::VkDescriptorImageInfo							imageInfos[2]		=
	{
		makeDescriptorImageInfo(viewA, imageLayout),
		makeDescriptorImageInfo(viewB, imageLayout),
	};
	deUint32												numDescriptors		= 0u;

	switch (shaderInterface)
	{
		case SHADER_INPUT_SINGLE_DESCRIPTOR:
			updateBuilder.writeSingle(descriptorSet, vk::DescriptorSetUpdateBuilder::Location::binding(0u), descriptorType, &imageInfos[0]);
			numDescriptors++;
			break;

		case SHADER_INPUT_MULTIPLE_CONTIGUOUS_DESCRIPTORS:
			updateBuilder.writeSingle(descriptorSet, vk::DescriptorSetUpdateBuilder::Location::binding(0u), descriptorType, &imageInfos[0]);
			updateBuilder.writeSingle(descriptorSet, vk::DescriptorSetUpdateBuilder::Location::binding(1u), descriptorType, &imageInfos[1]);
			numDescriptors += 2;
			break;

		case SHADER_INPUT_MULTIPLE_DISCONTIGUOUS_DESCRIPTORS:
			updateBuilder.writeSingle(descriptorSet, vk::DescriptorSetUpdateBuilder::Location::binding(0u), descriptorType, &imageInfos[0]);
			updateBuilder.writeSingle(descriptorSet, vk::DescriptorSetUpdateBuilder::Location::binding(2u), descriptorType, &imageInfos[1]);
			numDescriptors += 2;
			break;

		case SHADER_INPUT_MULTIPLE_ARBITRARY_DESCRIPTORS:
			updateBuilder.writeSingle(descriptorSet, vk::DescriptorSetUpdateBuilder::Location::binding(getArbitraryBindingIndex(0)), descriptorType, &imageInfos[0]);
			updateBuilder.writeSingle(descriptorSet, vk::DescriptorSetUpdateBuilder::Location::binding(getArbitraryBindingIndex(1)), descriptorType, &imageInfos[1]);
			numDescriptors += 2;
			break;

		case SHADER_INPUT_DESCRIPTOR_ARRAY:
			updateBuilder.writeArray(descriptorSet, vk::DescriptorSetUpdateBuilder::Location::binding(0u), descriptorType, 2u, imageInfos);
			numDescriptors++;
			break;

		default:
			DE_FATAL("Impossible");
	}

	descriptorsPerSet.push_back(numDescriptors);

	if (updateMethod == DESCRIPTOR_UPDATE_METHOD_NORMAL)
	{
		updateBuilder.update(vki, device);
		updateBuilder.clear();
	}
}

void ImageFetchRenderInstance::writeDescriptorSetWithTemplate (const vk::DeviceInterface&					vki,
															   vk::VkDevice									device,
															   vk::VkDescriptorType							descriptorType,
															   ShaderInputInterface							shaderInterface,
															   vk::VkDescriptorSetLayout					layout,
															   vk::VkDescriptorPool							pool,
															   vk::VkImageView								viewA,
															   vk::VkImageView								viewB,
															   vk::VkDescriptorSet							descriptorSet,
															   std::vector<UpdateTemplateHandleSp>&			updateTemplates,
															   std::vector<RawUpdateRegistry>&				registry,
															   bool											withPush,
															   vk::VkPipelineLayout							pipelineLayout)
{
	DE_UNREF(pool);
	std::vector<vk::VkDescriptorUpdateTemplateEntry>		updateEntries;
	vk::VkDescriptorUpdateTemplateCreateInfo				templateCreateInfo	=
	{
		vk::VK_STRUCTURE_TYPE_DESCRIPTOR_UPDATE_TEMPLATE_CREATE_INFO_KHR,
		DE_NULL,
		0,
		0,			// updateCount
		DE_NULL,	// pUpdates
		withPush ? vk::VK_DESCRIPTOR_UPDATE_TEMPLATE_TYPE_PUSH_DESCRIPTORS_KHR : vk::VK_DESCRIPTOR_UPDATE_TEMPLATE_TYPE_DESCRIPTOR_SET,
		layout,
		vk::VK_PIPELINE_BIND_POINT_GRAPHICS,
		pipelineLayout,
		0
	};
	const vk::VkImageLayout									imageLayout			= getImageLayoutForDescriptorType(descriptorType);
	const vk::VkDescriptorImageInfo							imageInfos[2]		=
	{
		makeDescriptorImageInfo(viewA, imageLayout),
		makeDescriptorImageInfo(viewB, imageLayout),
	};

	RawUpdateRegistry										updateRegistry;

	updateRegistry.addWriteObject(imageInfos[0]);
	updateRegistry.addWriteObject(imageInfos[1]);

	switch (shaderInterface)
	{
		case SHADER_INPUT_SINGLE_DESCRIPTOR:
			updateEntries.push_back(createTemplateBinding(0, 0, 1, descriptorType, updateRegistry.getWriteObjectOffset(0), 0));
			break;

		case SHADER_INPUT_MULTIPLE_CONTIGUOUS_DESCRIPTORS:
			updateEntries.push_back(createTemplateBinding(0, 0, 1, descriptorType, updateRegistry.getWriteObjectOffset(0), 0));
			updateEntries.push_back(createTemplateBinding(1, 0, 1, descriptorType, updateRegistry.getWriteObjectOffset(1), 0));
			break;

		case SHADER_INPUT_MULTIPLE_DISCONTIGUOUS_DESCRIPTORS:
			updateEntries.push_back(createTemplateBinding(0, 0, 1, descriptorType, updateRegistry.getWriteObjectOffset(0), 0));
			updateEntries.push_back(createTemplateBinding(2, 0, 1, descriptorType, updateRegistry.getWriteObjectOffset(1), 0));
			break;

		case SHADER_INPUT_MULTIPLE_ARBITRARY_DESCRIPTORS:
			updateEntries.push_back(createTemplateBinding(getArbitraryBindingIndex(0), 0, 1, descriptorType, updateRegistry.getWriteObjectOffset(0), 0));
			updateEntries.push_back(createTemplateBinding(getArbitraryBindingIndex(1), 0, 1, descriptorType, updateRegistry.getWriteObjectOffset(1), 0));
			break;

		case SHADER_INPUT_DESCRIPTOR_ARRAY:
			updateEntries.push_back(createTemplateBinding(0, 0, 2, descriptorType, updateRegistry.getWriteObjectOffset(0), sizeof(imageInfos[0])));
			break;

		default:
			DE_FATAL("Impossible");
	}

	templateCreateInfo.pDescriptorUpdateEntries		= &updateEntries[0];
	templateCreateInfo.descriptorUpdateEntryCount	= (deUint32)updateEntries.size();

	vk::Move<vk::VkDescriptorUpdateTemplate>				updateTemplate		= vk::createDescriptorUpdateTemplate(vki, device, &templateCreateInfo);
	updateTemplates.push_back(UpdateTemplateHandleSp(new UpdateTemplateHandleUp(updateTemplate)));
	registry.push_back(updateRegistry);

	if (!withPush)
	{
		vki.updateDescriptorSetWithTemplate(device, descriptorSet, **updateTemplates.back(), registry.back().getRawPointer());
	}
}

void ImageFetchRenderInstance::logTestPlan (void) const
{
	std::ostringstream msg;

	msg << "Rendering 2x2 grid.\n"
		<< ((m_descriptorSetCount == DESCRIPTOR_SET_COUNT_SINGLE) ? "Single descriptor set. " : "Multiple descriptor sets. ")
		<< "Each descriptor set contains "
			<< ((m_shaderInterface == SHADER_INPUT_SINGLE_DESCRIPTOR) ? "single" :
			    (m_shaderInterface == SHADER_INPUT_MULTIPLE_CONTIGUOUS_DESCRIPTORS) ? "two" :
				(m_shaderInterface == SHADER_INPUT_MULTIPLE_DISCONTIGUOUS_DESCRIPTORS) ? "two" :
				(m_shaderInterface == SHADER_INPUT_MULTIPLE_ARBITRARY_DESCRIPTORS) ? "two" :
				(m_shaderInterface == SHADER_INPUT_DESCRIPTOR_ARRAY) ? "an array (size 2) of" :
			    (const char*)DE_NULL)
		<< " descriptor(s) of type " << vk::getDescriptorTypeName(m_descriptorType) << "\n"
		<< "Image view type is " << vk::getImageViewTypeName(m_viewType) << "\n";

	if (m_baseMipLevel)
		msg << "Image view base mip level = " << m_baseMipLevel << "\n";
	if (m_baseArraySlice)
		msg << "Image view base array slice = " << m_baseArraySlice << "\n";

	if (m_stageFlags == 0u)
	{
		msg << "Descriptors are not accessed in any shader stage.\n";
	}
	else
	{
		msg << "Color in each cell is fetched using the descriptor(s):\n";

		for (int resultNdx = 0; resultNdx < 4; ++resultNdx)
		{
			msg << "Test sample " << resultNdx << ": fetching at position " << m_images.getFetchPos(m_viewType, m_baseMipLevel, m_baseArraySlice, resultNdx);

			if (m_shaderInterface != SHADER_INPUT_SINGLE_DESCRIPTOR)
			{
				const int srcResourceNdx = (resultNdx % 2); // ABAB source
				msg << " from descriptor " << srcResourceNdx;
			}

			msg << "\n";
		}

		msg << "Descriptors are accessed in {"
			<< (((m_stageFlags & vk::VK_SHADER_STAGE_VERTEX_BIT) != 0)					? (" vertex")			: (""))
			<< (((m_stageFlags & vk::VK_SHADER_STAGE_TESSELLATION_CONTROL_BIT) != 0)	? (" tess_control")		: (""))
			<< (((m_stageFlags & vk::VK_SHADER_STAGE_TESSELLATION_EVALUATION_BIT) != 0)	? (" tess_evaluation")	: (""))
			<< (((m_stageFlags & vk::VK_SHADER_STAGE_GEOMETRY_BIT) != 0)				? (" geometry")			: (""))
			<< (((m_stageFlags & vk::VK_SHADER_STAGE_FRAGMENT_BIT) != 0)				? (" fragment")			: (""))
			<< " } stages.";
	}

	m_context.getTestContext().getLog()
		<< tcu::TestLog::Message
		<< msg.str()
		<< tcu::TestLog::EndMessage;
}

vk::VkPipelineLayout ImageFetchRenderInstance::getPipelineLayout (void) const
{
	return *m_pipelineLayout;
}

void ImageFetchRenderInstance::writeDrawCmdBuffer (vk::VkCommandBuffer cmd) const
{
	if (m_updateMethod != DESCRIPTOR_UPDATE_METHOD_WITH_PUSH_TEMPLATE && m_updateMethod != DESCRIPTOR_UPDATE_METHOD_WITH_PUSH)
	{
		std::vector<vk::VkDescriptorSet> sets;
		for (deUint32 setNdx = 0; setNdx < getDescriptorSetCount(m_descriptorSetCount); setNdx++)
			sets.push_back(**m_descriptorSets[setNdx]);

		switch (m_descriptorSetCount)
		{
			case DESCRIPTOR_SET_COUNT_SINGLE:
			case DESCRIPTOR_SET_COUNT_MULTIPLE:
			{
				m_vki.cmdBindDescriptorSets(cmd, vk::VK_PIPELINE_BIND_POINT_GRAPHICS, getPipelineLayout(), 0, (int)sets.size(), &sets.front(), 0, DE_NULL);
				break;
			}
			case DESCRIPTOR_SET_COUNT_MULTIPLE_DISCONTIGUOUS:
			{
				for (deUint32 setNdx = 0; setNdx < getDescriptorSetCount(m_descriptorSetCount); setNdx++)
				{
					const deUint32 descriptorSetNdx = getDescriptorSetNdx(m_descriptorSetCount, setNdx);
					m_vki.cmdBindDescriptorSets(cmd, vk::VK_PIPELINE_BIND_POINT_GRAPHICS, getPipelineLayout(), descriptorSetNdx, 1, &sets[setNdx], 0, DE_NULL);
				}
				break;
			}
			default:
				DE_FATAL("Impossible");
		}
	}
	else if (m_updateMethod == DESCRIPTOR_UPDATE_METHOD_WITH_PUSH_TEMPLATE)
	{
		for (deUint32 setNdx = 0; setNdx < getDescriptorSetCount(m_descriptorSetCount); setNdx++)
			m_vki.cmdPushDescriptorSetWithTemplateKHR(cmd, **m_updateTemplates[setNdx], getPipelineLayout(), getDescriptorSetNdx(m_descriptorSetCount, setNdx), (const void*)m_updateRegistry[setNdx].getRawPointer());
	}
	else if (m_updateMethod == DESCRIPTOR_UPDATE_METHOD_WITH_PUSH)
	{
		deUint32 descriptorNdx = 0u;
		for (deUint32 setNdx = 0; setNdx < getDescriptorSetCount(m_descriptorSetCount); setNdx++)
		{
			const deUint32	numDescriptors = m_descriptorsPerSet[setNdx];
			m_updateBuilder.updateWithPush(m_vki, cmd, vk::VK_PIPELINE_BIND_POINT_GRAPHICS, *m_pipelineLayout, getDescriptorSetNdx(m_descriptorSetCount, setNdx), descriptorNdx, numDescriptors);
			descriptorNdx += numDescriptors;
		}
	}

	m_vki.cmdDraw(cmd, 6 * 4, 1, 0, 0); // render four quads (two separate triangles)
}

tcu::TestStatus ImageFetchRenderInstance::verifyResultImage (const tcu::ConstPixelBufferAccess& result) const
{
	const deUint32		numDescriptorSets	= getDescriptorSetCount(m_descriptorSetCount);
	const tcu::Vec4		green				(0.0f, 1.0f, 0.0f, 1.0f);
	const tcu::Vec4		yellow				(1.0f, 1.0f, 0.0f, 1.0f);
	const bool			doFetch				= (m_stageFlags != 0u); // no active stages? Then don't fetch

	tcu::Surface		reference			(m_targetSize.x(), m_targetSize.y());

	tcu::Vec4			sample0				= tcu::Vec4(0.0f);
	tcu::Vec4			sample1				= tcu::Vec4(0.0f);
	tcu::Vec4			sample2				= tcu::Vec4(0.0f);
	tcu::Vec4			sample3				= tcu::Vec4(0.0f);

	for (deUint32 setNdx = 0; setNdx < numDescriptorSets; setNdx++)
	{
		sample0 += (!doFetch) ? (yellow)	: (m_images.fetchImageValue(0, setNdx));
		sample1 += (!doFetch) ? (green)		: (m_images.fetchImageValue(1, setNdx));
		sample2 += (!doFetch) ? (green)		: (m_images.fetchImageValue(2, setNdx));
		sample3 += (!doFetch) ? (yellow)	: (m_images.fetchImageValue(3, setNdx));
	}

	if (numDescriptorSets > 1)
	{
		sample0 = sample0 / tcu::Vec4(float(numDescriptorSets));
		sample1 = sample1 / tcu::Vec4(float(numDescriptorSets));
		sample2 = sample2 / tcu::Vec4(float(numDescriptorSets));
		sample3 = sample3 / tcu::Vec4(float(numDescriptorSets));
	}

	drawQuadrantReferenceResult(reference.getAccess(), sample0, sample1, sample2, sample3);

	if (!bilinearCompare(m_context.getTestContext().getLog(), "Compare", "Result comparison", reference.getAccess(), result, tcu::RGBA(1, 1, 1, 1), tcu::COMPARE_LOG_RESULT))
		return tcu::TestStatus::fail("Image verification failed");
	else
		return tcu::TestStatus::pass("Pass");
}

class ImageFetchComputeInstance : public vkt::TestInstance
{
public:
													ImageFetchComputeInstance				(vkt::Context&			context,
																							 DescriptorUpdateMethod	updateMethod,
																							 vk::VkDescriptorType	descriptorType,
																							 DescriptorSetCount		descriptorSetCount,
																							 ShaderInputInterface	shaderInterface,
																							 vk::VkImageViewType	viewType,
																							 deUint32				baseMipLevel,
																							 deUint32				baseArraySlice);

private:
	vk::Move<vk::VkDescriptorSetLayout>				createDescriptorSetLayout				(deUint32 setNdx) const;
	vk::Move<vk::VkDescriptorPool>					createDescriptorPool					(void) const;
	vk::Move<vk::VkDescriptorSet>					createDescriptorSet						(vk::VkDescriptorPool pool, vk::VkDescriptorSetLayout layout, deUint32 setNdx);
	void											writeDescriptorSet						(vk::VkDescriptorSet descriptorSet, deUint32 setNdx);
	void											writeDescriptorSetWithTemplate			(vk::VkDescriptorSet descriptorSet, vk::VkDescriptorSetLayout layout, deUint32 setNdx, bool withPush = false, vk::VkPipelineLayout pipelineLayout = DE_NULL);


	tcu::TestStatus									iterate									(void);
	void											logTestPlan								(void) const;
	tcu::TestStatus									testResourceAccess						(void);

	const DescriptorUpdateMethod					m_updateMethod;
	const vk::VkDescriptorType						m_descriptorType;
	const DescriptorSetCount						m_descriptorSetCount;
	const ShaderInputInterface						m_shaderInterface;
	const vk::VkImageViewType						m_viewType;
	const deUint32									m_baseMipLevel;
	const deUint32									m_baseArraySlice;
	std::vector<UpdateTemplateHandleSp>				m_updateTemplates;
	const vk::DeviceInterface&						m_vki;
	const vk::VkDevice								m_device;
	const vk::VkQueue								m_queue;
	const deUint32									m_queueFamilyIndex;
	vk::Allocator&									m_allocator;
	const ComputeInstanceResultBuffer				m_result;
	const ImageFetchInstanceImages					m_images;
	std::vector<RawUpdateRegistry>					m_updateRegistry;
	vk::DescriptorSetUpdateBuilder					m_updateBuilder;
	std::vector<deUint32>							m_descriptorsPerSet;
};

ImageFetchComputeInstance::ImageFetchComputeInstance (Context&					context,
													  DescriptorUpdateMethod	updateMethod,
													  vk::VkDescriptorType		descriptorType,
													  DescriptorSetCount		descriptorSetCount,
													  ShaderInputInterface		shaderInterface,
													  vk::VkImageViewType		viewType,
													  deUint32					baseMipLevel,
													  deUint32					baseArraySlice)
	: vkt::TestInstance		(context)
	, m_updateMethod		(updateMethod)
	, m_descriptorType		(descriptorType)
	, m_descriptorSetCount	(descriptorSetCount)
	, m_shaderInterface		(shaderInterface)
	, m_viewType			(viewType)
	, m_baseMipLevel		(baseMipLevel)
	, m_baseArraySlice		(baseArraySlice)
	, m_updateTemplates		()
	, m_vki					(context.getDeviceInterface())
	, m_device				(context.getDevice())
	, m_queue				(context.getUniversalQueue())
	, m_queueFamilyIndex	(context.getUniversalQueueFamilyIndex())
	, m_allocator			(context.getDefaultAllocator())
	, m_result				(m_vki, m_device, m_allocator)
	, m_images				(m_vki, m_device, m_queueFamilyIndex, m_queue, m_allocator, m_descriptorType, m_descriptorSetCount, m_shaderInterface, m_viewType, m_baseMipLevel, m_baseArraySlice)
	, m_updateRegistry		()
	, m_updateBuilder		()
	, m_descriptorsPerSet	()
{
}

vk::Move<vk::VkDescriptorSetLayout> ImageFetchComputeInstance::createDescriptorSetLayout (deUint32 setNdx) const
{
	vk::DescriptorSetLayoutBuilder			builder;
	vk::VkDescriptorSetLayoutCreateFlags	extraFlags	= 0;
	deUint32								binding		= 0;

	if (m_updateMethod == DESCRIPTOR_UPDATE_METHOD_WITH_PUSH_TEMPLATE ||
			m_updateMethod == DESCRIPTOR_UPDATE_METHOD_WITH_PUSH)
	{
		extraFlags |= vk::VK_DESCRIPTOR_SET_LAYOUT_CREATE_PUSH_DESCRIPTOR_BIT_KHR;
	}

	if (setNdx == 0)
		builder.addSingleIndexedBinding(vk::VK_DESCRIPTOR_TYPE_STORAGE_BUFFER, vk::VK_SHADER_STAGE_COMPUTE_BIT, binding++);

	switch (m_shaderInterface)
	{
		case SHADER_INPUT_SINGLE_DESCRIPTOR:
			builder.addSingleBinding(m_descriptorType, vk::VK_SHADER_STAGE_COMPUTE_BIT);
			break;

		case SHADER_INPUT_MULTIPLE_CONTIGUOUS_DESCRIPTORS:
			builder.addSingleBinding(m_descriptorType, vk::VK_SHADER_STAGE_COMPUTE_BIT);
			builder.addSingleBinding(m_descriptorType, vk::VK_SHADER_STAGE_COMPUTE_BIT);
			break;

		case SHADER_INPUT_MULTIPLE_DISCONTIGUOUS_DESCRIPTORS:
			builder.addSingleIndexedBinding(m_descriptorType, vk::VK_SHADER_STAGE_COMPUTE_BIT, binding);
			builder.addSingleIndexedBinding(m_descriptorType, vk::VK_SHADER_STAGE_COMPUTE_BIT, binding + 2);
			break;

		case SHADER_INPUT_MULTIPLE_ARBITRARY_DESCRIPTORS:
			builder.addSingleIndexedBinding(m_descriptorType, vk::VK_SHADER_STAGE_COMPUTE_BIT, getArbitraryBindingIndex(0));
			builder.addSingleIndexedBinding(m_descriptorType, vk::VK_SHADER_STAGE_COMPUTE_BIT, getArbitraryBindingIndex(1));
			break;

		case SHADER_INPUT_DESCRIPTOR_ARRAY:
			builder.addArrayBinding(m_descriptorType, 2u, vk::VK_SHADER_STAGE_COMPUTE_BIT);
			break;

		default:
			DE_FATAL("Impossible");
	};

	return builder.build(m_vki, m_device, extraFlags);
}

vk::Move<vk::VkDescriptorPool> ImageFetchComputeInstance::createDescriptorPool (void) const
{
	return vk::DescriptorPoolBuilder()
		.addType(vk::VK_DESCRIPTOR_TYPE_STORAGE_BUFFER)
		.addType(m_descriptorType, getDescriptorSetCount(m_descriptorSetCount) * getInterfaceNumResources(m_shaderInterface))
		.build(m_vki, m_device, vk::VK_DESCRIPTOR_POOL_CREATE_FREE_DESCRIPTOR_SET_BIT, getDescriptorSetCount(m_descriptorSetCount));
}

vk::Move<vk::VkDescriptorSet> ImageFetchComputeInstance::createDescriptorSet (vk::VkDescriptorPool pool, vk::VkDescriptorSetLayout layout, deUint32 setNdx)
{
	const vk::VkDescriptorSetAllocateInfo	allocInfo		=
	{
		vk::VK_STRUCTURE_TYPE_DESCRIPTOR_SET_ALLOCATE_INFO,
		DE_NULL,
		pool,
		1u,
		&layout
	};

	vk::Move<vk::VkDescriptorSet>			descriptorSet;
	if (m_updateMethod != DESCRIPTOR_UPDATE_METHOD_WITH_PUSH && m_updateMethod != DESCRIPTOR_UPDATE_METHOD_WITH_PUSH_TEMPLATE)
	{
		descriptorSet = allocateDescriptorSet(m_vki, m_device, &allocInfo);
	}
	else
	{
		descriptorSet = vk::Move<vk::VkDescriptorSet>();
	}

	if (m_updateMethod == DESCRIPTOR_UPDATE_METHOD_WITH_TEMPLATE)
	{
		writeDescriptorSetWithTemplate(*descriptorSet, layout, setNdx);
	}
	else if (m_updateMethod == DESCRIPTOR_UPDATE_METHOD_NORMAL)
	{
		writeDescriptorSet(*descriptorSet, setNdx);
	}

	return descriptorSet;
}

void ImageFetchComputeInstance::writeDescriptorSet (vk::VkDescriptorSet descriptorSet, deUint32 setNdx)
{
	const vk::VkDescriptorBufferInfo	resultInfo		= vk::makeDescriptorBufferInfo(m_result.getBuffer(), 0u, (vk::VkDeviceSize)ComputeInstanceResultBuffer::DATA_SIZE);
	const vk::VkImageLayout				imageLayout		= getImageLayoutForDescriptorType(m_descriptorType);
	const vk::VkDescriptorImageInfo		imageInfos[2]	=
	{
		makeDescriptorImageInfo(m_images.getImageView(setNdx * getInterfaceNumResources(m_shaderInterface)), imageLayout),
		makeDescriptorImageInfo(m_images.getImageView(setNdx * getInterfaceNumResources(m_shaderInterface) + 1), imageLayout),
	};

	deUint32							binding			= 0u;
	deUint32							numDescriptors	= 0u;

	// result
	if (setNdx == 0)
	{
		m_updateBuilder.writeSingle(descriptorSet, vk::DescriptorSetUpdateBuilder::Location::binding(binding++), vk::VK_DESCRIPTOR_TYPE_STORAGE_BUFFER, &resultInfo);
		numDescriptors++;
	}

	// images
	switch (m_shaderInterface)
	{
		case SHADER_INPUT_SINGLE_DESCRIPTOR:
			m_updateBuilder.writeSingle(descriptorSet, vk::DescriptorSetUpdateBuilder::Location::binding(binding++), m_descriptorType, &imageInfos[0]);
			numDescriptors++;
			break;

		case SHADER_INPUT_MULTIPLE_CONTIGUOUS_DESCRIPTORS:
			m_updateBuilder.writeSingle(descriptorSet, vk::DescriptorSetUpdateBuilder::Location::binding(binding++), m_descriptorType, &imageInfos[0]);
			m_updateBuilder.writeSingle(descriptorSet, vk::DescriptorSetUpdateBuilder::Location::binding(binding++), m_descriptorType, &imageInfos[1]);
			numDescriptors += 2;
			break;

		case SHADER_INPUT_MULTIPLE_DISCONTIGUOUS_DESCRIPTORS:
			m_updateBuilder.writeSingle(descriptorSet, vk::DescriptorSetUpdateBuilder::Location::binding(binding), m_descriptorType, &imageInfos[0]);
			m_updateBuilder.writeSingle(descriptorSet, vk::DescriptorSetUpdateBuilder::Location::binding(binding + 2), m_descriptorType, &imageInfos[1]);
			numDescriptors += 2;
			break;

		case SHADER_INPUT_MULTIPLE_ARBITRARY_DESCRIPTORS:
			m_updateBuilder.writeSingle(descriptorSet, vk::DescriptorSetUpdateBuilder::Location::binding(getArbitraryBindingIndex(0)), m_descriptorType, &imageInfos[0]);
			m_updateBuilder.writeSingle(descriptorSet, vk::DescriptorSetUpdateBuilder::Location::binding(getArbitraryBindingIndex(1)), m_descriptorType, &imageInfos[1]);
			numDescriptors += 2;
			break;

		case SHADER_INPUT_DESCRIPTOR_ARRAY:
			m_updateBuilder.writeArray(descriptorSet, vk::DescriptorSetUpdateBuilder::Location::binding(binding++), m_descriptorType, 2u, imageInfos);
			numDescriptors++;
			break;

		default:
			DE_FATAL("Impossible");
	}

	m_descriptorsPerSet.push_back(numDescriptors);

	if (m_updateMethod == DESCRIPTOR_UPDATE_METHOD_NORMAL)
	{
		m_updateBuilder.update(m_vki, m_device);
		m_updateBuilder.clear();
	}
}

void ImageFetchComputeInstance::writeDescriptorSetWithTemplate (vk::VkDescriptorSet descriptorSet, vk::VkDescriptorSetLayout layout, deUint32 setNdx, bool withPush, vk::VkPipelineLayout pipelineLayout)
{
	const vk::VkDescriptorBufferInfo						resultInfo			= vk::makeDescriptorBufferInfo(m_result.getBuffer(), 0u, (vk::VkDeviceSize)ComputeInstanceResultBuffer::DATA_SIZE);
	const vk::VkImageLayout									imageLayout			= getImageLayoutForDescriptorType(m_descriptorType);
	const vk::VkDescriptorImageInfo							imageInfos[2]		=
	{
		makeDescriptorImageInfo(m_images.getImageView(setNdx * getInterfaceNumResources(m_shaderInterface)), imageLayout),
		makeDescriptorImageInfo(m_images.getImageView(setNdx * getInterfaceNumResources(m_shaderInterface) + 1), imageLayout),
	};
	std::vector<vk::VkDescriptorUpdateTemplateEntry>		updateEntries;
	vk::VkDescriptorUpdateTemplateCreateInfo				templateCreateInfo	=
	{
		vk::VK_STRUCTURE_TYPE_DESCRIPTOR_UPDATE_TEMPLATE_CREATE_INFO_KHR,
		DE_NULL,
		0,
		0,			// updateCount
		DE_NULL,	// pUpdates
		withPush ? vk::VK_DESCRIPTOR_UPDATE_TEMPLATE_TYPE_PUSH_DESCRIPTORS_KHR : vk::VK_DESCRIPTOR_UPDATE_TEMPLATE_TYPE_DESCRIPTOR_SET,
		layout,
		vk::VK_PIPELINE_BIND_POINT_COMPUTE,
		pipelineLayout,
		setNdx
	};

	deUint32												binding				= 0u;
	deUint32												offset				= 0u;
	RawUpdateRegistry										updateRegistry;

	if (setNdx == 0)
		updateRegistry.addWriteObject(resultInfo);

	updateRegistry.addWriteObject(imageInfos[0]);
	updateRegistry.addWriteObject(imageInfos[1]);

	// result
	if (setNdx == 0)
		updateEntries.push_back(createTemplateBinding(binding++, 0, 1, vk::VK_DESCRIPTOR_TYPE_STORAGE_BUFFER, updateRegistry.getWriteObjectOffset(offset++), 0));

	// images
	switch (m_shaderInterface)
	{
		case SHADER_INPUT_SINGLE_DESCRIPTOR:
			updateEntries.push_back(createTemplateBinding(binding++, 0, 1, m_descriptorType, updateRegistry.getWriteObjectOffset(offset++), 0));
			break;

		case SHADER_INPUT_MULTIPLE_CONTIGUOUS_DESCRIPTORS:
			updateEntries.push_back(createTemplateBinding(binding++, 0, 1, m_descriptorType, updateRegistry.getWriteObjectOffset(offset++), 0));
			updateEntries.push_back(createTemplateBinding(binding++, 0, 1, m_descriptorType, updateRegistry.getWriteObjectOffset(offset++), 0));
			break;

		case SHADER_INPUT_MULTIPLE_DISCONTIGUOUS_DESCRIPTORS:
			updateEntries.push_back(createTemplateBinding(binding, 0, 1, m_descriptorType, updateRegistry.getWriteObjectOffset(offset++), 0));
			updateEntries.push_back(createTemplateBinding(binding + 2, 0, 1, m_descriptorType, updateRegistry.getWriteObjectOffset(offset++), 0));
			break;

		case SHADER_INPUT_MULTIPLE_ARBITRARY_DESCRIPTORS:
			updateEntries.push_back(createTemplateBinding(getArbitraryBindingIndex(0), 0, 1, m_descriptorType, updateRegistry.getWriteObjectOffset(offset++), 0));
			updateEntries.push_back(createTemplateBinding(getArbitraryBindingIndex(1), 0, 1, m_descriptorType, updateRegistry.getWriteObjectOffset(offset++), 0));
			break;

		case SHADER_INPUT_DESCRIPTOR_ARRAY:
			updateEntries.push_back(createTemplateBinding(binding++, 0, 2, m_descriptorType, updateRegistry.getWriteObjectOffset(offset++), sizeof(imageInfos[0])));
			break;

		default:
			DE_FATAL("Impossible");
	}

	templateCreateInfo.pDescriptorUpdateEntries		= &updateEntries[0];
	templateCreateInfo.descriptorUpdateEntryCount	= (deUint32)updateEntries.size();

	vk::Move<vk::VkDescriptorUpdateTemplate>				updateTemplate		= vk::createDescriptorUpdateTemplate(m_vki, m_device, &templateCreateInfo);
	m_updateTemplates.push_back(UpdateTemplateHandleSp(new UpdateTemplateHandleUp(updateTemplate)));
	m_updateRegistry.push_back(updateRegistry);

	if (!withPush)
	{
		m_vki.updateDescriptorSetWithTemplate(m_device, descriptorSet, **m_updateTemplates.back(), m_updateRegistry.back().getRawPointer());
	}
}

tcu::TestStatus ImageFetchComputeInstance::iterate (void)
{
	logTestPlan();
	return testResourceAccess();
}

void ImageFetchComputeInstance::logTestPlan (void) const
{
	std::ostringstream msg;

	msg << "Fetching 4 values from image in compute shader.\n"
		<< ((m_descriptorSetCount == DESCRIPTOR_SET_COUNT_SINGLE) ? "Single descriptor set. " : "Multiple descriptor sets. ")
		<< "Each descriptor set contains "
			<< ((m_shaderInterface == SHADER_INPUT_SINGLE_DESCRIPTOR) ? "single" :
			    (m_shaderInterface == SHADER_INPUT_MULTIPLE_CONTIGUOUS_DESCRIPTORS) ? "two" :
				(m_shaderInterface == SHADER_INPUT_MULTIPLE_DISCONTIGUOUS_DESCRIPTORS) ? "two" :
				(m_shaderInterface == SHADER_INPUT_MULTIPLE_ARBITRARY_DESCRIPTORS) ? "two" :
				(m_shaderInterface == SHADER_INPUT_DESCRIPTOR_ARRAY) ? "an array (size 2) of" :
			    (const char*)DE_NULL)
		<< " descriptor(s) of type " << vk::getDescriptorTypeName(m_descriptorType) << "\n"
		<< "Image view type is " << vk::getImageViewTypeName(m_viewType) << "\n";

	if (m_baseMipLevel)
		msg << "Image view base mip level = " << m_baseMipLevel << "\n";
	if (m_baseArraySlice)
		msg << "Image view base array slice = " << m_baseArraySlice << "\n";

	for (int resultNdx = 0; resultNdx < 4; ++resultNdx)
	{
		msg << "Test sample " << resultNdx << ": fetch at position " << m_images.getFetchPos(m_viewType, m_baseMipLevel, m_baseArraySlice, resultNdx);

		if (m_shaderInterface != SHADER_INPUT_SINGLE_DESCRIPTOR)
		{
			const int srcResourceNdx = (resultNdx % 2); // ABAB source
			msg << " from descriptor " << srcResourceNdx;
		}

		msg << "\n";
	}

	m_context.getTestContext().getLog()
		<< tcu::TestLog::Message
		<< msg.str()
		<< tcu::TestLog::EndMessage;
}

tcu::TestStatus ImageFetchComputeInstance::testResourceAccess (void)
{
	const vk::Unique<vk::VkDescriptorPool>			descriptorPool		(createDescriptorPool());
	std::vector<DescriptorSetLayoutHandleSp>		descriptorSetLayouts;
	std::vector<DescriptorSetHandleSp>				descriptorSets;
	std::vector<vk::VkDescriptorSetLayout>			layoutHandles;
	std::vector<vk::VkDescriptorSet>				setHandles;

	for (deUint32 setNdx = 0; setNdx < getDescriptorSetCount(m_descriptorSetCount); setNdx++)
	{
		vk::Move<vk::VkDescriptorSetLayout>	layout	= createDescriptorSetLayout(setNdx);
		vk::Move<vk::VkDescriptorSet>		set		= createDescriptorSet(*descriptorPool, *layout, setNdx);

		descriptorSetLayouts.push_back(DescriptorSetLayoutHandleSp(new DescriptorSetLayoutHandleUp(layout)));
		descriptorSets.push_back(DescriptorSetHandleSp(new DescriptorSetHandleUp(set)));

		layoutHandles.push_back(**descriptorSetLayouts.back());
		setHandles.push_back(**descriptorSets.back());

		// Add an empty descriptor set layout between sets 0 and 2
		if (setNdx == 0 && m_descriptorSetCount == DESCRIPTOR_SET_COUNT_MULTIPLE_DISCONTIGUOUS)
		{
			vk::DescriptorSetLayoutBuilder		emptyBuilder;
			vk::Move<vk::VkDescriptorSetLayout>	emptyLayout = emptyBuilder.build(m_vki, m_device, (vk::VkDescriptorSetLayoutCreateFlags)0);

			descriptorSetLayouts.push_back(DescriptorSetLayoutHandleSp(new DescriptorSetLayoutHandleUp(emptyLayout)));
			layoutHandles.push_back(**descriptorSetLayouts.back());
		}
	}

	const ComputePipeline							pipeline			(m_vki, m_device, m_context.getBinaryCollection(), (int)layoutHandles.size(), &layoutHandles.front());
	const deUint32* const							dynamicOffsets		= DE_NULL;
	const int										numDynamicOffsets	= 0;
	const vk::VkBufferMemoryBarrier* const			preBarriers			= DE_NULL;
	const int										numPreBarriers		= 0;
	const vk::VkBufferMemoryBarrier* const			postBarriers		= m_result.getResultReadBarrier();
	const int										numPostBarriers		= 1;

	const ComputeCommand							compute				(m_vki,
																		 m_device,
																		 pipeline.getPipeline(),
																		 pipeline.getPipelineLayout(),
																		 tcu::UVec3(4, 1, 1),
																		 m_shaderInterface,
																		 m_descriptorSetCount,	&setHandles.front(),
																		 numDynamicOffsets,		dynamicOffsets,
																		 numPreBarriers,		preBarriers,
																		 numPostBarriers,		postBarriers);

	tcu::Vec4										results[4];
	bool											anyResultSet		= false;
	bool											allResultsOk		= true;

	if (m_updateMethod == DESCRIPTOR_UPDATE_METHOD_WITH_PUSH_TEMPLATE)
	{
		for (deUint32 setNdx = 0; setNdx < getDescriptorSetCount(m_descriptorSetCount); setNdx++)
			writeDescriptorSetWithTemplate(DE_NULL, layoutHandles[setNdx], setNdx, true, pipeline.getPipelineLayout());

		compute.submitAndWait(m_queueFamilyIndex, m_queue, &m_updateTemplates, &m_updateRegistry);
	}
	else if (m_updateMethod == DESCRIPTOR_UPDATE_METHOD_WITH_PUSH)
	{
		for (deUint32 setNdx = 0; setNdx < getDescriptorSetCount(m_descriptorSetCount); setNdx++)
			writeDescriptorSet(DE_NULL, setNdx);

		compute.submitAndWait(m_queueFamilyIndex, m_queue, m_updateBuilder, m_descriptorsPerSet);
	}
	else
	{
		compute.submitAndWait(m_queueFamilyIndex, m_queue);
	}
	m_result.readResultContentsTo(&results);

	// verify
	for (int resultNdx = 0; resultNdx < 4; ++resultNdx)
	{
		const tcu::Vec4	result				= results[resultNdx];

		tcu::Vec4 reference = tcu::Vec4(0.0f);
		for (deUint32 setNdx = 0; setNdx < getDescriptorSetCount(m_descriptorSetCount); setNdx++)
			reference += m_images.fetchImageValue(resultNdx, setNdx);

		if (getDescriptorSetCount(m_descriptorSetCount) > 1)
			reference = reference / tcu::Vec4((float)getDescriptorSetCount(m_descriptorSetCount));

		const tcu::Vec4	conversionThreshold	= tcu::Vec4(1.0f / 255.0f);

		if (result != tcu::Vec4(-1.0f))
			anyResultSet = true;

		if (tcu::boolAny(tcu::greaterThan(tcu::abs(result - reference), conversionThreshold)))
		{
			allResultsOk = false;

			m_context.getTestContext().getLog()
				<< tcu::TestLog::Message
				<< "Test sample " << resultNdx << ": Expected " << reference << ", got " << result
				<< tcu::TestLog::EndMessage;
		}
	}

	// read back and verify
	if (allResultsOk)
		return tcu::TestStatus::pass("Pass");
	else if (anyResultSet)
		return tcu::TestStatus::fail("Invalid result values");
	else
	{
		m_context.getTestContext().getLog()
			<< tcu::TestLog::Message
			<< "Result buffer was not written to."
			<< tcu::TestLog::EndMessage;
		return tcu::TestStatus::fail("Result buffer was not written to");
	}
}

class ImageSampleInstanceImages : private ImageInstanceImages
{
public:
										ImageSampleInstanceImages	(const vk::DeviceInterface&		vki,
																	 vk::VkDevice					device,
																	 deUint32						queueFamilyIndex,
																	 vk::VkQueue					queue,
																	 vk::Allocator&					allocator,
																	 vk::VkDescriptorType			descriptorType,
																	 DescriptorSetCount				descriptorSetCount,
																	 ShaderInputInterface			shaderInterface,
																	 vk::VkImageViewType			viewType,
																	 deUint32						baseMipLevel,
																	 deUint32						baseArraySlice,
																	 bool							immutable);

	static std::vector<tcu::Sampler>	getRefSamplers				(DescriptorSetCount				descriptorSetCount,
																	 ShaderInputInterface			shaderInterface);

	static std::vector<SamplerHandleSp>	getSamplers					(const vk::DeviceInterface&		vki,
																	 vk::VkDevice					device,
																	 std::vector<tcu::Sampler>&		refSamplers,
																	 const tcu::TextureFormat		imageFormat);

	static tcu::Vec4					getSamplePos				(vk::VkImageViewType viewType, deUint32 baseMipLevel, deUint32 baseArraySlice, int samplePosNdx);
	tcu::Vec4							fetchSampleValue			(int samplePosNdx, int setNdx) const;

	inline tcu::TextureLevelPyramid		getSourceImage				(int ndx) const { return m_sourceImage[ndx % m_sourceImage.size()];	}
	inline vk::VkImageView				getImageView				(int ndx) const { return **m_imageView[ndx % m_imageView.size()];	}
	inline tcu::Sampler					getRefSampler				(int ndx) const { return m_refSampler[ndx % m_refSampler.size()];	}
	inline vk::VkSampler				getSampler					(int ndx) const { return **m_sampler[ndx % m_sampler.size()];		}
	inline bool							isImmutable					(void) const	{ return m_isImmutable;								}

private:
	static int							getNumImages				(vk::VkDescriptorType descriptorType, DescriptorSetCount descriptorSetCount, ShaderInputInterface shaderInterface);
	static tcu::Sampler					createRefSampler			(int ndx);
	static vk::Move<vk::VkSampler>		createSampler				(const vk::DeviceInterface& vki, vk::VkDevice device, const tcu::Sampler& sampler, const tcu::TextureFormat& format);

	static tcu::Texture1DArrayView		getRef1DView				(const tcu::TextureLevelPyramid& source, deUint32 baseMipLevel, deUint32 baseArraySlice, std::vector<tcu::ConstPixelBufferAccess>* levelStorage);
	static tcu::Texture2DArrayView		getRef2DView				(const tcu::TextureLevelPyramid& source, deUint32 baseMipLevel, deUint32 baseArraySlice, std::vector<tcu::ConstPixelBufferAccess>* levelStorage);
	static tcu::Texture3DView			getRef3DView				(const tcu::TextureLevelPyramid& source, deUint32 baseMipLevel, deUint32 baseArraySlice, std::vector<tcu::ConstPixelBufferAccess>* levelStorage);
	static tcu::TextureCubeArrayView	getRefCubeView				(const tcu::TextureLevelPyramid& source, deUint32 baseMipLevel, deUint32 baseArraySlice, std::vector<tcu::ConstPixelBufferAccess>* levelStorage);

	const vk::VkDescriptorType			m_descriptorType;
	const ShaderInputInterface			m_shaderInterface;
	const bool							m_isImmutable;

	std::vector<tcu::Sampler>			m_refSampler;
	std::vector<SamplerHandleSp>		m_sampler;
};

ImageSampleInstanceImages::ImageSampleInstanceImages (const vk::DeviceInterface&	vki,
													  vk::VkDevice					device,
													  deUint32						queueFamilyIndex,
													  vk::VkQueue					queue,
													  vk::Allocator&				allocator,
													  vk::VkDescriptorType			descriptorType,
													  DescriptorSetCount			descriptorSetCount,
													  ShaderInputInterface			shaderInterface,
													  vk::VkImageViewType			viewType,
													  deUint32						baseMipLevel,
													  deUint32						baseArraySlice,
													  bool							immutable)
	: ImageInstanceImages	(vki,
							 device,
							 queueFamilyIndex,
							 queue,
							 allocator,
							 descriptorType,
							 viewType,
							 getNumImages(descriptorType, descriptorSetCount, shaderInterface),
							 baseMipLevel,
							 baseArraySlice)
	, m_descriptorType		(descriptorType)
	, m_shaderInterface		(shaderInterface)
	, m_isImmutable			(immutable)
	, m_refSampler			(getRefSamplers(descriptorSetCount, shaderInterface))
	, m_sampler				(getSamplers(vki, device, m_refSampler, m_imageFormat))
{
}

std::vector<tcu::Sampler> ImageSampleInstanceImages::getRefSamplers (DescriptorSetCount		descriptorSetCount,
																	 ShaderInputInterface	shaderInterface)
{
	std::vector<tcu::Sampler> refSamplers;
	for (deUint32 samplerNdx = 0; samplerNdx < getDescriptorSetCount(descriptorSetCount) * getInterfaceNumResources(shaderInterface); samplerNdx++)
		refSamplers.push_back(createRefSampler(samplerNdx));

	return refSamplers;
}

std::vector<SamplerHandleSp> ImageSampleInstanceImages::getSamplers (const vk::DeviceInterface&	vki,
																     vk::VkDevice				device,
																     std::vector<tcu::Sampler>&	refSamplers,
																     const tcu::TextureFormat	imageFormat)
{
	std::vector<SamplerHandleSp> samplers;
	for (deUint32 samplerNdx = 0; samplerNdx < (deUint32)refSamplers.size(); samplerNdx++)
	{
		vk::Move<vk::VkSampler> sampler = createSampler(vki, device, refSamplers[samplerNdx], imageFormat);
		samplers.push_back(SamplerHandleSp(new SamplerHandleUp(sampler)));
	}
	return samplers;
}

tcu::Vec4 ImageSampleInstanceImages::getSamplePos (vk::VkImageViewType viewType, deUint32 baseMipLevel, deUint32 baseArraySlice, int samplePosNdx)
{
	DE_ASSERT(de::inBounds(samplePosNdx, 0, 4));

	const deUint32	imageSize	= (deUint32)IMAGE_SIZE >> baseMipLevel;
	const deUint32	arraySize	= isImageViewTypeArray(viewType) ? ARRAY_SIZE - baseArraySlice : 1;

	// choose arbitrary values that are not ambiguous with NEAREST filtering

	switch (viewType)
	{
		case vk::VK_IMAGE_VIEW_TYPE_1D:
		case vk::VK_IMAGE_VIEW_TYPE_1D_ARRAY:
		case vk::VK_IMAGE_VIEW_TYPE_2D:
		case vk::VK_IMAGE_VIEW_TYPE_2D_ARRAY:
		case vk::VK_IMAGE_VIEW_TYPE_3D:
		{
			const tcu::Vec3	coords[4]	=
			{
				tcu::Vec3(0.75f,
						  0.5f,
						  (float)(12u % imageSize) + 0.25f),

				tcu::Vec3((float)(23u % imageSize) + 0.25f,
						  (float)(73u % imageSize) + 0.5f,
						  (float)(16u % imageSize) + 0.5f + (float)imageSize),

				tcu::Vec3(-(float)(43u % imageSize) + 0.25f,
						  (float)(84u % imageSize) + 0.5f + (float)imageSize,
						  (float)(117u % imageSize) + 0.75f),

				tcu::Vec3((float)imageSize + 0.5f,
						  (float)(75u % imageSize) + 0.25f,
						  (float)(83u % imageSize) + 0.25f + (float)imageSize),
			};
			const deUint32	slices[4]	=
			{
				0u % arraySize,
				4u % arraySize,
				9u % arraySize,
				2u % arraySize,
			};

			if (viewType == vk::VK_IMAGE_VIEW_TYPE_1D || viewType == vk::VK_IMAGE_VIEW_TYPE_1D_ARRAY)
				return tcu::Vec4(coords[samplePosNdx].x() / (float)imageSize,
								 (float)slices[samplePosNdx],
								 0.0f,
								 0.0f);
			else if (viewType == vk::VK_IMAGE_VIEW_TYPE_2D || viewType == vk::VK_IMAGE_VIEW_TYPE_2D_ARRAY)
				return tcu::Vec4(coords[samplePosNdx].x() / (float)imageSize,
								 coords[samplePosNdx].y() / (float)imageSize,
								 (float)slices[samplePosNdx],
								 0.0f);
			else if (viewType == vk::VK_IMAGE_VIEW_TYPE_3D)
				return tcu::Vec4(coords[samplePosNdx].x() / (float)imageSize,
								 coords[samplePosNdx].y() / (float)imageSize,
								 coords[samplePosNdx].z() / (float)imageSize,
								 0.0f);
			else
			{
				DE_FATAL("Impossible");
				return tcu::Vec4();
			}
		}

		case vk::VK_IMAGE_VIEW_TYPE_CUBE:
		case vk::VK_IMAGE_VIEW_TYPE_CUBE_ARRAY:
		{
			// \note these values are in [0, texSize]*3 space for convenience
			const tcu::Vec3	coords[4]	=
			{
				tcu::Vec3(0.75f,
						  0.5f,
						  (float)imageSize),

				tcu::Vec3((float)(13u % imageSize) + 0.25f,
						  0.0f,
						  (float)(16u % imageSize) + 0.5f),

				tcu::Vec3(0.0f,
						  (float)(84u % imageSize) + 0.5f,
						  (float)(10u % imageSize) + 0.75f),

				tcu::Vec3((float)imageSize,
						  (float)(75u % imageSize) + 0.25f,
						  (float)(83u % imageSize) + 0.75f),
			};
			const deUint32	slices[4]	=
			{
				1u % arraySize,
				2u % arraySize,
				9u % arraySize,
				5u % arraySize,
			};

			DE_ASSERT(de::inRange(coords[samplePosNdx].x(), 0.0f, (float)imageSize));
			DE_ASSERT(de::inRange(coords[samplePosNdx].y(), 0.0f, (float)imageSize));
			DE_ASSERT(de::inRange(coords[samplePosNdx].z(), 0.0f, (float)imageSize));

			// map to [-1, 1]*3 space
			return tcu::Vec4(coords[samplePosNdx].x() / (float)imageSize * 2.0f - 1.0f,
							 coords[samplePosNdx].y() / (float)imageSize * 2.0f - 1.0f,
							 coords[samplePosNdx].z() / (float)imageSize * 2.0f - 1.0f,
							 (float)slices[samplePosNdx]);
		}

		default:
			DE_FATAL("Impossible");
			return tcu::Vec4();
	}
}

tcu::Vec4 ImageSampleInstanceImages::fetchSampleValue (int samplePosNdx, int setNdx) const
{
	DE_ASSERT(de::inBounds(samplePosNdx, 0, 4));

	// texture order is ABAB
	const bool									isSamplerCase	= (m_descriptorType == vk::VK_DESCRIPTOR_TYPE_SAMPLER);
	const deUint32								numImages		= (isSamplerCase) ? 1 : getInterfaceNumResources(m_shaderInterface);
	const tcu::TextureLevelPyramid&				sampleSrcA		= getSourceImage(setNdx * numImages);
	const tcu::TextureLevelPyramid&				sampleSrcB		= (m_shaderInterface == SHADER_INPUT_SINGLE_DESCRIPTOR) ? sampleSrcA : getSourceImage(setNdx * numImages + 1);
	const tcu::TextureLevelPyramid&				sampleSrc		= (isSamplerCase) ? (sampleSrcA) : ((samplePosNdx % 2) == 0) ? (sampleSrcA) : (sampleSrcB);

	// sampler order is ABAB
	const tcu::Sampler&							samplerA		= getRefSampler(setNdx * getInterfaceNumResources(m_shaderInterface));
	const tcu::Sampler&							samplerB		= (m_shaderInterface == SHADER_INPUT_SINGLE_DESCRIPTOR) ? (samplerA) : getRefSampler(setNdx * getInterfaceNumResources(m_shaderInterface) + 1);
	const tcu::Sampler&							sampler			= ((samplePosNdx % 2) == 0) ? (samplerA) : (samplerB);

	const tcu::Vec4								samplePos		= getSamplePos(m_viewType, m_baseMipLevel, m_baseArraySlice, samplePosNdx);
	const float									lod				= 0.0f;
	std::vector<tcu::ConstPixelBufferAccess>	levelStorage;

	switch (m_viewType)
	{
		case vk::VK_IMAGE_VIEW_TYPE_1D:
		case vk::VK_IMAGE_VIEW_TYPE_1D_ARRAY:	return getRef1DView(sampleSrc, m_baseMipLevel, m_baseArraySlice, &levelStorage).sample(sampler, samplePos.x(), samplePos.y(), lod);
		case vk::VK_IMAGE_VIEW_TYPE_2D:
		case vk::VK_IMAGE_VIEW_TYPE_2D_ARRAY:	return getRef2DView(sampleSrc, m_baseMipLevel, m_baseArraySlice, &levelStorage).sample(sampler, samplePos.x(), samplePos.y(), samplePos.z(), lod);
		case vk::VK_IMAGE_VIEW_TYPE_3D:			return getRef3DView(sampleSrc, m_baseMipLevel, m_baseArraySlice, &levelStorage).sample(sampler, samplePos.x(), samplePos.y(), samplePos.z(), lod);
		case vk::VK_IMAGE_VIEW_TYPE_CUBE:
		case vk::VK_IMAGE_VIEW_TYPE_CUBE_ARRAY:	return getRefCubeView(sampleSrc, m_baseMipLevel, m_baseArraySlice, &levelStorage).sample(sampler, samplePos.x(), samplePos.y(), samplePos.z(), samplePos.w(), lod);

		default:
		{
			DE_FATAL("Impossible");
			return tcu::Vec4();
		}
	}
}

int ImageSampleInstanceImages::getNumImages (vk::VkDescriptorType descriptorType, DescriptorSetCount descriptorSetCount, ShaderInputInterface shaderInterface)
{
	// If we are testing separate samplers, just one image is enough
	if (descriptorType == vk::VK_DESCRIPTOR_TYPE_SAMPLER)
		return getDescriptorSetCount(descriptorSetCount);
	else if (descriptorType == vk::VK_DESCRIPTOR_TYPE_COMBINED_IMAGE_SAMPLER)
	{
		// combined: numImages == numSamplers
		return getInterfaceNumResources(shaderInterface) * getDescriptorSetCount(descriptorSetCount);
	}
	else
	{
		DE_FATAL("Impossible");
		return 0;
	}
}

tcu::Sampler ImageSampleInstanceImages::createRefSampler (int ndx)
{
	if (ndx % 2 == 0)
	{
		// linear, wrapping
		return tcu::Sampler(tcu::Sampler::REPEAT_GL, tcu::Sampler::REPEAT_GL, tcu::Sampler::REPEAT_GL, tcu::Sampler::LINEAR, tcu::Sampler::LINEAR);
	}
	else
	{
		// nearest, clamping
		return tcu::Sampler(tcu::Sampler::CLAMP_TO_EDGE, tcu::Sampler::CLAMP_TO_EDGE, tcu::Sampler::CLAMP_TO_EDGE, tcu::Sampler::NEAREST, tcu::Sampler::NEAREST);
	}
}

vk::Move<vk::VkSampler> ImageSampleInstanceImages::createSampler (const vk::DeviceInterface& vki, vk::VkDevice device, const tcu::Sampler& sampler, const tcu::TextureFormat& format)
{
	const vk::VkSamplerCreateInfo	createInfo		= vk::mapSampler(sampler, format);

	return vk::createSampler(vki, device, &createInfo);
}

tcu::Texture1DArrayView ImageSampleInstanceImages::getRef1DView (const tcu::TextureLevelPyramid& source, deUint32 baseMipLevel, deUint32 baseArraySlice, std::vector<tcu::ConstPixelBufferAccess>* levelStorage)
{
	DE_ASSERT(levelStorage->empty());

	const deUint32 numSlices = (deUint32)source.getLevel(0).getHeight();
	const deUint32 numLevels = (deUint32)source.getNumLevels();

	// cut pyramid from baseMipLevel
	for (deUint32 level = baseMipLevel; level < numLevels; ++level)
	{
		// cut levels from baseArraySlice
		const tcu::ConstPixelBufferAccess wholeLevel	= source.getLevel(level);
		const tcu::ConstPixelBufferAccess cutLevel		= tcu::getSubregion(wholeLevel, 0, baseArraySlice, wholeLevel.getWidth(), numSlices - baseArraySlice);
		levelStorage->push_back(cutLevel);
	}

	return tcu::Texture1DArrayView((int)levelStorage->size(), &levelStorage->front());
}

tcu::Texture2DArrayView ImageSampleInstanceImages::getRef2DView (const tcu::TextureLevelPyramid& source, deUint32 baseMipLevel, deUint32 baseArraySlice, std::vector<tcu::ConstPixelBufferAccess>* levelStorage)
{
	DE_ASSERT(levelStorage->empty());

	const deUint32 numSlices = (deUint32)source.getLevel(0).getDepth();
	const deUint32 numLevels = (deUint32)source.getNumLevels();

	// cut pyramid from baseMipLevel
	for (deUint32 level = baseMipLevel; level < numLevels; ++level)
	{
		// cut levels from baseArraySlice
		const tcu::ConstPixelBufferAccess wholeLevel	= source.getLevel(level);
		const tcu::ConstPixelBufferAccess cutLevel		= tcu::getSubregion(wholeLevel, 0, 0, baseArraySlice, wholeLevel.getWidth(), wholeLevel.getHeight(), numSlices - baseArraySlice);
		levelStorage->push_back(cutLevel);
	}

	return tcu::Texture2DArrayView((int)levelStorage->size(), &levelStorage->front());
}

tcu::Texture3DView ImageSampleInstanceImages::getRef3DView (const tcu::TextureLevelPyramid& source, deUint32 baseMipLevel, deUint32 baseArraySlice, std::vector<tcu::ConstPixelBufferAccess>* levelStorage)
{
	DE_ASSERT(levelStorage->empty());
	DE_ASSERT(baseArraySlice == 0);
	DE_UNREF(baseArraySlice);

	const deUint32 numLevels = (deUint32)source.getNumLevels();

	// cut pyramid from baseMipLevel
	for (deUint32 level = baseMipLevel; level < numLevels; ++level)
		levelStorage->push_back(source.getLevel(level));

	return tcu::Texture3DView((int)levelStorage->size(), &levelStorage->front());
}

tcu::TextureCubeArrayView ImageSampleInstanceImages::getRefCubeView (const tcu::TextureLevelPyramid& source, deUint32 baseMipLevel, deUint32 baseArraySlice, std::vector<tcu::ConstPixelBufferAccess>* levelStorage)
{
	DE_ASSERT(levelStorage->empty());

	const deUint32 numSlices = (deUint32)source.getLevel(0).getDepth() / 6;
	const deUint32 numLevels = (deUint32)source.getNumLevels();

	// cut pyramid from baseMipLevel
	for (deUint32 level = baseMipLevel; level < numLevels; ++level)
	{
		// cut levels from baseArraySlice
		const tcu::ConstPixelBufferAccess wholeLevel	= source.getLevel(level);
		const tcu::ConstPixelBufferAccess cutLevel		= tcu::getSubregion(wholeLevel, 0, 0, baseArraySlice * 6, wholeLevel.getWidth(), wholeLevel.getHeight(), (numSlices - baseArraySlice) * 6);
		levelStorage->push_back(cutLevel);
	}

	return tcu::TextureCubeArrayView((int)levelStorage->size(), &levelStorage->front());
}

class ImageSampleRenderInstance : public SingleCmdRenderInstance
{
public:
													ImageSampleRenderInstance					(vkt::Context&			context,
																								 DescriptorUpdateMethod updateMethod,
																								 bool					isPrimaryCmdBuf,
																								 vk::VkDescriptorType	descriptorType,
																								 DescriptorSetCount		descriptorSetCount,
																								 vk::VkShaderStageFlags	stageFlags,
																								 ShaderInputInterface	shaderInterface,
																								 vk::VkImageViewType	viewType,
																								 deUint32				baseMipLevel,
																								 deUint32				baseArraySlice,
																								 bool					isImmutable);

private:
	static std::vector<DescriptorSetLayoutHandleSp>	createDescriptorSetLayouts					(const vk::DeviceInterface&							vki,
																								 vk::VkDevice										device,
																								 vk::VkDescriptorType								descriptorType,
																								 DescriptorSetCount									descriptorSetCount,
																								 ShaderInputInterface								shaderInterface,
																								 vk::VkShaderStageFlags								stageFlags,
																								 const ImageSampleInstanceImages&					images,
																								 DescriptorUpdateMethod								updateMethod);

	static vk::Move<vk::VkPipelineLayout>			createPipelineLayout						(const vk::DeviceInterface&							vki,
																								 vk::VkDevice										device,
																								 const std::vector<DescriptorSetLayoutHandleSp>&	descriptorSetLayout);

	static vk::Move<vk::VkDescriptorPool>			createDescriptorPool						(const vk::DeviceInterface&							vki,
																								 vk::VkDevice										device,
																								 vk::VkDescriptorType								descriptorType,
																								 DescriptorSetCount									descriptorSetCount,
																								 ShaderInputInterface								shaderInterface);

	static std::vector<DescriptorSetHandleSp>		createDescriptorSets						(const vk::DeviceInterface&							vki,
																								 DescriptorUpdateMethod								updateMethod,
																								 vk::VkDevice										device,
																								 vk::VkDescriptorType								descriptorType,
																								 DescriptorSetCount									descriptorSetCount,
																								 ShaderInputInterface								shaderInterface,
																								 const std::vector<DescriptorSetLayoutHandleSp>&	descriptorSetLayouts,
																								 vk::VkDescriptorPool								pool,
																								 bool												isImmutable,
																								 const ImageSampleInstanceImages&					images,
																								 vk::DescriptorSetUpdateBuilder&					updateBuilder,
																								 std::vector<UpdateTemplateHandleSp>&				updateTemplates,
																								 std::vector<RawUpdateRegistry>&					updateRegistry,
																								 std::vector<deUint32>&								descriptorsPerSet,
																								 vk::VkPipelineLayout								pipelineLayout = DE_NULL);

	static void										writeSamplerDescriptorSet					(const vk::DeviceInterface&							vki,
																								 vk::VkDevice										device,
																								 ShaderInputInterface								shaderInterface,
																								 bool												isImmutable,
																								 const ImageSampleInstanceImages&					images,
																								 vk::VkDescriptorSet								descriptorSet,
																								 deUint32											setNdx,
																								 vk::DescriptorSetUpdateBuilder&					updateBuilder,
																								 std::vector<deUint32>&								descriptorsPerSet,
																								 DescriptorUpdateMethod								updateMethod = DESCRIPTOR_UPDATE_METHOD_NORMAL);

	static void										writeImageSamplerDescriptorSet				(const vk::DeviceInterface&							vki,
																								 vk::VkDevice										device,
																								 ShaderInputInterface								shaderInterface,
																								 bool												isImmutable,
																								 const ImageSampleInstanceImages&					images,
																								 vk::VkDescriptorSet								descriptorSet,
																								 deUint32											setNdx,
																								 vk::DescriptorSetUpdateBuilder&					updateBuilder,
																								 std::vector<deUint32>&								descriptorsPerSet,
																								 DescriptorUpdateMethod								updateMethod = DESCRIPTOR_UPDATE_METHOD_NORMAL);

	static void										writeSamplerDescriptorSetWithTemplate		(const vk::DeviceInterface&							vki,
																								 vk::VkDevice										device,
																								 DescriptorSetCount									descriptorSetCount,
																								 ShaderInputInterface								shaderInterface,
																								 bool												isImmutable,
																								 const ImageSampleInstanceImages&					images,
																								 vk::VkDescriptorSet								descriptorSet,
																								 deUint32											setNdx,
																								 vk::VkDescriptorSetLayout							layout,
																								 std::vector<UpdateTemplateHandleSp>&				updateTemplates,
																								 std::vector<RawUpdateRegistry>&					registry,
																								 bool												withPush = false,
																								 vk::VkPipelineLayout								pipelineLayout = 0);

	static void										writeImageSamplerDescriptorSetWithTemplate	(const vk::DeviceInterface&							vki,
																								 vk::VkDevice										device,
																								 DescriptorSetCount									descriptorSetCount,
																								 ShaderInputInterface								shaderInterface,
																								 bool												isImmutable,
																								 const ImageSampleInstanceImages&					images,
																								 vk::VkDescriptorSet								descriptorSet,
																								 deUint32											setNdx,
																								 vk::VkDescriptorSetLayout							layout,
																								 std::vector<UpdateTemplateHandleSp>&				updateTemplates,
																								 std::vector<RawUpdateRegistry>&					registry,
																								 bool												withPush = false,
																								 vk::VkPipelineLayout								pipelineLayout = 0);

	void											logTestPlan									(void) const;
	vk::VkPipelineLayout							getPipelineLayout							(void) const;
	void											writeDrawCmdBuffer							(vk::VkCommandBuffer cmd) const;
	tcu::TestStatus									verifyResultImage							(const tcu::ConstPixelBufferAccess& result) const;

	enum
	{
		RENDER_SIZE = 128,
	};

	const DescriptorUpdateMethod					m_updateMethod;
	const vk::VkDescriptorType						m_descriptorType;
	const DescriptorSetCount						m_descriptorSetCount;
	const vk::VkShaderStageFlags					m_stageFlags;
	const ShaderInputInterface						m_shaderInterface;
	const vk::VkImageViewType						m_viewType;
	const deUint32									m_baseMipLevel;
	const deUint32									m_baseArraySlice;

	std::vector<UpdateTemplateHandleSp>				m_updateTemplates;
	std::vector<RawUpdateRegistry>					m_updateRegistry;
	vk::DescriptorSetUpdateBuilder					m_updateBuilder;
	const ImageSampleInstanceImages					m_images;
	std::vector<deUint32>							m_descriptorsPerSet;
	const std::vector<DescriptorSetLayoutHandleSp>	m_descriptorSetLayouts;
	const vk::Move<vk::VkPipelineLayout>			m_pipelineLayout;
	const vk::Unique<vk::VkDescriptorPool>			m_descriptorPool;
	const std::vector<DescriptorSetHandleSp>		m_descriptorSets;
};

ImageSampleRenderInstance::ImageSampleRenderInstance (vkt::Context&				context,
													  DescriptorUpdateMethod	updateMethod,
													  bool						isPrimaryCmdBuf,
													  vk::VkDescriptorType		descriptorType,
													  DescriptorSetCount		descriptorSetCount,
													  vk::VkShaderStageFlags	stageFlags,
													  ShaderInputInterface		shaderInterface,
													  vk::VkImageViewType		viewType,
													  deUint32					baseMipLevel,
													  deUint32					baseArraySlice,
													  bool						isImmutable)
	: SingleCmdRenderInstance	(context, isPrimaryCmdBuf, tcu::UVec2(RENDER_SIZE, RENDER_SIZE))
	, m_updateMethod			(updateMethod)
	, m_descriptorType			(descriptorType)
	, m_descriptorSetCount		(descriptorSetCount)
	, m_stageFlags				(stageFlags)
	, m_shaderInterface			(shaderInterface)
	, m_viewType				(viewType)
	, m_baseMipLevel			(baseMipLevel)
	, m_baseArraySlice			(baseArraySlice)
	, m_updateTemplates			()
	, m_updateRegistry			()
	, m_updateBuilder			()
	, m_images					(m_vki, m_device, m_queueFamilyIndex, m_queue, m_allocator, m_descriptorType, m_descriptorSetCount, m_shaderInterface, m_viewType, m_baseMipLevel, m_baseArraySlice, isImmutable)
	, m_descriptorSetLayouts	(createDescriptorSetLayouts(m_vki, m_device, m_descriptorType, m_descriptorSetCount, m_shaderInterface, m_stageFlags, m_images, m_updateMethod))
	, m_pipelineLayout			(createPipelineLayout(m_vki, m_device, m_descriptorSetLayouts))
	, m_descriptorPool			(createDescriptorPool(m_vki, m_device, m_descriptorType, m_descriptorSetCount, m_shaderInterface))
	, m_descriptorSets			(createDescriptorSets(m_vki, m_updateMethod, m_device, m_descriptorType, m_descriptorSetCount, m_shaderInterface, m_descriptorSetLayouts, *m_descriptorPool, isImmutable, m_images, m_updateBuilder, m_updateTemplates, m_updateRegistry, m_descriptorsPerSet, *m_pipelineLayout))
{
}

std::vector<DescriptorSetLayoutHandleSp> ImageSampleRenderInstance::createDescriptorSetLayouts (const vk::DeviceInterface&			vki,
																								vk::VkDevice						device,
																								vk::VkDescriptorType				descriptorType,
																								DescriptorSetCount					descriptorSetCount,
																								ShaderInputInterface				shaderInterface,
																								vk::VkShaderStageFlags				stageFlags,
																								const ImageSampleInstanceImages&	images,
																								DescriptorUpdateMethod				updateMethod)
{
	std::vector<DescriptorSetLayoutHandleSp> descriptorSetLayouts;

	for (deUint32 setNdx = 0; setNdx < getDescriptorSetCount(descriptorSetCount); setNdx++)
	{
		const vk::VkSampler						samplers[2] =
		{
			images.getSampler(setNdx * getInterfaceNumResources(shaderInterface)),
			images.getSampler(setNdx * getInterfaceNumResources(shaderInterface) + 1),
		};

		vk::DescriptorSetLayoutBuilder			builder;
		const bool								addSeparateImage	= descriptorType == vk::VK_DESCRIPTOR_TYPE_SAMPLER;
		vk::VkDescriptorSetLayoutCreateFlags	extraFlags			= 0;

		if (updateMethod == DESCRIPTOR_UPDATE_METHOD_WITH_PUSH_TEMPLATE ||
			updateMethod == DESCRIPTOR_UPDATE_METHOD_WITH_PUSH)
		{
			extraFlags |= vk::VK_DESCRIPTOR_SET_LAYOUT_CREATE_PUSH_DESCRIPTOR_BIT_KHR;
		}

		// (combined)samplers follow
		switch (shaderInterface)
		{
			case SHADER_INPUT_SINGLE_DESCRIPTOR:
				if (addSeparateImage)
					builder.addSingleBinding(vk::VK_DESCRIPTOR_TYPE_SAMPLED_IMAGE, stageFlags);
				builder.addSingleSamplerBinding(descriptorType, stageFlags, (images.isImmutable()) ? (&samplers[0]) : (DE_NULL));
				break;

			case SHADER_INPUT_MULTIPLE_CONTIGUOUS_DESCRIPTORS:
				if (addSeparateImage)
					builder.addSingleBinding(vk::VK_DESCRIPTOR_TYPE_SAMPLED_IMAGE, stageFlags);
				builder.addSingleSamplerBinding(descriptorType, stageFlags, (images.isImmutable()) ? (&samplers[0]) : (DE_NULL));
				builder.addSingleSamplerBinding(descriptorType, stageFlags, (images.isImmutable()) ? (&samplers[1]) : (DE_NULL));
				break;

			case SHADER_INPUT_MULTIPLE_DISCONTIGUOUS_DESCRIPTORS:
				builder.addSingleIndexedSamplerBinding(descriptorType, stageFlags, 0u, (images.isImmutable()) ? (&samplers[0]) : (DE_NULL));
				if (addSeparateImage)
					builder.addSingleIndexedBinding(vk::VK_DESCRIPTOR_TYPE_SAMPLED_IMAGE, stageFlags, 1u);
				builder.addSingleIndexedSamplerBinding(descriptorType, stageFlags, 2u, (images.isImmutable()) ? (&samplers[1]) : (DE_NULL));
				break;

			case SHADER_INPUT_MULTIPLE_ARBITRARY_DESCRIPTORS:
				if (addSeparateImage)
					builder.addSingleBinding(vk::VK_DESCRIPTOR_TYPE_SAMPLED_IMAGE, stageFlags);
				builder.addSingleIndexedSamplerBinding(descriptorType, stageFlags, getArbitraryBindingIndex(0), (images.isImmutable()) ? (&samplers[0]) : (DE_NULL));
				builder.addSingleIndexedSamplerBinding(descriptorType, stageFlags, getArbitraryBindingIndex(1), (images.isImmutable()) ? (&samplers[1]) : (DE_NULL));
				break;

			case SHADER_INPUT_DESCRIPTOR_ARRAY:
				if (addSeparateImage)
					builder.addSingleBinding(vk::VK_DESCRIPTOR_TYPE_SAMPLED_IMAGE, stageFlags);
				builder.addArraySamplerBinding(descriptorType, 2u, stageFlags, (images.isImmutable()) ? (samplers) : (DE_NULL));
				break;

			default:
				DE_FATAL("Impossible");
		}

		vk::Move<vk::VkDescriptorSetLayout> layout = builder.build(vki, device, extraFlags);
		descriptorSetLayouts.push_back(DescriptorSetLayoutHandleSp(new DescriptorSetLayoutHandleUp(layout)));

		// Add an empty descriptor set layout between sets 0 and 2
		if (setNdx == 0 && descriptorSetCount == DESCRIPTOR_SET_COUNT_MULTIPLE_DISCONTIGUOUS)
		{
			vk::DescriptorSetLayoutBuilder		emptyBuilder;
			vk::Move<vk::VkDescriptorSetLayout>	emptyLayout = emptyBuilder.build(vki, device, (vk::VkDescriptorSetLayoutCreateFlags)0);
			descriptorSetLayouts.push_back(DescriptorSetLayoutHandleSp(new DescriptorSetLayoutHandleUp(emptyLayout)));
		}
	}

	return descriptorSetLayouts;
}

vk::Move<vk::VkPipelineLayout> ImageSampleRenderInstance::createPipelineLayout (const vk::DeviceInterface&						vki,
																				vk::VkDevice									device,
																				const std::vector<DescriptorSetLayoutHandleSp>&	descriptorSetLayout)
{
	std::vector<vk::VkDescriptorSetLayout> layoutHandles;
	for (size_t setNdx = 0; setNdx < descriptorSetLayout.size(); setNdx++)
		layoutHandles.push_back(**descriptorSetLayout[setNdx]);

	const vk::VkPipelineLayoutCreateInfo createInfo =
	{
		vk::VK_STRUCTURE_TYPE_PIPELINE_LAYOUT_CREATE_INFO,
		DE_NULL,
		(vk::VkPipelineLayoutCreateFlags)0,
		(deUint32)layoutHandles.size(),				// descriptorSetCount
		&layoutHandles.front(),						// pSetLayouts
		0u,											// pushConstantRangeCount
		DE_NULL,									// pPushConstantRanges
	};
	return vk::createPipelineLayout(vki, device, &createInfo);
}

vk::Move<vk::VkDescriptorPool> ImageSampleRenderInstance::createDescriptorPool (const vk::DeviceInterface&	vki,
																				vk::VkDevice				device,
																				vk::VkDescriptorType		descriptorType,
																				DescriptorSetCount			descriptorSetCount,
																				ShaderInputInterface		shaderInterface)
{
	vk::DescriptorPoolBuilder builder;

	if (descriptorType == vk::VK_DESCRIPTOR_TYPE_SAMPLER)
	{
		// separate samplers need image to sample
		builder.addType(vk::VK_DESCRIPTOR_TYPE_SAMPLED_IMAGE, getDescriptorSetCount(descriptorSetCount));

		// also need sample to use, indifferent of whether immutable or not
		builder.addType(vk::VK_DESCRIPTOR_TYPE_SAMPLER, getDescriptorSetCount(descriptorSetCount) * getInterfaceNumResources(shaderInterface));
	}
	else if (descriptorType == vk::VK_DESCRIPTOR_TYPE_COMBINED_IMAGE_SAMPLER)
	{
		// combined image samplers
		builder.addType(vk::VK_DESCRIPTOR_TYPE_COMBINED_IMAGE_SAMPLER, getDescriptorSetCount(descriptorSetCount) * getInterfaceNumResources(shaderInterface));
	}
	else
		DE_FATAL("Impossible");

	return builder.build(vki, device, vk::VK_DESCRIPTOR_POOL_CREATE_FREE_DESCRIPTOR_SET_BIT, getDescriptorSetCount(descriptorSetCount));
}

std::vector<DescriptorSetHandleSp> ImageSampleRenderInstance::createDescriptorSets (const vk::DeviceInterface&						vki,
																					DescriptorUpdateMethod							updateMethod,
																					vk::VkDevice									device,
																					vk::VkDescriptorType							descriptorType,
																					DescriptorSetCount								descriptorSetCount,
																					ShaderInputInterface							shaderInterface,
																					const std::vector<DescriptorSetLayoutHandleSp>&	descriptorSetLayouts,
																					vk::VkDescriptorPool							pool,
																					bool											isImmutable,
																					const ImageSampleInstanceImages&				images,
																					vk::DescriptorSetUpdateBuilder&					updateBuilder,
																					std::vector<UpdateTemplateHandleSp>&			updateTemplates,
																					std::vector<RawUpdateRegistry>&					updateRegistry,
																					std::vector<deUint32>&							descriptorsPerSet,
																					vk::VkPipelineLayout							pipelineLayout)
{
	std::vector<DescriptorSetHandleSp> descriptorSets;

	for (deUint32 setNdx = 0; setNdx < getDescriptorSetCount(descriptorSetCount); setNdx++)
	{
		vk::VkDescriptorSetLayout layout = **descriptorSetLayouts[getDescriptorSetNdx(descriptorSetCount, setNdx)];

		const vk::VkDescriptorSetAllocateInfo	allocInfo =
		{
			vk::VK_STRUCTURE_TYPE_DESCRIPTOR_SET_ALLOCATE_INFO,
			DE_NULL,
			pool,
			1u,
			&layout
		};

		vk::Move<vk::VkDescriptorSet>			descriptorSet;
		if (updateMethod != DESCRIPTOR_UPDATE_METHOD_WITH_PUSH && updateMethod != DESCRIPTOR_UPDATE_METHOD_WITH_PUSH_TEMPLATE)
		{
			descriptorSet = allocateDescriptorSet(vki, device, &allocInfo);
		}
		else
		{
			descriptorSet = vk::Move<vk::VkDescriptorSet>();
		}

		if (updateMethod == DESCRIPTOR_UPDATE_METHOD_WITH_TEMPLATE)
		{
			if (descriptorType == vk::VK_DESCRIPTOR_TYPE_SAMPLER)
				writeSamplerDescriptorSetWithTemplate(vki, device, descriptorSetCount, shaderInterface, isImmutable, images, *descriptorSet, setNdx, layout, updateTemplates, updateRegistry);
			else if (descriptorType == vk::VK_DESCRIPTOR_TYPE_COMBINED_IMAGE_SAMPLER)
				writeImageSamplerDescriptorSetWithTemplate(vki, device, descriptorSetCount, shaderInterface, isImmutable, images, *descriptorSet, setNdx, layout, updateTemplates, updateRegistry);
			else
				DE_FATAL("Impossible");
		}
		else if (updateMethod == DESCRIPTOR_UPDATE_METHOD_WITH_PUSH_TEMPLATE)
		{
			if (descriptorType == vk::VK_DESCRIPTOR_TYPE_SAMPLER)
				writeSamplerDescriptorSetWithTemplate(vki, device, descriptorSetCount, shaderInterface, isImmutable, images, DE_NULL, setNdx, layout, updateTemplates, updateRegistry, true, pipelineLayout);
			else if (descriptorType == vk::VK_DESCRIPTOR_TYPE_COMBINED_IMAGE_SAMPLER)
				writeImageSamplerDescriptorSetWithTemplate(vki, device, descriptorSetCount, shaderInterface, isImmutable, images, DE_NULL, setNdx, layout, updateTemplates, updateRegistry, true, pipelineLayout);
			else
				DE_FATAL("Impossible");
		}
		else if (updateMethod == DESCRIPTOR_UPDATE_METHOD_WITH_PUSH)
		{
			if (descriptorType == vk::VK_DESCRIPTOR_TYPE_SAMPLER)
				writeSamplerDescriptorSet(vki, device, shaderInterface, isImmutable, images, *descriptorSet, setNdx, updateBuilder, descriptorsPerSet, updateMethod);
			else if (descriptorType == vk::VK_DESCRIPTOR_TYPE_COMBINED_IMAGE_SAMPLER)
				writeImageSamplerDescriptorSet(vki, device, shaderInterface, isImmutable, images, *descriptorSet, setNdx, updateBuilder, descriptorsPerSet, updateMethod);
			else
				DE_FATAL("Impossible");
		}
		else if (updateMethod == DESCRIPTOR_UPDATE_METHOD_NORMAL)
		{
			if (descriptorType == vk::VK_DESCRIPTOR_TYPE_SAMPLER)
				writeSamplerDescriptorSet(vki, device, shaderInterface, isImmutable, images, *descriptorSet, setNdx, updateBuilder, descriptorsPerSet);
			else if (descriptorType == vk::VK_DESCRIPTOR_TYPE_COMBINED_IMAGE_SAMPLER)
				writeImageSamplerDescriptorSet(vki, device, shaderInterface, isImmutable, images, *descriptorSet, setNdx, updateBuilder, descriptorsPerSet);
			else
				DE_FATAL("Impossible");
		}

		descriptorSets.push_back(DescriptorSetHandleSp(new DescriptorSetHandleUp(descriptorSet)));
	}
	return descriptorSets;
}

void ImageSampleRenderInstance::writeSamplerDescriptorSet (const vk::DeviceInterface&		vki,
														   vk::VkDevice						device,
														   ShaderInputInterface				shaderInterface,
														   bool								isImmutable,
														   const ImageSampleInstanceImages&	images,
														   vk::VkDescriptorSet				descriptorSet,
														   deUint32							setNdx,
														   vk::DescriptorSetUpdateBuilder&	updateBuilder,
														   std::vector<deUint32>&			descriptorsPerSet,
														   DescriptorUpdateMethod			updateMethod)
{
	const vk::VkDescriptorImageInfo		imageInfo			= makeDescriptorImageInfo(images.getImageView(setNdx), vk::VK_IMAGE_LAYOUT_SHADER_READ_ONLY_OPTIMAL);
	const vk::VkDescriptorImageInfo		samplersInfos[2]	=
	{
		makeDescriptorImageInfo(images.getSampler(setNdx * getInterfaceNumResources(shaderInterface))),
		makeDescriptorImageInfo(images.getSampler(setNdx * getInterfaceNumResources(shaderInterface) + 1)),
	};

	const deUint32						samplerLocation		= shaderInterface == SHADER_INPUT_MULTIPLE_DISCONTIGUOUS_DESCRIPTORS ? 1u : 0u;
	deUint32							numDescriptors		= 1u;

	// stand alone texture
	updateBuilder.writeSingle(descriptorSet, vk::DescriptorSetUpdateBuilder::Location::binding(samplerLocation), vk::VK_DESCRIPTOR_TYPE_SAMPLED_IMAGE, &imageInfo);

	// samplers
	if (!isImmutable || (updateMethod == DESCRIPTOR_UPDATE_METHOD_WITH_PUSH))
	{
		switch (shaderInterface)
		{
			case SHADER_INPUT_SINGLE_DESCRIPTOR:
				updateBuilder.writeSingle(descriptorSet, vk::DescriptorSetUpdateBuilder::Location::binding(1u), vk::VK_DESCRIPTOR_TYPE_SAMPLER, &samplersInfos[0]);
				numDescriptors++;
				break;

			case SHADER_INPUT_MULTIPLE_CONTIGUOUS_DESCRIPTORS:
				updateBuilder.writeSingle(descriptorSet, vk::DescriptorSetUpdateBuilder::Location::binding(1u), vk::VK_DESCRIPTOR_TYPE_SAMPLER, &samplersInfos[0]);
				updateBuilder.writeSingle(descriptorSet, vk::DescriptorSetUpdateBuilder::Location::binding(2u), vk::VK_DESCRIPTOR_TYPE_SAMPLER, &samplersInfos[1]);
				numDescriptors += 2;
				break;

			case SHADER_INPUT_MULTIPLE_DISCONTIGUOUS_DESCRIPTORS:
				updateBuilder.writeSingle(descriptorSet, vk::DescriptorSetUpdateBuilder::Location::binding(0u), vk::VK_DESCRIPTOR_TYPE_SAMPLER, &samplersInfos[0]);
				updateBuilder.writeSingle(descriptorSet, vk::DescriptorSetUpdateBuilder::Location::binding(2u), vk::VK_DESCRIPTOR_TYPE_SAMPLER, &samplersInfos[1]);
				numDescriptors += 2;
				break;

			case SHADER_INPUT_MULTIPLE_ARBITRARY_DESCRIPTORS:
				updateBuilder.writeSingle(descriptorSet, vk::DescriptorSetUpdateBuilder::Location::binding(getArbitraryBindingIndex(0)), vk::VK_DESCRIPTOR_TYPE_SAMPLER, &samplersInfos[0]);
				updateBuilder.writeSingle(descriptorSet, vk::DescriptorSetUpdateBuilder::Location::binding(getArbitraryBindingIndex(1)), vk::VK_DESCRIPTOR_TYPE_SAMPLER, &samplersInfos[1]);
				numDescriptors += 2;
				break;

			case SHADER_INPUT_DESCRIPTOR_ARRAY:
				updateBuilder.writeArray(descriptorSet, vk::DescriptorSetUpdateBuilder::Location::binding(1u), vk::VK_DESCRIPTOR_TYPE_SAMPLER, 2u, samplersInfos);
				numDescriptors++;
				break;

			default:
				DE_FATAL("Impossible");
		}
	}

	descriptorsPerSet.push_back(numDescriptors);

	if (updateMethod == DESCRIPTOR_UPDATE_METHOD_NORMAL)
	{
		updateBuilder.update(vki, device);
		updateBuilder.clear();
	}
}

void ImageSampleRenderInstance::writeImageSamplerDescriptorSet (const vk::DeviceInterface&			vki,
																vk::VkDevice						device,
																ShaderInputInterface				shaderInterface,
																bool								isImmutable,
																const ImageSampleInstanceImages&	images,
																vk::VkDescriptorSet					descriptorSet,
																deUint32							setNdx,
																vk::DescriptorSetUpdateBuilder&		updateBuilder,
																std::vector<deUint32>&				descriptorsPerSet,
																DescriptorUpdateMethod				updateMethod)
{
	const vk::VkSampler					samplers[2]			=
	{
		(isImmutable && updateMethod != DESCRIPTOR_UPDATE_METHOD_WITH_PUSH) ? (0) : (images.getSampler(setNdx * getInterfaceNumResources(shaderInterface))),
		(isImmutable && updateMethod != DESCRIPTOR_UPDATE_METHOD_WITH_PUSH) ? (0) : (images.getSampler(setNdx * getInterfaceNumResources(shaderInterface) + 1)),
	};
	const vk::VkDescriptorImageInfo		imageSamplers[2]	=
	{
		vk::makeDescriptorImageInfo(samplers[0], images.getImageView(setNdx * getInterfaceNumResources(shaderInterface)), vk::VK_IMAGE_LAYOUT_SHADER_READ_ONLY_OPTIMAL),
		vk::makeDescriptorImageInfo(samplers[1], images.getImageView(setNdx * getInterfaceNumResources(shaderInterface) + 1), vk::VK_IMAGE_LAYOUT_SHADER_READ_ONLY_OPTIMAL),
	};
	deUint32							numDescriptors		= 0u;

	// combined image samplers
	switch (shaderInterface)
	{
		case SHADER_INPUT_SINGLE_DESCRIPTOR:
			updateBuilder.writeSingle(descriptorSet, vk::DescriptorSetUpdateBuilder::Location::binding(0u), vk::VK_DESCRIPTOR_TYPE_COMBINED_IMAGE_SAMPLER, &imageSamplers[0]);
			numDescriptors++;
			break;

		case SHADER_INPUT_MULTIPLE_CONTIGUOUS_DESCRIPTORS:
			updateBuilder.writeSingle(descriptorSet, vk::DescriptorSetUpdateBuilder::Location::binding(0u), vk::VK_DESCRIPTOR_TYPE_COMBINED_IMAGE_SAMPLER, &imageSamplers[0]);
			updateBuilder.writeSingle(descriptorSet, vk::DescriptorSetUpdateBuilder::Location::binding(1u), vk::VK_DESCRIPTOR_TYPE_COMBINED_IMAGE_SAMPLER, &imageSamplers[1]);
			numDescriptors += 2;
			break;

		case SHADER_INPUT_MULTIPLE_DISCONTIGUOUS_DESCRIPTORS:
			updateBuilder.writeSingle(descriptorSet, vk::DescriptorSetUpdateBuilder::Location::binding(0u), vk::VK_DESCRIPTOR_TYPE_COMBINED_IMAGE_SAMPLER, &imageSamplers[0]);
			updateBuilder.writeSingle(descriptorSet, vk::DescriptorSetUpdateBuilder::Location::binding(2u), vk::VK_DESCRIPTOR_TYPE_COMBINED_IMAGE_SAMPLER, &imageSamplers[1]);
			numDescriptors += 2;
			break;

		case SHADER_INPUT_MULTIPLE_ARBITRARY_DESCRIPTORS:
			updateBuilder.writeSingle(descriptorSet, vk::DescriptorSetUpdateBuilder::Location::binding(getArbitraryBindingIndex(0)), vk::VK_DESCRIPTOR_TYPE_COMBINED_IMAGE_SAMPLER, &imageSamplers[0]);
			updateBuilder.writeSingle(descriptorSet, vk::DescriptorSetUpdateBuilder::Location::binding(getArbitraryBindingIndex(1)), vk::VK_DESCRIPTOR_TYPE_COMBINED_IMAGE_SAMPLER, &imageSamplers[1]);
			numDescriptors += 2;
			break;

		case SHADER_INPUT_DESCRIPTOR_ARRAY:
			updateBuilder.writeArray(descriptorSet, vk::DescriptorSetUpdateBuilder::Location::binding(0u), vk::VK_DESCRIPTOR_TYPE_COMBINED_IMAGE_SAMPLER, 2u, imageSamplers);
			numDescriptors++;
			break;

		default:
			DE_FATAL("Impossible");
	}

	descriptorsPerSet.push_back(numDescriptors);

	if (updateMethod == DESCRIPTOR_UPDATE_METHOD_NORMAL)
	{
		updateBuilder.update(vki, device);
		updateBuilder.clear();
	}
}

void ImageSampleRenderInstance::writeSamplerDescriptorSetWithTemplate (const vk::DeviceInterface&					vki,
																	   vk::VkDevice									device,
																	   DescriptorSetCount							descriptorSetCount,
																	   ShaderInputInterface							shaderInterface,
																	   bool											isImmutable,
																	   const ImageSampleInstanceImages&				images,
																	   vk::VkDescriptorSet							descriptorSet,
																	   deUint32										setNdx,
																	   vk::VkDescriptorSetLayout					layout,
																	   std::vector<UpdateTemplateHandleSp>&			updateTemplates,
																	   std::vector<RawUpdateRegistry>&				registry,
																	   bool											withPush,
																	   vk::VkPipelineLayout							pipelineLayout)
{
	const vk::VkDescriptorImageInfo							imageInfo			= makeDescriptorImageInfo(images.getImageView(setNdx), vk::VK_IMAGE_LAYOUT_SHADER_READ_ONLY_OPTIMAL);
	const vk::VkDescriptorImageInfo							samplersInfos[2]	=
	{
		makeDescriptorImageInfo(images.getSampler(setNdx * getInterfaceNumResources(shaderInterface))),
		makeDescriptorImageInfo(images.getSampler(setNdx * getInterfaceNumResources(shaderInterface) + 1)),
	};

	const deUint32											samplerLocation		= shaderInterface == SHADER_INPUT_MULTIPLE_DISCONTIGUOUS_DESCRIPTORS ? 1u : 0u;

	std::vector<vk::VkDescriptorUpdateTemplateEntry>		updateEntries;
	vk::VkDescriptorUpdateTemplateCreateInfo				templateCreateInfo	=
	{
		vk::VK_STRUCTURE_TYPE_DESCRIPTOR_UPDATE_TEMPLATE_CREATE_INFO_KHR,
		DE_NULL,
		0,
		0,			// updateCount
		DE_NULL,	// pUpdates
		withPush ? vk::VK_DESCRIPTOR_UPDATE_TEMPLATE_TYPE_PUSH_DESCRIPTORS_KHR : vk::VK_DESCRIPTOR_UPDATE_TEMPLATE_TYPE_DESCRIPTOR_SET,
		layout,
		vk::VK_PIPELINE_BIND_POINT_GRAPHICS,
		pipelineLayout,
		getDescriptorSetNdx(descriptorSetCount, setNdx)
	};

	RawUpdateRegistry updateRegistry;

	updateRegistry.addWriteObject(imageInfo);
	updateRegistry.addWriteObject(samplersInfos[0]);
	updateRegistry.addWriteObject(samplersInfos[1]);

	// stand alone texture
	updateEntries.push_back(createTemplateBinding(samplerLocation, 0, 1, vk::VK_DESCRIPTOR_TYPE_SAMPLED_IMAGE, updateRegistry.getWriteObjectOffset(0), 0));

	// samplers
	if (!isImmutable || withPush)
	{
		switch (shaderInterface)
		{
			case SHADER_INPUT_SINGLE_DESCRIPTOR:
				updateEntries.push_back(createTemplateBinding(1, 0, 1, vk::VK_DESCRIPTOR_TYPE_SAMPLER, updateRegistry.getWriteObjectOffset(1), 0));
				break;

			case SHADER_INPUT_MULTIPLE_CONTIGUOUS_DESCRIPTORS:
				updateEntries.push_back(createTemplateBinding(1, 0, 1, vk::VK_DESCRIPTOR_TYPE_SAMPLER, updateRegistry.getWriteObjectOffset(1), 0));
				updateEntries.push_back(createTemplateBinding(2, 0, 1, vk::VK_DESCRIPTOR_TYPE_SAMPLER, updateRegistry.getWriteObjectOffset(2), 0));
				break;

			case SHADER_INPUT_MULTIPLE_DISCONTIGUOUS_DESCRIPTORS:
				updateEntries.push_back(createTemplateBinding(0, 0, 1, vk::VK_DESCRIPTOR_TYPE_SAMPLER, updateRegistry.getWriteObjectOffset(1), 0));
				updateEntries.push_back(createTemplateBinding(2, 0, 1, vk::VK_DESCRIPTOR_TYPE_SAMPLER, updateRegistry.getWriteObjectOffset(2), 0));
				break;

			case SHADER_INPUT_MULTIPLE_ARBITRARY_DESCRIPTORS:
				updateEntries.push_back(createTemplateBinding(getArbitraryBindingIndex(0), 0, 1, vk::VK_DESCRIPTOR_TYPE_SAMPLER, updateRegistry.getWriteObjectOffset(1), 0));
				updateEntries.push_back(createTemplateBinding(getArbitraryBindingIndex(1), 0, 1, vk::VK_DESCRIPTOR_TYPE_SAMPLER, updateRegistry.getWriteObjectOffset(2), 0));
				break;

			case SHADER_INPUT_DESCRIPTOR_ARRAY:
				updateEntries.push_back(createTemplateBinding(1, 0, 2, vk::VK_DESCRIPTOR_TYPE_SAMPLER, updateRegistry.getWriteObjectOffset(1), sizeof(samplersInfos[0])));
				break;

			default:
				DE_FATAL("Impossible");
		}
	}

	templateCreateInfo.pDescriptorUpdateEntries		= &updateEntries[0];
	templateCreateInfo.descriptorUpdateEntryCount	= (deUint32)updateEntries.size();

	vk::Move<vk::VkDescriptorUpdateTemplate>				updateTemplate		= vk::createDescriptorUpdateTemplate(vki, device, &templateCreateInfo);
	updateTemplates.push_back(UpdateTemplateHandleSp(new UpdateTemplateHandleUp(updateTemplate)));
	registry.push_back(updateRegistry);

	if (!withPush)
	{
		vki.updateDescriptorSetWithTemplate(device, descriptorSet, **updateTemplates.back(), registry.back().getRawPointer());
	}

}

void ImageSampleRenderInstance::writeImageSamplerDescriptorSetWithTemplate (const vk::DeviceInterface&						vki,
																			vk::VkDevice									device,
																			DescriptorSetCount								descriptorSetCount,
																			ShaderInputInterface							shaderInterface,
																			bool											isImmutable,
																			const ImageSampleInstanceImages&				images,
																			vk::VkDescriptorSet								descriptorSet,
																			deUint32										setNdx,
																			vk::VkDescriptorSetLayout						layout,
																			std::vector<UpdateTemplateHandleSp>&			updateTemplates,
																			std::vector<RawUpdateRegistry>&					registry,
																			bool											withPush,
																			vk::VkPipelineLayout							pipelineLayout)
{
	const vk::VkSampler					samplers[2]			=
	{
		(isImmutable && !withPush) ? (0) : (images.getSampler(setNdx * getInterfaceNumResources(shaderInterface))),
		(isImmutable && !withPush) ? (0) : (images.getSampler(setNdx * getInterfaceNumResources(shaderInterface) + 1)),
	};
	const vk::VkDescriptorImageInfo		imageSamplers[2]	=
	{
		vk::makeDescriptorImageInfo(samplers[0], images.getImageView(setNdx * getInterfaceNumResources(shaderInterface)), vk::VK_IMAGE_LAYOUT_SHADER_READ_ONLY_OPTIMAL),
		vk::makeDescriptorImageInfo(samplers[1], images.getImageView(setNdx * getInterfaceNumResources(shaderInterface) + 1), vk::VK_IMAGE_LAYOUT_SHADER_READ_ONLY_OPTIMAL),
	};

	std::vector<vk::VkDescriptorUpdateTemplateEntry>		updateEntries;
	vk::VkDescriptorUpdateTemplateCreateInfo				templateCreateInfo	=
	{
		vk::VK_STRUCTURE_TYPE_DESCRIPTOR_UPDATE_TEMPLATE_CREATE_INFO_KHR,
		DE_NULL,
		0,
		0,			// updateCount
		DE_NULL,	// pUpdates
		withPush ? vk::VK_DESCRIPTOR_UPDATE_TEMPLATE_TYPE_PUSH_DESCRIPTORS_KHR : vk::VK_DESCRIPTOR_UPDATE_TEMPLATE_TYPE_DESCRIPTOR_SET,
		layout,
		vk::VK_PIPELINE_BIND_POINT_GRAPHICS,
		pipelineLayout,
		getDescriptorSetNdx(descriptorSetCount, setNdx)
	};

	RawUpdateRegistry updateRegistry;

	updateRegistry.addWriteObject(imageSamplers[0]);
	updateRegistry.addWriteObject(imageSamplers[1]);

	// combined image samplers
	switch (shaderInterface)
	{
		case SHADER_INPUT_SINGLE_DESCRIPTOR:
			updateEntries.push_back(createTemplateBinding(0, 0, 1, vk::VK_DESCRIPTOR_TYPE_COMBINED_IMAGE_SAMPLER, updateRegistry.getWriteObjectOffset(0), 0));
			break;

		case SHADER_INPUT_MULTIPLE_CONTIGUOUS_DESCRIPTORS:
			updateEntries.push_back(createTemplateBinding(0, 0, 1, vk::VK_DESCRIPTOR_TYPE_COMBINED_IMAGE_SAMPLER, updateRegistry.getWriteObjectOffset(0), 0));
			updateEntries.push_back(createTemplateBinding(1, 0, 1, vk::VK_DESCRIPTOR_TYPE_COMBINED_IMAGE_SAMPLER, updateRegistry.getWriteObjectOffset(1), 0));
			break;

		case SHADER_INPUT_MULTIPLE_DISCONTIGUOUS_DESCRIPTORS:
			updateEntries.push_back(createTemplateBinding(0, 0, 1, vk::VK_DESCRIPTOR_TYPE_COMBINED_IMAGE_SAMPLER, updateRegistry.getWriteObjectOffset(0), 0));
			updateEntries.push_back(createTemplateBinding(2, 0, 1, vk::VK_DESCRIPTOR_TYPE_COMBINED_IMAGE_SAMPLER, updateRegistry.getWriteObjectOffset(1), 0));
			break;

		case SHADER_INPUT_MULTIPLE_ARBITRARY_DESCRIPTORS:
			updateEntries.push_back(createTemplateBinding(getArbitraryBindingIndex(0), 0, 1, vk::VK_DESCRIPTOR_TYPE_COMBINED_IMAGE_SAMPLER, updateRegistry.getWriteObjectOffset(0), 0));
			updateEntries.push_back(createTemplateBinding(getArbitraryBindingIndex(1), 0, 1, vk::VK_DESCRIPTOR_TYPE_COMBINED_IMAGE_SAMPLER, updateRegistry.getWriteObjectOffset(1), 0));
			break;

		case SHADER_INPUT_DESCRIPTOR_ARRAY:
			updateEntries.push_back(createTemplateBinding(0, 0, 2, vk::VK_DESCRIPTOR_TYPE_COMBINED_IMAGE_SAMPLER, updateRegistry.getWriteObjectOffset(0), sizeof(imageSamplers[0])));
			break;

		default:
			DE_FATAL("Impossible");
	}

	templateCreateInfo.pDescriptorUpdateEntries		= &updateEntries[0];
	templateCreateInfo.descriptorUpdateEntryCount	= (deUint32)updateEntries.size();

	vk::Move<vk::VkDescriptorUpdateTemplate>				updateTemplate		= vk::createDescriptorUpdateTemplate(vki, device, &templateCreateInfo);
	updateTemplates.push_back(UpdateTemplateHandleSp(new UpdateTemplateHandleUp(updateTemplate)));
	registry.push_back(updateRegistry);

	if (!withPush)
	{
		vki.updateDescriptorSetWithTemplate(device, descriptorSet, **updateTemplates.back(), registry.back().getRawPointer());
	}
}

void ImageSampleRenderInstance::logTestPlan (void) const
{
	std::ostringstream msg;

	msg << "Rendering 2x2 grid.\n";

	if (m_descriptorType == vk::VK_DESCRIPTOR_TYPE_SAMPLER)
	{
		msg << ((m_descriptorSetCount == DESCRIPTOR_SET_COUNT_SINGLE) ? "Single descriptor set. " : "Multiple descriptor sets. ")
			<< "Each descriptor set contains "
			<< ((m_shaderInterface == SHADER_INPUT_SINGLE_DESCRIPTOR) ? "single" :
			    (m_shaderInterface == SHADER_INPUT_MULTIPLE_CONTIGUOUS_DESCRIPTORS) ? "two" :
				(m_shaderInterface == SHADER_INPUT_MULTIPLE_DISCONTIGUOUS_DESCRIPTORS) ? "two" :
				(m_shaderInterface == SHADER_INPUT_MULTIPLE_ARBITRARY_DESCRIPTORS) ? "two" :
				(m_shaderInterface == SHADER_INPUT_DESCRIPTOR_ARRAY) ? "an array (size 2) of" :
			    (const char*)DE_NULL)
			<< " VK_DESCRIPTOR_TYPE_SAMPLER descriptor(s) and a single texture.\n";
	}
	else if (m_descriptorType == vk::VK_DESCRIPTOR_TYPE_COMBINED_IMAGE_SAMPLER)
	{
		msg << ((m_descriptorSetCount == DESCRIPTOR_SET_COUNT_SINGLE) ? "Single descriptor set. " : "Multiple descriptor sets. ")
			<< "Each descriptor set contains "
			<< ((m_shaderInterface == SHADER_INPUT_SINGLE_DESCRIPTOR) ? "single" :
			    (m_shaderInterface == SHADER_INPUT_MULTIPLE_CONTIGUOUS_DESCRIPTORS) ? "two" :
				(m_shaderInterface == SHADER_INPUT_MULTIPLE_DISCONTIGUOUS_DESCRIPTORS) ? "two" :
				(m_shaderInterface == SHADER_INPUT_MULTIPLE_ARBITRARY_DESCRIPTORS) ? "two" :
				(m_shaderInterface == SHADER_INPUT_DESCRIPTOR_ARRAY) ? "an array (size 2) of" :
			    (const char*)DE_NULL)
			<< " VK_DESCRIPTOR_TYPE_COMBINED_IMAGE_SAMPLER descriptor(s).\n";
	}
	else
		DE_FATAL("Impossible");

	msg << "Image view type is " << vk::getImageViewTypeName(m_viewType) << "\n";

	if (m_baseMipLevel)
		msg << "Image view base mip level = " << m_baseMipLevel << "\n";
	if (m_baseArraySlice)
		msg << "Image view base array slice = " << m_baseArraySlice << "\n";

	if (m_shaderInterface == SHADER_INPUT_SINGLE_DESCRIPTOR)
		msg << "Sampler mode is LINEAR, with WRAP\n";
	else
		msg << "Sampler 0 mode is LINEAR, with WRAP\nSampler 1 mode is NEAREST with CLAMP\n";

	if (m_stageFlags == 0u)
	{
		msg << "Descriptors are not accessed in any shader stage.\n";
	}
	else
	{
		msg << "Color in each cell is fetched using the descriptor(s):\n";

		for (int resultNdx = 0; resultNdx < 4; ++resultNdx)
		{
			msg << "Test sample " << resultNdx << ": sample at position " << m_images.getSamplePos(m_viewType, m_baseMipLevel, m_baseArraySlice, resultNdx);

			if (m_shaderInterface != SHADER_INPUT_SINGLE_DESCRIPTOR)
			{
				const int srcResourceNdx = (resultNdx % 2); // ABAB source

				if (m_descriptorType == vk::VK_DESCRIPTOR_TYPE_SAMPLER)
					msg << " using sampler " << srcResourceNdx;
				else if (m_descriptorType == vk::VK_DESCRIPTOR_TYPE_COMBINED_IMAGE_SAMPLER)
					msg << " from combined image sampler " << srcResourceNdx;
				else
					DE_FATAL("Impossible");
			}
			msg << "\n";
		}

		msg << "Descriptors are accessed in {"
			<< (((m_stageFlags & vk::VK_SHADER_STAGE_VERTEX_BIT) != 0)					? (" vertex")			: (""))
			<< (((m_stageFlags & vk::VK_SHADER_STAGE_TESSELLATION_CONTROL_BIT) != 0)	? (" tess_control")		: (""))
			<< (((m_stageFlags & vk::VK_SHADER_STAGE_TESSELLATION_EVALUATION_BIT) != 0)	? (" tess_evaluation")	: (""))
			<< (((m_stageFlags & vk::VK_SHADER_STAGE_GEOMETRY_BIT) != 0)				? (" geometry")			: (""))
			<< (((m_stageFlags & vk::VK_SHADER_STAGE_FRAGMENT_BIT) != 0)				? (" fragment")			: (""))
			<< " } stages.";
	}

	m_context.getTestContext().getLog()
		<< tcu::TestLog::Message
		<< msg.str()
		<< tcu::TestLog::EndMessage;
}

vk::VkPipelineLayout ImageSampleRenderInstance::getPipelineLayout (void) const
{
	return *m_pipelineLayout;
}

void ImageSampleRenderInstance::writeDrawCmdBuffer (vk::VkCommandBuffer cmd) const
{
	if (m_updateMethod != DESCRIPTOR_UPDATE_METHOD_WITH_PUSH_TEMPLATE && m_updateMethod != DESCRIPTOR_UPDATE_METHOD_WITH_PUSH)
	{
		std::vector<vk::VkDescriptorSet> setHandles;
		for (deUint32 setNdx = 0; setNdx < getDescriptorSetCount(m_descriptorSetCount); setNdx++)
			setHandles.push_back(**m_descriptorSets[setNdx]);

		switch (m_descriptorSetCount)
		{
			case DESCRIPTOR_SET_COUNT_SINGLE:
			case DESCRIPTOR_SET_COUNT_MULTIPLE:
			{
				m_vki.cmdBindDescriptorSets(cmd, vk::VK_PIPELINE_BIND_POINT_GRAPHICS, getPipelineLayout(), 0u, (int)setHandles.size(), &setHandles.front(), 0u, DE_NULL);
				break;
			}
			case DESCRIPTOR_SET_COUNT_MULTIPLE_DISCONTIGUOUS:
			{
				for (deUint32 setNdx = 0; setNdx < getDescriptorSetCount(m_descriptorSetCount); setNdx++)
				{
					const deUint32 descriptorSetNdx = getDescriptorSetNdx(m_descriptorSetCount, setNdx);
					m_vki.cmdBindDescriptorSets(cmd, vk::VK_PIPELINE_BIND_POINT_GRAPHICS, getPipelineLayout(), descriptorSetNdx, 1u, &setHandles[setNdx], 0u, DE_NULL);
				}
				break;
			}
			default:
				DE_FATAL("Impossible");
		}
	}
	else if (m_updateMethod == DESCRIPTOR_UPDATE_METHOD_WITH_PUSH_TEMPLATE)
	{
		for (deUint32 setNdx = 0; setNdx < getDescriptorSetCount(m_descriptorSetCount); setNdx++)
		{
			const deUint32 descriptorSetNdx = getDescriptorSetNdx(m_descriptorSetCount, setNdx);
			m_vki.cmdPushDescriptorSetWithTemplateKHR(cmd, **m_updateTemplates[setNdx], getPipelineLayout(), descriptorSetNdx, (const void*)m_updateRegistry[setNdx].getRawPointer());
		}
	}
	else if (m_updateMethod == DESCRIPTOR_UPDATE_METHOD_WITH_PUSH)
	{
		deUint32 descriptorNdx = 0u;
		for (deUint32 setNdx = 0; setNdx < getDescriptorSetCount(m_descriptorSetCount); setNdx++)
		{
			const deUint32	descriptorSetNdx	= getDescriptorSetNdx(m_descriptorSetCount, setNdx);
			const deUint32	numDescriptors		= m_descriptorsPerSet[setNdx];
			m_updateBuilder.updateWithPush(m_vki, cmd, vk::VK_PIPELINE_BIND_POINT_GRAPHICS, *m_pipelineLayout, descriptorSetNdx, descriptorNdx, numDescriptors);
			descriptorNdx += numDescriptors;
		}
	}

	m_vki.cmdDraw(cmd, 6u * 4u, 1u, 0u, 0u); // render four quads (two separate triangles)
}

tcu::TestStatus ImageSampleRenderInstance::verifyResultImage (const tcu::ConstPixelBufferAccess& result) const
{
	const deUint32		numDescriptorSets	= getDescriptorSetCount(m_descriptorSetCount);
	const tcu::Vec4		green				(0.0f, 1.0f, 0.0f, 1.0f);
	const tcu::Vec4		yellow				(1.0f, 1.0f, 0.0f, 1.0f);
	const bool			doFetch				= (m_stageFlags != 0u); // no active stages? Then don't fetch
	const tcu::RGBA		threshold			= tcu::RGBA(8, 8, 8, 8); // source image is high-frequency so the threshold is quite large to tolerate sampling errors

	tcu::Surface		reference			(m_targetSize.x(), m_targetSize.y());

	tcu::Vec4			sample0				= tcu::Vec4(0.0f);
	tcu::Vec4			sample1				= tcu::Vec4(0.0f);
	tcu::Vec4			sample2				= tcu::Vec4(0.0f);
	tcu::Vec4			sample3				= tcu::Vec4(0.0f);

	for (deUint32 setNdx = 0; setNdx < numDescriptorSets; setNdx++)
	{
		sample0 += (!doFetch) ? (yellow)	: (m_images.fetchSampleValue(0, setNdx));
		sample1 += (!doFetch) ? (green)		: (m_images.fetchSampleValue(1, setNdx));
		sample2 += (!doFetch) ? (green)		: (m_images.fetchSampleValue(2, setNdx));
		sample3 += (!doFetch) ? (yellow)	: (m_images.fetchSampleValue(3, setNdx));
	}

	if (numDescriptorSets > 1)
	{
		sample0 = sample0 / tcu::Vec4(float(numDescriptorSets));
		sample1 = sample1 / tcu::Vec4(float(numDescriptorSets));
		sample2 = sample2 / tcu::Vec4(float(numDescriptorSets));
		sample3 = sample3 / tcu::Vec4(float(numDescriptorSets));
	}

	drawQuadrantReferenceResult(reference.getAccess(), sample0, sample1, sample2, sample3);

	if (!bilinearCompare(m_context.getTestContext().getLog(), "Compare", "Result comparison", reference.getAccess(), result, threshold, tcu::COMPARE_LOG_RESULT))
		return tcu::TestStatus::fail("Image verification failed");
	else
		return tcu::TestStatus::pass("Pass");
}

class ImageSampleComputeInstance : public vkt::TestInstance
{
public:
												ImageSampleComputeInstance					(vkt::Context&			context,
																							 DescriptorUpdateMethod	updateMethod,
																							 vk::VkDescriptorType	descriptorType,
																							 DescriptorSetCount		descriptorSetCount,
																							 ShaderInputInterface	shaderInterface,
																							 vk::VkImageViewType	viewType,
																							 deUint32				baseMipLevel,
																							 deUint32				baseArraySlice,
																							 bool					isImmutableSampler);

private:
	vk::Move<vk::VkDescriptorSetLayout>			createDescriptorSetLayout					(deUint32 setNdx) const;
	vk::Move<vk::VkDescriptorPool>				createDescriptorPool						(void) const;
	vk::Move<vk::VkDescriptorSet>				createDescriptorSet							(vk::VkDescriptorPool pool, vk::VkDescriptorSetLayout layout, deUint32 setNdx);
	void										writeDescriptorSet							(vk::VkDescriptorSet descriptorSet, vk::VkDescriptorSetLayout layout, deUint32 setNdx, vk::VkPipelineLayout pipelineLayout = DE_NULL);
	void										writeImageSamplerDescriptorSet				(vk::VkDescriptorSet descriptorSet, deUint32 setNdx);
	void										writeImageSamplerDescriptorSetWithTemplate	(vk::VkDescriptorSet descriptorSet, vk::VkDescriptorSetLayout layout, deUint32 setNdx, bool withPush = false, vk::VkPipelineLayout pipelineLayout = DE_NULL);
	void										writeSamplerDescriptorSet					(vk::VkDescriptorSet descriptorSet, deUint32 setNdx);
	void										writeSamplerDescriptorSetWithTemplate		(vk::VkDescriptorSet descriptorSet, vk::VkDescriptorSetLayout layout, deUint32 setNdx, bool withPush = false, vk::VkPipelineLayout pipelineLayout = DE_NULL);

	tcu::TestStatus								iterate										(void);
	void										logTestPlan									(void) const;
	tcu::TestStatus								testResourceAccess							(void);

	const DescriptorUpdateMethod				m_updateMethod;
	const vk::VkDescriptorType					m_descriptorType;
	const DescriptorSetCount					m_descriptorSetCount;
	const ShaderInputInterface					m_shaderInterface;
	const vk::VkImageViewType					m_viewType;
	const deUint32								m_baseMipLevel;
	const deUint32								m_baseArraySlice;
	const bool									m_isImmutableSampler;
	std::vector<UpdateTemplateHandleSp>			m_updateTemplates;

	const vk::DeviceInterface&					m_vki;
	const vk::VkDevice							m_device;
	const vk::VkQueue							m_queue;
	const deUint32								m_queueFamilyIndex;
	vk::Allocator&								m_allocator;
	const ComputeInstanceResultBuffer			m_result;
	const ImageSampleInstanceImages				m_images;
	std::vector<RawUpdateRegistry>				m_updateRegistry;
	vk::DescriptorSetUpdateBuilder				m_updateBuilder;
	std::vector<deUint32>						m_descriptorsPerSet;
};

ImageSampleComputeInstance::ImageSampleComputeInstance (Context&				context,
														DescriptorUpdateMethod	updateMethod,
														vk::VkDescriptorType	descriptorType,
														DescriptorSetCount		descriptorSetCount,
														ShaderInputInterface	shaderInterface,
														vk::VkImageViewType		viewType,
														deUint32				baseMipLevel,
														deUint32				baseArraySlice,
														bool					isImmutableSampler)
	: vkt::TestInstance		(context)
	, m_updateMethod		(updateMethod)
	, m_descriptorType		(descriptorType)
	, m_descriptorSetCount	(descriptorSetCount)
	, m_shaderInterface		(shaderInterface)
	, m_viewType			(viewType)
	, m_baseMipLevel		(baseMipLevel)
	, m_baseArraySlice		(baseArraySlice)
	, m_isImmutableSampler	(isImmutableSampler)
	, m_updateTemplates		()
	, m_vki					(context.getDeviceInterface())
	, m_device				(context.getDevice())
	, m_queue				(context.getUniversalQueue())
	, m_queueFamilyIndex	(context.getUniversalQueueFamilyIndex())
	, m_allocator			(context.getDefaultAllocator())
	, m_result				(m_vki, m_device, m_allocator)
	, m_images				(m_vki, m_device, m_queueFamilyIndex, m_queue, m_allocator, m_descriptorType, m_descriptorSetCount, m_shaderInterface, m_viewType, m_baseMipLevel, m_baseArraySlice, isImmutableSampler)
	, m_updateRegistry		()
	, m_updateBuilder		()
	, m_descriptorsPerSet	()
{
}

vk::Move<vk::VkDescriptorSetLayout> ImageSampleComputeInstance::createDescriptorSetLayout (deUint32 setNdx) const
{
	const vk::VkSampler						samplers[2] =
	{
		m_images.getSampler(setNdx * getInterfaceNumResources(m_shaderInterface)),
		m_images.getSampler(setNdx * getInterfaceNumResources(m_shaderInterface) + 1),
	};

	vk::DescriptorSetLayoutBuilder			builder;
	vk::VkDescriptorSetLayoutCreateFlags	extraFlags	= 0;
	deUint32								binding		= 0;

	if (m_updateMethod == DESCRIPTOR_UPDATE_METHOD_WITH_PUSH_TEMPLATE ||
			m_updateMethod == DESCRIPTOR_UPDATE_METHOD_WITH_PUSH)
	{
		extraFlags |= vk::VK_DESCRIPTOR_SET_LAYOUT_CREATE_PUSH_DESCRIPTOR_BIT_KHR;
	}

	// result buffer
	if (setNdx == 0)
		builder.addSingleIndexedBinding(vk::VK_DESCRIPTOR_TYPE_STORAGE_BUFFER, vk::VK_SHADER_STAGE_COMPUTE_BIT, binding++);

	// (combined)samplers follow
	switch (m_shaderInterface)
	{
		case SHADER_INPUT_SINGLE_DESCRIPTOR:
			if (m_descriptorType == vk::VK_DESCRIPTOR_TYPE_SAMPLER)
				builder.addSingleIndexedBinding(vk::VK_DESCRIPTOR_TYPE_SAMPLED_IMAGE, vk::VK_SHADER_STAGE_COMPUTE_BIT, binding++);
			builder.addSingleIndexedSamplerBinding(m_descriptorType, vk::VK_SHADER_STAGE_COMPUTE_BIT, binding++, (m_images.isImmutable()) ? (&samplers[0]) : (DE_NULL));
			break;

		case SHADER_INPUT_MULTIPLE_CONTIGUOUS_DESCRIPTORS:
			if (m_descriptorType == vk::VK_DESCRIPTOR_TYPE_SAMPLER)
				builder.addSingleIndexedBinding(vk::VK_DESCRIPTOR_TYPE_SAMPLED_IMAGE, vk::VK_SHADER_STAGE_COMPUTE_BIT, binding++);
			builder.addSingleIndexedSamplerBinding(m_descriptorType, vk::VK_SHADER_STAGE_COMPUTE_BIT, binding++, (m_images.isImmutable()) ? (&samplers[0]) : (DE_NULL));
			builder.addSingleIndexedSamplerBinding(m_descriptorType, vk::VK_SHADER_STAGE_COMPUTE_BIT, binding++, (m_images.isImmutable()) ? (&samplers[1]) : (DE_NULL));
			break;

		case SHADER_INPUT_MULTIPLE_DISCONTIGUOUS_DESCRIPTORS:
			builder.addSingleIndexedSamplerBinding(m_descriptorType, vk::VK_SHADER_STAGE_COMPUTE_BIT, binding, (m_images.isImmutable()) ? (&samplers[0]) : (DE_NULL));
			if (m_descriptorType == vk::VK_DESCRIPTOR_TYPE_SAMPLER)
				builder.addSingleIndexedBinding(vk::VK_DESCRIPTOR_TYPE_SAMPLED_IMAGE, vk::VK_SHADER_STAGE_COMPUTE_BIT, binding + 1u);
			builder.addSingleIndexedSamplerBinding(m_descriptorType, vk::VK_SHADER_STAGE_COMPUTE_BIT, binding + 2u, (m_images.isImmutable()) ? (&samplers[1]) : (DE_NULL));
			break;

		case SHADER_INPUT_MULTIPLE_ARBITRARY_DESCRIPTORS:
			if (m_descriptorType == vk::VK_DESCRIPTOR_TYPE_SAMPLER)
				builder.addSingleIndexedBinding(vk::VK_DESCRIPTOR_TYPE_SAMPLED_IMAGE, vk::VK_SHADER_STAGE_COMPUTE_BIT, binding++);
			builder.addSingleIndexedSamplerBinding(m_descriptorType, vk::VK_SHADER_STAGE_COMPUTE_BIT, getArbitraryBindingIndex(0), (m_images.isImmutable()) ? (&samplers[0]) : (DE_NULL));
			builder.addSingleIndexedSamplerBinding(m_descriptorType, vk::VK_SHADER_STAGE_COMPUTE_BIT, getArbitraryBindingIndex(1), (m_images.isImmutable()) ? (&samplers[1]) : (DE_NULL));
			break;

		case SHADER_INPUT_DESCRIPTOR_ARRAY:
			if (m_descriptorType == vk::VK_DESCRIPTOR_TYPE_SAMPLER)
				builder.addSingleIndexedBinding(vk::VK_DESCRIPTOR_TYPE_SAMPLED_IMAGE, vk::VK_SHADER_STAGE_COMPUTE_BIT, binding++);
			builder.addArraySamplerBinding(m_descriptorType, 2u, vk::VK_SHADER_STAGE_COMPUTE_BIT, (m_images.isImmutable()) ? (samplers) : (DE_NULL));
			break;

		default:
			DE_FATAL("Impossible");
	};

	return builder.build(m_vki, m_device, extraFlags);
}

vk::Move<vk::VkDescriptorPool> ImageSampleComputeInstance::createDescriptorPool (void) const
{
	vk::DescriptorPoolBuilder builder;

	builder.addType(vk::VK_DESCRIPTOR_TYPE_STORAGE_BUFFER);
	builder.addType(m_descriptorType, getDescriptorSetCount(m_descriptorSetCount) * getInterfaceNumResources(m_shaderInterface));

	if (m_descriptorType == vk::VK_DESCRIPTOR_TYPE_SAMPLER)
		builder.addType(vk::VK_DESCRIPTOR_TYPE_SAMPLED_IMAGE, getDescriptorSetCount(m_descriptorSetCount));

	return builder.build(m_vki, m_device, vk::VK_DESCRIPTOR_POOL_CREATE_FREE_DESCRIPTOR_SET_BIT, getDescriptorSetCount(m_descriptorSetCount));
}

vk::Move<vk::VkDescriptorSet> ImageSampleComputeInstance::createDescriptorSet (vk::VkDescriptorPool pool, vk::VkDescriptorSetLayout layout, deUint32 setNdx)
{
	const vk::VkDescriptorSetAllocateInfo	allocInfo		=
	{
		vk::VK_STRUCTURE_TYPE_DESCRIPTOR_SET_ALLOCATE_INFO,
		DE_NULL,
		pool,
		1u,
		&layout
	};

	if (m_updateMethod != DESCRIPTOR_UPDATE_METHOD_WITH_PUSH_TEMPLATE && m_updateMethod != DESCRIPTOR_UPDATE_METHOD_WITH_PUSH)
	{
		vk::Move<vk::VkDescriptorSet>			descriptorSet	= allocateDescriptorSet(m_vki, m_device, &allocInfo);
		writeDescriptorSet(*descriptorSet, layout, setNdx);

		return descriptorSet;
	}

	return vk::Move<vk::VkDescriptorSet>();
}

void ImageSampleComputeInstance::writeDescriptorSet (vk::VkDescriptorSet descriptorSet, vk::VkDescriptorSetLayout layout, deUint32 setNdx, vk::VkPipelineLayout pipelineLayout)
{
	if (m_updateMethod == DESCRIPTOR_UPDATE_METHOD_WITH_TEMPLATE)
	{
		if (m_descriptorType == vk::VK_DESCRIPTOR_TYPE_SAMPLER)
			writeSamplerDescriptorSetWithTemplate(descriptorSet, layout, setNdx);
		else if (m_descriptorType == vk::VK_DESCRIPTOR_TYPE_COMBINED_IMAGE_SAMPLER)
			writeImageSamplerDescriptorSetWithTemplate(descriptorSet, layout, setNdx);
		else
			DE_FATAL("Impossible");
	}
	else if (m_updateMethod == DESCRIPTOR_UPDATE_METHOD_WITH_PUSH_TEMPLATE)
	{
		if (m_descriptorType == vk::VK_DESCRIPTOR_TYPE_SAMPLER)
			writeSamplerDescriptorSetWithTemplate(descriptorSet, layout, setNdx, true, pipelineLayout);
		else if (m_descriptorType == vk::VK_DESCRIPTOR_TYPE_COMBINED_IMAGE_SAMPLER)
			writeImageSamplerDescriptorSetWithTemplate(descriptorSet, layout, setNdx, true, pipelineLayout);
		else
			DE_FATAL("Impossible");
	}
	else if (m_updateMethod == DESCRIPTOR_UPDATE_METHOD_WITH_PUSH)
	{
		if (m_descriptorType == vk::VK_DESCRIPTOR_TYPE_SAMPLER)
			writeSamplerDescriptorSet(descriptorSet, setNdx);
		else if (m_descriptorType == vk::VK_DESCRIPTOR_TYPE_COMBINED_IMAGE_SAMPLER)
			writeImageSamplerDescriptorSet(descriptorSet, setNdx);
		else
			DE_FATAL("Impossible");
	}
	else if (m_updateMethod == DESCRIPTOR_UPDATE_METHOD_NORMAL)
	{
		if (m_descriptorType == vk::VK_DESCRIPTOR_TYPE_SAMPLER)
			writeSamplerDescriptorSet(descriptorSet, setNdx);
		else if (m_descriptorType == vk::VK_DESCRIPTOR_TYPE_COMBINED_IMAGE_SAMPLER)
			writeImageSamplerDescriptorSet(descriptorSet, setNdx);
		else
			DE_FATAL("Impossible");
	}
}

void ImageSampleComputeInstance::writeSamplerDescriptorSet (vk::VkDescriptorSet descriptorSet, deUint32 setNdx)
{
	const vk::VkDescriptorBufferInfo	resultInfo			= vk::makeDescriptorBufferInfo(m_result.getBuffer(), 0u, (vk::VkDeviceSize)ComputeInstanceResultBuffer::DATA_SIZE);
	const vk::VkDescriptorImageInfo		imageInfo			= makeDescriptorImageInfo(m_images.getImageView(setNdx), vk::VK_IMAGE_LAYOUT_SHADER_READ_ONLY_OPTIMAL);
	const vk::VkDescriptorImageInfo		samplersInfos[2]	=
	{
		makeDescriptorImageInfo(m_images.getSampler(setNdx * getInterfaceNumResources(m_shaderInterface))),
		makeDescriptorImageInfo(m_images.getSampler(setNdx * getInterfaceNumResources(m_shaderInterface) + 1)),
	};
	deUint32							binding				= 0u;
	deUint32							numDescriptors		= 0u;

	// result
	if (setNdx == 0)
	{
		m_updateBuilder.writeSingle(descriptorSet, vk::DescriptorSetUpdateBuilder::Location::binding(binding++), vk::VK_DESCRIPTOR_TYPE_STORAGE_BUFFER, &resultInfo);
		numDescriptors++;
	}

	// stand alone texture
	{
		const deUint32 texutreBinding = (m_shaderInterface == SHADER_INPUT_MULTIPLE_DISCONTIGUOUS_DESCRIPTORS) ? (binding + 1) : (binding++);
		m_updateBuilder.writeSingle(descriptorSet, vk::DescriptorSetUpdateBuilder::Location::binding(texutreBinding), vk::VK_DESCRIPTOR_TYPE_SAMPLED_IMAGE, &imageInfo);
		numDescriptors++;
	}

	// samplers
	if (!m_isImmutableSampler || (m_updateMethod == DESCRIPTOR_UPDATE_METHOD_WITH_PUSH))
	{
		switch (m_shaderInterface)
		{
			case SHADER_INPUT_SINGLE_DESCRIPTOR:
				m_updateBuilder.writeSingle(descriptorSet, vk::DescriptorSetUpdateBuilder::Location::binding(binding++), vk::VK_DESCRIPTOR_TYPE_SAMPLER, &samplersInfos[0]);
				numDescriptors++;
				break;

			case SHADER_INPUT_MULTIPLE_CONTIGUOUS_DESCRIPTORS:
				m_updateBuilder.writeSingle(descriptorSet, vk::DescriptorSetUpdateBuilder::Location::binding(binding++), vk::VK_DESCRIPTOR_TYPE_SAMPLER, &samplersInfos[0]);
				m_updateBuilder.writeSingle(descriptorSet, vk::DescriptorSetUpdateBuilder::Location::binding(binding++), vk::VK_DESCRIPTOR_TYPE_SAMPLER, &samplersInfos[1]);
				numDescriptors += 2;
				break;

			case SHADER_INPUT_MULTIPLE_DISCONTIGUOUS_DESCRIPTORS:
				m_updateBuilder.writeSingle(descriptorSet, vk::DescriptorSetUpdateBuilder::Location::binding(binding), vk::VK_DESCRIPTOR_TYPE_SAMPLER, &samplersInfos[0]);
				m_updateBuilder.writeSingle(descriptorSet, vk::DescriptorSetUpdateBuilder::Location::binding(binding + 2), vk::VK_DESCRIPTOR_TYPE_SAMPLER, &samplersInfos[1]);
				numDescriptors += 2;
				break;

			case SHADER_INPUT_MULTIPLE_ARBITRARY_DESCRIPTORS:
				m_updateBuilder.writeSingle(descriptorSet, vk::DescriptorSetUpdateBuilder::Location::binding(getArbitraryBindingIndex(0)), vk::VK_DESCRIPTOR_TYPE_SAMPLER, &samplersInfos[0]);
				m_updateBuilder.writeSingle(descriptorSet, vk::DescriptorSetUpdateBuilder::Location::binding(getArbitraryBindingIndex(1)), vk::VK_DESCRIPTOR_TYPE_SAMPLER, &samplersInfos[1]);
				numDescriptors += 2;
				break;

			case SHADER_INPUT_DESCRIPTOR_ARRAY:
				m_updateBuilder.writeArray(descriptorSet, vk::DescriptorSetUpdateBuilder::Location::binding(binding++), vk::VK_DESCRIPTOR_TYPE_SAMPLER, 2u, samplersInfos);
				numDescriptors++;
				break;

			default:
				DE_FATAL("Impossible");
		}
	}

	m_descriptorsPerSet.push_back(numDescriptors);

	if (m_updateMethod == DESCRIPTOR_UPDATE_METHOD_NORMAL)
	{
		m_updateBuilder.update(m_vki, m_device);
		m_updateBuilder.clear();
	}
}

void ImageSampleComputeInstance::writeSamplerDescriptorSetWithTemplate (vk::VkDescriptorSet descriptorSet, vk::VkDescriptorSetLayout layout, deUint32 setNdx, bool withPush, vk::VkPipelineLayout pipelineLayout)
{
	std::vector<vk::VkDescriptorUpdateTemplateEntry>		updateEntries;
	const vk::VkDescriptorBufferInfo						resultInfo			= vk::makeDescriptorBufferInfo(m_result.getBuffer(), 0u, (vk::VkDeviceSize)ComputeInstanceResultBuffer::DATA_SIZE);
	const vk::VkDescriptorImageInfo							imageInfo			= makeDescriptorImageInfo(m_images.getImageView(setNdx), vk::VK_IMAGE_LAYOUT_SHADER_READ_ONLY_OPTIMAL);
	const vk::VkDescriptorImageInfo							samplersInfos[2]	=
	{
		makeDescriptorImageInfo(m_images.getSampler(setNdx * getInterfaceNumResources(m_shaderInterface))),
		makeDescriptorImageInfo(m_images.getSampler(setNdx * getInterfaceNumResources(m_shaderInterface) + 1)),
	};
	vk::VkDescriptorUpdateTemplateCreateInfo				templateCreateInfo	=
	{
		vk::VK_STRUCTURE_TYPE_DESCRIPTOR_UPDATE_TEMPLATE_CREATE_INFO_KHR,
		DE_NULL,
		0,
		0,			// updateCount
		DE_NULL,	// pUpdates
		withPush ? vk::VK_DESCRIPTOR_UPDATE_TEMPLATE_TYPE_PUSH_DESCRIPTORS_KHR : vk::VK_DESCRIPTOR_UPDATE_TEMPLATE_TYPE_DESCRIPTOR_SET,
		layout,
		vk::VK_PIPELINE_BIND_POINT_COMPUTE,
		pipelineLayout,
		getDescriptorSetNdx(m_descriptorSetCount, setNdx)
	};
	deUint32												binding				= 0u;
	deUint32												offset				= 0u;
	RawUpdateRegistry										updateRegistry;

	if (setNdx == 0)
		updateRegistry.addWriteObject(resultInfo);

	updateRegistry.addWriteObject(imageInfo);
	updateRegistry.addWriteObject(samplersInfos[0]);
	updateRegistry.addWriteObject(samplersInfos[1]);

	// result
	if (setNdx == 0)
		updateEntries.push_back(createTemplateBinding(binding++, 0, 1, vk::VK_DESCRIPTOR_TYPE_STORAGE_BUFFER, updateRegistry.getWriteObjectOffset(offset++), 0));

	// stand alone texture
	{
		const deUint32 textureBinding = (m_shaderInterface == SHADER_INPUT_MULTIPLE_DISCONTIGUOUS_DESCRIPTORS) ? (binding + 1) : (binding++);
		updateEntries.push_back(createTemplateBinding(textureBinding, 0, 1, vk::VK_DESCRIPTOR_TYPE_SAMPLED_IMAGE, updateRegistry.getWriteObjectOffset(offset++), 0));
	}

	// samplers
	if (!m_isImmutableSampler || withPush)
	{
		switch (m_shaderInterface)
		{
			case SHADER_INPUT_SINGLE_DESCRIPTOR:
				updateEntries.push_back(createTemplateBinding(binding++, 0, 1, vk::VK_DESCRIPTOR_TYPE_SAMPLER, updateRegistry.getWriteObjectOffset(offset++), 0));
				break;

			case SHADER_INPUT_MULTIPLE_CONTIGUOUS_DESCRIPTORS:
				updateEntries.push_back(createTemplateBinding(binding++, 0, 1, vk::VK_DESCRIPTOR_TYPE_SAMPLER, updateRegistry.getWriteObjectOffset(offset++), 0));
				updateEntries.push_back(createTemplateBinding(binding++, 0, 1, vk::VK_DESCRIPTOR_TYPE_SAMPLER, updateRegistry.getWriteObjectOffset(offset++), 0));
				break;

			case SHADER_INPUT_MULTIPLE_DISCONTIGUOUS_DESCRIPTORS:
				updateEntries.push_back(createTemplateBinding(binding, 0, 1, vk::VK_DESCRIPTOR_TYPE_SAMPLER, updateRegistry.getWriteObjectOffset(offset++), 0));
				updateEntries.push_back(createTemplateBinding(binding + 2, 0, 1, vk::VK_DESCRIPTOR_TYPE_SAMPLER, updateRegistry.getWriteObjectOffset(offset++), 0));
				break;

			case SHADER_INPUT_MULTIPLE_ARBITRARY_DESCRIPTORS:
				updateEntries.push_back(createTemplateBinding(getArbitraryBindingIndex(0), 0, 1, vk::VK_DESCRIPTOR_TYPE_SAMPLER, updateRegistry.getWriteObjectOffset(offset++), 0));
				updateEntries.push_back(createTemplateBinding(getArbitraryBindingIndex(1), 0, 1, vk::VK_DESCRIPTOR_TYPE_SAMPLER, updateRegistry.getWriteObjectOffset(offset++), 0));
				break;

			case SHADER_INPUT_DESCRIPTOR_ARRAY:
				updateEntries.push_back(createTemplateBinding(binding++, 0, 2, vk::VK_DESCRIPTOR_TYPE_SAMPLER, updateRegistry.getWriteObjectOffset(offset++), sizeof(samplersInfos[0])));
				break;

			default:
				DE_FATAL("Impossible");
		}
	}

	templateCreateInfo.pDescriptorUpdateEntries		= &updateEntries[0];
	templateCreateInfo.descriptorUpdateEntryCount	= (deUint32)updateEntries.size();

	vk::Move<vk::VkDescriptorUpdateTemplate>				updateTemplate		= vk::createDescriptorUpdateTemplate(m_vki, m_device, &templateCreateInfo);
	m_updateTemplates.push_back(UpdateTemplateHandleSp(new UpdateTemplateHandleUp(updateTemplate)));
	m_updateRegistry.push_back(updateRegistry);

	if (!withPush)
	{
		m_vki.updateDescriptorSetWithTemplate(m_device, descriptorSet, **m_updateTemplates.back(), m_updateRegistry.back().getRawPointer());
	}
}

void ImageSampleComputeInstance::writeImageSamplerDescriptorSet (vk::VkDescriptorSet descriptorSet, deUint32 setNdx)
{
	const vk::VkDescriptorBufferInfo	resultInfo			= vk::makeDescriptorBufferInfo(m_result.getBuffer(), 0u, (vk::VkDeviceSize)ComputeInstanceResultBuffer::DATA_SIZE);
	const vk::VkSampler					samplers[2]			=
	{
		(m_isImmutableSampler && (m_updateMethod != DESCRIPTOR_UPDATE_METHOD_WITH_PUSH)) ? (0) : (m_images.getSampler(setNdx * getInterfaceNumResources(m_shaderInterface))),
		(m_isImmutableSampler && (m_updateMethod != DESCRIPTOR_UPDATE_METHOD_WITH_PUSH)) ? (0) : (m_images.getSampler(setNdx * getInterfaceNumResources(m_shaderInterface) + 1)),
	};
	const vk::VkDescriptorImageInfo		imageSamplers[2]	=
	{
		makeDescriptorImageInfo(samplers[0], m_images.getImageView(setNdx * getInterfaceNumResources(m_shaderInterface)), vk::VK_IMAGE_LAYOUT_SHADER_READ_ONLY_OPTIMAL),
		makeDescriptorImageInfo(samplers[1], m_images.getImageView(setNdx * getInterfaceNumResources(m_shaderInterface) + 1), vk::VK_IMAGE_LAYOUT_SHADER_READ_ONLY_OPTIMAL),
	};
	deUint32							binding				= 0u;
	deUint32							numDescriptors		= 0u;

	// result
	if (setNdx == 0)
	{
		m_updateBuilder.writeSingle(descriptorSet, vk::DescriptorSetUpdateBuilder::Location::binding(binding++), vk::VK_DESCRIPTOR_TYPE_STORAGE_BUFFER, &resultInfo);
		numDescriptors++;
	}

	// combined image samplers
	switch (m_shaderInterface)
	{
		case SHADER_INPUT_SINGLE_DESCRIPTOR:
			m_updateBuilder.writeSingle(descriptorSet, vk::DescriptorSetUpdateBuilder::Location::binding(binding++), vk::VK_DESCRIPTOR_TYPE_COMBINED_IMAGE_SAMPLER, &imageSamplers[0]);
			numDescriptors++;
			break;

		case SHADER_INPUT_MULTIPLE_CONTIGUOUS_DESCRIPTORS:
			m_updateBuilder.writeSingle(descriptorSet, vk::DescriptorSetUpdateBuilder::Location::binding(binding++), vk::VK_DESCRIPTOR_TYPE_COMBINED_IMAGE_SAMPLER, &imageSamplers[0]);
			m_updateBuilder.writeSingle(descriptorSet, vk::DescriptorSetUpdateBuilder::Location::binding(binding++), vk::VK_DESCRIPTOR_TYPE_COMBINED_IMAGE_SAMPLER, &imageSamplers[1]);
			numDescriptors += 2;
			break;

		case SHADER_INPUT_MULTIPLE_DISCONTIGUOUS_DESCRIPTORS:
			m_updateBuilder.writeSingle(descriptorSet, vk::DescriptorSetUpdateBuilder::Location::binding(binding), vk::VK_DESCRIPTOR_TYPE_COMBINED_IMAGE_SAMPLER, &imageSamplers[0]);
			m_updateBuilder.writeSingle(descriptorSet, vk::DescriptorSetUpdateBuilder::Location::binding(binding + 2u), vk::VK_DESCRIPTOR_TYPE_COMBINED_IMAGE_SAMPLER, &imageSamplers[1]);
			numDescriptors += 2;
			break;

		case SHADER_INPUT_MULTIPLE_ARBITRARY_DESCRIPTORS:
			m_updateBuilder.writeSingle(descriptorSet, vk::DescriptorSetUpdateBuilder::Location::binding(getArbitraryBindingIndex(0)), vk::VK_DESCRIPTOR_TYPE_COMBINED_IMAGE_SAMPLER, &imageSamplers[0]);
			m_updateBuilder.writeSingle(descriptorSet, vk::DescriptorSetUpdateBuilder::Location::binding(getArbitraryBindingIndex(1)), vk::VK_DESCRIPTOR_TYPE_COMBINED_IMAGE_SAMPLER, &imageSamplers[1]);
			numDescriptors += 2;
			break;

		case SHADER_INPUT_DESCRIPTOR_ARRAY:
			m_updateBuilder.writeArray(descriptorSet, vk::DescriptorSetUpdateBuilder::Location::binding(binding++), vk::VK_DESCRIPTOR_TYPE_COMBINED_IMAGE_SAMPLER, 2u, imageSamplers);
			numDescriptors++;
			break;

		default:
			DE_FATAL("Impossible");
	}

	m_descriptorsPerSet.push_back(numDescriptors);

	if (m_updateMethod == DESCRIPTOR_UPDATE_METHOD_NORMAL)
	{
		m_updateBuilder.update(m_vki, m_device);
		m_updateBuilder.clear();
	}
}

void ImageSampleComputeInstance::writeImageSamplerDescriptorSetWithTemplate (vk::VkDescriptorSet descriptorSet, vk::VkDescriptorSetLayout layout, deUint32 setNdx, bool withPush, vk::VkPipelineLayout pipelineLayout)
{
	std::vector<vk::VkDescriptorUpdateTemplateEntry>		updateEntries;
	const vk::VkDescriptorBufferInfo						resultInfo			= vk::makeDescriptorBufferInfo(m_result.getBuffer(), 0u, (vk::VkDeviceSize)ComputeInstanceResultBuffer::DATA_SIZE);
	const vk::VkSampler										samplers[2]			=
	{
		(m_isImmutableSampler && !withPush) ? (0) : (m_images.getSampler(setNdx * getInterfaceNumResources(m_shaderInterface))),
		(m_isImmutableSampler && !withPush) ? (0) : (m_images.getSampler(setNdx * getInterfaceNumResources(m_shaderInterface) + 1)),
	};
	const vk::VkDescriptorImageInfo							imageSamplers[2]	=
	{
		makeDescriptorImageInfo(samplers[0], m_images.getImageView(setNdx * getInterfaceNumResources(m_shaderInterface)), vk::VK_IMAGE_LAYOUT_SHADER_READ_ONLY_OPTIMAL),
		makeDescriptorImageInfo(samplers[1], m_images.getImageView(setNdx * getInterfaceNumResources(m_shaderInterface) + 1), vk::VK_IMAGE_LAYOUT_SHADER_READ_ONLY_OPTIMAL),
	};
	vk::VkDescriptorUpdateTemplateCreateInfo				templateCreateInfo	=
	{
		vk::VK_STRUCTURE_TYPE_DESCRIPTOR_UPDATE_TEMPLATE_CREATE_INFO_KHR,
		DE_NULL,
		0,
		0,			// updateCount
		DE_NULL,	// pUpdates
		withPush ? vk::VK_DESCRIPTOR_UPDATE_TEMPLATE_TYPE_PUSH_DESCRIPTORS_KHR : vk::VK_DESCRIPTOR_UPDATE_TEMPLATE_TYPE_DESCRIPTOR_SET,
		layout,
		vk::VK_PIPELINE_BIND_POINT_COMPUTE,
		pipelineLayout,
		getDescriptorSetNdx(m_descriptorSetCount, setNdx)
	};

	deUint32												binding				= 0u;
	deUint32												offset				= 0u;
	RawUpdateRegistry										updateRegistry;

	if (setNdx == 0)
		updateRegistry.addWriteObject(resultInfo);

	updateRegistry.addWriteObject(imageSamplers[0]);
	updateRegistry.addWriteObject(imageSamplers[1]);

	// result
	if (setNdx == 0)
		updateEntries.push_back(createTemplateBinding(binding++, 0, 1, vk::VK_DESCRIPTOR_TYPE_STORAGE_BUFFER, updateRegistry.getWriteObjectOffset(offset++), 0));

	// combined image samplers
	switch (m_shaderInterface)
	{
		case SHADER_INPUT_SINGLE_DESCRIPTOR:
			updateEntries.push_back(createTemplateBinding(binding++, 0, 1, vk::VK_DESCRIPTOR_TYPE_COMBINED_IMAGE_SAMPLER, updateRegistry.getWriteObjectOffset(offset++), 0));
			break;

		case SHADER_INPUT_MULTIPLE_CONTIGUOUS_DESCRIPTORS:
			updateEntries.push_back(createTemplateBinding(binding++, 0, 1, vk::VK_DESCRIPTOR_TYPE_COMBINED_IMAGE_SAMPLER, updateRegistry.getWriteObjectOffset(offset++), 0));
			updateEntries.push_back(createTemplateBinding(binding++, 0, 1, vk::VK_DESCRIPTOR_TYPE_COMBINED_IMAGE_SAMPLER, updateRegistry.getWriteObjectOffset(offset++), 0));
			break;

		case SHADER_INPUT_MULTIPLE_DISCONTIGUOUS_DESCRIPTORS:
			updateEntries.push_back(createTemplateBinding(binding, 0, 1, vk::VK_DESCRIPTOR_TYPE_COMBINED_IMAGE_SAMPLER, updateRegistry.getWriteObjectOffset(offset++), 0));
			updateEntries.push_back(createTemplateBinding(binding + 2, 0, 1, vk::VK_DESCRIPTOR_TYPE_COMBINED_IMAGE_SAMPLER, updateRegistry.getWriteObjectOffset(offset++), 0));
			break;

		case SHADER_INPUT_MULTIPLE_ARBITRARY_DESCRIPTORS:
			updateEntries.push_back(createTemplateBinding(getArbitraryBindingIndex(0), 0, 1, vk::VK_DESCRIPTOR_TYPE_COMBINED_IMAGE_SAMPLER, updateRegistry.getWriteObjectOffset(offset++), 0));
			updateEntries.push_back(createTemplateBinding(getArbitraryBindingIndex(1), 0, 1, vk::VK_DESCRIPTOR_TYPE_COMBINED_IMAGE_SAMPLER, updateRegistry.getWriteObjectOffset(offset++), 0));
			break;

		case SHADER_INPUT_DESCRIPTOR_ARRAY:
			updateEntries.push_back(createTemplateBinding(binding++, 0, 2, vk::VK_DESCRIPTOR_TYPE_COMBINED_IMAGE_SAMPLER, updateRegistry.getWriteObjectOffset(offset++), sizeof(imageSamplers[0])));
			break;

		default:
			DE_FATAL("Impossible");
	}

	templateCreateInfo.pDescriptorUpdateEntries		= &updateEntries[0];
	templateCreateInfo.descriptorUpdateEntryCount	= (deUint32)updateEntries.size();

	vk::Move<vk::VkDescriptorUpdateTemplate>				updateTemplate		= vk::createDescriptorUpdateTemplate(m_vki, m_device, &templateCreateInfo);
	m_updateTemplates.push_back(UpdateTemplateHandleSp(new UpdateTemplateHandleUp(updateTemplate)));
	m_updateRegistry.push_back(updateRegistry);

	if (!withPush)
	{
		m_vki.updateDescriptorSetWithTemplate(m_device, descriptorSet, **m_updateTemplates.back(), m_updateRegistry.back().getRawPointer());
	}
}

tcu::TestStatus ImageSampleComputeInstance::iterate (void)
{
	logTestPlan();
	return testResourceAccess();
}

void ImageSampleComputeInstance::logTestPlan (void) const
{
	std::ostringstream msg;

	msg << "Accessing resource in a compute program.\n";

	if (m_descriptorType == vk::VK_DESCRIPTOR_TYPE_SAMPLER)
	{
		msg << ((m_descriptorSetCount == DESCRIPTOR_SET_COUNT_SINGLE) ? "Single descriptor set. " : "Multiple descriptor sets. ")
			<< "Each descriptor set contains "
			<< ((m_shaderInterface == SHADER_INPUT_SINGLE_DESCRIPTOR) ? "single" :
			    (m_shaderInterface == SHADER_INPUT_MULTIPLE_CONTIGUOUS_DESCRIPTORS) ? "two" :
				(m_shaderInterface == SHADER_INPUT_MULTIPLE_DISCONTIGUOUS_DESCRIPTORS) ? "two" :
				(m_shaderInterface == SHADER_INPUT_MULTIPLE_ARBITRARY_DESCRIPTORS) ? "two" :
				(m_shaderInterface == SHADER_INPUT_DESCRIPTOR_ARRAY) ? "an array (size 2) of" :
			    (const char*)DE_NULL)
			<< " VK_DESCRIPTOR_TYPE_SAMPLER descriptor(s) and a single texture.\n";
	}
	else if (m_descriptorType == vk::VK_DESCRIPTOR_TYPE_COMBINED_IMAGE_SAMPLER)
	{
		msg << ((m_descriptorSetCount == DESCRIPTOR_SET_COUNT_SINGLE) ? "Single descriptor set. " : "Multiple descriptor sets. ")
			<< "Each descriptor set contains "
			<< ((m_shaderInterface == SHADER_INPUT_SINGLE_DESCRIPTOR) ? "single" :
			    (m_shaderInterface == SHADER_INPUT_MULTIPLE_CONTIGUOUS_DESCRIPTORS) ? "two" :
				(m_shaderInterface == SHADER_INPUT_MULTIPLE_DISCONTIGUOUS_DESCRIPTORS) ? "two" :
				(m_shaderInterface == SHADER_INPUT_MULTIPLE_ARBITRARY_DESCRIPTORS) ? "two" :
				(m_shaderInterface == SHADER_INPUT_DESCRIPTOR_ARRAY) ? "an array (size 2) of" :
			    (const char*)DE_NULL)
			<< " VK_DESCRIPTOR_TYPE_COMBINED_IMAGE_SAMPLER descriptor(s).\n";
	}
	else
		DE_FATAL("Impossible");

	msg << "Image view type is " << vk::getImageViewTypeName(m_viewType) << "\n";

	if (m_baseMipLevel)
		msg << "Image view base mip level = " << m_baseMipLevel << "\n";
	if (m_baseArraySlice)
		msg << "Image view base array slice = " << m_baseArraySlice << "\n";

	if (m_shaderInterface == SHADER_INPUT_SINGLE_DESCRIPTOR)
		msg << "Sampler mode is LINEAR, with WRAP\n";
	else
		msg << "Sampler 0 mode is LINEAR, with WRAP\nSampler 1 mode is NEAREST with CLAMP\n";

	for (int resultNdx = 0; resultNdx < 4; ++resultNdx)
	{
		msg << "Test sample " << resultNdx << ": sample at position " << m_images.getSamplePos(m_viewType, m_baseMipLevel, m_baseArraySlice, resultNdx);

		if (m_shaderInterface != SHADER_INPUT_SINGLE_DESCRIPTOR)
		{
			const int srcResourceNdx = (resultNdx % 2); // ABAB source

			if (m_descriptorType == vk::VK_DESCRIPTOR_TYPE_SAMPLER)
				msg << " using sampler " << srcResourceNdx;
			else if (m_descriptorType == vk::VK_DESCRIPTOR_TYPE_COMBINED_IMAGE_SAMPLER)
				msg << " from combined image sampler " << srcResourceNdx;
			else
				DE_FATAL("Impossible");
		}
		msg << "\n";
	}

	m_context.getTestContext().getLog()
		<< tcu::TestLog::Message
		<< msg.str()
		<< tcu::TestLog::EndMessage;
}

tcu::TestStatus ImageSampleComputeInstance::testResourceAccess (void)
{
	const vk::Unique<vk::VkDescriptorPool>			descriptorPool(createDescriptorPool());
	std::vector<DescriptorSetLayoutHandleSp>		descriptorSetLayouts;
	std::vector<DescriptorSetHandleSp>				descriptorSets;
	std::vector<vk::VkDescriptorSetLayout>			layoutHandles;
	std::vector<vk::VkDescriptorSet>				setHandles;

	for (deUint32 setNdx = 0; setNdx < getDescriptorSetCount(m_descriptorSetCount); setNdx++)
	{
		vk::Move<vk::VkDescriptorSetLayout>	layout	= createDescriptorSetLayout(setNdx);
		vk::Move<vk::VkDescriptorSet>		set		= createDescriptorSet(*descriptorPool, *layout, setNdx);

		descriptorSetLayouts.push_back(DescriptorSetLayoutHandleSp(new DescriptorSetLayoutHandleUp(layout)));
		descriptorSets.push_back(DescriptorSetHandleSp(new DescriptorSetHandleUp(set)));

		layoutHandles.push_back(**descriptorSetLayouts.back());
		setHandles.push_back(**descriptorSets.back());

		// Add an empty descriptor set layout between sets 0 and 2
		if (setNdx == 0 && m_descriptorSetCount == DESCRIPTOR_SET_COUNT_MULTIPLE_DISCONTIGUOUS)
		{
			vk::DescriptorSetLayoutBuilder		emptyBuilder;
			vk::Move<vk::VkDescriptorSetLayout>	emptyLayout = emptyBuilder.build(m_vki, m_device, (vk::VkDescriptorSetLayoutCreateFlags)0);

			descriptorSetLayouts.push_back(DescriptorSetLayoutHandleSp(new DescriptorSetLayoutHandleUp(emptyLayout)));
			layoutHandles.push_back(**descriptorSetLayouts.back());
		}
	}

	const ComputePipeline							pipeline			(m_vki, m_device, m_context.getBinaryCollection(), (int)layoutHandles.size(), &layoutHandles.front());
	const deUint32* const							dynamicOffsets		= DE_NULL;
	const int										numDynamicOffsets	= 0;
	const vk::VkBufferMemoryBarrier* const			preBarriers			= DE_NULL;
	const int										numPreBarriers		= 0;
	const vk::VkBufferMemoryBarrier* const			postBarriers		= m_result.getResultReadBarrier();
	const int										numPostBarriers		= 1;

	const ComputeCommand							compute				(m_vki,
																		 m_device,
																		 pipeline.getPipeline(),
																		 pipeline.getPipelineLayout(),
																		 tcu::UVec3(4, 1, 1),
																		 m_shaderInterface,
																		 m_descriptorSetCount,	&setHandles.front(),
																		 numDynamicOffsets,		dynamicOffsets,
																		 numPreBarriers,		preBarriers,
																		 numPostBarriers,		postBarriers);

	tcu::Vec4										results[4];
	bool											anyResultSet		= false;
	bool											allResultsOk		= true;

	if (m_updateMethod == DESCRIPTOR_UPDATE_METHOD_WITH_PUSH_TEMPLATE)
	{
		for (deUint32 setNdx = 0; setNdx < getDescriptorSetCount(m_descriptorSetCount); setNdx++)
			writeDescriptorSet(DE_NULL, layoutHandles[getDescriptorSetNdx(m_descriptorSetCount, setNdx)], setNdx, pipeline.getPipelineLayout()); // descriptor set not applicable

		compute.submitAndWait(m_queueFamilyIndex, m_queue, &m_updateTemplates, &m_updateRegistry);
	}
	else if (m_updateMethod == DESCRIPTOR_UPDATE_METHOD_WITH_PUSH)
	{
		for (deUint32 setNdx = 0; setNdx < getDescriptorSetCount(m_descriptorSetCount); setNdx++)
			writeDescriptorSet(DE_NULL, layoutHandles[getDescriptorSetNdx(m_descriptorSetCount, setNdx)], setNdx, pipeline.getPipelineLayout()); // descriptor set not applicable

		compute.submitAndWait(m_queueFamilyIndex, m_queue, m_updateBuilder, m_descriptorsPerSet);
	}
	else
	{
		compute.submitAndWait(m_queueFamilyIndex, m_queue);
	}
	m_result.readResultContentsTo(&results);

	// verify
	for (int resultNdx = 0; resultNdx < 4; ++resultNdx)
	{
		// source image is high-frequency so the threshold is quite large to tolerate sampling errors
		const tcu::Vec4	samplingThreshold	= tcu::Vec4(8.0f / 255.0f);
		const tcu::Vec4	result				= results[resultNdx];
		tcu::Vec4		reference			= tcu::Vec4(0.0f);

		for (deUint32 setNdx = 0; setNdx < getDescriptorSetCount(m_descriptorSetCount); setNdx++)
			reference += m_images.fetchSampleValue(resultNdx, setNdx);

		reference = reference / tcu::Vec4((float)getDescriptorSetCount(m_descriptorSetCount));

		if (result != tcu::Vec4(-1.0f))
			anyResultSet = true;

		if (tcu::boolAny(tcu::greaterThan(tcu::abs(result - reference), samplingThreshold)))
		{
			allResultsOk = false;

			m_context.getTestContext().getLog()
				<< tcu::TestLog::Message
				<< "Test sample " << resultNdx << ":\n"
				<< "\tSampling at " << m_images.getSamplePos(m_viewType, m_baseMipLevel, m_baseArraySlice, resultNdx) << "\n"
				<< "\tError expected " << reference << ", got " << result
				<< tcu::TestLog::EndMessage;
		}
	}

	// read back and verify
	if (allResultsOk)
		return tcu::TestStatus::pass("Pass");
	else if (anyResultSet)
		return tcu::TestStatus::fail("Invalid result values");
	else
	{
		m_context.getTestContext().getLog()
			<< tcu::TestLog::Message
			<< "Result buffer was not written to."
			<< tcu::TestLog::EndMessage;
		return tcu::TestStatus::fail("Result buffer was not written to");
	}
}

class ImageDescriptorCase : public QuadrantRendederCase
{
public:
	enum
	{
		FLAG_BASE_MIP	= (1u << 1u),
		FLAG_BASE_SLICE	= (1u << 2u),
	};
	// enum continues where resource flags ends
	DE_STATIC_ASSERT((deUint32)FLAG_BASE_MIP == (deUint32)RESOURCE_FLAG_LAST);

								ImageDescriptorCase			(tcu::TestContext&		testCtx,
															 const char*			name,
															 const char*			description,
															 bool					isPrimaryCmdBuf,
															 DescriptorUpdateMethod updateMethod,
															 vk::VkDescriptorType	descriptorType,
															 vk::VkShaderStageFlags	exitingStages,
															 vk::VkShaderStageFlags	activeStages,
															 DescriptorSetCount		descriptorSetCount,
															 ShaderInputInterface	shaderInterface,
															 vk::VkImageViewType	viewType,
															 deUint32				flags);

private:
	std::string					genExtensionDeclarations	(vk::VkShaderStageFlagBits stage) const;
	std::string					genResourceDeclarations		(vk::VkShaderStageFlagBits stage, int numUsedBindings) const;
	std::string					genFetchCoordStr			(int fetchPosNdx) const;
	std::string					genSampleCoordStr			(int samplePosNdx) const;
	std::string					genResourceAccessSource		(vk::VkShaderStageFlagBits stage) const;
	std::string					genNoAccessSource			(void) const;

	vkt::TestInstance*			createInstance				(vkt::Context& context) const;

private:
	const bool						m_isPrimaryCmdBuf;
	const DescriptorUpdateMethod	m_updateMethod;
	const vk::VkDescriptorType		m_descriptorType;
	const DescriptorSetCount		m_descriptorSetCount;
	const ShaderInputInterface		m_shaderInterface;
	const vk::VkImageViewType		m_viewType;
	const deUint32					m_baseMipLevel;
	const deUint32					m_baseArraySlice;
	const bool						m_isImmutableSampler;
};

ImageDescriptorCase::ImageDescriptorCase (tcu::TestContext&			testCtx,
										  const char*				name,
										  const char*				description,
										  bool						isPrimaryCmdBuf,
										  DescriptorUpdateMethod	updateMethod,
										  vk::VkDescriptorType		descriptorType,
										  vk::VkShaderStageFlags	exitingStages,
										  vk::VkShaderStageFlags	activeStages,
										  DescriptorSetCount		descriptorSetCount,
										  ShaderInputInterface		shaderInterface,
										  vk::VkImageViewType		viewType,
										  deUint32					flags)
	: QuadrantRendederCase	(testCtx, name, description,
							 // \note 1D textures are not supported in ES
							 (viewType == vk::VK_IMAGE_VIEW_TYPE_1D || viewType == vk::VK_IMAGE_VIEW_TYPE_1D_ARRAY) ? glu::GLSL_VERSION_440 : glu::GLSL_VERSION_310_ES,
							 exitingStages, activeStages, descriptorSetCount)
	, m_isPrimaryCmdBuf		(isPrimaryCmdBuf)
	, m_updateMethod		(updateMethod)
	, m_descriptorType		(descriptorType)
	, m_descriptorSetCount	(descriptorSetCount)
	, m_shaderInterface		(shaderInterface)
	, m_viewType			(viewType)
	, m_baseMipLevel		(((flags & FLAG_BASE_MIP) != 0) ? (1u) : (0u))
	, m_baseArraySlice		(((flags & FLAG_BASE_SLICE) != 0) ? (1u) : (0u))
	, m_isImmutableSampler	((flags & RESOURCE_FLAG_IMMUTABLE_SAMPLER) != 0)
{
}

std::string ImageDescriptorCase::genExtensionDeclarations (vk::VkShaderStageFlagBits stage) const
{
	DE_UNREF(stage);

	if (m_viewType == vk::VK_IMAGE_VIEW_TYPE_CUBE_ARRAY)
		return "#extension GL_OES_texture_cube_map_array : require\n";
	else
		return "";
}

std::string ImageDescriptorCase::genResourceDeclarations (vk::VkShaderStageFlagBits stage, int numUsedBindings) const
{
	DE_UNREF(stage);

	// Vulkan-style resources are arrays implicitly, OpenGL-style are not
	const std::string	dimensionBase	= (m_viewType == vk::VK_IMAGE_VIEW_TYPE_1D || m_viewType == vk::VK_IMAGE_VIEW_TYPE_1D_ARRAY)		? ("1D")
										: (m_viewType == vk::VK_IMAGE_VIEW_TYPE_2D || m_viewType == vk::VK_IMAGE_VIEW_TYPE_2D_ARRAY)		? ("2D")
										: (m_viewType == vk::VK_IMAGE_VIEW_TYPE_3D)															? ("3D")
										: (m_viewType == vk::VK_IMAGE_VIEW_TYPE_CUBE || m_viewType == vk::VK_IMAGE_VIEW_TYPE_CUBE_ARRAY)	? ("Cube")
										: (DE_NULL);
	const std::string	dimensionArray	= (m_viewType == vk::VK_IMAGE_VIEW_TYPE_1D || m_viewType == vk::VK_IMAGE_VIEW_TYPE_1D_ARRAY)		? ("1DArray")
										: (m_viewType == vk::VK_IMAGE_VIEW_TYPE_2D || m_viewType == vk::VK_IMAGE_VIEW_TYPE_2D_ARRAY)		? ("2DArray")
										: (m_viewType == vk::VK_IMAGE_VIEW_TYPE_3D)															? ("3D")
										: (m_viewType == vk::VK_IMAGE_VIEW_TYPE_CUBE || m_viewType == vk::VK_IMAGE_VIEW_TYPE_CUBE_ARRAY)	? ("CubeArray")
										: (DE_NULL);
	const std::string	dimension		= isImageViewTypeArray(m_viewType) ? dimensionArray : dimensionBase;
	const deUint32		numSets			= getDescriptorSetCount(m_descriptorSetCount);

	std::string buf;

	for (deUint32 setNdx = 0; setNdx < numSets; setNdx++)
	{
		// Result buffer is bound only to the first descriptor set in compute shader cases
		const int			descBinding		= numUsedBindings - ((m_activeStages & vk::VK_SHADER_STAGE_COMPUTE_BIT) ? (setNdx == 0 ? 0 : 1) : 0);
		const std::string	setNdxPostfix	= (numSets == 1) ? "" : de::toString(setNdx);
		const deUint32		descriptorSet	= getDescriptorSetNdx(m_descriptorSetCount, setNdx);

		switch (m_shaderInterface)
		{
			case SHADER_INPUT_SINGLE_DESCRIPTOR:
			{
				switch (m_descriptorType)
				{
					case vk::VK_DESCRIPTOR_TYPE_SAMPLER:
						buf +=	"layout(set = " + de::toString(descriptorSet)  + ", binding = " + de::toString(descBinding) + ") uniform highp texture" + dimension + " u_separateTexture" + setNdxPostfix + ";\n"
								"layout(set = " + de::toString(descriptorSet) + ", binding = " + de::toString(descBinding + 1) + ") uniform highp sampler u_separateSampler" + setNdxPostfix + ";\n";
						break;
					case vk::VK_DESCRIPTOR_TYPE_COMBINED_IMAGE_SAMPLER:
						buf +=	"layout(set = " + de::toString(descriptorSet) + ", binding = " + de::toString(descBinding) + ") uniform highp sampler" + dimension + " u_combinedTextureSampler" + setNdxPostfix + ";\n";
						break;
					case vk::VK_DESCRIPTOR_TYPE_SAMPLED_IMAGE:
						buf +=	"layout(set = " + de::toString(descriptorSet) + ", binding = " + de::toString(descBinding) + ") uniform highp texture" + dimensionBase + " u_separateTexture" + setNdxPostfix + ";\n";
						break;
					case vk::VK_DESCRIPTOR_TYPE_STORAGE_IMAGE:
						buf +=	"layout(set = " + de::toString(descriptorSet) + ", binding = " + de::toString(descBinding) + ", rgba8) readonly uniform highp image" + dimension + " u_image" + setNdxPostfix + ";\n";
						break;
					default:
						DE_FATAL("invalid descriptor");
				}
				break;
			}
			case SHADER_INPUT_MULTIPLE_CONTIGUOUS_DESCRIPTORS:
			{
				switch (m_descriptorType)
				{
					case vk::VK_DESCRIPTOR_TYPE_SAMPLER:
						if (m_shaderInterface == SHADER_INPUT_MULTIPLE_CONTIGUOUS_DESCRIPTORS)
							buf +=	"layout(set = " + de::toString(descriptorSet) + ", binding = " + de::toString(descBinding) + ") uniform highp texture" + dimension + " u_separateTexture" + setNdxPostfix + ";\n"
									"layout(set = " + de::toString(descriptorSet) + ", binding = " + de::toString(descBinding + 1) + ") uniform highp sampler u_separateSampler" + setNdxPostfix + "A;\n"
									"layout(set = " + de::toString(descriptorSet) + ", binding = " + de::toString(descBinding + 2) + ") uniform highp sampler u_separateSampler" + setNdxPostfix + "B;\n";
						else
							buf +=	"layout(set = " + de::toString(descriptorSet) + ", binding = " + de::toString(descBinding) + ") uniform highp sampler u_separateSampler" + setNdxPostfix + "A;\n"
									"layout(set = " + de::toString(descriptorSet) + ", binding = " + de::toString(descBinding + 1) + ") uniform highp texture" + dimension + " u_separateTexture" + setNdxPostfix + ";\n"
									"layout(set = " + de::toString(descriptorSet) + ", binding = " + de::toString(descBinding + 2) + ") uniform highp sampler u_separateSampler" + setNdxPostfix + "B;\n";
						break;
					case vk::VK_DESCRIPTOR_TYPE_COMBINED_IMAGE_SAMPLER:
						buf +=	"layout(set = " + de::toString(descriptorSet) + ", binding = " + de::toString(descBinding) + ") uniform highp sampler" + dimension + " u_combinedTextureSampler" + setNdxPostfix + "A;\n"
								"layout(set = " + de::toString(descriptorSet) + ", binding = " + de::toString(descBinding + 1) + ") uniform highp sampler" + dimension + " u_combinedTextureSampler" + setNdxPostfix + "B;\n";
						break;
					case vk::VK_DESCRIPTOR_TYPE_SAMPLED_IMAGE:
						buf +=	"layout(set = " + de::toString(descriptorSet) + ", binding = " + de::toString(descBinding) + ") uniform highp texture" + dimensionBase + " u_separateTexture" + setNdxPostfix + "A;\n"
								"layout(set = " + de::toString(descriptorSet) + ", binding = " + de::toString(descBinding + 1) + ") uniform highp texture" + dimensionBase + " u_separateTexture" + setNdxPostfix + "B;\n";
						break;
					case vk::VK_DESCRIPTOR_TYPE_STORAGE_IMAGE:
						buf +=	"layout(set = " + de::toString(descriptorSet) + ", binding = " + de::toString(descBinding) + ", rgba8) readonly uniform highp image" + dimension + " u_image" + setNdxPostfix + "A;\n"
								"layout(set = " + de::toString(descriptorSet) + ", binding = " + de::toString(descBinding + 1) + ", rgba8) readonly uniform highp image" + dimension + " u_image" + setNdxPostfix + "B;\n";
						break;
					default:
						DE_FATAL("invalid descriptor");
				}
				break;
			}
			case SHADER_INPUT_MULTIPLE_DISCONTIGUOUS_DESCRIPTORS:
			{
				switch (m_descriptorType)
				{
					case vk::VK_DESCRIPTOR_TYPE_SAMPLER:
						buf +=	"layout(set = " + de::toString(descriptorSet) + ", binding = " + de::toString(descBinding) + ") uniform highp sampler u_separateSampler" + setNdxPostfix + "A;\n"
								"layout(set = " + de::toString(descriptorSet) + ", binding = " + de::toString(descBinding + 1) + ") uniform highp texture" + dimension + " u_separateTexture" + setNdxPostfix + ";\n"
								"layout(set = " + de::toString(descriptorSet) + ", binding = " + de::toString(descBinding + 2) + ") uniform highp sampler u_separateSampler" + setNdxPostfix + "B;\n";
						break;
					case vk::VK_DESCRIPTOR_TYPE_COMBINED_IMAGE_SAMPLER:
						buf +=	"layout(set = " + de::toString(descriptorSet) + ", binding = " + de::toString(descBinding) + ") uniform highp sampler" + dimension + " u_combinedTextureSampler" + setNdxPostfix + "A;\n"
								"layout(set = " + de::toString(descriptorSet) + ", binding = " + de::toString(descBinding + 2) + ") uniform highp sampler" + dimension + " u_combinedTextureSampler" + setNdxPostfix + "B;\n";
						break;
					case vk::VK_DESCRIPTOR_TYPE_SAMPLED_IMAGE:
						buf +=	"layout(set = " + de::toString(descriptorSet) + ", binding = " + de::toString(descBinding) + ") uniform highp texture" + dimensionBase + " u_separateTexture" + setNdxPostfix + "A;\n"
								"layout(set = " + de::toString(descriptorSet) + ", binding = " + de::toString(descBinding + 2) + ") uniform highp texture" + dimensionBase + " u_separateTexture" + setNdxPostfix + "B;\n";
						break;
					case vk::VK_DESCRIPTOR_TYPE_STORAGE_IMAGE:
						buf +=	"layout(set = " + de::toString(descriptorSet) + ", binding = " + de::toString(descBinding) + ", rgba8) readonly uniform highp image" + dimension + " u_image" + setNdxPostfix + "A;\n"
								"layout(set = " + de::toString(descriptorSet) + ", binding = " + de::toString(descBinding + 2) + ", rgba8) readonly uniform highp image" + dimension + " u_image" + setNdxPostfix + "B;\n";
						break;
					default:
						DE_FATAL("invalid descriptor");
				}
				break;
			}
			case SHADER_INPUT_MULTIPLE_ARBITRARY_DESCRIPTORS:
			{
				switch (m_descriptorType)
				{
					case vk::VK_DESCRIPTOR_TYPE_SAMPLER:
						buf +=	"layout(set = " + de::toString(descriptorSet) + ", binding = " + de::toString(descBinding) + ") uniform highp texture" + dimension + " u_separateTexture" + setNdxPostfix + ";\n"
								"layout(set = " + de::toString(descriptorSet) + ", binding = " + de::toString(getArbitraryBindingIndex(0)) + ") uniform highp sampler u_separateSampler" + setNdxPostfix + "A;\n"
								"layout(set = " + de::toString(descriptorSet) + ", binding = " + de::toString(getArbitraryBindingIndex(1)) + ") uniform highp sampler u_separateSampler" + setNdxPostfix + "B;\n";
						break;
					case vk::VK_DESCRIPTOR_TYPE_COMBINED_IMAGE_SAMPLER:
						buf +=	"layout(set = " + de::toString(descriptorSet) + ", binding = " + de::toString(getArbitraryBindingIndex(0)) + ") uniform highp sampler" + dimension + " u_combinedTextureSampler" + setNdxPostfix + "A;\n"
								"layout(set = " + de::toString(descriptorSet) + ", binding = " + de::toString(getArbitraryBindingIndex(1)) + ") uniform highp sampler" + dimension + " u_combinedTextureSampler" + setNdxPostfix + "B;\n";
						break;
					case vk::VK_DESCRIPTOR_TYPE_SAMPLED_IMAGE:
						buf +=	"layout(set = " + de::toString(descriptorSet) + ", binding = " + de::toString(getArbitraryBindingIndex(0)) + ") uniform highp texture" + dimensionBase + " u_separateTexture" + setNdxPostfix + "A;\n"
								"layout(set = " + de::toString(descriptorSet) + ", binding = " + de::toString(getArbitraryBindingIndex(1)) + ") uniform highp texture" + dimensionBase + " u_separateTexture" + setNdxPostfix + "B;\n";
						break;
					case vk::VK_DESCRIPTOR_TYPE_STORAGE_IMAGE:
						buf +=	"layout(set = " + de::toString(descriptorSet) + ", binding = " + de::toString(getArbitraryBindingIndex(0)) + ", rgba8) readonly uniform highp image" + dimension + " u_image" + setNdxPostfix + "A;\n"
								"layout(set = " + de::toString(descriptorSet) + ", binding = " + de::toString(getArbitraryBindingIndex(1)) + ", rgba8) readonly uniform highp image" + dimension + " u_image" + setNdxPostfix + "B;\n";
						break;
					default:
						DE_FATAL("invalid descriptor");
				}
				break;
			}
			case SHADER_INPUT_DESCRIPTOR_ARRAY:
			{
				switch (m_descriptorType)
				{
					case vk::VK_DESCRIPTOR_TYPE_SAMPLER:
						buf +=	"layout(set = " + de::toString(descriptorSet) + ", binding = " + de::toString(descBinding) + ") uniform highp texture" + dimension + " u_separateTexture" + setNdxPostfix + ";\n"
								"layout(set = " + de::toString(descriptorSet) + ", binding = " + de::toString(descBinding + 1) + ") uniform highp sampler u_separateSampler" + setNdxPostfix + "[2];\n";
						break;
					case vk::VK_DESCRIPTOR_TYPE_COMBINED_IMAGE_SAMPLER:
						buf +=	"layout(set = " + de::toString(descriptorSet) + ", binding = " + de::toString(descBinding) + ") uniform highp sampler" + dimension + " u_combinedTextureSampler" + setNdxPostfix + "[2];\n";
						break;
					case vk::VK_DESCRIPTOR_TYPE_SAMPLED_IMAGE:
						buf +=	"layout(set = " + de::toString(descriptorSet) + ", binding = " + de::toString(descBinding) + ") uniform highp texture" + dimensionBase + " u_separateTexture" + setNdxPostfix + "[2];\n";
						break;
					case vk::VK_DESCRIPTOR_TYPE_STORAGE_IMAGE:
						buf +=	"layout(set = " + de::toString(descriptorSet) + ", binding = " + de::toString(descBinding) + ", rgba8) readonly uniform highp image" + dimension + " u_image" + setNdxPostfix + "[2];\n";
						break;
					default:
						DE_FATAL("invalid descriptor");
				}
				break;
			}
			default:
				DE_FATAL("Impossible");
		}
	}
	return buf;
}

std::string ImageDescriptorCase::genFetchCoordStr (int fetchPosNdx) const
{
	DE_ASSERT(m_descriptorType == vk::VK_DESCRIPTOR_TYPE_SAMPLED_IMAGE || m_descriptorType == vk::VK_DESCRIPTOR_TYPE_STORAGE_IMAGE);
	const tcu::IVec3 fetchPos = ImageFetchInstanceImages::getFetchPos(m_viewType, m_baseMipLevel, m_baseArraySlice, fetchPosNdx);

	if (m_viewType == vk::VK_IMAGE_VIEW_TYPE_1D)
	{
		return de::toString(fetchPos.x());
	}
	else if (m_viewType == vk::VK_IMAGE_VIEW_TYPE_1D_ARRAY || m_viewType == vk::VK_IMAGE_VIEW_TYPE_2D)
	{
		std::ostringstream buf;
		buf << "ivec2(" << fetchPos.x() << ", " << fetchPos.y() << ")";
		return buf.str();
	}
	else
	{
		std::ostringstream buf;
		buf << "ivec3(" << fetchPos.x() << ", " << fetchPos.y() << ", " << fetchPos.z() << ")";
		return buf.str();
	}
}

std::string ImageDescriptorCase::genSampleCoordStr (int samplePosNdx) const
{
	DE_ASSERT(m_descriptorType == vk::VK_DESCRIPTOR_TYPE_SAMPLER || m_descriptorType == vk::VK_DESCRIPTOR_TYPE_COMBINED_IMAGE_SAMPLER);
	const tcu::Vec4 fetchPos = ImageSampleInstanceImages::getSamplePos(m_viewType, m_baseMipLevel, m_baseArraySlice, samplePosNdx);

	if (m_viewType == vk::VK_IMAGE_VIEW_TYPE_1D)
	{
		std::ostringstream buf;
		buf << "float(" << fetchPos.x() << ")";
		return buf.str();
	}
	else if (m_viewType == vk::VK_IMAGE_VIEW_TYPE_1D_ARRAY || m_viewType == vk::VK_IMAGE_VIEW_TYPE_2D)
	{
		std::ostringstream buf;
		buf << "vec2(float(" << fetchPos.x() << "), float(" << fetchPos.y() << "))";
		return buf.str();
	}
	else if (m_viewType == vk::VK_IMAGE_VIEW_TYPE_CUBE_ARRAY)
	{
		std::ostringstream buf;
		buf << "vec4(float(" << fetchPos.x() << "), float(" << fetchPos.y() << "), float(" << fetchPos.z() << "), float(" << fetchPos.w() << "))";
		return buf.str();
	}
	else
	{
		std::ostringstream buf;
		buf << "vec3(float(" << fetchPos.x() << "), float(" << fetchPos.y() << "), float(" << fetchPos.z() << "))";
		return buf.str();
	}
}

std::string ImageDescriptorCase::genResourceAccessSource (vk::VkShaderStageFlagBits stage) const
{
	DE_UNREF(stage);

	const char* const	dimension		= (m_viewType == vk::VK_IMAGE_VIEW_TYPE_1D)			? ("1D")
										: (m_viewType == vk::VK_IMAGE_VIEW_TYPE_1D_ARRAY)	? ("1DArray")
										: (m_viewType == vk::VK_IMAGE_VIEW_TYPE_2D)			? ("2D")
										: (m_viewType == vk::VK_IMAGE_VIEW_TYPE_2D_ARRAY)	? ("2DArray")
										: (m_viewType == vk::VK_IMAGE_VIEW_TYPE_3D)			? ("3D")
										: (m_viewType == vk::VK_IMAGE_VIEW_TYPE_CUBE)		? ("Cube")
										: (m_viewType == vk::VK_IMAGE_VIEW_TYPE_CUBE_ARRAY)	? ("CubeArray")
										: (DE_NULL);
	const char* const	accessPostfixA	= (m_shaderInterface == SHADER_INPUT_SINGLE_DESCRIPTOR)						? ("")
										: (m_shaderInterface == SHADER_INPUT_MULTIPLE_CONTIGUOUS_DESCRIPTORS)		? ("A")
										: (m_shaderInterface == SHADER_INPUT_MULTIPLE_DISCONTIGUOUS_DESCRIPTORS)	? ("A")
										: (m_shaderInterface == SHADER_INPUT_MULTIPLE_ARBITRARY_DESCRIPTORS)		? ("A")
										: (m_shaderInterface == SHADER_INPUT_DESCRIPTOR_ARRAY)						? ("[0]")
										: (DE_NULL);
	const char* const	accessPostfixB	= (m_shaderInterface == SHADER_INPUT_SINGLE_DESCRIPTOR)						? ("")
										: (m_shaderInterface == SHADER_INPUT_MULTIPLE_CONTIGUOUS_DESCRIPTORS)		? ("B")
										: (m_shaderInterface == SHADER_INPUT_MULTIPLE_DISCONTIGUOUS_DESCRIPTORS)	? ("B")
										: (m_shaderInterface == SHADER_INPUT_MULTIPLE_ARBITRARY_DESCRIPTORS)		? ("B")
										: (m_shaderInterface == SHADER_INPUT_DESCRIPTOR_ARRAY)						? ("[1]")
										: (DE_NULL);
	const deUint32		numSets			= getDescriptorSetCount(m_descriptorSetCount);

	std::ostringstream	buf;

	buf << "	result_color = vec4(0.0);\n";

	for (deUint32 setNdx = 0; setNdx < numSets; setNdx++)
	{
		const std::string setNdxPostfix	= (numSets == 1) ? "" : de::toString(setNdx);

		switch (m_descriptorType)
		{
			case vk::VK_DESCRIPTOR_TYPE_SAMPLER:
			case vk::VK_DESCRIPTOR_TYPE_COMBINED_IMAGE_SAMPLER:
			{
				const std::string	coodStr[4]	=
				{
					genSampleCoordStr(0),
					genSampleCoordStr(1),
					genSampleCoordStr(2),
					genSampleCoordStr(3),
				};

				if (m_descriptorType == vk::VK_DESCRIPTOR_TYPE_SAMPLER)
				{
					buf << "	if (quadrant_id == 0)\n"
						<< "		result_color += textureLod(sampler" << dimension << "(u_separateTexture" << setNdxPostfix << ", u_separateSampler" << setNdxPostfix << accessPostfixA << "), " << coodStr[0] << ", 0.0);\n"
						<< "	else if (quadrant_id == 1)\n"
						<< "		result_color += textureLod(sampler" << dimension << "(u_separateTexture" << setNdxPostfix << ", u_separateSampler" << setNdxPostfix << accessPostfixB << "), " << coodStr[1] << ", 0.0);\n"
						<< "	else if (quadrant_id == 2)\n"
						<< "		result_color += textureLod(sampler" << dimension << "(u_separateTexture" << setNdxPostfix << ", u_separateSampler" << setNdxPostfix << accessPostfixA << "), " << coodStr[2] << ", 0.0);\n"
						<< "	else\n"
						<< "		result_color += textureLod(sampler" << dimension << "(u_separateTexture" << setNdxPostfix << ", u_separateSampler" << setNdxPostfix << accessPostfixB << "), " << coodStr[3] << ", 0.0);\n";
				}
				else
				{
					buf << "	if (quadrant_id == 0)\n"
						<< "		result_color += textureLod(u_combinedTextureSampler" << setNdxPostfix << accessPostfixA << ", " << coodStr[0] << ", 0.0);\n"
						<< "	else if (quadrant_id == 1)\n"
						<< "		result_color += textureLod(u_combinedTextureSampler" << setNdxPostfix << accessPostfixB << ", " << coodStr[1] << ", 0.0);\n"
						<< "	else if (quadrant_id == 2)\n"
						<< "		result_color += textureLod(u_combinedTextureSampler" << setNdxPostfix << accessPostfixA << ", " << coodStr[2] << ", 0.0);\n"
						<< "	else\n"
						<< "		result_color += textureLod(u_combinedTextureSampler" << setNdxPostfix << accessPostfixB << ", " << coodStr[3] << ", 0.0);\n";
				}
				break;
			}

			case vk::VK_DESCRIPTOR_TYPE_STORAGE_IMAGE:
			{
				const std::string	coodStr[4]	=
				{
					genFetchCoordStr(0),
					genFetchCoordStr(1),
					genFetchCoordStr(2),
					genFetchCoordStr(3),
				};

				buf << "	if (quadrant_id == 0)\n"
					<< "		result_color += imageLoad(u_image" << setNdxPostfix << accessPostfixA << ", " << coodStr[0] << ");\n"
					<< "	else if (quadrant_id == 1)\n"
					<< "		result_color += imageLoad(u_image" << setNdxPostfix << accessPostfixB << ", " << coodStr[1] << ");\n"
					<< "	else if (quadrant_id == 2)\n"
					<< "		result_color += imageLoad(u_image" << setNdxPostfix << accessPostfixA << ", " << coodStr[2] << ");\n"
					<< "	else\n"
					<< "		result_color += imageLoad(u_image" << setNdxPostfix << accessPostfixB << ", " << coodStr[3] << ");\n";
				break;
			}

			default:
				DE_FATAL("invalid descriptor");
		}
	}

	if (getDescriptorSetCount(m_descriptorSetCount) > 1)
		buf << "	result_color /= vec4(" << getDescriptorSetCount(m_descriptorSetCount) << ".0);\n";

	return buf.str();
}

std::string ImageDescriptorCase::genNoAccessSource (void) const
{
	return "	if (quadrant_id == 1 || quadrant_id == 2)\n"
			"		result_color = vec4(0.0, 1.0, 0.0, 1.0);\n"
			"	else\n"
			"		result_color = vec4(1.0, 1.0, 0.0, 1.0);\n";
}

vkt::TestInstance* ImageDescriptorCase::createInstance (vkt::Context& context) const
{
	verifyDriverSupport(context.getUsedApiVersion(), context.getDeviceFeatures(), context.getDeviceExtensions(), m_updateMethod, m_descriptorType, m_activeStages);

	switch (m_descriptorType)
	{
		case vk::VK_DESCRIPTOR_TYPE_SAMPLER:
		case vk::VK_DESCRIPTOR_TYPE_COMBINED_IMAGE_SAMPLER:
			if (m_exitingStages == vk::VK_SHADER_STAGE_COMPUTE_BIT)
			{
				DE_ASSERT(m_isPrimaryCmdBuf);
				return new ImageSampleComputeInstance(context, m_updateMethod, m_descriptorType, m_descriptorSetCount, m_shaderInterface, m_viewType, m_baseMipLevel, m_baseArraySlice, m_isImmutableSampler);
			}
			else
				return new ImageSampleRenderInstance(context, m_updateMethod, m_isPrimaryCmdBuf, m_descriptorType, m_descriptorSetCount, m_activeStages, m_shaderInterface, m_viewType, m_baseMipLevel, m_baseArraySlice, m_isImmutableSampler);

		case vk::VK_DESCRIPTOR_TYPE_SAMPLED_IMAGE:
		case vk::VK_DESCRIPTOR_TYPE_STORAGE_IMAGE:
			if (m_exitingStages == vk::VK_SHADER_STAGE_COMPUTE_BIT)
			{
				DE_ASSERT(m_isPrimaryCmdBuf);
				return new ImageFetchComputeInstance(context, m_updateMethod, m_descriptorType, m_descriptorSetCount, m_shaderInterface, m_viewType, m_baseMipLevel, m_baseArraySlice);
			}
			else
				return new ImageFetchRenderInstance(context, m_updateMethod, m_isPrimaryCmdBuf, m_descriptorType, m_descriptorSetCount, m_activeStages, m_shaderInterface, m_viewType, m_baseMipLevel, m_baseArraySlice);

		default:
			DE_FATAL("Impossible");
			return DE_NULL;
	}
}

class TexelBufferInstanceBuffers
{
public:
											TexelBufferInstanceBuffers	(const vk::DeviceInterface&						vki,
																		 vk::VkDevice									device,
																		 vk::Allocator&									allocator,
																		 vk::VkDescriptorType							descriptorType,
																		 DescriptorSetCount								descriptorSetCount,
																		 ShaderInputInterface							shaderInterface,
																		 bool											hasViewOffset);

private:
	static std::vector<de::ArrayBuffer<deUint8> >	createSourceBuffers		(tcu::TextureFormat								imageFormat,
																			 deUint32										numTexelBuffers);

	static std::vector<tcu::ConstPixelBufferAccess>	createSourceViews		(const std::vector<de::ArrayBuffer<deUint8> >&	sourceBuffers,
																			 tcu::TextureFormat								imageFormat,
																			 deUint32										numTexelBuffers,
																			 deUint32										viewOffset);

	static std::vector<BufferHandleSp>				createBuffers			(const vk::DeviceInterface&						vki,
																			 vk::VkDevice									device,
																			 vk::Allocator&									allocator,
																			 vk::VkDescriptorType							descriptorType,
																			 const std::vector<de::ArrayBuffer<deUint8> >&	sourceBuffers,
																			 std::vector<AllocationSp>&						bufferMemory,
																			 tcu::TextureFormat								imageFormat,
																			 deUint32										numTexelBuffers,
																			 deUint32										viewOffset);

	static std::vector<BufferViewHandleSp>			createBufferViews		(const vk::DeviceInterface&						vki,
																			 vk::VkDevice									device,
																			 const std::vector<BufferHandleSp>&				buffers,
																			 tcu::TextureFormat								imageFormat,
																			 deUint32										numTexelBuffers,
																			 deUint32										viewOffset);

	static std::vector<vk::VkBufferMemoryBarrier>	createBufferBarriers	(vk::VkDescriptorType							descriptorType,
																			 const std::vector<BufferHandleSp>&				buffers,
																			 deUint32										numTexelBuffers);


	static vk::Move<vk::VkBuffer>					createBuffer			(const vk::DeviceInterface&						vki,
																			 vk::VkDevice									device,
																			 vk::Allocator&									allocator,
																			 vk::VkDescriptorType							descriptorType,
																			 de::MovePtr<vk::Allocation>					*outAllocation);

	static vk::Move<vk::VkBufferView>				createBufferView		(const vk::DeviceInterface&						vki,
																			 vk::VkDevice									device,
																			 const tcu::TextureFormat&						textureFormat,
																			 deUint32										offset,
																			 vk::VkBuffer									buffer);

	static vk::VkBufferMemoryBarrier				createBarrier			(vk::VkDescriptorType							descriptorType,
																			 vk::VkBuffer									buffer);

	static void										populateSourceBuffer	(const tcu::PixelBufferAccess&					access,
																			 deUint32										bufferNdx);

	static void										uploadData				(const vk::DeviceInterface&						vki,
																			 vk::VkDevice									device,
																			 const vk::Allocation&							memory,
																			 const de::ArrayBuffer<deUint8>&				data);

public:
	static int								getFetchPos					(int fetchPosNdx);
	tcu::Vec4								fetchTexelValue				(int fetchPosNdx, int setNdx) const;

	inline int								getNumTexelBuffers			(void) const	{ return m_numTexelBuffers;	}
	const tcu::TextureFormat&				getTextureFormat			(void) const	{ return m_imageFormat;		}
	inline vk::VkBufferView					getBufferView				(int ndx) const { return **m_bufferView[ndx % m_bufferView.size()]; }
	inline tcu::ConstPixelBufferAccess		getSourceView				(int ndx) const { return m_sourceView[ndx % m_sourceView.size()];	}
	inline const vk::VkBufferMemoryBarrier*	getBufferInitBarriers		(void) const	{ return &m_bufferBarrier.front();	}

private:
	enum
	{
		BUFFER_SIZE			= 512,
		VIEW_OFFSET_VALUE	= 256,
		VIEW_DATA_SIZE		= 256,	//!< size in bytes
		VIEW_WIDTH			= 64,	//!< size in pixels
	};
	enum
	{
		// some arbitrary points
		SAMPLE_POINT_0 = 6,
		SAMPLE_POINT_1 = 51,
		SAMPLE_POINT_2 = 42,
		SAMPLE_POINT_3 = 25,
	};

	const deUint32									m_numTexelBuffers;
	const tcu::TextureFormat						m_imageFormat;
	const ShaderInputInterface						m_shaderInterface;
	const deUint32									m_viewOffset;

	const std::vector<de::ArrayBuffer<deUint8> >	m_sourceBuffer;
	const std::vector<tcu::ConstPixelBufferAccess>	m_sourceView;

	std::vector<AllocationSp>						m_bufferMemory;
	const std::vector<BufferHandleSp>				m_buffer;
	const std::vector<BufferViewHandleSp>			m_bufferView;
	const std::vector<vk::VkBufferMemoryBarrier>	m_bufferBarrier;
};

TexelBufferInstanceBuffers::TexelBufferInstanceBuffers (const vk::DeviceInterface&		vki,
														vk::VkDevice					device,
														vk::Allocator&					allocator,
														vk::VkDescriptorType			descriptorType,
														DescriptorSetCount				descriptorSetCount,
														ShaderInputInterface			shaderInterface,
														bool							hasViewOffset)
	: m_numTexelBuffers	(getInterfaceNumResources(shaderInterface) * getDescriptorSetCount(descriptorSetCount))
	, m_imageFormat		(tcu::TextureFormat::RGBA, tcu::TextureFormat::UNORM_INT8)
	, m_shaderInterface (shaderInterface)
	, m_viewOffset		((hasViewOffset) ? ((deUint32)VIEW_OFFSET_VALUE) : (0u))
	, m_sourceBuffer	(createSourceBuffers(m_imageFormat, m_numTexelBuffers))
	, m_sourceView		(createSourceViews(m_sourceBuffer, m_imageFormat, m_numTexelBuffers, m_viewOffset))
	, m_bufferMemory	()
	, m_buffer			(createBuffers(vki, device, allocator, descriptorType, m_sourceBuffer, m_bufferMemory, m_imageFormat, m_numTexelBuffers, m_viewOffset))
	, m_bufferView		(createBufferViews(vki, device, m_buffer, m_imageFormat, m_numTexelBuffers, m_viewOffset))
	, m_bufferBarrier	(createBufferBarriers(descriptorType, m_buffer, m_numTexelBuffers))
{
}

std::vector<de::ArrayBuffer<deUint8> > TexelBufferInstanceBuffers::createSourceBuffers (tcu::TextureFormat	imageFormat,
																						deUint32			numTexelBuffers)
{
	DE_ASSERT(BUFFER_SIZE % imageFormat.getPixelSize() == 0);

	std::vector<de::ArrayBuffer<deUint8> > sourceBuffers(numTexelBuffers, BUFFER_SIZE);

	for (deUint32 bufferNdx = 0; bufferNdx < numTexelBuffers; bufferNdx++)
		populateSourceBuffer(tcu::PixelBufferAccess(imageFormat, tcu::IVec3(BUFFER_SIZE / imageFormat.getPixelSize(), 1, 1), sourceBuffers[bufferNdx].getPtr()), bufferNdx);

	return sourceBuffers;
}

std::vector<tcu::ConstPixelBufferAccess> TexelBufferInstanceBuffers::createSourceViews (const std::vector<de::ArrayBuffer<deUint8> >&	sourceBuffers,
																						tcu::TextureFormat								imageFormat,
																						deUint32										numTexelBuffers,
																						deUint32										viewOffset)
{
	std::vector<tcu::ConstPixelBufferAccess> sourceViews;

	for (deUint32 bufferNdx = 0; bufferNdx < numTexelBuffers; bufferNdx++)
		sourceViews.push_back(tcu::ConstPixelBufferAccess(imageFormat, tcu::IVec3(VIEW_WIDTH, 1, 1), sourceBuffers[bufferNdx].getElementPtr(viewOffset)));

	return sourceViews;
}

std::vector<BufferHandleSp> TexelBufferInstanceBuffers::createBuffers (const vk::DeviceInterface&						vki,
																	   vk::VkDevice										device,
																	   vk::Allocator&									allocator,
																	   vk::VkDescriptorType								descriptorType,
																	   const std::vector<de::ArrayBuffer<deUint8> >&	sourceBuffers,
																	   std::vector<AllocationSp>&						bufferMemory,
																	   tcu::TextureFormat								imageFormat,
																	   deUint32											numTexelBuffers,
																	   deUint32											viewOffset)
{
	std::vector<BufferHandleSp> buffers;

	for (deUint32 bufferNdx = 0; bufferNdx < numTexelBuffers; bufferNdx++)
	{
		de::MovePtr<vk::Allocation>	memory;
		vk::Move<vk::VkBuffer>		buffer			= createBuffer(vki, device, allocator, descriptorType, &memory);
		vk::Move<vk::VkBufferView>	bufferView		= createBufferView(vki, device, imageFormat, viewOffset, *buffer);

		uploadData(vki, device, *memory, sourceBuffers[bufferNdx]);

		bufferMemory.push_back(AllocationSp(memory.release()));
		buffers.push_back(BufferHandleSp(new BufferHandleUp(buffer)));
	}

	return buffers;
}

std::vector<BufferViewHandleSp> TexelBufferInstanceBuffers::createBufferViews (const vk::DeviceInterface&			vki,
																			   vk::VkDevice							device,
																			   const std::vector<BufferHandleSp>&	buffers,
																			   tcu::TextureFormat					imageFormat,
																			   deUint32								numTexelBuffers,
																			   deUint32								viewOffset)
{
	std::vector<BufferViewHandleSp> bufferViews;

	for (deUint32 bufferNdx = 0; bufferNdx < numTexelBuffers; bufferNdx++)
	{
		vk::Move<vk::VkBufferView> bufferView = createBufferView(vki, device, imageFormat, viewOffset, **buffers[bufferNdx]);
		bufferViews.push_back(BufferViewHandleSp(new BufferViewHandleUp(bufferView)));
	}

	return bufferViews;
}

std::vector<vk::VkBufferMemoryBarrier> TexelBufferInstanceBuffers::createBufferBarriers (vk::VkDescriptorType				descriptorType,
																						 const std::vector<BufferHandleSp>&	buffers,
																						 deUint32							numTexelBuffers)
{
	std::vector<vk::VkBufferMemoryBarrier> bufferBarriers;

	for (deUint32 bufferNdx = 0; bufferNdx < numTexelBuffers; bufferNdx++)
		bufferBarriers.push_back(createBarrier(descriptorType, **buffers[bufferNdx]));

	return bufferBarriers;
}

vk::Move<vk::VkBuffer> TexelBufferInstanceBuffers::createBuffer (const vk::DeviceInterface&		vki,
																 vk::VkDevice					device,
																 vk::Allocator&					allocator,
																 vk::VkDescriptorType			descriptorType,
																 de::MovePtr<vk::Allocation>	*outAllocation)
{
	const vk::VkBufferUsageFlags	usage		= (isUniformDescriptorType(descriptorType)) ? (vk::VK_BUFFER_USAGE_UNIFORM_TEXEL_BUFFER_BIT) : (vk::VK_BUFFER_USAGE_STORAGE_TEXEL_BUFFER_BIT);
	const vk::VkBufferCreateInfo	createInfo	=
	{
		vk::VK_STRUCTURE_TYPE_BUFFER_CREATE_INFO,
		DE_NULL,
		0u,									// flags
		(vk::VkDeviceSize)BUFFER_SIZE,		// size
		usage,								// usage
		vk::VK_SHARING_MODE_EXCLUSIVE,		// sharingMode
		0u,									// queueFamilyCount
		DE_NULL,							// pQueueFamilyIndices
	};
	vk::Move<vk::VkBuffer>			buffer		(vk::createBuffer(vki, device, &createInfo));
	de::MovePtr<vk::Allocation>		allocation	(allocateAndBindObjectMemory(vki, device, allocator, *buffer, vk::MemoryRequirement::HostVisible));

	*outAllocation = allocation;
	return buffer;
}

vk::Move<vk::VkBufferView> TexelBufferInstanceBuffers::createBufferView (const vk::DeviceInterface&		vki,
																		 vk::VkDevice					device,
																		 const tcu::TextureFormat&		textureFormat,
																		 deUint32						offset,
																		 vk::VkBuffer					buffer)
{
	const vk::VkBufferViewCreateInfo createInfo =
	{
		vk::VK_STRUCTURE_TYPE_BUFFER_VIEW_CREATE_INFO,
		DE_NULL,
		(vk::VkBufferViewCreateFlags)0,
		buffer,									// buffer
		vk::mapTextureFormat(textureFormat),	// format
		(vk::VkDeviceSize)offset,				// offset
		(vk::VkDeviceSize)VIEW_DATA_SIZE		// range
	};
	return vk::createBufferView(vki, device, &createInfo);
}

vk::VkBufferMemoryBarrier TexelBufferInstanceBuffers::createBarrier (vk::VkDescriptorType descriptorType, vk::VkBuffer buffer)
{
	const vk::VkAccessFlags			inputBit	= (isUniformDescriptorType(descriptorType)) ? (vk::VK_ACCESS_UNIFORM_READ_BIT) : (vk::VK_ACCESS_SHADER_READ_BIT);
	const vk::VkBufferMemoryBarrier	barrier		=
	{
		vk::VK_STRUCTURE_TYPE_BUFFER_MEMORY_BARRIER,
		DE_NULL,
		vk::VK_ACCESS_HOST_WRITE_BIT,			// srcAccessMask
		inputBit,								// dstAccessMask
		VK_QUEUE_FAMILY_IGNORED,				// srcQueueFamilyIndex
		VK_QUEUE_FAMILY_IGNORED,				// destQueueFamilyIndex
		buffer,									// buffer
		0u,										// offset
		(vk::VkDeviceSize)BUFFER_SIZE			// size
	};
	return barrier;
}

void TexelBufferInstanceBuffers::populateSourceBuffer (const tcu::PixelBufferAccess& access, deUint32 bufferNdx)
{
	DE_ASSERT(access.getHeight() == 1);
	DE_ASSERT(access.getDepth() == 1);

	const deInt32 width = access.getWidth();

	for (int x = 0; x < width; ++x)
	{
		int	red		= 255 * x / width;												//!< gradient from 0 -> max (detects large offset errors)
		int	green	= ((x % 2 == 0) ? (127) : (0)) + ((x % 4 < 3) ? (128) : (0));	//!< 3-level M pattern (detects small offset errors)
		int	blue	= 16 * (x % 16);												//!< 16-long triangle wave

		DE_ASSERT(de::inRange(red, 0, 255));
		DE_ASSERT(de::inRange(green, 0, 255));
		DE_ASSERT(de::inRange(blue, 0, 255));

		if (bufferNdx % 2 == 0) red		= 255 - red;
		if (bufferNdx % 3 == 0) green	= 255 - green;
		if (bufferNdx % 4 == 0) blue	= 255 - blue;

		access.setPixel(tcu::IVec4(red, green, blue, 255), x, 0, 0);
	}
}

void TexelBufferInstanceBuffers::uploadData (const vk::DeviceInterface& vki, vk::VkDevice device, const vk::Allocation& memory, const de::ArrayBuffer<deUint8>& data)
{
	deMemcpy(memory.getHostPtr(), data.getPtr(), data.size());
	flushAlloc(vki, device, memory);
}

int TexelBufferInstanceBuffers::getFetchPos (int fetchPosNdx)
{
	static const int fetchPositions[4] =
	{
		SAMPLE_POINT_0,
		SAMPLE_POINT_1,
		SAMPLE_POINT_2,
		SAMPLE_POINT_3,
	};
	return de::getSizedArrayElement<4>(fetchPositions, fetchPosNdx);
}

tcu::Vec4 TexelBufferInstanceBuffers::fetchTexelValue (int fetchPosNdx, int setNdx) const
{
	// source order is ABAB
	const tcu::ConstPixelBufferAccess&	texelSrcA	= getSourceView(setNdx * getInterfaceNumResources(m_shaderInterface));
	const tcu::ConstPixelBufferAccess&	texelSrcB	= getSourceView(setNdx * getInterfaceNumResources(m_shaderInterface) + 1);
	const tcu::ConstPixelBufferAccess&	texelSrc	= ((fetchPosNdx % 2) == 0) ? (texelSrcA) : (texelSrcB);

	return texelSrc.getPixel(getFetchPos(fetchPosNdx), 0, 0);
}

class TexelBufferRenderInstance : public SingleCmdRenderInstance
{
public:
													TexelBufferRenderInstance		(vkt::Context&									context,
																					 DescriptorUpdateMethod							updateMethod,
																					 bool											isPrimaryCmdBuf,
																					 vk::VkDescriptorType							descriptorType,
																					 DescriptorSetCount								descriptorSetCount,
																					 vk::VkShaderStageFlags							stageFlags,
																					 ShaderInputInterface							shaderInterface,
																					 bool											nonzeroViewOffset);

private:
	static std::vector<DescriptorSetLayoutHandleSp>	createDescriptorSetLayouts		(const vk::DeviceInterface&							vki,
																					 vk::VkDevice										device,
																					 vk::VkDescriptorType								descriptorType,
																					 DescriptorSetCount									descriptorSetCount,
																					 ShaderInputInterface								shaderInterface,
																					 vk::VkShaderStageFlags								stageFlags,
																					 DescriptorUpdateMethod								updateMethod);

	static vk::Move<vk::VkPipelineLayout>			createPipelineLayout			(const vk::DeviceInterface&							vki,
																					 vk::VkDevice										device,
																					 const std::vector<DescriptorSetLayoutHandleSp>&	descriptorSetLayout);

	static vk::Move<vk::VkDescriptorPool>			createDescriptorPool			(const vk::DeviceInterface&							vki,
																					 vk::VkDevice										device,
																					 vk::VkDescriptorType								descriptorType,
																					 DescriptorSetCount									descriptorSetCount,
																					 ShaderInputInterface								shaderInterface);

	static std::vector<DescriptorSetHandleSp>		createDescriptorSets			(const vk::DeviceInterface&							vki,
																					 DescriptorUpdateMethod								updateMethod,
																					 vk::VkDevice										device,
																					 vk::VkDescriptorType								descriptorType,
																					 DescriptorSetCount									descriptorSetCount,
																					 ShaderInputInterface								shaderInterface,
																					 const std::vector<DescriptorSetLayoutHandleSp>&	descriptorSetLayouts,
																					 vk::VkDescriptorPool								pool,
																					 const TexelBufferInstanceBuffers&					buffers,
																					 vk::DescriptorSetUpdateBuilder&					updateBuilder,
																					 std::vector<UpdateTemplateHandleSp>&				updateTemplates,
																					 std::vector<RawUpdateRegistry>&					updateRegistry,
																					 std::vector<deUint32>&								descriptorsPerSet,
																					 vk::VkPipelineLayout								pipelineLayout = DE_NULL);

	static void										writeDescriptorSet				(const vk::DeviceInterface&						vki,
																					 vk::VkDevice									device,
																					 vk::VkDescriptorType							descriptorType,
																					 ShaderInputInterface							shaderInterface,
																					 vk::VkDescriptorSetLayout						layout,
																					 vk::VkDescriptorPool							pool,
																					 vk::VkBufferView								viewA,
																					 vk::VkBufferView								viewB,
																					 vk::VkDescriptorSet							descriptorSet,
																					 vk::DescriptorSetUpdateBuilder&				updateBuilder,
																					 std::vector<deUint32>&							descriptorsPerSet,
																					 DescriptorUpdateMethod							updateMethod = DESCRIPTOR_UPDATE_METHOD_NORMAL);

	static void										writeDescriptorSetWithTemplate	(const vk::DeviceInterface&						vki,
																					 vk::VkDevice									device,
																					 vk::VkDescriptorType							descriptorType,
																					 ShaderInputInterface							shaderInterface,
																					 vk::VkDescriptorSetLayout						layout,
																					 deUint32										setNdx,
																					 vk::VkDescriptorPool							pool,
																					 vk::VkBufferView								viewA,
																					 vk::VkBufferView								viewB,
																					 vk::VkDescriptorSet							descriptorSet,
																					 std::vector<UpdateTemplateHandleSp>&			updateTemplates,
																					 std::vector<RawUpdateRegistry>&				registry,
																					 bool											withPush = false,
																					 vk::VkPipelineLayout							pipelineLayout = 0);

	void											logTestPlan						(void) const;
	vk::VkPipelineLayout							getPipelineLayout				(void) const;
	void											writeDrawCmdBuffer				(vk::VkCommandBuffer cmd) const;
	tcu::TestStatus									verifyResultImage				(const tcu::ConstPixelBufferAccess& result) const;

	enum
	{
		RENDER_SIZE = 128,
	};

	const DescriptorUpdateMethod					m_updateMethod;
	const vk::VkDescriptorType						m_descriptorType;
	const DescriptorSetCount						m_descriptorSetCount;
	const vk::VkShaderStageFlags					m_stageFlags;
	const ShaderInputInterface						m_shaderInterface;
	const bool										m_nonzeroViewOffset;

	std::vector<UpdateTemplateHandleSp>				m_updateTemplates;
	std::vector<RawUpdateRegistry>					m_updateRegistry;
	vk::DescriptorSetUpdateBuilder					m_updateBuilder;
	const std::vector<DescriptorSetLayoutHandleSp>	m_descriptorSetLayouts;
	const vk::Move<vk::VkPipelineLayout>			m_pipelineLayout;
	const TexelBufferInstanceBuffers				m_texelBuffers;
	const vk::Unique<vk::VkDescriptorPool>			m_descriptorPool;
	std::vector<deUint32>							m_descriptorsPerSet;
	const std::vector<DescriptorSetHandleSp>		m_descriptorSets;
};

TexelBufferRenderInstance::TexelBufferRenderInstance (vkt::Context&					context,
													  DescriptorUpdateMethod		updateMethod,
													  bool							isPrimaryCmdBuf,
													  vk::VkDescriptorType			descriptorType,
													  DescriptorSetCount			descriptorSetCount,
													  vk::VkShaderStageFlags		stageFlags,
													  ShaderInputInterface			shaderInterface,
													  bool							nonzeroViewOffset)
	: SingleCmdRenderInstance	(context, isPrimaryCmdBuf, tcu::UVec2(RENDER_SIZE, RENDER_SIZE))
	, m_updateMethod			(updateMethod)
	, m_descriptorType			(descriptorType)
	, m_descriptorSetCount		(descriptorSetCount)
	, m_stageFlags				(stageFlags)
	, m_shaderInterface			(shaderInterface)
	, m_nonzeroViewOffset		(nonzeroViewOffset)
	, m_updateTemplates			()
	, m_updateRegistry			()
	, m_updateBuilder			()
	, m_descriptorSetLayouts	(createDescriptorSetLayouts(m_vki, m_device, m_descriptorType, m_descriptorSetCount, m_shaderInterface, m_stageFlags, m_updateMethod))
	, m_pipelineLayout			(createPipelineLayout(m_vki, m_device, m_descriptorSetLayouts))
	, m_texelBuffers			(m_vki, m_device, m_allocator, m_descriptorType, m_descriptorSetCount, m_shaderInterface, m_nonzeroViewOffset)
	, m_descriptorPool			(createDescriptorPool(m_vki, m_device, m_descriptorType, m_descriptorSetCount, m_shaderInterface))
	, m_descriptorsPerSet		()
	, m_descriptorSets			(createDescriptorSets(m_vki, m_updateMethod, m_device, m_descriptorType, m_descriptorSetCount, m_shaderInterface, m_descriptorSetLayouts, *m_descriptorPool, m_texelBuffers, m_updateBuilder, m_updateTemplates, m_updateRegistry, m_descriptorsPerSet, *m_pipelineLayout))
{
}

std::vector<DescriptorSetLayoutHandleSp> TexelBufferRenderInstance::createDescriptorSetLayouts (const vk::DeviceInterface&	vki,
																								vk::VkDevice				device,
																								vk::VkDescriptorType		descriptorType,
																								DescriptorSetCount			descriptorSetCount,
																								ShaderInputInterface		shaderInterface,
																								vk::VkShaderStageFlags		stageFlags,
																								DescriptorUpdateMethod		updateMethod)
{
	std::vector<DescriptorSetLayoutHandleSp> descriptorSetLayouts;

	for (deUint32 setNdx = 0; setNdx < getDescriptorSetCount(descriptorSetCount); setNdx++)
	{
		vk::DescriptorSetLayoutBuilder			builder;
		vk::VkDescriptorSetLayoutCreateFlags	extraFlags = 0;

		if (updateMethod == DESCRIPTOR_UPDATE_METHOD_WITH_PUSH_TEMPLATE ||
			updateMethod == DESCRIPTOR_UPDATE_METHOD_WITH_PUSH)
		{
			extraFlags |= vk::VK_DESCRIPTOR_SET_LAYOUT_CREATE_PUSH_DESCRIPTOR_BIT_KHR;
		}

		switch (shaderInterface)
		{
			case SHADER_INPUT_SINGLE_DESCRIPTOR:
				builder.addSingleBinding(descriptorType, stageFlags);
				break;

			case SHADER_INPUT_MULTIPLE_CONTIGUOUS_DESCRIPTORS:
				builder.addSingleBinding(descriptorType, stageFlags);
				builder.addSingleBinding(descriptorType, stageFlags);
				break;

			case SHADER_INPUT_MULTIPLE_DISCONTIGUOUS_DESCRIPTORS:
				builder.addSingleIndexedBinding(descriptorType, stageFlags, 0);
				builder.addSingleIndexedBinding(descriptorType, stageFlags, 2);
				break;

			case SHADER_INPUT_MULTIPLE_ARBITRARY_DESCRIPTORS:
				builder.addSingleIndexedBinding(descriptorType, stageFlags, getArbitraryBindingIndex(0));
				builder.addSingleIndexedBinding(descriptorType, stageFlags, getArbitraryBindingIndex(1));
				break;

			case SHADER_INPUT_DESCRIPTOR_ARRAY:
				builder.addArrayBinding(descriptorType, 2u, stageFlags);
				break;

			default:
				DE_FATAL("Impossible");
		}

		vk::Move<vk::VkDescriptorSetLayout> layout = builder.build(vki, device, extraFlags);
		descriptorSetLayouts.push_back(DescriptorSetLayoutHandleSp(new DescriptorSetLayoutHandleUp(layout)));

		// Add an empty descriptor set layout between sets 0 and 2
		if (setNdx == 0 && descriptorSetCount == DESCRIPTOR_SET_COUNT_MULTIPLE_DISCONTIGUOUS)
		{
			vk::DescriptorSetLayoutBuilder		emptyBuilder;
			vk::Move<vk::VkDescriptorSetLayout>	emptyLayout = emptyBuilder.build(vki, device, (vk::VkDescriptorSetLayoutCreateFlags)0);
			descriptorSetLayouts.push_back(DescriptorSetLayoutHandleSp(new DescriptorSetLayoutHandleUp(emptyLayout)));
		}
	}
	return descriptorSetLayouts;
}

vk::Move<vk::VkPipelineLayout> TexelBufferRenderInstance::createPipelineLayout (const vk::DeviceInterface&						vki,
																				vk::VkDevice									device,
																				const std::vector<DescriptorSetLayoutHandleSp>&	descriptorSetLayout)
{
	std::vector<vk::VkDescriptorSetLayout> layoutHandles;
	for (size_t setNdx = 0; setNdx < descriptorSetLayout.size(); setNdx++)
		layoutHandles.push_back(**descriptorSetLayout[setNdx]);

	const vk::VkPipelineLayoutCreateInfo createInfo =
	{
		vk::VK_STRUCTURE_TYPE_PIPELINE_LAYOUT_CREATE_INFO,
		DE_NULL,
		(vk::VkPipelineLayoutCreateFlags)0,
		(deUint32)layoutHandles.size(),		// descriptorSetCount
		&layoutHandles.front(),				// pSetLayouts
		0u,									// pushConstantRangeCount
		DE_NULL,							// pPushConstantRanges
	};
	return vk::createPipelineLayout(vki, device, &createInfo);
}

vk::Move<vk::VkDescriptorPool> TexelBufferRenderInstance::createDescriptorPool (const vk::DeviceInterface&	vki,
																				vk::VkDevice					device,
																				vk::VkDescriptorType			descriptorType,
																				DescriptorSetCount				descriptorSetCount,
																				ShaderInputInterface			shaderInterface)
{
	return vk::DescriptorPoolBuilder()
		.addType(descriptorType, getDescriptorSetCount(descriptorSetCount) * getInterfaceNumResources(shaderInterface))
		.build(vki, device, vk::VK_DESCRIPTOR_POOL_CREATE_FREE_DESCRIPTOR_SET_BIT, getDescriptorSetCount(descriptorSetCount));
}

std::vector<DescriptorSetHandleSp> TexelBufferRenderInstance::createDescriptorSets (const vk::DeviceInterface&							vki,
																					 DescriptorUpdateMethod								updateMethod,
																					 vk::VkDevice										device,
																					 vk::VkDescriptorType								descriptorType,
																					 DescriptorSetCount									descriptorSetCount,
																					 ShaderInputInterface								shaderInterface,
																					 const std::vector<DescriptorSetLayoutHandleSp>&	descriptorSetLayouts,
																					 vk::VkDescriptorPool								pool,
																					 const TexelBufferInstanceBuffers&					buffers,
																					 vk::DescriptorSetUpdateBuilder&					updateBuilder,
																					 std::vector<UpdateTemplateHandleSp>&				updateTemplates,
																					 std::vector<RawUpdateRegistry>&					updateRegistry,
																					 std::vector<deUint32>&								descriptorsPerSet,
																					 vk::VkPipelineLayout								pipelineLayout)
{
	std::vector<DescriptorSetHandleSp> descriptorSets;

	for (deUint32 setNdx = 0; setNdx < getDescriptorSetCount(descriptorSetCount); setNdx++)
	{
		vk::VkDescriptorSetLayout				layout = **descriptorSetLayouts[getDescriptorSetNdx(descriptorSetCount, setNdx)];

		const vk::VkDescriptorSetAllocateInfo	allocInfo	=
		{
			vk::VK_STRUCTURE_TYPE_DESCRIPTOR_SET_ALLOCATE_INFO,
			DE_NULL,
			pool,
			1u,
			&layout
		};

		vk::VkBufferView						viewA		= buffers.getBufferView(setNdx * getInterfaceNumResources(shaderInterface));
		vk::VkBufferView						viewB		= buffers.getBufferView(setNdx * getInterfaceNumResources(shaderInterface) + 1);

		vk::Move<vk::VkDescriptorSet>			descriptorSet;

		if (updateMethod != DESCRIPTOR_UPDATE_METHOD_WITH_PUSH && updateMethod != DESCRIPTOR_UPDATE_METHOD_WITH_PUSH_TEMPLATE)
		{
			descriptorSet = allocateDescriptorSet(vki, device, &allocInfo);
		}
		else
		{
			descriptorSet = vk::Move<vk::VkDescriptorSet>();
		}

		if (updateMethod == DESCRIPTOR_UPDATE_METHOD_WITH_TEMPLATE)
		{
			writeDescriptorSetWithTemplate(vki, device, descriptorType, shaderInterface, layout, setNdx, pool, viewA, viewB, *descriptorSet, updateTemplates, updateRegistry);
		}
		else if (updateMethod == DESCRIPTOR_UPDATE_METHOD_WITH_PUSH_TEMPLATE)
		{
			writeDescriptorSetWithTemplate(vki, device, descriptorType, shaderInterface, layout, setNdx, pool, viewA, viewB, *descriptorSet, updateTemplates, updateRegistry, true, pipelineLayout);
		}
		else if (updateMethod == DESCRIPTOR_UPDATE_METHOD_WITH_PUSH)
		{
			writeDescriptorSet(vki, device, descriptorType, shaderInterface, layout, pool, viewA, viewB, *descriptorSet, updateBuilder, descriptorsPerSet, updateMethod);
		}
		else if (updateMethod == DESCRIPTOR_UPDATE_METHOD_NORMAL)
		{
			writeDescriptorSet(vki, device, descriptorType, shaderInterface, layout, pool, viewA, viewB, *descriptorSet, updateBuilder, descriptorsPerSet);
		}

		descriptorSets.push_back(DescriptorSetHandleSp(new DescriptorSetHandleUp(descriptorSet)));
	}

	return descriptorSets;
}

void TexelBufferRenderInstance::writeDescriptorSet (const vk::DeviceInterface&						vki,
													vk::VkDevice									device,
													vk::VkDescriptorType							descriptorType,
													ShaderInputInterface							shaderInterface,
													vk::VkDescriptorSetLayout						layout,
													vk::VkDescriptorPool							pool,
													vk::VkBufferView								viewA,
													vk::VkBufferView								viewB,
												    vk::VkDescriptorSet								descriptorSet,
												    vk::DescriptorSetUpdateBuilder&					updateBuilder,
													std::vector<deUint32>&							descriptorsPerSet,
												    DescriptorUpdateMethod							updateMethod)
{
	DE_UNREF(layout);
	DE_UNREF(pool);
	const vk::VkBufferView					texelBufferInfos[2]	=
	{
		viewA,
		viewB,
	};
	deUint32								numDescriptors		= 0u;

	switch (shaderInterface)
	{
		case SHADER_INPUT_SINGLE_DESCRIPTOR:
			updateBuilder.writeSingle(descriptorSet, vk::DescriptorSetUpdateBuilder::Location::binding(0u), descriptorType, &texelBufferInfos[0]);
			numDescriptors++;
			break;

		case SHADER_INPUT_MULTIPLE_CONTIGUOUS_DESCRIPTORS:
			updateBuilder.writeSingle(descriptorSet, vk::DescriptorSetUpdateBuilder::Location::binding(0u), descriptorType, &texelBufferInfos[0]);
			updateBuilder.writeSingle(descriptorSet, vk::DescriptorSetUpdateBuilder::Location::binding(1u), descriptorType, &texelBufferInfos[1]);
			numDescriptors += 2;
			break;

		case SHADER_INPUT_MULTIPLE_DISCONTIGUOUS_DESCRIPTORS:
			updateBuilder.writeSingle(descriptorSet, vk::DescriptorSetUpdateBuilder::Location::binding(0u), descriptorType, &texelBufferInfos[0]);
			updateBuilder.writeSingle(descriptorSet, vk::DescriptorSetUpdateBuilder::Location::binding(2u), descriptorType, &texelBufferInfos[1]);
			numDescriptors += 2;
			break;

		case SHADER_INPUT_MULTIPLE_ARBITRARY_DESCRIPTORS:
			updateBuilder.writeSingle(descriptorSet, vk::DescriptorSetUpdateBuilder::Location::binding(getArbitraryBindingIndex(0)), descriptorType, &texelBufferInfos[0]);
			updateBuilder.writeSingle(descriptorSet, vk::DescriptorSetUpdateBuilder::Location::binding(getArbitraryBindingIndex(1)), descriptorType, &texelBufferInfos[1]);
			numDescriptors += 2;
			break;

		case SHADER_INPUT_DESCRIPTOR_ARRAY:
			updateBuilder.writeArray(descriptorSet, vk::DescriptorSetUpdateBuilder::Location::binding(0u), descriptorType, 2u, texelBufferInfos);
			numDescriptors++;
			break;

		default:
			DE_FATAL("Impossible");
	}

	descriptorsPerSet.push_back(numDescriptors);

	if (updateMethod == DESCRIPTOR_UPDATE_METHOD_NORMAL)
	{
		updateBuilder.update(vki, device);
		updateBuilder.clear();
	}
}

void TexelBufferRenderInstance::writeDescriptorSetWithTemplate (const vk::DeviceInterface&						vki,
																vk::VkDevice									device,
																vk::VkDescriptorType							descriptorType,
																ShaderInputInterface							shaderInterface,
																vk::VkDescriptorSetLayout						layout,
																deUint32										setNdx,
																vk::VkDescriptorPool							pool,
																vk::VkBufferView								viewA,
																vk::VkBufferView								viewB,
																vk::VkDescriptorSet								descriptorSet,
																std::vector<UpdateTemplateHandleSp>&			updateTemplates,
																std::vector<RawUpdateRegistry>&					registry,
																bool											withPush,
																vk::VkPipelineLayout							pipelineLayout)
{
	DE_UNREF(pool);
	const vk::VkBufferView									texelBufferInfos[2]	=
	{
		viewA,
		viewB,
	};
	std::vector<vk::VkDescriptorUpdateTemplateEntry>		updateEntries;
	vk::VkDescriptorUpdateTemplateCreateInfo				templateCreateInfo	=
	{
		vk::VK_STRUCTURE_TYPE_DESCRIPTOR_UPDATE_TEMPLATE_CREATE_INFO_KHR,
		DE_NULL,
		0,
		0,			// updateCount
		DE_NULL,	// pUpdates
		withPush ? vk::VK_DESCRIPTOR_UPDATE_TEMPLATE_TYPE_PUSH_DESCRIPTORS_KHR : vk::VK_DESCRIPTOR_UPDATE_TEMPLATE_TYPE_DESCRIPTOR_SET,
		layout,
		vk::VK_PIPELINE_BIND_POINT_GRAPHICS,
		pipelineLayout,
		setNdx
	};

	RawUpdateRegistry										updateRegistry;

	updateRegistry.addWriteObject(texelBufferInfos[0]);
	updateRegistry.addWriteObject(texelBufferInfos[1]);

	switch (shaderInterface)
	{
		case SHADER_INPUT_SINGLE_DESCRIPTOR:
			updateEntries.push_back(createTemplateBinding(0, 0, 1, descriptorType, updateRegistry.getWriteObjectOffset(0), 0));
			break;

		case SHADER_INPUT_MULTIPLE_CONTIGUOUS_DESCRIPTORS:
			updateEntries.push_back(createTemplateBinding(0, 0, 1, descriptorType, updateRegistry.getWriteObjectOffset(0), 0));
			updateEntries.push_back(createTemplateBinding(1, 0, 1, descriptorType, updateRegistry.getWriteObjectOffset(1), 0));
			break;

		case SHADER_INPUT_MULTIPLE_DISCONTIGUOUS_DESCRIPTORS:
			updateEntries.push_back(createTemplateBinding(0, 0, 1, descriptorType, updateRegistry.getWriteObjectOffset(0), 0));
			updateEntries.push_back(createTemplateBinding(2, 0, 1, descriptorType, updateRegistry.getWriteObjectOffset(1), 0));
			break;

		case SHADER_INPUT_MULTIPLE_ARBITRARY_DESCRIPTORS:
			updateEntries.push_back(createTemplateBinding(getArbitraryBindingIndex(0), 0, 1, descriptorType, updateRegistry.getWriteObjectOffset(0), 0));
			updateEntries.push_back(createTemplateBinding(getArbitraryBindingIndex(1), 0, 1, descriptorType, updateRegistry.getWriteObjectOffset(1), 0));
			break;

		case SHADER_INPUT_DESCRIPTOR_ARRAY:
			updateEntries.push_back(createTemplateBinding(0, 0, 2, descriptorType, updateRegistry.getWriteObjectOffset(0), sizeof(texelBufferInfos[0])));
			break;

		default:
			DE_FATAL("Impossible");
	}

	templateCreateInfo.pDescriptorUpdateEntries		= &updateEntries[0];
	templateCreateInfo.descriptorUpdateEntryCount	= (deUint32)updateEntries.size();

	vk::Move<vk::VkDescriptorUpdateTemplate>				updateTemplate		= vk::createDescriptorUpdateTemplate(vki, device, &templateCreateInfo);
	updateTemplates.push_back(UpdateTemplateHandleSp(new UpdateTemplateHandleUp(updateTemplate)));
	registry.push_back(updateRegistry);

	if (!withPush)
	{
		vki.updateDescriptorSetWithTemplate(device, descriptorSet, **updateTemplates.back(), registry.back().getRawPointer());
	}
}

void TexelBufferRenderInstance::logTestPlan (void) const
{
	std::ostringstream msg;

	msg << "Rendering 2x2 grid.\n"
		<< ((m_descriptorSetCount == DESCRIPTOR_SET_COUNT_SINGLE) ? "Single descriptor set. " : "Multiple descriptor sets. ")
		<< "Each descriptor set contains "
		<< ((m_shaderInterface == SHADER_INPUT_SINGLE_DESCRIPTOR) ? "single" :
			    (m_shaderInterface == SHADER_INPUT_MULTIPLE_CONTIGUOUS_DESCRIPTORS) ? "two" :
			    (m_shaderInterface == SHADER_INPUT_MULTIPLE_DISCONTIGUOUS_DESCRIPTORS) ? "two" :
			    (m_shaderInterface == SHADER_INPUT_MULTIPLE_ARBITRARY_DESCRIPTORS) ? "two" :
			    (m_shaderInterface == SHADER_INPUT_DESCRIPTOR_ARRAY) ? "an array (size 2) of" :
			    (const char*)DE_NULL)
		<< " descriptor(s) of type " << vk::getDescriptorTypeName(m_descriptorType) << "\n"
		<< "Buffer view is created with a " << ((m_nonzeroViewOffset) ? ("non-zero") : ("zero")) << " offset.\n"
		<< "Buffer format is " << vk::getFormatName(vk::mapTextureFormat(m_texelBuffers.getTextureFormat())) << ".\n";

	if (m_stageFlags == 0u)
	{
		msg << "Descriptors are not accessed in any shader stage.\n";
	}
	else
	{
		msg << "Color in each cell is fetched using the descriptor(s):\n";

		for (int resultNdx = 0; resultNdx < 4; ++resultNdx)
		{
			msg << "Test sample " << resultNdx << ": fetch at position " << m_texelBuffers.getFetchPos(resultNdx);

			if (m_shaderInterface != SHADER_INPUT_SINGLE_DESCRIPTOR)
			{
				const int srcResourceNdx = (resultNdx % 2); // ABAB source
				msg << " from texelBuffer " << srcResourceNdx;
			}

			msg << "\n";
		}

		msg << "Descriptors are accessed in {"
			<< (((m_stageFlags & vk::VK_SHADER_STAGE_VERTEX_BIT) != 0)					? (" vertex")			: (""))
			<< (((m_stageFlags & vk::VK_SHADER_STAGE_TESSELLATION_CONTROL_BIT) != 0)	? (" tess_control")		: (""))
			<< (((m_stageFlags & vk::VK_SHADER_STAGE_TESSELLATION_EVALUATION_BIT) != 0)	? (" tess_evaluation")	: (""))
			<< (((m_stageFlags & vk::VK_SHADER_STAGE_GEOMETRY_BIT) != 0)				? (" geometry")			: (""))
			<< (((m_stageFlags & vk::VK_SHADER_STAGE_FRAGMENT_BIT) != 0)				? (" fragment")			: (""))
			<< " } stages.";
	}

	m_context.getTestContext().getLog()
		<< tcu::TestLog::Message
		<< msg.str()
		<< tcu::TestLog::EndMessage;
}

vk::VkPipelineLayout TexelBufferRenderInstance::getPipelineLayout (void) const
{
	return *m_pipelineLayout;
}

void TexelBufferRenderInstance::writeDrawCmdBuffer (vk::VkCommandBuffer cmd) const
{
	if (m_updateMethod != DESCRIPTOR_UPDATE_METHOD_WITH_PUSH_TEMPLATE && m_updateMethod != DESCRIPTOR_UPDATE_METHOD_WITH_PUSH)
	{
		std::vector<vk::VkDescriptorSet> sets;
		for (deUint32 setNdx = 0; setNdx < getDescriptorSetCount(m_descriptorSetCount); setNdx++)
			sets.push_back(**m_descriptorSets[setNdx]);

		switch (m_descriptorSetCount)
		{
			case DESCRIPTOR_SET_COUNT_SINGLE:
			case DESCRIPTOR_SET_COUNT_MULTIPLE:
			{
				m_vki.cmdBindDescriptorSets(cmd, vk::VK_PIPELINE_BIND_POINT_GRAPHICS, getPipelineLayout(), 0, (deUint32)sets.size(), &sets.front(), 0, DE_NULL);
				break;
			}
			case DESCRIPTOR_SET_COUNT_MULTIPLE_DISCONTIGUOUS:
			{
				for (deUint32 setNdx = 0; setNdx < getDescriptorSetCount(m_descriptorSetCount); setNdx++)
				{
					const deUint32 descriptorSetNdx	= getDescriptorSetNdx(m_descriptorSetCount, setNdx);
					m_vki.cmdBindDescriptorSets(cmd, vk::VK_PIPELINE_BIND_POINT_GRAPHICS, getPipelineLayout(), descriptorSetNdx, 1, &sets[setNdx], 0, DE_NULL);
				}
				break;
			}
			default:
				DE_FATAL("Impossible");
		}
	}
	else if (m_updateMethod == DESCRIPTOR_UPDATE_METHOD_WITH_PUSH_TEMPLATE)
	{
		for (deUint32 setNdx = 0; setNdx < getDescriptorSetCount(m_descriptorSetCount); setNdx++)
		{
			const deUint32 descriptorSetNdx = getDescriptorSetNdx(m_descriptorSetCount, setNdx);
			m_vki.cmdPushDescriptorSetWithTemplateKHR(cmd, **m_updateTemplates[setNdx], getPipelineLayout(), descriptorSetNdx, (const void*)m_updateRegistry[setNdx].getRawPointer());
		}
	}
	else if (m_updateMethod == DESCRIPTOR_UPDATE_METHOD_WITH_PUSH)
	{
		deUint32 descriptorNdx = 0u;
		for (deUint32 setNdx = 0; setNdx < getDescriptorSetCount(m_descriptorSetCount); setNdx++)
		{
			const deUint32	numDescriptors		= m_descriptorsPerSet[setNdx];
			const deUint32	descriptorSetNdx	= getDescriptorSetNdx(m_descriptorSetCount, setNdx);
			m_updateBuilder.updateWithPush(m_vki, cmd, vk::VK_PIPELINE_BIND_POINT_GRAPHICS, *m_pipelineLayout, descriptorSetNdx, descriptorNdx, numDescriptors);
			descriptorNdx += numDescriptors;
		}
	}

	m_vki.cmdDraw(cmd, 6 * 4, 1, 0, 0); // render four quads (two separate triangles)
}

tcu::TestStatus TexelBufferRenderInstance::verifyResultImage (const tcu::ConstPixelBufferAccess& result) const
{
	const deUint32		numDescriptorSets	= getDescriptorSetCount(m_descriptorSetCount);
	const tcu::Vec4		green				(0.0f, 1.0f, 0.0f, 1.0f);
	const tcu::Vec4		yellow				(1.0f, 1.0f, 0.0f, 1.0f);
	const bool			doFetch				= (m_stageFlags != 0u); // no active stages? Then don't fetch

	tcu::Surface		reference			(m_targetSize.x(), m_targetSize.y());

	tcu::Vec4			sample0				= tcu::Vec4(0.0f);
	tcu::Vec4			sample1				= tcu::Vec4(0.0f);
	tcu::Vec4			sample2				= tcu::Vec4(0.0f);
	tcu::Vec4			sample3				= tcu::Vec4(0.0f);

	if (doFetch)
	{
		for (deUint32 setNdx = 0u; setNdx < numDescriptorSets; setNdx++)
		{
			sample0	+= m_texelBuffers.fetchTexelValue(0, setNdx);
			sample1	+= m_texelBuffers.fetchTexelValue(1, setNdx);
			sample2	+= m_texelBuffers.fetchTexelValue(2, setNdx);
			sample3	+= m_texelBuffers.fetchTexelValue(3, setNdx);
		}

		if (numDescriptorSets > 1)
		{
			sample0 = sample0 / tcu::Vec4(float(numDescriptorSets));
			sample1 = sample1 / tcu::Vec4(float(numDescriptorSets));
			sample2 = sample2 / tcu::Vec4(float(numDescriptorSets));
			sample3 = sample3 / tcu::Vec4(float(numDescriptorSets));
		}
	}
	else
	{
		sample0 = yellow;
		sample1 = green;
		sample2 = green;
		sample3 = yellow;
	}

	drawQuadrantReferenceResult(reference.getAccess(), sample0, sample1, sample2, sample3);

	if (!bilinearCompare(m_context.getTestContext().getLog(), "Compare", "Result comparison", reference.getAccess(), result, tcu::RGBA(1, 1, 1, 1), tcu::COMPARE_LOG_RESULT))
		return tcu::TestStatus::fail("Image verification failed");
	else
		return tcu::TestStatus::pass("Pass");
}

class TexelBufferComputeInstance : public vkt::TestInstance
{
public:
													TexelBufferComputeInstance			(vkt::Context&					context,
																						 DescriptorUpdateMethod			updateMethod,
																						 vk::VkDescriptorType			descriptorType,
																						 DescriptorSetCount				descriptorSetCount,
																						 ShaderInputInterface			shaderInterface,
																						 bool							nonzeroViewOffset);

private:
	vk::Move<vk::VkDescriptorSetLayout>				createDescriptorSetLayout			(deUint32 setNdx) const;
	vk::Move<vk::VkDescriptorPool>					createDescriptorPool				(void) const;
	vk::Move<vk::VkDescriptorSet>					createDescriptorSet					(vk::VkDescriptorPool pool, vk::VkDescriptorSetLayout layout, deUint32 setNdx);
	void											writeDescriptorSet					(vk::VkDescriptorSet descriptorSet, deUint32 setNdx);
	void											writeDescriptorSetWithTemplate		(vk::VkDescriptorSet descriptorSet, vk::VkDescriptorSetLayout layout, deUint32 setNdx, bool withPush = false, vk::VkPipelineLayout pipelineLayout = DE_NULL);

	tcu::TestStatus									iterate								(void);
	void											logTestPlan							(void) const;
	tcu::TestStatus									testResourceAccess					(void);

	const DescriptorUpdateMethod					m_updateMethod;
	const vk::VkDescriptorType						m_descriptorType;
	const DescriptorSetCount						m_descriptorSetCount;
	const ShaderInputInterface						m_shaderInterface;
	const bool										m_nonzeroViewOffset;

	const vk::DeviceInterface&						m_vki;
	const vk::VkDevice								m_device;
	const vk::VkQueue								m_queue;
	const deUint32									m_queueFamilyIndex;
	vk::Allocator&									m_allocator;
	std::vector<UpdateTemplateHandleSp>				m_updateTemplates;

	const ComputeInstanceResultBuffer				m_result;
	const TexelBufferInstanceBuffers				m_texelBuffers;

	std::vector<RawUpdateRegistry>					m_updateRegistry;
	vk::DescriptorSetUpdateBuilder					m_updateBuilder;
	std::vector<deUint32>							m_descriptorsPerSet;
};

TexelBufferComputeInstance::TexelBufferComputeInstance (Context&					context,
														DescriptorUpdateMethod		updateMethod,
														vk::VkDescriptorType		descriptorType,
														DescriptorSetCount			descriptorSetCount,
														ShaderInputInterface		shaderInterface,
														bool						nonzeroViewOffset)
	: vkt::TestInstance		(context)
	, m_updateMethod		(updateMethod)
	, m_descriptorType		(descriptorType)
	, m_descriptorSetCount	(descriptorSetCount)
	, m_shaderInterface		(shaderInterface)
	, m_nonzeroViewOffset	(nonzeroViewOffset)
	, m_vki					(context.getDeviceInterface())
	, m_device				(context.getDevice())
	, m_queue				(context.getUniversalQueue())
	, m_queueFamilyIndex	(context.getUniversalQueueFamilyIndex())
	, m_allocator			(context.getDefaultAllocator())
	, m_updateTemplates		()
	, m_result				(m_vki, m_device, m_allocator)
	, m_texelBuffers		(m_vki, m_device, m_allocator, m_descriptorType, m_descriptorSetCount, m_shaderInterface, m_nonzeroViewOffset)
	, m_updateRegistry		()
	, m_updateBuilder		()
	, m_descriptorsPerSet	()
{
}

vk::Move<vk::VkDescriptorSetLayout> TexelBufferComputeInstance::createDescriptorSetLayout (deUint32 setNdx) const
{
	vk::DescriptorSetLayoutBuilder			builder;
	vk::VkDescriptorSetLayoutCreateFlags	extraFlags	= 0;
	deUint32								binding		= 0;

	if (m_updateMethod == DESCRIPTOR_UPDATE_METHOD_WITH_PUSH_TEMPLATE ||
			m_updateMethod == DESCRIPTOR_UPDATE_METHOD_WITH_PUSH)
	{
		extraFlags |= vk::VK_DESCRIPTOR_SET_LAYOUT_CREATE_PUSH_DESCRIPTOR_BIT_KHR;
	}

	if (setNdx == 0)
		builder.addSingleIndexedBinding(vk::VK_DESCRIPTOR_TYPE_STORAGE_BUFFER, vk::VK_SHADER_STAGE_COMPUTE_BIT, binding++);

	switch (m_shaderInterface)
	{
		case SHADER_INPUT_SINGLE_DESCRIPTOR:
			builder.addSingleBinding(m_descriptorType, vk::VK_SHADER_STAGE_COMPUTE_BIT);
			break;

		case SHADER_INPUT_MULTIPLE_CONTIGUOUS_DESCRIPTORS:
			builder.addSingleBinding(m_descriptorType, vk::VK_SHADER_STAGE_COMPUTE_BIT);
			builder.addSingleBinding(m_descriptorType, vk::VK_SHADER_STAGE_COMPUTE_BIT);
			break;

		case SHADER_INPUT_MULTIPLE_DISCONTIGUOUS_DESCRIPTORS:
			builder.addSingleIndexedBinding(m_descriptorType, vk::VK_SHADER_STAGE_COMPUTE_BIT, binding);
			builder.addSingleIndexedBinding(m_descriptorType, vk::VK_SHADER_STAGE_COMPUTE_BIT, binding + 2);
			break;

		case SHADER_INPUT_MULTIPLE_ARBITRARY_DESCRIPTORS:
			builder.addSingleIndexedBinding(m_descriptorType, vk::VK_SHADER_STAGE_COMPUTE_BIT, getArbitraryBindingIndex(0));
			builder.addSingleIndexedBinding(m_descriptorType, vk::VK_SHADER_STAGE_COMPUTE_BIT, getArbitraryBindingIndex(1));
			break;

		case SHADER_INPUT_DESCRIPTOR_ARRAY:
			builder.addArrayBinding(m_descriptorType, 2u, vk::VK_SHADER_STAGE_COMPUTE_BIT);
			break;

		default:
			DE_FATAL("Impossible");
	};

	return builder.build(m_vki, m_device, extraFlags);
}

vk::Move<vk::VkDescriptorPool> TexelBufferComputeInstance::createDescriptorPool (void) const
{
	return vk::DescriptorPoolBuilder()
		.addType(vk::VK_DESCRIPTOR_TYPE_STORAGE_BUFFER)
		.addType(m_descriptorType, getDescriptorSetCount(m_descriptorSetCount) * getInterfaceNumResources(m_shaderInterface))
		.build(m_vki, m_device, vk::VK_DESCRIPTOR_POOL_CREATE_FREE_DESCRIPTOR_SET_BIT, getDescriptorSetCount(m_descriptorSetCount));
}

vk::Move<vk::VkDescriptorSet> TexelBufferComputeInstance::createDescriptorSet (vk::VkDescriptorPool pool, vk::VkDescriptorSetLayout layout, deUint32 setNdx)
{
	const vk::VkDescriptorSetAllocateInfo	allocInfo			=
	{
		vk::VK_STRUCTURE_TYPE_DESCRIPTOR_SET_ALLOCATE_INFO,
		DE_NULL,
		pool,
		1u,
		&layout
	};

	vk::Move<vk::VkDescriptorSet>			descriptorSet;
	if (m_updateMethod != DESCRIPTOR_UPDATE_METHOD_WITH_PUSH && m_updateMethod != DESCRIPTOR_UPDATE_METHOD_WITH_PUSH_TEMPLATE)
	{
		descriptorSet = allocateDescriptorSet(m_vki, m_device, &allocInfo);
	}
	else
	{
		descriptorSet = vk::Move<vk::VkDescriptorSet>();
	}


	if (m_updateMethod == DESCRIPTOR_UPDATE_METHOD_WITH_TEMPLATE)
	{
		writeDescriptorSetWithTemplate(*descriptorSet, layout, setNdx);
	}
	else if (m_updateMethod == DESCRIPTOR_UPDATE_METHOD_NORMAL)
	{
		writeDescriptorSet(*descriptorSet, setNdx);
	}

	return descriptorSet;
}

void TexelBufferComputeInstance::writeDescriptorSet (vk::VkDescriptorSet descriptorSet, deUint32 setNdx)
{
	const vk::VkDescriptorBufferInfo		resultInfo			= vk::makeDescriptorBufferInfo(m_result.getBuffer(), 0u, (vk::VkDeviceSize)ComputeInstanceResultBuffer::DATA_SIZE);
	const vk::VkBufferView					texelBufferInfos[2]	=
	{
		m_texelBuffers.getBufferView(setNdx * getInterfaceNumResources(m_shaderInterface)),
		m_texelBuffers.getBufferView(setNdx * getInterfaceNumResources(m_shaderInterface) + 1)
	};
	deUint32								binding				= 0u;
	deUint32								numDescriptors		= 0u;

	// result
	if (setNdx == 0)
	{
		m_updateBuilder.writeSingle(descriptorSet, vk::DescriptorSetUpdateBuilder::Location::binding(binding++), vk::VK_DESCRIPTOR_TYPE_STORAGE_BUFFER, &resultInfo);
		numDescriptors++;
	}

	// texel buffers
	switch (m_shaderInterface)
	{
		case SHADER_INPUT_SINGLE_DESCRIPTOR:
			m_updateBuilder.writeSingle(descriptorSet, vk::DescriptorSetUpdateBuilder::Location::binding(binding++), m_descriptorType, &texelBufferInfos[0]);
			numDescriptors++;
			break;

		case SHADER_INPUT_MULTIPLE_CONTIGUOUS_DESCRIPTORS:
			m_updateBuilder.writeSingle(descriptorSet, vk::DescriptorSetUpdateBuilder::Location::binding(binding++), m_descriptorType, &texelBufferInfos[0]);
			m_updateBuilder.writeSingle(descriptorSet, vk::DescriptorSetUpdateBuilder::Location::binding(binding++), m_descriptorType, &texelBufferInfos[1]);
			numDescriptors += 2;
			break;

		case SHADER_INPUT_MULTIPLE_DISCONTIGUOUS_DESCRIPTORS:
			m_updateBuilder.writeSingle(descriptorSet, vk::DescriptorSetUpdateBuilder::Location::binding(binding), m_descriptorType, &texelBufferInfos[0]);
			m_updateBuilder.writeSingle(descriptorSet, vk::DescriptorSetUpdateBuilder::Location::binding(binding + 2), m_descriptorType, &texelBufferInfos[1]);
			numDescriptors += 2;
			break;

		case SHADER_INPUT_MULTIPLE_ARBITRARY_DESCRIPTORS:
			m_updateBuilder.writeSingle(descriptorSet, vk::DescriptorSetUpdateBuilder::Location::binding(getArbitraryBindingIndex(0)), m_descriptorType, &texelBufferInfos[0]);
			m_updateBuilder.writeSingle(descriptorSet, vk::DescriptorSetUpdateBuilder::Location::binding(getArbitraryBindingIndex(1)), m_descriptorType, &texelBufferInfos[1]);
			numDescriptors += 2;
			break;

		case SHADER_INPUT_DESCRIPTOR_ARRAY:
			m_updateBuilder.writeArray(descriptorSet, vk::DescriptorSetUpdateBuilder::Location::binding(binding++), m_descriptorType, 2u, texelBufferInfos);
			numDescriptors++;
			break;

		default:
			DE_FATAL("Impossible");
	}

	m_descriptorsPerSet.push_back(numDescriptors);

	if (m_updateMethod == DESCRIPTOR_UPDATE_METHOD_NORMAL)
	{
		m_updateBuilder.update(m_vki, m_device);
		m_updateBuilder.clear();
	}
}

void TexelBufferComputeInstance::writeDescriptorSetWithTemplate (vk::VkDescriptorSet descriptorSet, vk::VkDescriptorSetLayout layout, deUint32 setNdx, bool withPush, vk::VkPipelineLayout pipelineLayout)
{
	const vk::VkDescriptorBufferInfo						resultInfo			= vk::makeDescriptorBufferInfo(m_result.getBuffer(), 0u, (vk::VkDeviceSize)ComputeInstanceResultBuffer::DATA_SIZE);
	const vk::VkBufferView									texelBufferInfos[2]	=
	{
		m_texelBuffers.getBufferView(setNdx * getInterfaceNumResources(m_shaderInterface)),
		m_texelBuffers.getBufferView(setNdx * getInterfaceNumResources(m_shaderInterface) + 1)
	};
	std::vector<vk::VkDescriptorUpdateTemplateEntry>		updateEntries;
	vk::VkDescriptorUpdateTemplateCreateInfo				templateCreateInfo	=
	{
		vk::VK_STRUCTURE_TYPE_DESCRIPTOR_UPDATE_TEMPLATE_CREATE_INFO_KHR,
		DE_NULL,
		0,
		0,			// updateCount
		DE_NULL,	// pUpdates
		withPush ? vk::VK_DESCRIPTOR_UPDATE_TEMPLATE_TYPE_PUSH_DESCRIPTORS_KHR : vk::VK_DESCRIPTOR_UPDATE_TEMPLATE_TYPE_DESCRIPTOR_SET,
		layout,
		vk::VK_PIPELINE_BIND_POINT_COMPUTE,
		pipelineLayout,
		setNdx
	};
	deUint32												binding				= 0u;
	deUint32												offset				= 0u;
	RawUpdateRegistry										updateRegistry;

	if (setNdx == 0)
		updateRegistry.addWriteObject(resultInfo);

	updateRegistry.addWriteObject(texelBufferInfos[0]);
	updateRegistry.addWriteObject(texelBufferInfos[1]);

	// result
	if (setNdx == 0)
		updateEntries.push_back(createTemplateBinding(binding++, 0, 1, vk::VK_DESCRIPTOR_TYPE_STORAGE_BUFFER, updateRegistry.getWriteObjectOffset(offset++), 0));

	// texel buffers
	switch (m_shaderInterface)
	{
		case SHADER_INPUT_SINGLE_DESCRIPTOR:
			updateEntries.push_back(createTemplateBinding(binding++, 0, 1, m_descriptorType, updateRegistry.getWriteObjectOffset(offset++), 0));
			break;

		case SHADER_INPUT_MULTIPLE_CONTIGUOUS_DESCRIPTORS:
			updateEntries.push_back(createTemplateBinding(binding++, 0, 1, m_descriptorType, updateRegistry.getWriteObjectOffset(offset++), 0));
			updateEntries.push_back(createTemplateBinding(binding++, 0, 1, m_descriptorType, updateRegistry.getWriteObjectOffset(offset++), 0));
			break;

		case SHADER_INPUT_MULTIPLE_DISCONTIGUOUS_DESCRIPTORS:
			updateEntries.push_back(createTemplateBinding(binding, 0, 1, m_descriptorType, updateRegistry.getWriteObjectOffset(offset++), 0));
			updateEntries.push_back(createTemplateBinding(binding + 2, 0, 1, m_descriptorType, updateRegistry.getWriteObjectOffset(offset++), 0));
			break;

		case SHADER_INPUT_MULTIPLE_ARBITRARY_DESCRIPTORS:
			updateEntries.push_back(createTemplateBinding(getArbitraryBindingIndex(0), 0, 1, m_descriptorType, updateRegistry.getWriteObjectOffset(offset++), 0));
			updateEntries.push_back(createTemplateBinding(getArbitraryBindingIndex(1), 0, 1, m_descriptorType, updateRegistry.getWriteObjectOffset(offset++), 0));
			break;

		case SHADER_INPUT_DESCRIPTOR_ARRAY:
			updateEntries.push_back(createTemplateBinding(binding++, 0, 2, m_descriptorType, updateRegistry.getWriteObjectOffset(offset++), sizeof(texelBufferInfos[0])));
			break;

		default:
			DE_FATAL("Impossible");
	}

	templateCreateInfo.pDescriptorUpdateEntries		= &updateEntries[0];
	templateCreateInfo.descriptorUpdateEntryCount	= (deUint32)updateEntries.size();

	vk::Move<vk::VkDescriptorUpdateTemplate>				updateTemplate		= vk::createDescriptorUpdateTemplate(m_vki, m_device, &templateCreateInfo);
	m_updateTemplates.push_back(UpdateTemplateHandleSp(new UpdateTemplateHandleUp(updateTemplate)));
	m_updateRegistry.push_back(updateRegistry);

	if (!withPush)
	{
		m_vki.updateDescriptorSetWithTemplate(m_device, descriptorSet, **m_updateTemplates[setNdx], m_updateRegistry.back().getRawPointer());
	}
}

tcu::TestStatus TexelBufferComputeInstance::iterate (void)
{
	logTestPlan();
	return testResourceAccess();
}

void TexelBufferComputeInstance::logTestPlan (void) const
{
	std::ostringstream msg;

	msg << "Fetching 4 values from image in compute shader.\n"
		<< ((m_descriptorSetCount == DESCRIPTOR_SET_COUNT_SINGLE) ? "Single descriptor set. " : "Multiple descriptor sets. ")
		<< "Each descriptor set contains "
		<< ((m_shaderInterface == SHADER_INPUT_SINGLE_DESCRIPTOR) ? "single" :
			    (m_shaderInterface == SHADER_INPUT_MULTIPLE_CONTIGUOUS_DESCRIPTORS) ? "two" :
			    (m_shaderInterface == SHADER_INPUT_MULTIPLE_DISCONTIGUOUS_DESCRIPTORS) ? "two" :
			    (m_shaderInterface == SHADER_INPUT_MULTIPLE_ARBITRARY_DESCRIPTORS) ? "two" :
			    (m_shaderInterface == SHADER_INPUT_DESCRIPTOR_ARRAY) ? "an array (size 2) of" :
			    (const char*)DE_NULL)
		<< " descriptor(s) of type " << vk::getDescriptorTypeName(m_descriptorType) << "\n"
		<< "Buffer view is created with a " << ((m_nonzeroViewOffset) ? ("non-zero") : ("zero")) << " offset.\n"
		<< "Buffer format is " << vk::getFormatName(vk::mapTextureFormat(m_texelBuffers.getTextureFormat())) << ".\n";

	for (int resultNdx = 0; resultNdx < 4; ++resultNdx)
	{
		msg << "Test sample " << resultNdx << ": fetch at position " << m_texelBuffers.getFetchPos(resultNdx);

		if (m_shaderInterface != SHADER_INPUT_SINGLE_DESCRIPTOR)
		{
			const int srcResourceNdx = (resultNdx % 2); // ABAB source
			msg << " from texelBuffer " << srcResourceNdx;
		}

		msg << "\n";
	}

	m_context.getTestContext().getLog()
		<< tcu::TestLog::Message
		<< msg.str()
		<< tcu::TestLog::EndMessage;
}

tcu::TestStatus TexelBufferComputeInstance::testResourceAccess (void)
{
	const vk::Unique<vk::VkDescriptorPool>			descriptorPool(createDescriptorPool());
	std::vector<DescriptorSetLayoutHandleSp>		descriptorSetLayouts;
	std::vector<DescriptorSetHandleSp>				descriptorSets;
	std::vector<vk::VkDescriptorSetLayout>			layoutHandles;
	std::vector<vk::VkDescriptorSet>				setHandles;

	for (deUint32 setNdx = 0; setNdx < getDescriptorSetCount(m_descriptorSetCount); setNdx++)
	{
		vk::Move<vk::VkDescriptorSetLayout>	layout	= createDescriptorSetLayout(setNdx);
		vk::Move<vk::VkDescriptorSet>		set		= createDescriptorSet(*descriptorPool, *layout, setNdx);

		descriptorSetLayouts.push_back(DescriptorSetLayoutHandleSp(new DescriptorSetLayoutHandleUp(layout)));
		descriptorSets.push_back(DescriptorSetHandleSp(new DescriptorSetHandleUp(set)));

		layoutHandles.push_back(**descriptorSetLayouts.back());
		setHandles.push_back(**descriptorSets.back());

		// Add an empty descriptor set layout between sets 0 and 2
		if (setNdx == 0 && m_descriptorSetCount == DESCRIPTOR_SET_COUNT_MULTIPLE_DISCONTIGUOUS)
		{
			vk::DescriptorSetLayoutBuilder		emptyBuilder;
			vk::Move<vk::VkDescriptorSetLayout>	emptyLayout = emptyBuilder.build(m_vki, m_device, (vk::VkDescriptorSetLayoutCreateFlags)0);

			descriptorSetLayouts.push_back(DescriptorSetLayoutHandleSp(new DescriptorSetLayoutHandleUp(emptyLayout)));
			layoutHandles.push_back(**descriptorSetLayouts.back());
		}
	}

	const ComputePipeline							pipeline			(m_vki, m_device, m_context.getBinaryCollection(), (int)layoutHandles.size(), &layoutHandles.front());
	const deUint32* const							dynamicOffsets		= DE_NULL;
	const int										numDynamicOffsets	= 0;
	const vk::VkBufferMemoryBarrier* const			preBarriers			= m_texelBuffers.getBufferInitBarriers();
	const int										numPreBarriers		= m_texelBuffers.getNumTexelBuffers();
	const vk::VkBufferMemoryBarrier* const			postBarriers		= m_result.getResultReadBarrier();
	const int										numPostBarriers		= 1;

	const ComputeCommand							compute				(m_vki,
																		 m_device,
																		 pipeline.getPipeline(),
																		 pipeline.getPipelineLayout(),
																		 tcu::UVec3(4, 1, 1),
																		 m_shaderInterface,
																		 m_descriptorSetCount,	&setHandles.front(),
																		 numDynamicOffsets,		dynamicOffsets,
																		 numPreBarriers,		preBarriers,
																		 numPostBarriers,		postBarriers);

	tcu::Vec4										results[4];
	bool											anyResultSet		= false;
	bool											allResultsOk		= true;

	if (m_updateMethod == DESCRIPTOR_UPDATE_METHOD_WITH_PUSH_TEMPLATE)
	{
		for (deUint32 setNdx = 0; setNdx < getDescriptorSetCount(m_descriptorSetCount); setNdx++)
			writeDescriptorSetWithTemplate(DE_NULL, layoutHandles[setNdx], setNdx, true, pipeline.getPipelineLayout());

		compute.submitAndWait(m_queueFamilyIndex, m_queue, &m_updateTemplates, &m_updateRegistry);
	}
	else if (m_updateMethod == DESCRIPTOR_UPDATE_METHOD_WITH_PUSH)
	{
		for (deUint32 setNdx = 0; setNdx < getDescriptorSetCount(m_descriptorSetCount); setNdx++)
			writeDescriptorSet(DE_NULL, setNdx);

		compute.submitAndWait(m_queueFamilyIndex, m_queue, m_updateBuilder, m_descriptorsPerSet);
	}
	else
	{
		compute.submitAndWait(m_queueFamilyIndex, m_queue);
	}
	m_result.readResultContentsTo(&results);

	// verify
	for (int resultNdx = 0; resultNdx < 4; ++resultNdx)
	{
		const tcu::Vec4	result				= results[resultNdx];
		const tcu::Vec4	conversionThreshold	= tcu::Vec4(1.0f / 255.0f);

		tcu::Vec4		reference			= tcu::Vec4(0.0f);
		for (deUint32 setNdx = 0; setNdx < getDescriptorSetCount(m_descriptorSetCount); setNdx++)
			reference += m_texelBuffers.fetchTexelValue(resultNdx, setNdx);

		reference = reference / tcu::Vec4((float)getDescriptorSetCount(m_descriptorSetCount));

		if (result != tcu::Vec4(-1.0f))
			anyResultSet = true;

		if (tcu::boolAny(tcu::greaterThan(tcu::abs(result - reference), conversionThreshold)))
		{
			allResultsOk = false;

			m_context.getTestContext().getLog()
				<< tcu::TestLog::Message
				<< "Test sample " << resultNdx << ": Expected " << reference << ", got " << result
				<< tcu::TestLog::EndMessage;
		}
	}

	// read back and verify
	if (allResultsOk)
		return tcu::TestStatus::pass("Pass");
	else if (anyResultSet)
		return tcu::TestStatus::fail("Invalid result values");
	else
	{
		m_context.getTestContext().getLog()
			<< tcu::TestLog::Message
			<< "Result buffer was not written to."
			<< tcu::TestLog::EndMessage;
		return tcu::TestStatus::fail("Result buffer was not written to");
	}
}

class TexelBufferDescriptorCase : public QuadrantRendederCase
{
public:
	enum
	{
		FLAG_VIEW_OFFSET = (1u << 1u),
	};
	// enum continues where resource flags ends
	DE_STATIC_ASSERT((deUint32)FLAG_VIEW_OFFSET == (deUint32)RESOURCE_FLAG_LAST);

								TexelBufferDescriptorCase	(tcu::TestContext&		testCtx,
															 DescriptorUpdateMethod	updateMethod,
															 const char*			name,
															 const char*			description,
															 bool					isPrimaryCmdBuf,
															 vk::VkDescriptorType	descriptorType,
															 vk::VkShaderStageFlags	exitingStages,
															 vk::VkShaderStageFlags	activeStages,
															 DescriptorSetCount		descriptorSetCount,
															 ShaderInputInterface	shaderInterface,
															 deUint32				flags);

private:
	std::string					genExtensionDeclarations	(vk::VkShaderStageFlagBits stage) const;
	std::string					genResourceDeclarations		(vk::VkShaderStageFlagBits stage, int numUsedBindings) const;
	std::string					genResourceAccessSource		(vk::VkShaderStageFlagBits stage) const;
	std::string					genNoAccessSource			(void) const;

	vkt::TestInstance*			createInstance				(vkt::Context& context) const;

	const DescriptorUpdateMethod	m_updateMethod;
	const bool						m_isPrimaryCmdBuf;
	const vk::VkDescriptorType		m_descriptorType;
	const DescriptorSetCount		m_descriptorSetCount;
	const ShaderInputInterface		m_shaderInterface;
	const bool						m_nonzeroViewOffset;
};

TexelBufferDescriptorCase::TexelBufferDescriptorCase (tcu::TestContext&			testCtx,
													  DescriptorUpdateMethod	updateMethod,
													  const char*				name,
													  const char*				description,
													  bool						isPrimaryCmdBuf,
													  vk::VkDescriptorType		descriptorType,
													  vk::VkShaderStageFlags	exitingStages,
													  vk::VkShaderStageFlags	activeStages,
													  DescriptorSetCount		descriptorSetCount,
													  ShaderInputInterface		shaderInterface,
													  deUint32					flags)
	: QuadrantRendederCase	(testCtx, name, description, glu::GLSL_VERSION_310_ES, exitingStages, activeStages, descriptorSetCount)
	, m_updateMethod		(updateMethod)
	, m_isPrimaryCmdBuf		(isPrimaryCmdBuf)
	, m_descriptorType		(descriptorType)
	, m_descriptorSetCount	(descriptorSetCount)
	, m_shaderInterface		(shaderInterface)
	, m_nonzeroViewOffset	(((flags & FLAG_VIEW_OFFSET) != 0) ? (1u) : (0u))
{
}

std::string TexelBufferDescriptorCase::genExtensionDeclarations (vk::VkShaderStageFlagBits stage) const
{
	DE_UNREF(stage);
	return "#extension GL_EXT_texture_buffer : require\n";
}

std::string TexelBufferDescriptorCase::genResourceDeclarations (vk::VkShaderStageFlagBits stage, int numUsedBindings) const
{
	DE_UNREF(stage);

	const bool			isUniform		= isUniformDescriptorType(m_descriptorType);
	const char* const	storageType		= (isUniform) ? ("samplerBuffer ") : ("readonly imageBuffer ");
	const char* const	formatQualifier	= (isUniform) ? ("") : (", rgba8");
	const deUint32		numSets			= getDescriptorSetCount(m_descriptorSetCount);

	std::ostringstream	buf;

	for (deUint32 setNdx = 0; setNdx < numSets; setNdx++)
	{
		// Result buffer is bound only to the first descriptor set in compute shader cases
		const int			descBinding		= numUsedBindings - ((m_activeStages & vk::VK_SHADER_STAGE_COMPUTE_BIT) ? (setNdx == 0 ? 0 : 1) : 0);
		const std::string	setNdxPostfix	= (numSets == 1) ? "" : de::toString(setNdx);
		const deUint32		descriptorSet	= getDescriptorSetNdx(m_descriptorSetCount, setNdx);

		switch (m_shaderInterface)
		{
			case SHADER_INPUT_SINGLE_DESCRIPTOR:
				buf <<	"layout(set = " << descriptorSet << ", binding = " + de::toString(descBinding) + formatQualifier + ") uniform highp " + storageType + "u_texelBuffer" << setNdxPostfix << ";\n";
				break;
			case SHADER_INPUT_MULTIPLE_CONTIGUOUS_DESCRIPTORS:
				buf <<	"layout(set = " << descriptorSet << ", binding = " + de::toString(descBinding) + formatQualifier + ") uniform highp " + storageType + "u_texelBuffer" << setNdxPostfix << "A;\n"
						"layout(set = " << descriptorSet << ", binding = " + de::toString(descBinding + 1) + formatQualifier + ") uniform highp " + storageType + "u_texelBuffer" << setNdxPostfix << "B;\n";
				break;
			case SHADER_INPUT_MULTIPLE_DISCONTIGUOUS_DESCRIPTORS:
				buf <<	"layout(set = " << descriptorSet << ", binding = " + de::toString(descBinding) + formatQualifier + ") uniform highp " + storageType + "u_texelBuffer" << setNdxPostfix << "A;\n"
						"layout(set = " << descriptorSet << ", binding = " + de::toString(descBinding + 2) + formatQualifier + ") uniform highp " + storageType + "u_texelBuffer" << setNdxPostfix << "B;\n";
				break;
			case SHADER_INPUT_MULTIPLE_ARBITRARY_DESCRIPTORS:
				buf <<	"layout(set = " << descriptorSet << ", binding = " + de::toString(getArbitraryBindingIndex(0)) + formatQualifier + ") uniform highp " + storageType + "u_texelBuffer" << setNdxPostfix << "A;\n"
						"layout(set = " << descriptorSet << ", binding = " + de::toString(getArbitraryBindingIndex(1)) + formatQualifier + ") uniform highp " + storageType + "u_texelBuffer" << setNdxPostfix << "B;\n";
				break;
			case SHADER_INPUT_DESCRIPTOR_ARRAY:
				buf <<	"layout(set = " << descriptorSet << ", binding = " + de::toString(descBinding) + formatQualifier + ") uniform highp " + storageType + "u_texelBuffer" << setNdxPostfix << "[2];\n";
				break;
			default:
				DE_FATAL("Impossible");
				return "";
		}
	}
	return buf.str();
}

std::string TexelBufferDescriptorCase::genResourceAccessSource (vk::VkShaderStageFlagBits stage) const
{
	DE_UNREF(stage);

	const char* const	accessPostfixA	= (m_shaderInterface == SHADER_INPUT_SINGLE_DESCRIPTOR)						? ("")
										: (m_shaderInterface == SHADER_INPUT_MULTIPLE_CONTIGUOUS_DESCRIPTORS)		? ("A")
										: (m_shaderInterface == SHADER_INPUT_MULTIPLE_DISCONTIGUOUS_DESCRIPTORS)	? ("A")
										: (m_shaderInterface == SHADER_INPUT_MULTIPLE_ARBITRARY_DESCRIPTORS)		? ("A")
										: (m_shaderInterface == SHADER_INPUT_DESCRIPTOR_ARRAY)						? ("[0]")
										: (DE_NULL);
	const char* const	accessPostfixB	= (m_shaderInterface == SHADER_INPUT_SINGLE_DESCRIPTOR)						? ("")
										: (m_shaderInterface == SHADER_INPUT_MULTIPLE_CONTIGUOUS_DESCRIPTORS)		? ("B")
										: (m_shaderInterface == SHADER_INPUT_MULTIPLE_DISCONTIGUOUS_DESCRIPTORS)	? ("B")
										: (m_shaderInterface == SHADER_INPUT_MULTIPLE_ARBITRARY_DESCRIPTORS)		? ("B")
										: (m_shaderInterface == SHADER_INPUT_DESCRIPTOR_ARRAY)						? ("[1]")
										: (DE_NULL);
	const char* const	fetchFunc		= (isUniformDescriptorType(m_descriptorType)) ? ("texelFetch") : ("imageLoad");
	const deUint32		numSets			= getDescriptorSetCount(m_descriptorSetCount);

	std::ostringstream	buf;

	buf << "	result_color = vec4(0.0);\n";

	for (deUint32 setNdx = 0; setNdx < numSets; setNdx++)
	{
		const std::string	setNdxPostfix = (numSets == 1) ? "" : de::toString(setNdx);

		buf << "	if (quadrant_id == 0)\n"
			<< "		result_color += " << fetchFunc << "(u_texelBuffer" << setNdxPostfix << accessPostfixA << ", " << TexelBufferInstanceBuffers::getFetchPos(0) << ");\n"
			<< "	else if (quadrant_id == 1)\n"
			<< "		result_color += " << fetchFunc << "(u_texelBuffer" << setNdxPostfix << accessPostfixB << ", " << TexelBufferInstanceBuffers::getFetchPos(1) << ");\n"
			<< "	else if (quadrant_id == 2)\n"
			<< "		result_color += " << fetchFunc << "(u_texelBuffer" << setNdxPostfix << accessPostfixA << ", " << TexelBufferInstanceBuffers::getFetchPos(2) << ");\n"
			<< "	else\n"
			<< "		result_color += " << fetchFunc << "(u_texelBuffer" << setNdxPostfix << accessPostfixB << ", " << TexelBufferInstanceBuffers::getFetchPos(3) << ");\n";
	}

	if (getDescriptorSetCount(m_descriptorSetCount) > 1)
		buf << "	result_color /= vec4(" << getDescriptorSetCount(m_descriptorSetCount) << ".0);\n";

	return buf.str();
}

std::string TexelBufferDescriptorCase::genNoAccessSource (void) const
{
	return "	if (quadrant_id == 1 || quadrant_id == 2)\n"
			"		result_color = vec4(0.0, 1.0, 0.0, 1.0);\n"
			"	else\n"
			"		result_color = vec4(1.0, 1.0, 0.0, 1.0);\n";
}

vkt::TestInstance* TexelBufferDescriptorCase::createInstance (vkt::Context& context) const
{
	verifyDriverSupport(context.getUsedApiVersion(), context.getDeviceFeatures(), context.getDeviceExtensions(), m_updateMethod, m_descriptorType, m_activeStages);

	if (m_exitingStages == vk::VK_SHADER_STAGE_COMPUTE_BIT)
	{
		DE_ASSERT(m_isPrimaryCmdBuf); // secondaries are only valid within renderpass
		return new TexelBufferComputeInstance(context, m_updateMethod, m_descriptorType, m_descriptorSetCount, m_shaderInterface, m_nonzeroViewOffset);
	}
	else
		return new TexelBufferRenderInstance(context, m_updateMethod, m_isPrimaryCmdBuf, m_descriptorType, m_descriptorSetCount, m_activeStages, m_shaderInterface, m_nonzeroViewOffset);
}

void createShaderAccessImageTests (tcu::TestCaseGroup*		group,
								   bool						isPrimaryCmdBuf,
								   DescriptorUpdateMethod	updateMethod,
								   vk::VkDescriptorType		descriptorType,
								   vk::VkShaderStageFlags	exitingStages,
								   vk::VkShaderStageFlags	activeStages,
								   DescriptorSetCount		descriptorSetCount,
								   ShaderInputInterface		dimension,
								   deUint32					resourceFlags)
{
	static const struct
	{
		vk::VkImageViewType	viewType;
		const char*			name;
		const char*			description;
		deUint32			flags;
	} s_imageTypes[] =
	{
		{ vk::VK_IMAGE_VIEW_TYPE_1D,			"1d",						"1D image view",								0u										},
		{ vk::VK_IMAGE_VIEW_TYPE_1D,			"1d_base_mip",				"1D image subview with base mip level",			ImageDescriptorCase::FLAG_BASE_MIP		},
		{ vk::VK_IMAGE_VIEW_TYPE_1D,			"1d_base_slice",			"1D image subview with base array slice",		ImageDescriptorCase::FLAG_BASE_SLICE	},

		{ vk::VK_IMAGE_VIEW_TYPE_1D_ARRAY,		"1d_array",					"1D array image view",							0u										},
		{ vk::VK_IMAGE_VIEW_TYPE_1D_ARRAY,		"1d_array_base_mip",		"1D array image subview with base mip level",	ImageDescriptorCase::FLAG_BASE_MIP		},
		{ vk::VK_IMAGE_VIEW_TYPE_1D_ARRAY,		"1d_array_base_slice",		"1D array image subview with base array slice",	ImageDescriptorCase::FLAG_BASE_SLICE	},

		{ vk::VK_IMAGE_VIEW_TYPE_2D,			"2d",						"2D image view",								0u										},
		{ vk::VK_IMAGE_VIEW_TYPE_2D,			"2d_base_mip",				"2D image subview with base mip level",			ImageDescriptorCase::FLAG_BASE_MIP		},
		{ vk::VK_IMAGE_VIEW_TYPE_2D,			"2d_base_slice",			"2D image subview with base array slice",		ImageDescriptorCase::FLAG_BASE_SLICE	},

		{ vk::VK_IMAGE_VIEW_TYPE_2D_ARRAY,		"2d_array",					"2D array image view",							0u										},
		{ vk::VK_IMAGE_VIEW_TYPE_2D_ARRAY,		"2d_array_base_mip",		"2D array image subview with base mip level",	ImageDescriptorCase::FLAG_BASE_MIP		},
		{ vk::VK_IMAGE_VIEW_TYPE_2D_ARRAY,		"2d_array_base_slice",		"2D array image subview with base array slice",	ImageDescriptorCase::FLAG_BASE_SLICE	},

		{ vk::VK_IMAGE_VIEW_TYPE_3D,			"3d",						"3D image view",								0u										},
		{ vk::VK_IMAGE_VIEW_TYPE_3D,			"3d_base_mip",				"3D image subview with base mip level",			ImageDescriptorCase::FLAG_BASE_MIP		},
		// no 3d array textures

		{ vk::VK_IMAGE_VIEW_TYPE_CUBE,			"cube",						"Cube image view",								0u										},
		{ vk::VK_IMAGE_VIEW_TYPE_CUBE,			"cube_base_mip",			"Cube image subview with base mip level",		ImageDescriptorCase::FLAG_BASE_MIP		},
		{ vk::VK_IMAGE_VIEW_TYPE_CUBE,			"cube_base_slice",			"Cube image subview with base array slice",		ImageDescriptorCase::FLAG_BASE_SLICE	},

		{ vk::VK_IMAGE_VIEW_TYPE_CUBE_ARRAY,	"cube_array",				"Cube image view",								0u										},
		{ vk::VK_IMAGE_VIEW_TYPE_CUBE_ARRAY,	"cube_array_base_mip",		"Cube image subview with base mip level",		ImageDescriptorCase::FLAG_BASE_MIP		},
		{ vk::VK_IMAGE_VIEW_TYPE_CUBE_ARRAY,	"cube_array_base_slice",	"Cube image subview with base array slice",		ImageDescriptorCase::FLAG_BASE_SLICE	}
	};

	for (int ndx = 0; ndx < DE_LENGTH_OF_ARRAY(s_imageTypes); ++ndx)
	{
		// never overlap
		DE_ASSERT((s_imageTypes[ndx].flags & resourceFlags) == 0u);

		// skip some image view variations to avoid unnecessary bloating
		if ((descriptorType != vk::VK_DESCRIPTOR_TYPE_SAMPLER) && (dimension == SHADER_INPUT_MULTIPLE_DISCONTIGUOUS_DESCRIPTORS) && (s_imageTypes[ndx].viewType != vk::VK_IMAGE_VIEW_TYPE_2D))
			continue;

		if ((dimension == SHADER_INPUT_MULTIPLE_DISCONTIGUOUS_DESCRIPTORS) && (activeStages & vk::VK_SHADER_STAGE_COMPUTE_BIT) && (s_imageTypes[ndx].viewType != vk::VK_IMAGE_VIEW_TYPE_2D))
			continue;

		if ((dimension == SHADER_INPUT_MULTIPLE_ARBITRARY_DESCRIPTORS) && (s_imageTypes[ndx].viewType != vk::VK_IMAGE_VIEW_TYPE_2D))
			continue;

		if ((descriptorSetCount == DESCRIPTOR_SET_COUNT_MULTIPLE_DISCONTIGUOUS) && (s_imageTypes[ndx].viewType != vk::VK_IMAGE_VIEW_TYPE_2D))
			continue;

		group->addChild(new ImageDescriptorCase(group->getTestContext(),
												s_imageTypes[ndx].name,
												s_imageTypes[ndx].description,
												isPrimaryCmdBuf,
												updateMethod,
												descriptorType,
												exitingStages,
												activeStages,
												descriptorSetCount,
												dimension,
												s_imageTypes[ndx].viewType,
												s_imageTypes[ndx].flags | resourceFlags));
	}
}

void createShaderAccessTexelBufferTests (tcu::TestCaseGroup*	group,
										 bool					isPrimaryCmdBuf,
										 DescriptorUpdateMethod	updateMethod,
										 vk::VkDescriptorType	descriptorType,
										 vk::VkShaderStageFlags	exitingStages,
										 vk::VkShaderStageFlags	activeStages,
										 DescriptorSetCount		descriptorSetCount,
										 ShaderInputInterface	dimension,
										 deUint32				resourceFlags)
{
	DE_ASSERT(resourceFlags == 0);
	DE_UNREF(resourceFlags);

	static const struct
	{
		const char*	name;
		const char*	description;
		deUint32	flags;
	} s_texelBufferTypes[] =
	{
		{ "offset_zero",		"View offset is zero",		0u											},
		{ "offset_nonzero",		"View offset is non-zero",	TexelBufferDescriptorCase::FLAG_VIEW_OFFSET	},
	};

	for (int ndx = 0; ndx < DE_LENGTH_OF_ARRAY(s_texelBufferTypes); ++ndx)
	{
		group->addChild(new TexelBufferDescriptorCase(group->getTestContext(),
													  updateMethod,
													  s_texelBufferTypes[ndx].name,
													  s_texelBufferTypes[ndx].description,
													  isPrimaryCmdBuf,
													  descriptorType,
													  exitingStages,
													  activeStages,
													  descriptorSetCount,
													  dimension,
													  s_texelBufferTypes[ndx].flags));
	}
}

void createShaderAccessBufferTests (tcu::TestCaseGroup*		group,
									bool					isPrimaryCmdBuf,
									DescriptorUpdateMethod	updateMethod,
									vk::VkDescriptorType	descriptorType,
									vk::VkShaderStageFlags	exitingStages,
									vk::VkShaderStageFlags	activeStages,
									DescriptorSetCount		descriptorSetCount,
									ShaderInputInterface	dimension,
									deUint32				resourceFlags)
{
	DE_ASSERT(resourceFlags == 0u);
	DE_UNREF(resourceFlags);

	static const struct
	{
		const char*	name;
		const char*	description;
		bool		isForDynamicCases;
		deUint32	flags;
	} s_bufferTypes[] =
	{
		{ "offset_view_zero",						"View offset is zero",									false,	0u																							},
		{ "offset_view_nonzero",					"View offset is non-zero",								false,	BufferDescriptorCase::FLAG_VIEW_OFFSET														},

		{ "offset_view_zero_dynamic_zero",			"View offset is zero, dynamic offset is zero",			true,	BufferDescriptorCase::FLAG_DYNAMIC_OFFSET_ZERO												},
		{ "offset_view_zero_dynamic_nonzero",		"View offset is zero, dynamic offset is non-zero",		true,	BufferDescriptorCase::FLAG_DYNAMIC_OFFSET_NONZERO											},
		{ "offset_view_nonzero_dynamic_zero",		"View offset is non-zero, dynamic offset is zero",		true,	BufferDescriptorCase::FLAG_VIEW_OFFSET | BufferDescriptorCase::FLAG_DYNAMIC_OFFSET_ZERO		},
		{ "offset_view_nonzero_dynamic_nonzero",	"View offset is non-zero, dynamic offset is non-zero",	true,	BufferDescriptorCase::FLAG_VIEW_OFFSET | BufferDescriptorCase::FLAG_DYNAMIC_OFFSET_NONZERO	},
	};

	const bool isDynamicCase = isDynamicDescriptorType(descriptorType);

	if (isDynamicCase)
	{
		if (updateMethod == DESCRIPTOR_UPDATE_METHOD_WITH_PUSH || updateMethod == DESCRIPTOR_UPDATE_METHOD_WITH_PUSH_TEMPLATE)
		{
			// Can't support push descriptor sets with dynamic UBOs or SSBOs
			return;
		}
	}

	for (int ndx = 0; ndx < DE_LENGTH_OF_ARRAY(s_bufferTypes); ++ndx)
	{
		if (isDynamicCase == s_bufferTypes[ndx].isForDynamicCases)
			group->addChild(new BufferDescriptorCase(group->getTestContext(),
													 updateMethod,
													 s_bufferTypes[ndx].name,
													 s_bufferTypes[ndx].description,
													 isPrimaryCmdBuf,
													 descriptorType,
													 exitingStages,
													 activeStages,
													 descriptorSetCount,
													 dimension,
													 s_bufferTypes[ndx].flags));
	}
}

} // anonymous

tcu::TestCaseGroup* createShaderAccessTests (tcu::TestContext& testCtx)
{
	static const struct
	{
		const bool	isPrimary;
		const char*	name;
		const char*	description;
	} s_bindTypes[] =
	{
		{ true,		"primary_cmd_buf",		"Bind in primary command buffer"	},
		{ false,	"secondary_cmd_buf",	"Bind in secondary command buffer"	},
	};
	static const struct
	{
		const DescriptorUpdateMethod	method;
		const char*						name;
		const char*						description;
	} s_updateMethods[] =
	{
		{  DESCRIPTOR_UPDATE_METHOD_NORMAL,				"",						"Use regular descriptor updates" },
		{  DESCRIPTOR_UPDATE_METHOD_WITH_TEMPLATE,		"with_template",		"Use descriptor update templates" },
		{  DESCRIPTOR_UPDATE_METHOD_WITH_PUSH,			"with_push",			"Use push descriptor updates" },
		{  DESCRIPTOR_UPDATE_METHOD_WITH_PUSH_TEMPLATE, "with_push_template",	"Use push descriptor update templates" },
	};
	static const struct
	{
		const vk::VkDescriptorType	descriptorType;
		const char*					name;
		const char*					description;
		deUint32					flags;
	} s_descriptorTypes[] =
	{
		{ vk::VK_DESCRIPTOR_TYPE_SAMPLER,					"sampler_mutable",					"VK_DESCRIPTOR_TYPE_SAMPLER with mutable sampler",					0u								},
		{ vk::VK_DESCRIPTOR_TYPE_SAMPLER,					"sampler_immutable",				"VK_DESCRIPTOR_TYPE_SAMPLER with immutable sampler",				RESOURCE_FLAG_IMMUTABLE_SAMPLER	},
		{ vk::VK_DESCRIPTOR_TYPE_COMBINED_IMAGE_SAMPLER,	"combined_image_sampler_mutable",	"VK_DESCRIPTOR_TYPE_COMBINED_IMAGE_SAMPLER with mutable sampler",	0u								},
		{ vk::VK_DESCRIPTOR_TYPE_COMBINED_IMAGE_SAMPLER,	"combined_image_sampler_immutable",	"VK_DESCRIPTOR_TYPE_COMBINED_IMAGE_SAMPLER with immutable sampler",	RESOURCE_FLAG_IMMUTABLE_SAMPLER	},
		// \note No way to access SAMPLED_IMAGE without a sampler
		//{ vk::VK_DESCRIPTOR_TYPE_SAMPLED_IMAGE,				"sampled_image",					"VK_DESCRIPTOR_TYPE_SAMPLED_IMAGE",									0u								},
		{ vk::VK_DESCRIPTOR_TYPE_STORAGE_IMAGE,				"storage_image",					"VK_DESCRIPTOR_TYPE_STORAGE_IMAGE",									0u								},
		{ vk::VK_DESCRIPTOR_TYPE_UNIFORM_TEXEL_BUFFER,		"uniform_texel_buffer",				"VK_DESCRIPTOR_TYPE_UNIFORM_TEXEL_BUFFER",							0u								},
		{ vk::VK_DESCRIPTOR_TYPE_STORAGE_TEXEL_BUFFER,		"storage_texel_buffer",				"VK_DESCRIPTOR_TYPE_STORAGE_TEXEL_BUFFER",							0u								},
		{ vk::VK_DESCRIPTOR_TYPE_UNIFORM_BUFFER,			"uniform_buffer",					"VK_DESCRIPTOR_TYPE_UNIFORM_BUFFER",								0u								},
		{ vk::VK_DESCRIPTOR_TYPE_STORAGE_BUFFER,			"storage_buffer",					"VK_DESCRIPTOR_TYPE_STORAGE_BUFFER",								0u								},
		{ vk::VK_DESCRIPTOR_TYPE_UNIFORM_BUFFER_DYNAMIC,	"uniform_buffer_dynamic",			"VK_DESCRIPTOR_TYPE_UNIFORM_BUFFER_DYNAMIC",						0u								},
		{ vk::VK_DESCRIPTOR_TYPE_STORAGE_BUFFER_DYNAMIC,	"storage_buffer_dynamic",			"VK_DESCRIPTOR_TYPE_STORAGE_BUFFER_DYNAMIC",						0u								},
	};
	static const struct
	{
		const char*				name;
		const char*				description;
		vk::VkShaderStageFlags	existingStages;				//!< stages that exists
		vk::VkShaderStageFlags	activeStages;				//!< stages that access resource
		bool					supportsSecondaryCmdBufs;
	} s_shaderStages[] =
	{
		{
			"no_access",
			"No accessing stages",
			vk::VK_SHADER_STAGE_VERTEX_BIT | vk::VK_SHADER_STAGE_FRAGMENT_BIT,
			0u,
			true,
		},
		{
			"vertex",
			"Vertex stage",
			vk::VK_SHADER_STAGE_VERTEX_BIT | vk::VK_SHADER_STAGE_FRAGMENT_BIT,
			vk::VK_SHADER_STAGE_VERTEX_BIT,
			true,
		},
		{
			"tess_ctrl",
			"Tessellation control stage",
			vk::VK_SHADER_STAGE_VERTEX_BIT | vk::VK_SHADER_STAGE_TESSELLATION_CONTROL_BIT | vk::VK_SHADER_STAGE_TESSELLATION_EVALUATION_BIT | vk::VK_SHADER_STAGE_FRAGMENT_BIT,
			vk::VK_SHADER_STAGE_TESSELLATION_CONTROL_BIT,
			true,
		},
		{
			"tess_eval",
			"Tessellation evaluation stage",
			vk::VK_SHADER_STAGE_VERTEX_BIT | vk::VK_SHADER_STAGE_TESSELLATION_CONTROL_BIT | vk::VK_SHADER_STAGE_TESSELLATION_EVALUATION_BIT | vk::VK_SHADER_STAGE_FRAGMENT_BIT,
			vk::VK_SHADER_STAGE_TESSELLATION_EVALUATION_BIT,
			true,
		},
		{
			"geometry",
			"Geometry stage",
			vk::VK_SHADER_STAGE_VERTEX_BIT | vk::VK_SHADER_STAGE_GEOMETRY_BIT | vk::VK_SHADER_STAGE_FRAGMENT_BIT,
			vk::VK_SHADER_STAGE_GEOMETRY_BIT,
			true,
		},
		{
			"fragment",
			"Fragment stage",
			vk::VK_SHADER_STAGE_VERTEX_BIT | vk::VK_SHADER_STAGE_FRAGMENT_BIT,
			vk::VK_SHADER_STAGE_FRAGMENT_BIT,
			true,
		},
		{
			"compute",
			"Compute stage",
			vk::VK_SHADER_STAGE_COMPUTE_BIT,
			vk::VK_SHADER_STAGE_COMPUTE_BIT,
			false,
		},
		{
			"vertex_fragment",
			"Vertex and fragment stages",
			vk::VK_SHADER_STAGE_VERTEX_BIT | vk::VK_SHADER_STAGE_FRAGMENT_BIT,
			vk::VK_SHADER_STAGE_VERTEX_BIT | vk::VK_SHADER_STAGE_FRAGMENT_BIT,
			true,
		}
	};
	static const struct
	{
		ShaderInputInterface	dimension;
		const char*				name;
		const char*				description;
	} s_variableDimensions[] =
	{
		{ SHADER_INPUT_SINGLE_DESCRIPTOR,					"single_descriptor",					"Single descriptor"		},
		{ SHADER_INPUT_MULTIPLE_CONTIGUOUS_DESCRIPTORS,		"multiple_contiguous_descriptors",		"Multiple descriptors"	},
		{ SHADER_INPUT_MULTIPLE_DISCONTIGUOUS_DESCRIPTORS,	"multiple_discontiguous_descriptors",	"Multiple descriptors"	},
		{ SHADER_INPUT_MULTIPLE_ARBITRARY_DESCRIPTORS,		"multiple_arbitrary_descriptors",		"Multiple descriptors"	},
		{ SHADER_INPUT_DESCRIPTOR_ARRAY,					"descriptor_array",						"Descriptor array"		},
	};

	de::MovePtr<tcu::TestCaseGroup> group(new tcu::TestCaseGroup(testCtx, "shader_access", "Access resource via descriptor in a single descriptor set"));

	// .primary_cmd_buf...
	for (int bindTypeNdx = 0; bindTypeNdx < DE_LENGTH_OF_ARRAY(s_bindTypes); ++bindTypeNdx)
	{
		de::MovePtr<tcu::TestCaseGroup> bindGroup(new tcu::TestCaseGroup(testCtx, s_bindTypes[bindTypeNdx].name, s_bindTypes[bindTypeNdx].description));

		for (int updateMethodNdx = 0; updateMethodNdx < DE_LENGTH_OF_ARRAY(s_updateMethods); ++updateMethodNdx)
		{
			de::MovePtr<tcu::TestCaseGroup> updateMethodGroup(new tcu::TestCaseGroup(testCtx, s_updateMethods[updateMethodNdx].name, s_updateMethods[updateMethodNdx].description));

			// .sampler, .combined_image_sampler, other resource types ...
			for (int descriptorNdx = 0; descriptorNdx < DE_LENGTH_OF_ARRAY(s_descriptorTypes); ++descriptorNdx)
			{
				de::MovePtr<tcu::TestCaseGroup> typeGroup(new tcu::TestCaseGroup(testCtx, s_descriptorTypes[descriptorNdx].name, s_descriptorTypes[descriptorNdx].description));

				for (int stageNdx = 0; stageNdx < DE_LENGTH_OF_ARRAY(s_shaderStages); ++stageNdx)
				{
					if (s_bindTypes[bindTypeNdx].isPrimary || s_shaderStages[stageNdx].supportsSecondaryCmdBufs)
					{
						de::MovePtr<tcu::TestCaseGroup>	stageGroup					(new tcu::TestCaseGroup(testCtx, s_shaderStages[stageNdx].name, s_shaderStages[stageNdx].description));
						de::MovePtr<tcu::TestCaseGroup>	multipleGroup				(new tcu::TestCaseGroup(testCtx, "multiple_descriptor_sets", "Multiple descriptor sets"));
						de::MovePtr<tcu::TestCaseGroup>	multipleDiscontiguousGroup	(new tcu::TestCaseGroup(testCtx, "multiple_discontiguous_descriptor_sets", "Multiple discontiguous descriptor sets"));

						for (int dimensionNdx = 0; dimensionNdx < DE_LENGTH_OF_ARRAY(s_variableDimensions); ++dimensionNdx)
						{
							de::MovePtr<tcu::TestCaseGroup>	dimensionSingleDescriptorSetGroup					(new tcu::TestCaseGroup(testCtx, s_variableDimensions[dimensionNdx].name, s_variableDimensions[dimensionNdx].description));
							de::MovePtr<tcu::TestCaseGroup>	dimensionMultipleDescriptorSetsGroup				(new tcu::TestCaseGroup(testCtx, s_variableDimensions[dimensionNdx].name, s_variableDimensions[dimensionNdx].description));
							de::MovePtr<tcu::TestCaseGroup>	dimensionMultipleDiscontiguousDescriptorSetsGroup	(new tcu::TestCaseGroup(testCtx, s_variableDimensions[dimensionNdx].name, s_variableDimensions[dimensionNdx].description));
							void							(*createTestsFunc)(tcu::TestCaseGroup*		group,
																			   bool						isPrimaryCmdBuf,
																			   DescriptorUpdateMethod	updateMethod,
																			   vk::VkDescriptorType		descriptorType,
																			   vk::VkShaderStageFlags	existingStages,
																			   vk::VkShaderStageFlags	activeStages,
																			   DescriptorSetCount		descriptorSetCount,
																			   ShaderInputInterface		dimension,
																			   deUint32					resourceFlags);

							switch (s_descriptorTypes[descriptorNdx].descriptorType)
							{
								case vk::VK_DESCRIPTOR_TYPE_SAMPLER:
								case vk::VK_DESCRIPTOR_TYPE_COMBINED_IMAGE_SAMPLER:
								case vk::VK_DESCRIPTOR_TYPE_STORAGE_IMAGE:
									createTestsFunc = createShaderAccessImageTests;
									break;

								case vk::VK_DESCRIPTOR_TYPE_UNIFORM_TEXEL_BUFFER:
								case vk::VK_DESCRIPTOR_TYPE_STORAGE_TEXEL_BUFFER:
									createTestsFunc = createShaderAccessTexelBufferTests;
									break;

								case vk::VK_DESCRIPTOR_TYPE_UNIFORM_BUFFER:
								case vk::VK_DESCRIPTOR_TYPE_STORAGE_BUFFER:
								case vk::VK_DESCRIPTOR_TYPE_UNIFORM_BUFFER_DYNAMIC:
								case vk::VK_DESCRIPTOR_TYPE_STORAGE_BUFFER_DYNAMIC:
									createTestsFunc = createShaderAccessBufferTests;
									break;

								default:
									createTestsFunc = DE_NULL;
									DE_FATAL("Impossible");
							}

							if (createTestsFunc)
							{
								createTestsFunc(dimensionSingleDescriptorSetGroup.get(),
										s_bindTypes[bindTypeNdx].isPrimary,
										s_updateMethods[updateMethodNdx].method,
										s_descriptorTypes[descriptorNdx].descriptorType,
										s_shaderStages[stageNdx].existingStages,
										s_shaderStages[stageNdx].activeStages,
										DESCRIPTOR_SET_COUNT_SINGLE,
										s_variableDimensions[dimensionNdx].dimension,
										s_descriptorTypes[descriptorNdx].flags);

								createTestsFunc(dimensionMultipleDescriptorSetsGroup.get(),
										s_bindTypes[bindTypeNdx].isPrimary,
										s_updateMethods[updateMethodNdx].method,
										s_descriptorTypes[descriptorNdx].descriptorType,
										s_shaderStages[stageNdx].existingStages,
										s_shaderStages[stageNdx].activeStages,
										DESCRIPTOR_SET_COUNT_MULTIPLE,
										s_variableDimensions[dimensionNdx].dimension,
										s_descriptorTypes[descriptorNdx].flags);

								createTestsFunc(dimensionMultipleDiscontiguousDescriptorSetsGroup.get(),
										s_bindTypes[bindTypeNdx].isPrimary,
										s_updateMethods[updateMethodNdx].method,
										s_descriptorTypes[descriptorNdx].descriptorType,
										s_shaderStages[stageNdx].existingStages,
										s_shaderStages[stageNdx].activeStages,
										DESCRIPTOR_SET_COUNT_MULTIPLE_DISCONTIGUOUS,
										s_variableDimensions[dimensionNdx].dimension,
										s_descriptorTypes[descriptorNdx].flags);
							}
							else
								DE_FATAL("Impossible");

							stageGroup->addChild(dimensionSingleDescriptorSetGroup.release());

							// Only one descriptor set layout can be created with VK_DESCRIPTOR_SET_LAYOUT_CREATE_PUSH_DESCRIPTOR_BIT_KHR set
							if (s_updateMethods[updateMethodNdx].method == DESCRIPTOR_UPDATE_METHOD_WITH_PUSH || s_updateMethods[updateMethodNdx].method == DESCRIPTOR_UPDATE_METHOD_WITH_PUSH_TEMPLATE)
								continue;

							multipleGroup->addChild(dimensionMultipleDescriptorSetsGroup.release());
							multipleDiscontiguousGroup->addChild(dimensionMultipleDiscontiguousDescriptorSetsGroup.release());
						}

						stageGroup->addChild(multipleGroup.release());
						stageGroup->addChild(multipleDiscontiguousGroup.release());
						typeGroup->addChild(stageGroup.release());
					}
				}

				if (s_updateMethods[updateMethodNdx].method != DESCRIPTOR_UPDATE_METHOD_NORMAL)
				{
					updateMethodGroup->addChild(typeGroup.release());
				}
				else
				{
					bindGroup->addChild(typeGroup.release());
				}
			}

			if (s_updateMethods[updateMethodNdx].method != DESCRIPTOR_UPDATE_METHOD_NORMAL)
			{
				bindGroup->addChild(updateMethodGroup.release());
			}
		}

		group->addChild(bindGroup.release());
	}

	return group.release();
}

} // BindingModel
} // vkt<|MERGE_RESOLUTION|>--- conflicted
+++ resolved
@@ -634,58 +634,6 @@
 		DE_NULL,										// pQueueFamilyIndices
 	};
 	const vk::Unique<vk::VkBuffer>			buffer						(vk::createBuffer(m_vki, m_device, &bufferCreateInfo));
-<<<<<<< HEAD
-	const vk::VkImageSubresourceRange		fullSubrange				=
-	{
-		vk::VK_IMAGE_ASPECT_COLOR_BIT,					// aspectMask
-		0u,												// baseMipLevel
-		1u,												// mipLevels
-		0u,												// baseArraySlice
-		1u,												// arraySize
-	};
-	const vk::VkImageMemoryBarrier			imageBarrier				=
-	{
-		vk::VK_STRUCTURE_TYPE_IMAGE_MEMORY_BARRIER,
-		DE_NULL,
-		vk::VK_ACCESS_COLOR_ATTACHMENT_WRITE_BIT,		// srcAccessMask
-		vk::VK_ACCESS_TRANSFER_READ_BIT,				// dstAccessMask
-		vk::VK_IMAGE_LAYOUT_COLOR_ATTACHMENT_OPTIMAL,	// oldLayout
-		vk::VK_IMAGE_LAYOUT_TRANSFER_SRC_OPTIMAL,		// newLayout
-		VK_QUEUE_FAMILY_IGNORED,						// srcQueueFamilyIndex
-		VK_QUEUE_FAMILY_IGNORED,						// destQueueFamilyIndex
-		*m_colorAttachmentImage,						// image
-		fullSubrange,									// subresourceRange
-	};
-	const vk::VkBufferMemoryBarrier			memoryBarrier				=
-	{
-		vk::VK_STRUCTURE_TYPE_BUFFER_MEMORY_BARRIER,
-		DE_NULL,
-		vk::VK_ACCESS_TRANSFER_WRITE_BIT,				// srcAccessMask
-		vk::VK_ACCESS_HOST_READ_BIT,					// dstAccessMask
-		VK_QUEUE_FAMILY_IGNORED,						// srcQueueFamilyIndex
-		VK_QUEUE_FAMILY_IGNORED,						// destQueueFamilyIndex
-		*buffer,										// buffer
-		0u,												// offset
-		(vk::VkDeviceSize)pixelDataSize					// size
-	};
-	const vk::VkImageSubresourceLayers		firstSlice					=
-	{
-		vk::VK_IMAGE_ASPECT_COLOR_BIT,					// aspect
-		0,												// mipLevel
-		0,												// arrayLayer
-		1,												// arraySize
-	};
-	const vk::VkBufferImageCopy				copyRegion					=
-	{
-		0u,												// bufferOffset
-		m_targetSize.x(),								// bufferRowLength
-		m_targetSize.y(),								// bufferImageHeight
-		firstSlice,										// imageSubresource
-		{ 0, 0, 0 },									// imageOffset
-		{ m_targetSize.x(), m_targetSize.y(), 1u }		// imageExtent
-	};
-=======
->>>>>>> 055f40e9
 
 	const de::MovePtr<vk::Allocation>		bufferMemory				= allocateAndBindObjectMemory(m_vki, m_device, m_allocator, *buffer, vk::MemoryRequirement::HostVisible);
 
@@ -693,19 +641,7 @@
 
 	// copy content to buffer
 	beginCommandBuffer(m_vki, *cmd);
-<<<<<<< HEAD
-	m_vki.cmdPipelineBarrier(*cmd, vk::VK_PIPELINE_STAGE_COLOR_ATTACHMENT_OUTPUT_BIT, vk::VK_PIPELINE_STAGE_TRANSFER_BIT, (vk::VkDependencyFlags)0,
-							 0, (const vk::VkMemoryBarrier*)DE_NULL,
-							 0, (const vk::VkBufferMemoryBarrier*)DE_NULL,
-							 1, &imageBarrier);
-	m_vki.cmdCopyImageToBuffer(*cmd, *m_colorAttachmentImage, vk::VK_IMAGE_LAYOUT_TRANSFER_SRC_OPTIMAL, *buffer, 1, &copyRegion);
-	m_vki.cmdPipelineBarrier(*cmd, vk::VK_PIPELINE_STAGE_TRANSFER_BIT, vk::VK_PIPELINE_STAGE_HOST_BIT, (vk::VkDependencyFlags)0,
-							 0, (const vk::VkMemoryBarrier*)DE_NULL,
-							 1, &memoryBarrier,
-							 0, (const vk::VkImageMemoryBarrier*)DE_NULL);
-=======
 	copyImageToBuffer(m_vki, *cmd, *m_colorAttachmentImage, *buffer, tcu::IVec2(m_targetSize.x(), m_targetSize.y()));
->>>>>>> 055f40e9
 	endCommandBuffer(m_vki, *cmd);
 
 	submitCommandsAndWait(m_vki, m_device, m_queue, cmd.get());
@@ -761,15 +697,9 @@
 								 0, (const vk::VkBufferMemoryBarrier*)DE_NULL,
 								 1, &imageBarrier);
 		endCommandBuffer(m_vki, *cmd);
-<<<<<<< HEAD
 
 		submitCommandsAndWait(m_vki, m_device, m_queue, cmd.get());
 
-=======
-
-		submitCommandsAndWait(m_vki, m_device, m_queue, cmd.get());
-
->>>>>>> 055f40e9
 		renderToTarget();
 	}
 
@@ -1588,7 +1518,6 @@
 			case SHADER_INPUT_DESCRIPTOR_ARRAY:
 				builder.addArrayBinding(descriptorType, 2u, stageFlags);
 				break;
-<<<<<<< HEAD
 
 			default:
 				DE_FATAL("Impossible");
@@ -1597,16 +1526,6 @@
 		vk::Move<vk::VkDescriptorSetLayout>	layout		= builder.build(vki, device, extraFlags);
 		descriptorSetLayouts.push_back(DescriptorSetLayoutHandleSp(new DescriptorSetLayoutHandleUp(layout)));
 
-=======
-
-			default:
-				DE_FATAL("Impossible");
-		}
-
-		vk::Move<vk::VkDescriptorSetLayout>	layout		= builder.build(vki, device, extraFlags);
-		descriptorSetLayouts.push_back(DescriptorSetLayoutHandleSp(new DescriptorSetLayoutHandleUp(layout)));
-
->>>>>>> 055f40e9
 		// Add an empty descriptor set layout between sets 0 and 2
 		if (setNdx == 0 && descriptorSetCount == DESCRIPTOR_SET_COUNT_MULTIPLE_DISCONTIGUOUS)
 		{
@@ -1675,7 +1594,6 @@
 		deUint32								offsetB			= offsets[(setNdx * getInterfaceNumResources(shaderInterface) + 1) % offsets.size()];
 
 		vk::Move<vk::VkDescriptorSet>			descriptorSet;
-<<<<<<< HEAD
 
 		if (updateMethod != DESCRIPTOR_UPDATE_METHOD_WITH_PUSH && updateMethod != DESCRIPTOR_UPDATE_METHOD_WITH_PUSH_TEMPLATE)
 		{
@@ -1708,40 +1626,6 @@
 	return descriptorSets;
 }
 
-=======
-
-		if (updateMethod != DESCRIPTOR_UPDATE_METHOD_WITH_PUSH && updateMethod != DESCRIPTOR_UPDATE_METHOD_WITH_PUSH_TEMPLATE)
-		{
-			descriptorSet = allocateDescriptorSet(vki, device, &allocInfo);
-		}
-		else
-		{
-			descriptorSet = vk::Move<vk::VkDescriptorSet>();
-		}
-
-		if (updateMethod == DESCRIPTOR_UPDATE_METHOD_WITH_TEMPLATE)
-		{
-			writeDescriptorSetWithTemplate(vki, device, layout, setNdx, descriptorPool, descriptorType, shaderInterface, bufferA, offsetA, bufferB, offsetB, *descriptorSet, updateTemplates, updateRegistry);
-		}
-		else if (updateMethod == DESCRIPTOR_UPDATE_METHOD_WITH_PUSH_TEMPLATE)
-		{
-			writeDescriptorSetWithTemplate(vki, device, layout, setNdx, descriptorPool, descriptorType, shaderInterface, bufferA, offsetA, bufferB, offsetB, *descriptorSet, updateTemplates, updateRegistry, true, pipelineLayout);
-		}
-		else if (updateMethod == DESCRIPTOR_UPDATE_METHOD_WITH_PUSH)
-		{
-			writeDescriptorSet(vki, device, descriptorType, shaderInterface, bufferA, offsetA, bufferB, offsetB, *descriptorSet, updateBuilder, descriptorsPerSet, updateMethod);
-		}
-		else if (updateMethod == DESCRIPTOR_UPDATE_METHOD_NORMAL)
-		{
-			writeDescriptorSet(vki, device, descriptorType, shaderInterface, bufferA, offsetA, bufferB, offsetB, *descriptorSet, updateBuilder, descriptorsPerSet);
-		}
-
-		descriptorSets.push_back(DescriptorSetHandleSp(new DescriptorSetHandleUp(descriptorSet)));
-	}
-	return descriptorSets;
-}
-
->>>>>>> 055f40e9
 void BufferRenderInstance::writeDescriptorSet (const vk::DeviceInterface&			vki,
 											   vk::VkDevice							device,
 											   vk::VkDescriptorType					descriptorType,
@@ -2011,7 +1895,6 @@
 	const tcu::Vec4		green				(0.0f, 1.0f, 0.0f, 1.0f);
 	const tcu::Vec4		yellow				(1.0f, 1.0f, 0.0f, 1.0f);
 	tcu::Surface		reference			(m_targetSize.x(), m_targetSize.y());
-<<<<<<< HEAD
 
 	tcu::Vec4			sample0				= tcu::Vec4(0.0f);
 	tcu::Vec4			sample1				= tcu::Vec4(0.0f);
@@ -2045,41 +1928,6 @@
 		sample1 = yellow;
 	}
 
-=======
-
-	tcu::Vec4			sample0				= tcu::Vec4(0.0f);
-	tcu::Vec4			sample1				= tcu::Vec4(0.0f);
-
-	if (m_stageFlags)
-	{
-		const tcu::Vec4		colors[] =
-		{
-			tcu::Vec4(0.0f, 1.0f, 0.0f, 1.0f),		// green
-			tcu::Vec4(1.0f, 1.0f, 0.0f, 1.0f),		// yellow
-			tcu::Vec4(0.0f, 0.0f, 1.0f, 1.0f),		// blue
-			tcu::Vec4(1.0f, 0.0f, 0.0f, 1.0f),		// red
-		};
-
-
-		for (deUint32 setNdx = 0; setNdx < numDescriptorSets; setNdx++)
-		{
-			sample0 += colors[2 * (setNdx % 2)];
-			sample1 += colors[2 * (setNdx % 2) + 1];
-		}
-
-		if (numDescriptorSets > 1)
-		{
-			sample0 = sample0 / tcu::Vec4(float(numDescriptorSets));
-			sample1 = sample1 / tcu::Vec4(float(numDescriptorSets));
-		}
-	}
-	else
-	{
-		sample0 = green;
-		sample1 = yellow;
-	}
-
->>>>>>> 055f40e9
 	drawQuadrantReferenceResult(reference.getAccess(), sample1, sample0, sample0, sample1);
 
 	if (!bilinearCompare(m_context.getTestContext().getLog(), "Compare", "Result comparison", reference.getAccess(), result, tcu::RGBA(1, 1, 1, 1), tcu::COMPARE_LOG_RESULT))
@@ -3845,21 +3693,12 @@
 {
 	std::vector<ImageHandleSp>	images;
 	const vk::VkImageLayout		layout	= getImageLayoutForDescriptorType(descriptorType);
-<<<<<<< HEAD
 
 	for (int imageNdx = 0; imageNdx < (int)sourceImages.size(); imageNdx++)
 	{
 		de::MovePtr<vk::Allocation>	memory;
 		vk::Move<vk::VkImage>		image	= createImage(vki, device, allocator, descriptorType, viewType, sourceImages[imageNdx], &memory);
 
-=======
-
-	for (int imageNdx = 0; imageNdx < (int)sourceImages.size(); imageNdx++)
-	{
-		de::MovePtr<vk::Allocation>	memory;
-		vk::Move<vk::VkImage>		image	= createImage(vki, device, allocator, descriptorType, viewType, sourceImages[imageNdx], &memory);
-
->>>>>>> 055f40e9
 		uploadImage(vki, device, queueFamilyIndex, queue, allocator, *image, layout, viewType, sourceImages[imageNdx]);
 
 		imageMemory.push_back(AllocationSp(memory.release()));
@@ -4058,92 +3897,13 @@
 
 	const vk::Unique<vk::VkBuffer>		dataBuffer					(vk::createBuffer(vki, device, &bufferCreateInfo));
 	const de::MovePtr<vk::Allocation>	dataBufferMemory			= allocateAndBindObjectMemory(vki, device, allocator, *dataBuffer, vk::MemoryRequirement::HostVisible);
-<<<<<<< HEAD
-	const vk::VkBufferMemoryBarrier		preMemoryBarrier			=
-	{
-		vk::VK_STRUCTURE_TYPE_BUFFER_MEMORY_BARRIER,
-		DE_NULL,
-		vk::VK_ACCESS_HOST_WRITE_BIT,						// srcAccessMask
-		vk::VK_ACCESS_TRANSFER_READ_BIT,					// dstAccessMask
-		VK_QUEUE_FAMILY_IGNORED,							// srcQueueFamilyIndex
-		VK_QUEUE_FAMILY_IGNORED,							// destQueueFamilyIndex
-		*dataBuffer,										// buffer
-		0u,													// offset
-		dataBufferSize,										// size
-	};
-	const vk::VkImageSubresourceRange	fullSubrange				=
-	{
-		vk::VK_IMAGE_ASPECT_COLOR_BIT,						// aspectMask
-		0u,													// baseMipLevel
-		(deUint32)data.getNumLevels(),						// mipLevels
-		0u,													// baseArraySlice
-		arraySize,											// arraySize
-	};
-	const vk::VkImageMemoryBarrier		preImageBarrier				=
-	{
-		vk::VK_STRUCTURE_TYPE_IMAGE_MEMORY_BARRIER,
-		DE_NULL,
-		0u,													// srcAccessMask
-		vk::VK_ACCESS_TRANSFER_WRITE_BIT,					// dstAccessMask
-		vk::VK_IMAGE_LAYOUT_UNDEFINED,						// oldLayout
-		vk::VK_IMAGE_LAYOUT_TRANSFER_DST_OPTIMAL,			// newLayout
-		VK_QUEUE_FAMILY_IGNORED,							// srcQueueFamilyIndex
-		VK_QUEUE_FAMILY_IGNORED,							// destQueueFamilyIndex
-		image,												// image
-		fullSubrange										// subresourceRange
-	};
-	const vk::VkImageMemoryBarrier		postImageBarrier			=
-	{
-		vk::VK_STRUCTURE_TYPE_IMAGE_MEMORY_BARRIER,
-		DE_NULL,
-		vk::VK_ACCESS_TRANSFER_WRITE_BIT,					// srcAccessMask
-		vk::VK_ACCESS_SHADER_READ_BIT,						// dstAccessMask
-		vk::VK_IMAGE_LAYOUT_TRANSFER_DST_OPTIMAL,			// oldLayout
-		layout,												// newLayout
-		VK_QUEUE_FAMILY_IGNORED,							// srcQueueFamilyIndex
-		VK_QUEUE_FAMILY_IGNORED,							// destQueueFamilyIndex
-		image,												// image
-		fullSubrange										// subresourceRange
-	};
-	const vk::VkCommandPoolCreateInfo		cmdPoolCreateInfo			=
-	{
-		vk::VK_STRUCTURE_TYPE_COMMAND_POOL_CREATE_INFO,
-		DE_NULL,
-		vk::VK_COMMAND_POOL_CREATE_TRANSIENT_BIT,			// flags
-		queueFamilyIndex,									// queueFamilyIndex
-	};
-	const vk::Unique<vk::VkCommandPool>		cmdPool						(vk::createCommandPool(vki, device, &cmdPoolCreateInfo));
-
-	const vk::Unique<vk::VkCommandBuffer>	cmd							(vk::allocateCommandBuffer(vki, device, *cmdPool, vk::VK_COMMAND_BUFFER_LEVEL_PRIMARY));
-	std::vector<vk::VkBufferImageCopy>		copySlices;
-
-=======
 	std::vector<vk::VkBufferImageCopy>	copySlices;
->>>>>>> 055f40e9
 	// copy data to buffer
 	writeTextureLevelPyramidData(dataBufferMemory->getHostPtr(), dataBufferSize, data, viewType , &copySlices);
 	flushAlloc(vki, device, *dataBufferMemory);
 
-<<<<<<< HEAD
-	// record command buffer
-	beginCommandBuffer(vki, *cmd);
-	vki.cmdPipelineBarrier(*cmd, vk::VK_PIPELINE_STAGE_HOST_BIT, vk::VK_PIPELINE_STAGE_TRANSFER_BIT, (vk::VkDependencyFlags)0,
-						   0, (const vk::VkMemoryBarrier*)DE_NULL,
-						   1, &preMemoryBarrier,
-						   1, &preImageBarrier);
-	vki.cmdCopyBufferToImage(*cmd, *dataBuffer, image, vk::VK_IMAGE_LAYOUT_TRANSFER_DST_OPTIMAL, (deUint32)copySlices.size(), &copySlices[0]);
-	vki.cmdPipelineBarrier(*cmd, vk::VK_PIPELINE_STAGE_TRANSFER_BIT, vk::VK_PIPELINE_STAGE_ALL_GRAPHICS_BIT, (vk::VkDependencyFlags)0,
-						   0, (const vk::VkMemoryBarrier*)DE_NULL,
-						   0, (const vk::VkBufferMemoryBarrier*)DE_NULL,
-						   1, &postImageBarrier);
-	endCommandBuffer(vki, *cmd);
-
-	// submit and wait for command buffer to complete before killing it
-	submitCommandsAndWait(vki, device, queue, cmd.get());
-=======
 	// copy buffer to image
 	copyBufferToImage(vki, device, queue, queueFamilyIndex, *dataBuffer, dataBufferSize, copySlices, DE_NULL, vk::VK_IMAGE_ASPECT_COLOR_BIT, data.getNumLevels(), arraySize, image, layout);
->>>>>>> 055f40e9
 }
 
 class ImageFetchInstanceImages : private ImageInstanceImages
@@ -4458,17 +4218,10 @@
 		default:
 			DE_FATAL("Impossible");
 		}
-<<<<<<< HEAD
 
 		vk::Move<vk::VkDescriptorSetLayout> layout = builder.build(vki, device, extraFlags);
 		descriptorSetLayouts.push_back(DescriptorSetLayoutHandleSp(new DescriptorSetLayoutHandleUp(layout)));
 
-=======
-
-		vk::Move<vk::VkDescriptorSetLayout> layout = builder.build(vki, device, extraFlags);
-		descriptorSetLayouts.push_back(DescriptorSetLayoutHandleSp(new DescriptorSetLayoutHandleUp(layout)));
-
->>>>>>> 055f40e9
 		// Add an empty descriptor set layout between sets 0 and 2
 		if (setNdx == 0 && descriptorSetCount == DESCRIPTOR_SET_COUNT_MULTIPLE_DISCONTIGUOUS)
 		{
