--- conflicted
+++ resolved
@@ -35,99 +35,9 @@
 
 using namespace vk;
 
-namespace
+bool is8BitStorageFeaturesSupported (const Context& context, Extension8BitStorageFeatures toCheck)
 {
-
-VkPhysicalDeviceFeatures filterDefaultDeviceFeatures (const VkPhysicalDeviceFeatures& deviceFeatures)
-{
-	VkPhysicalDeviceFeatures enabledDeviceFeatures = deviceFeatures;
-
-	// Disable robustness by default, as it has an impact on performance on some HW.
-	enabledDeviceFeatures.robustBufferAccess = false;
-
-	return enabledDeviceFeatures;
-}
-
-VkPhysicalDevice8BitStorageFeaturesKHR	querySupported8BitStorageFeatures (const deUint32 apiVersion, const InstanceInterface& vki, VkPhysicalDevice device, const std::vector<std::string>& instanceExtensions)
-{
-	VkPhysicalDevice8BitStorageFeaturesKHR	extensionFeatures	=
-	{
-		VK_STRUCTURE_TYPE_PHYSICAL_DEVICE_8BIT_STORAGE_FEATURES_KHR,	// VkStructureType	sType;
-		DE_NULL,														// void*			pNext;
-		false,															// VkBool32			storageBuffer8BitAccess;
-		false,															// VkBool32			uniformAndStorageBuffer8BitAccess;
-		false,															// VkBool32			storagePushConstant8;
-	};
-	VkPhysicalDeviceFeatures2			features;
-
-	deMemset(&features, 0, sizeof(features));
-	features.sType	= VK_STRUCTURE_TYPE_PHYSICAL_DEVICE_FEATURES_2;
-	features.pNext	= &extensionFeatures;
-
-	// Call the getter only if supported. Otherwise above "zero" defaults are used
-	if(isInstanceExtensionSupported(apiVersion, instanceExtensions, "VK_KHR_get_physical_device_properties2"))
-	{
-		vki.getPhysicalDeviceFeatures2(device, &features);
-	}
-
-	return extensionFeatures;
-}
-
-VkPhysicalDevice16BitStorageFeatures	querySupported16BitStorageFeatures (const deUint32 apiVersion, const InstanceInterface& vki, VkPhysicalDevice device, const std::vector<std::string>& instanceExtensions)
-{
-	VkPhysicalDevice16BitStorageFeatures	extensionFeatures	=
-	{
-		VK_STRUCTURE_TYPE_PHYSICAL_DEVICE_16BIT_STORAGE_FEATURES_KHR,	// sType
-		DE_NULL,														// pNext
-		false,															// storageUniformBufferBlock16
-		false,															// storageUniform16
-		false,															// storagePushConstant16
-		false,															// storageInputOutput16
-	};
-	VkPhysicalDeviceFeatures2			features;
-
-	deMemset(&features, 0, sizeof(features));
-	features.sType	= VK_STRUCTURE_TYPE_PHYSICAL_DEVICE_FEATURES_2;
-	features.pNext	= &extensionFeatures;
-
-	// Call the getter only if supported. Otherwise above "zero" defaults are used
-	if(isInstanceExtensionSupported(apiVersion, instanceExtensions, "VK_KHR_get_physical_device_properties2"))
-	{
-		vki.getPhysicalDeviceFeatures2(device, &features);
-	}
-
-	return extensionFeatures;
-}
-
-VkPhysicalDeviceVariablePointerFeatures querySupportedVariablePointersFeatures (const deUint32 apiVersion, const InstanceInterface& vki, VkPhysicalDevice device, const std::vector<std::string>& instanceExtensions)
-{
-	VkPhysicalDeviceVariablePointerFeatures extensionFeatures	=
-	{
-		VK_STRUCTURE_TYPE_PHYSICAL_DEVICE_VARIABLE_POINTER_FEATURES_KHR,	// sType
-		DE_NULL,															// pNext
-		false,																// variablePointersStorageBuffer
-		false,																// variablePointers
-	};
-
-	VkPhysicalDeviceFeatures2	features;
-	deMemset(&features, 0, sizeof(features));
-	features.sType	= VK_STRUCTURE_TYPE_PHYSICAL_DEVICE_FEATURES_2;
-	features.pNext	= &extensionFeatures;
-
-	// Call the getter only if supported. Otherwise above "zero" defaults are used
-	if(isInstanceExtensionSupported(apiVersion, instanceExtensions, "VK_KHR_get_physical_device_properties2"))
-	{
-		vki.getPhysicalDeviceFeatures2(device, &features);
-	}
-
-	return extensionFeatures;
-}
-
-} // anonymous
-
-bool is8BitStorageFeaturesSupported (const deUint32 apiVersion, const InstanceInterface& vki, VkPhysicalDevice device, const std::vector<std::string>& instanceExtensions, Extension8BitStorageFeatures toCheck)
-{
-	VkPhysicalDevice8BitStorageFeaturesKHR extensionFeatures	= querySupported8BitStorageFeatures(apiVersion, vki, device, instanceExtensions);
+	VkPhysicalDevice8BitStorageFeaturesKHR extensionFeatures = context.get8BitStorageFeatures();
 
 	if ((toCheck & EXT8BITSTORAGEFEATURES_STORAGE_BUFFER) != 0 && extensionFeatures.storageBuffer8BitAccess == VK_FALSE)
 		TCU_FAIL("storageBuffer8BitAccess has to be supported");
@@ -141,11 +51,7 @@
 	return true;
 }
 
-<<<<<<< HEAD
 bool is16BitStorageFeaturesSupported (const Context& context, Extension16BitStorageFeatures toCheck)
-=======
-bool is16BitStorageFeaturesSupported (const deUint32 apiVersion, const InstanceInterface& vki, VkPhysicalDevice device, const std::vector<std::string>& instanceExtensions, Extension16BitStorageFeatures toCheck)
->>>>>>> c5dd04e3
 {
 	const VkPhysicalDevice16BitStorageFeatures& extensionFeatures = context.get16BitStorageFeatures();
 
@@ -177,87 +83,6 @@
 	return true;
 }
 
-Move<VkDevice> createDeviceWithExtensions (Context&							context,
-										   const deUint32					queueFamilyIndex,
-										   const std::vector<std::string>&	supportedExtensions,
-										   const std::vector<std::string>&	requiredExtensions)
-{
-	const InstanceInterface&					vki							= context.getInstanceInterface();
-	const VkPhysicalDevice						physicalDevice				= context.getPhysicalDevice();
-	std::vector<const char*>					extensions;
-	void*										pExtension					= DE_NULL;
-	const VkPhysicalDeviceFeatures				deviceFeatures				= getPhysicalDeviceFeatures(vki, physicalDevice);
-	VkPhysicalDevice16BitStorageFeatures		ext16BitStorageFeatures;
-	VkPhysicalDeviceVariablePointerFeatures		extVariablePointerFeatures;
-
-	for (deUint32 extNdx = 0; extNdx < requiredExtensions.size(); ++extNdx)
-	{
-		const std::string&	ext = requiredExtensions[extNdx];
-
-		// Check that all required extensions are supported first.
-		if (!isDeviceExtensionSupported(context.getUsedApiVersion(), supportedExtensions, ext))
-		{
-			TCU_THROW(NotSupportedError, (std::string("Device extension not supported: ") + ext).c_str());
-		}
-
-		// Currently don't support enabling multiple extensions at the same time.
-		if (ext == "VK_KHR_16bit_storage")
-		{
-			// For the 16bit storage extension, we have four features to test. Requesting all features supported.
-			// Note that we don't throw NotImplemented errors here if a specific feature is not supported;
-			// that should be done when actually trying to use that specific feature.
-			ext16BitStorageFeatures	= querySupported16BitStorageFeatures(context.getUsedApiVersion(), vki, physicalDevice, context.getInstanceExtensions());
-			pExtension = &ext16BitStorageFeatures;
-		}
-		else if (ext == "VK_KHR_variable_pointers")
-		{
-			// For the VariablePointers extension, we have two features to test. Requesting all features supported.
-			extVariablePointerFeatures	= querySupportedVariablePointersFeatures(context.getUsedApiVersion(), vki, physicalDevice, context.getInstanceExtensions());
-			pExtension = &extVariablePointerFeatures;
-		}
-
-		if (!isCoreDeviceExtension(context.getUsedApiVersion(), ext))
-			extensions.push_back(ext.c_str());
-	}
-
-	const float						queuePriorities[]	= { 1.0f };
-	const VkDeviceQueueCreateInfo	queueInfos[]		=
-	{
-		{
-			VK_STRUCTURE_TYPE_DEVICE_QUEUE_CREATE_INFO,
-			DE_NULL,
-			(VkDeviceQueueCreateFlags)0,
-			queueFamilyIndex,
-			DE_LENGTH_OF_ARRAY(queuePriorities),
-			&queuePriorities[0]
-		}
-	};
-	const VkPhysicalDeviceFeatures	features			= filterDefaultDeviceFeatures(deviceFeatures);
-	const VkDeviceCreateInfo		deviceParams		=
-	{
-		VK_STRUCTURE_TYPE_DEVICE_CREATE_INFO,
-		pExtension,
-		(VkDeviceCreateFlags)0,
-		DE_LENGTH_OF_ARRAY(queueInfos),
-		&queueInfos[0],
-		0u,
-		DE_NULL,
-		(deUint32)extensions.size(),
-		extensions.empty() ? DE_NULL : &extensions[0],
-		&features
-	};
-
-	return vk::createDevice(context.getPlatformInterface(), context.getInstance(), vki, physicalDevice, &deviceParams);
-}
-
-Allocator* createAllocator (const InstanceInterface& instanceInterface, const VkPhysicalDevice physicalDevice, const DeviceInterface& deviceInterface, const VkDevice device)
-{
-	const VkPhysicalDeviceMemoryProperties memoryProperties = getPhysicalDeviceMemoryProperties(instanceInterface, physicalDevice);
-
-	// \todo [2015-07-24 jarkko] support allocator selection/configuration from command line (or compile time)
-	return new SimpleAllocator(deviceInterface, device, memoryProperties);
-}
-
 deUint32 getMinRequiredVulkanVersion (const SpirvVersion version)
 {
 	switch(version)
