--- conflicted
+++ resolved
@@ -294,11 +294,7 @@
 
 template<RoundingModeFlags RoundingMode>
 bool computeCheck16BitFloats64 (const std::vector<Resource>&	originalFloats,
-<<<<<<< HEAD
 								const vector<AllocationSp>&		outputAllocs,
-=======
-								const vector<AllocationSp>&	outputAllocs,
->>>>>>> 4cb5a729
 								const std::vector<Resource>&	/* expectedOutputs */,
 								tcu::TestLog&					log)
 {
@@ -7888,10 +7884,6 @@
 	const StringTemplate				capabilities		("OpCapability Float64\n"
 															 "OpCapability Float16\n"
 															 "OpCapability ${cap}\n");
-<<<<<<< HEAD
-
-=======
->>>>>>> 4cb5a729
 	// We use a custom verifyIO to check the result via computing directly from inputs; the contents in outputs do not matter.
 	resources.outputs.push_back(Resource(BufferSp(new Float16Buffer(float16DummyData)), VK_DESCRIPTOR_TYPE_STORAGE_BUFFER));
 
@@ -8839,11 +8831,8 @@
 	addTestGroup(group.get(), "input_output_float_16_to_32", "16-bit floats into 32-bit tests under capability StorageInputOutput16", addGraphics16BitStorageInputOutputFloat16To32Group);
 	addTestGroup(group.get(), "input_output_float_16_to_16", "16-bit floats pass-through tests under capability StorageInputOutput16", addGraphics16BitStorageInputOutputFloat16To16Group);
 	addTestGroup(group.get(), "input_output_float_16_to_64", "16-bit floats into 64-bit tests under capability StorageInputOutput16", addGraphics16BitStorageInputOutputFloat16To64Group);
-<<<<<<< HEAD
 	addTestGroup(group.get(), "input_output_float_16_to_16x2", "16-bit floats pass-through to two outputs tests under capability StorageInputOutput16", addGraphics16BitStorageInputOutputFloat16To16x2Group);
 	addTestGroup(group.get(), "input_output_int_16_to_16x2", "16-bit ints pass-through to two outputs tests under capability StorageInputOutput16", addGraphics16BitStorageInputOutputInt16To16x2Group);
-=======
->>>>>>> 4cb5a729
 	addTestGroup(group.get(), "input_output_int_32_to_16", "32-bit int into 16-bit tests under capability StorageInputOutput16", addGraphics16BitStorageInputOutputInt32To16Group);
 	addTestGroup(group.get(), "input_output_int_16_to_32", "16-bit int into 32-bit tests under capability StorageInputOutput16", addGraphics16BitStorageInputOutputInt16To32Group);
 	addTestGroup(group.get(), "input_output_int_16_to_16", "16-bit int into 16-bit tests under capability StorageInputOutput16", addGraphics16BitStorageInputOutputInt16To16Group);
