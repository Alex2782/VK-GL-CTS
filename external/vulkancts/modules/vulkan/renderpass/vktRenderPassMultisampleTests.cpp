/*-------------------------------------------------------------------------
 * Vulkan Conformance Tests
 * ------------------------
 *
 * Copyright (c) 2017 Google Inc.
 *
 * Licensed under the Apache License, Version 2.0 (the "License");
 * you may not use this file except in compliance with the License.
 * You may obtain a copy of the License at
 *
 *      http://www.apache.org/licenses/LICENSE-2.0
 *
 * Unless required by applicable law or agreed to in writing, software
 * distributed under the License is distributed on an "AS IS" BASIS,
 * WITHOUT WARRANTIES OR CONDITIONS OF ANY KIND, either express or implied.
 * See the License for the specific language governing permissions and
 * limitations under the License.
 *
 *//*!
 * \file
 * \brief Tests for render passses with multisample attachments
 *//*--------------------------------------------------------------------*/

#include "vktRenderPassMultisampleTests.hpp"
#include "vktRenderPassTestsUtil.hpp"

#include "vktTestCaseUtil.hpp"
#include "vktTestGroupUtil.hpp"

#include "vkDefs.hpp"
#include "vkDeviceUtil.hpp"
#include "vkImageUtil.hpp"
#include "vkMemUtil.hpp"
#include "vkPlatform.hpp"
#include "vkPrograms.hpp"
#include "vkQueryUtil.hpp"
#include "vkRef.hpp"
#include "vkRefUtil.hpp"
#include "vkTypeUtil.hpp"
#include "vkCmdUtil.hpp"
#include "vkObjUtil.hpp"

#include "tcuFloat.hpp"
#include "tcuImageCompare.hpp"
#include "tcuFormatUtil.hpp"
#include "tcuMaybe.hpp"
#include "tcuResultCollector.hpp"
#include "tcuTestLog.hpp"
#include "tcuTextureUtil.hpp"
#include "tcuVectorUtil.hpp"

#include "deUniquePtr.hpp"
#include "deSharedPtr.hpp"

using namespace vk;

using tcu::BVec4;
using tcu::IVec2;
using tcu::IVec4;
using tcu::UVec2;
using tcu::UVec4;
using tcu::Vec2;
using tcu::Vec4;

using tcu::Maybe;
using tcu::just;
using tcu::nothing;

using tcu::ConstPixelBufferAccess;
using tcu::PixelBufferAccess;

using tcu::TestLog;

using std::pair;
using std::string;
using std::vector;

typedef de::SharedPtr<vk::Unique<VkImage> > VkImageSp;
typedef de::SharedPtr<vk::Unique<VkImageView> > VkImageViewSp;
typedef de::SharedPtr<vk::Unique<VkBuffer> > VkBufferSp;
typedef de::SharedPtr<vk::Unique<VkPipeline> > VkPipelineSp;

namespace vkt
{
namespace
{
using namespace renderpass;

enum
{
	MAX_COLOR_ATTACHMENT_COUNT = 4u
};

template<typename T>
de::SharedPtr<T> safeSharedPtr (T* ptr)
{
	try
	{
		return de::SharedPtr<T>(ptr);
	}
	catch (...)
	{
		delete ptr;
		throw;
	}
}

VkImageAspectFlags getImageAspectFlags (VkFormat vkFormat)
{
	const tcu::TextureFormat	format		(mapVkFormat(vkFormat));
	const bool					hasDepth	(tcu::hasDepthComponent(format.order));
	const bool					hasStencil	(tcu::hasStencilComponent(format.order));

	if (hasDepth || hasStencil)
	{
		return (hasDepth ? VK_IMAGE_ASPECT_DEPTH_BIT : (VkImageAspectFlagBits)0u)
				| (hasStencil ? VK_IMAGE_ASPECT_STENCIL_BIT : (VkImageAspectFlagBits)0u);
	}
	else
		return VK_IMAGE_ASPECT_COLOR_BIT;
}

void bindBufferMemory (const DeviceInterface& vk, VkDevice device, VkBuffer buffer, VkDeviceMemory mem, VkDeviceSize memOffset)
{
	VK_CHECK(vk.bindBufferMemory(device, buffer, mem, memOffset));
}

void bindImageMemory (const DeviceInterface& vk, VkDevice device, VkImage image, VkDeviceMemory mem, VkDeviceSize memOffset)
{
	VK_CHECK(vk.bindImageMemory(device, image, mem, memOffset));
}

de::MovePtr<Allocation> createBufferMemory (const DeviceInterface&	vk,
											VkDevice				device,
											Allocator&				allocator,
											VkBuffer				buffer)
{
	de::MovePtr<Allocation> allocation (allocator.allocate(getBufferMemoryRequirements(vk, device, buffer), MemoryRequirement::HostVisible));
	bindBufferMemory(vk, device, buffer, allocation->getMemory(), allocation->getOffset());
	return allocation;
}

de::MovePtr<Allocation> createImageMemory (const DeviceInterface&	vk,
										   VkDevice					device,
										   Allocator&				allocator,
										   VkImage					image)
{
	de::MovePtr<Allocation> allocation (allocator.allocate(getImageMemoryRequirements(vk, device, image), MemoryRequirement::Any));
	bindImageMemory(vk, device, image, allocation->getMemory(), allocation->getOffset());
	return allocation;
}

Move<VkImage> createImage (const DeviceInterface&	vk,
						   VkDevice					device,
						   VkImageCreateFlags		flags,
						   VkImageType				imageType,
						   VkFormat					format,
						   VkExtent3D				extent,
						   deUint32					mipLevels,
						   deUint32					arrayLayers,
						   VkSampleCountFlagBits	samples,
						   VkImageTiling			tiling,
						   VkImageUsageFlags		usage,
						   VkSharingMode			sharingMode,
						   deUint32					queueFamilyCount,
						   const deUint32*			pQueueFamilyIndices,
						   VkImageLayout			initialLayout)
{
	const VkImageCreateInfo pCreateInfo =
	{
		VK_STRUCTURE_TYPE_IMAGE_CREATE_INFO,
		DE_NULL,
		flags,
		imageType,
		format,
		extent,
		mipLevels,
		arrayLayers,
		samples,
		tiling,
		usage,
		sharingMode,
		queueFamilyCount,
		pQueueFamilyIndices,
		initialLayout
	};
	return createImage(vk, device, &pCreateInfo);
}

Move<VkImageView> createImageView (const DeviceInterface&	vk,
								   VkDevice					device,
								   VkImageViewCreateFlags	flags,
								   VkImage					image,
								   VkImageViewType			viewType,
								   VkFormat					format,
								   VkComponentMapping		components,
								   VkImageSubresourceRange	subresourceRange)
{
	const VkImageViewCreateInfo pCreateInfo =
	{
		VK_STRUCTURE_TYPE_IMAGE_VIEW_CREATE_INFO,
		DE_NULL,
		flags,
		image,
		viewType,
		format,
		components,
		subresourceRange,
	};
	return createImageView(vk, device, &pCreateInfo);
}

Move<VkImage> createImage (const InstanceInterface&	vki,
						   VkPhysicalDevice			physicalDevice,
						   const DeviceInterface&	vkd,
						   VkDevice					device,
						   VkFormat					vkFormat,
						   VkSampleCountFlagBits	sampleCountBit,
						   VkImageUsageFlags		usage,
						   deUint32					width,
						   deUint32					height)
{
	try
	{
		const tcu::TextureFormat		format					(mapVkFormat(vkFormat));
		const VkImageType				imageType				(VK_IMAGE_TYPE_2D);
		const VkImageTiling				imageTiling				(VK_IMAGE_TILING_OPTIMAL);
		const VkFormatProperties		formatProperties		(getPhysicalDeviceFormatProperties(vki, physicalDevice, vkFormat));
		const VkImageFormatProperties	imageFormatProperties	(getPhysicalDeviceImageFormatProperties(vki, physicalDevice, vkFormat, imageType, imageTiling, usage, 0u));
		const VkExtent3D				imageExtent				=
		{
			width,
			height,
			1u
		};

		if ((tcu::hasDepthComponent(format.order) || tcu::hasStencilComponent(format.order))
			&& (formatProperties.optimalTilingFeatures & VK_FORMAT_FEATURE_DEPTH_STENCIL_ATTACHMENT_BIT) == 0)
			TCU_THROW(NotSupportedError, "Format can't be used as depth stencil attachment");

		if (!(tcu::hasDepthComponent(format.order) || tcu::hasStencilComponent(format.order))
			&& (formatProperties.optimalTilingFeatures & VK_FORMAT_FEATURE_COLOR_ATTACHMENT_BIT) == 0)
			TCU_THROW(NotSupportedError, "Format can't be used as color attachment");

		if (imageFormatProperties.maxExtent.width < imageExtent.width
			|| imageFormatProperties.maxExtent.height < imageExtent.height
			|| ((imageFormatProperties.sampleCounts & sampleCountBit) == 0))
		{
			TCU_THROW(NotSupportedError, "Image type not supported");
		}

		return createImage(vkd, device, 0u, imageType, vkFormat, imageExtent, 1u, 1u, sampleCountBit, imageTiling, usage, VK_SHARING_MODE_EXCLUSIVE, 0u, DE_NULL, VK_IMAGE_LAYOUT_UNDEFINED);
	}
	catch (const vk::Error& error)
	{
		if (error.getError() == VK_ERROR_FORMAT_NOT_SUPPORTED)
			TCU_THROW(NotSupportedError, "Image format not supported");

		throw;
	}
}

Move<VkImageView> createImageAttachmentView (const DeviceInterface&	vkd,
											 VkDevice				device,
											 VkImage				image,
											 VkFormat				format,
											 VkImageAspectFlags		aspect)
{
	const VkImageSubresourceRange	range =
	{
		aspect,
		0u,
		1u,
		0u,
		1u
	};

	return createImageView(vkd, device, 0u, image, VK_IMAGE_VIEW_TYPE_2D, format, makeComponentMappingRGBA(), range);
}

Move<VkImageView> createSrcPrimaryInputImageView (const DeviceInterface&	vkd,
												  VkDevice					device,
												  VkImage					image,
												  VkFormat					format,
												  VkImageAspectFlags		aspect)
{
	const VkImageSubresourceRange	range =
	{
		aspect == (VK_IMAGE_ASPECT_STENCIL_BIT | VK_IMAGE_ASPECT_DEPTH_BIT)
			? (VkImageAspectFlags)VK_IMAGE_ASPECT_DEPTH_BIT
			: aspect,
		0u,
		1u,
		0u,
		1u
	};

	return createImageView(vkd, device, 0u, image, VK_IMAGE_VIEW_TYPE_2D, format, makeComponentMappingRGBA(), range);
}

Move<VkImageView> createSrcSecondaryInputImageView (const DeviceInterface&	vkd,
													VkDevice				device,
													VkImage					image,
													VkFormat				format,
													VkImageAspectFlags		aspect)
{
	if (aspect == (VK_IMAGE_ASPECT_STENCIL_BIT | VK_IMAGE_ASPECT_DEPTH_BIT))
	{
		const VkImageSubresourceRange	range =
		{
			VK_IMAGE_ASPECT_STENCIL_BIT,
			0u,
			1u,
			0u,
			1u
		};

		return createImageView(vkd, device, 0u, image, VK_IMAGE_VIEW_TYPE_2D, format, makeComponentMappingRGBA(), range);
	}
	else
		return Move<VkImageView>();
}

VkDeviceSize getPixelSize (VkFormat vkFormat)
{
	const tcu::TextureFormat	format	(mapVkFormat(vkFormat));

	return format.getPixelSize();
}

Move<VkBuffer> createBuffer (const DeviceInterface&		vkd,
							 VkDevice					device,
							 VkFormat					format,
							 deUint32					width,
							 deUint32					height)
{
	const VkBufferUsageFlags	bufferUsage			(VK_BUFFER_USAGE_TRANSFER_SRC_BIT | VK_BUFFER_USAGE_TRANSFER_DST_BIT);
	const VkDeviceSize			pixelSize			(getPixelSize(format));
	const VkBufferCreateInfo	createInfo			=
	{
		VK_STRUCTURE_TYPE_BUFFER_CREATE_INFO,
		DE_NULL,
		0u,

		width * height * pixelSize,
		bufferUsage,

		VK_SHARING_MODE_EXCLUSIVE,
		0u,
		DE_NULL
	};
	return createBuffer(vkd, device, &createInfo);
}

VkSampleCountFlagBits sampleCountBitFromomSampleCount (deUint32 count)
{
	switch (count)
	{
		case 1:  return VK_SAMPLE_COUNT_1_BIT;
		case 2:  return VK_SAMPLE_COUNT_2_BIT;
		case 4:  return VK_SAMPLE_COUNT_4_BIT;
		case 8:  return VK_SAMPLE_COUNT_8_BIT;
		case 16: return VK_SAMPLE_COUNT_16_BIT;
		case 32: return VK_SAMPLE_COUNT_32_BIT;
		case 64: return VK_SAMPLE_COUNT_64_BIT;

		default:
			DE_FATAL("Invalid sample count");
			return (VkSampleCountFlagBits)(0x1u << count);
	}
}

std::vector<VkImageSp> createMultisampleImages (const InstanceInterface&	vki,
												VkPhysicalDevice			physicalDevice,
												const DeviceInterface&		vkd,
												VkDevice					device,
												VkFormat					format,
												deUint32					sampleCount,
												deUint32					width,
												deUint32					height)
{
	std::vector<VkImageSp> images (sampleCount);

	for (size_t imageNdx = 0; imageNdx < images.size(); imageNdx++)
		images[imageNdx] = safeSharedPtr(new vk::Unique<VkImage>(createImage(vki, physicalDevice, vkd, device, format, sampleCountBitFromomSampleCount(sampleCount), VK_IMAGE_USAGE_COLOR_ATTACHMENT_BIT, width, height)));

	return images;
}

std::vector<VkImageSp> createSingleSampleImages (const InstanceInterface&	vki,
												 VkPhysicalDevice			physicalDevice,
												 const DeviceInterface&		vkd,
												 VkDevice					device,
												 VkFormat					format,
												 deUint32					sampleCount,
												 deUint32					width,
												 deUint32					height)
{
	std::vector<VkImageSp> images (sampleCount);

	for (size_t imageNdx = 0; imageNdx < images.size(); imageNdx++)
		images[imageNdx] = safeSharedPtr(new vk::Unique<VkImage>(createImage(vki, physicalDevice, vkd, device, format, VK_SAMPLE_COUNT_1_BIT, VK_IMAGE_USAGE_COLOR_ATTACHMENT_BIT | VK_IMAGE_USAGE_TRANSFER_SRC_BIT, width, height)));

	return images;
}

std::vector<de::SharedPtr<Allocation> > createImageMemory (const DeviceInterface&		vkd,
														   VkDevice						device,
														   Allocator&					allocator,
														   const std::vector<VkImageSp>	images)
{
	std::vector<de::SharedPtr<Allocation> > memory (images.size());

	for (size_t memoryNdx = 0; memoryNdx < memory.size(); memoryNdx++)
		memory[memoryNdx] = safeSharedPtr(createImageMemory(vkd, device, allocator, **images[memoryNdx]).release());

	return memory;
}

std::vector<VkImageViewSp> createImageAttachmentViews (const DeviceInterface&			vkd,
													   VkDevice							device,
													   const std::vector<VkImageSp>&	images,
													   VkFormat							format,
													   VkImageAspectFlagBits			aspect)
{
	std::vector<VkImageViewSp> views (images.size());

	for (size_t imageNdx = 0; imageNdx < images.size(); imageNdx++)
		views[imageNdx] = safeSharedPtr(new vk::Unique<VkImageView>(createImageAttachmentView(vkd, device, **images[imageNdx], format, aspect)));

	return views;
}

std::vector<VkBufferSp> createBuffers (const DeviceInterface&	vkd,
									   VkDevice					device,
									   VkFormat					format,
									   deUint32					sampleCount,
									   deUint32					width,
									   deUint32					height)
{
	std::vector<VkBufferSp> buffers (sampleCount);

	for (size_t bufferNdx = 0; bufferNdx < buffers.size(); bufferNdx++)
		buffers[bufferNdx] = safeSharedPtr(new vk::Unique<VkBuffer>(createBuffer(vkd, device, format, width, height)));

	return buffers;
}

std::vector<de::SharedPtr<Allocation> > createBufferMemory (const DeviceInterface&			vkd,
															VkDevice						device,
															Allocator&						allocator,
															const std::vector<VkBufferSp>	buffers)
{
	std::vector<de::SharedPtr<Allocation> > memory (buffers.size());

	for (size_t memoryNdx = 0; memoryNdx < memory.size(); memoryNdx++)
		memory[memoryNdx] = safeSharedPtr(createBufferMemory(vkd, device, allocator, **buffers[memoryNdx]).release());

	return memory;
}

template<typename AttachmentDesc, typename AttachmentRef, typename SubpassDesc, typename SubpassDep, typename RenderPassCreateInfo>
Move<VkRenderPass> createRenderPass (const DeviceInterface&	vkd,
									 VkDevice				device,
									 VkFormat				srcFormat,
									 VkFormat				dstFormat,
									 deUint32				sampleCount)
{
	const VkSampleCountFlagBits		samples						(sampleCountBitFromomSampleCount(sampleCount));
	const deUint32					splitSubpassCount			(deDivRoundUp32(sampleCount, MAX_COLOR_ATTACHMENT_COUNT));
	const tcu::TextureFormat		format						(mapVkFormat(srcFormat));
	const bool						isDepthStencilFormat		(tcu::hasDepthComponent(format.order) || tcu::hasStencilComponent(format.order));
	vector<SubpassDesc>				subpasses;
	vector<vector<AttachmentRef> >	dstAttachmentRefs			(splitSubpassCount);
	vector<vector<AttachmentRef> >	dstResolveAttachmentRefs	(splitSubpassCount);
	vector<AttachmentDesc>			attachments;
	vector<SubpassDep>				dependencies;
	const AttachmentRef				srcAttachmentRef				//  VkAttachmentReference										||  VkAttachmentReference2KHR
	(
																	//																||  VkStructureType						sType;
		DE_NULL,													//																||  const void*							pNext;
		0u,															//  deUint32						attachment;					||  deUint32							attachment;
		isDepthStencilFormat										//  VkImageLayout					layout;						||  VkImageLayout						layout;
			? VK_IMAGE_LAYOUT_DEPTH_STENCIL_ATTACHMENT_OPTIMAL
			: VK_IMAGE_LAYOUT_COLOR_ATTACHMENT_OPTIMAL,
		0u															//																||  VkImageAspectFlags					aspectMask;
	);
	const AttachmentRef				srcAttachmentInputRef			//  VkAttachmentReference										||  VkAttachmentReference2KHR
	(
																	//																||  VkStructureType						sType;
		DE_NULL,													//																||  const void*							pNext;
		0u,															//  deUint32						attachment;					||  deUint32							attachment;
		VK_IMAGE_LAYOUT_SHADER_READ_ONLY_OPTIMAL,					//  VkImageLayout					layout;						||  VkImageLayout						layout;
		0u															//																||  VkImageAspectFlags					aspectMask;
	);

	{
		const AttachmentDesc srcAttachment							//  VkAttachmentDescription										||  VkAttachmentDescription2KHR
		(
																	//																||  VkStructureType						sType;
			DE_NULL,												//																||  const void*							pNext;
			0u,														//  VkAttachmentDescriptionFlags	flags;						||  VkAttachmentDescriptionFlags		flags;
			srcFormat,												//  VkFormat						format;						||  VkFormat							format;
			samples,												//  VkSampleCountFlagBits			samples;					||  VkSampleCountFlagBits				samples;
			VK_ATTACHMENT_LOAD_OP_DONT_CARE,						//  VkAttachmentLoadOp				loadOp;						||  VkAttachmentLoadOp					loadOp;
			VK_ATTACHMENT_STORE_OP_DONT_CARE,						//  VkAttachmentStoreOp				storeOp;					||  VkAttachmentStoreOp					storeOp;
			VK_ATTACHMENT_LOAD_OP_DONT_CARE,						//  VkAttachmentLoadOp				stencilLoadOp;				||  VkAttachmentLoadOp					stencilLoadOp;
			VK_ATTACHMENT_STORE_OP_DONT_CARE,						//  VkAttachmentStoreOp				stencilStoreOp;				||  VkAttachmentStoreOp					stencilStoreOp;
			VK_IMAGE_LAYOUT_UNDEFINED,								//  VkImageLayout					initialLayout;				||  VkImageLayout						initialLayout;
			VK_IMAGE_LAYOUT_GENERAL									//  VkImageLayout					finalLayout;				||  VkImageLayout						finalLayout;
		);

		attachments.push_back(srcAttachment);
	}

	for (deUint32 splitSubpassIndex = 0; splitSubpassIndex < splitSubpassCount; splitSubpassIndex++)
	{
		for (deUint32 sampleNdx = 0; sampleNdx < de::min((deUint32)MAX_COLOR_ATTACHMENT_COUNT, sampleCount  - splitSubpassIndex * MAX_COLOR_ATTACHMENT_COUNT); sampleNdx++)
		{
			// Multisample color attachment
			{
				const AttachmentDesc dstAttachment					//  VkAttachmentDescription										||  VkAttachmentDescription2KHR
				(
																	//																||  VkStructureType						sType;
					DE_NULL,										//																||  const void*							pNext;
					0u,												//  VkAttachmentDescriptionFlags	flags;						||  VkAttachmentDescriptionFlags		flags;
					dstFormat,										//  VkFormat						format;						||  VkFormat							format;
					samples,										//  VkSampleCountFlagBits			samples;					||  VkSampleCountFlagBits				samples;
					VK_ATTACHMENT_LOAD_OP_DONT_CARE,				//  VkAttachmentLoadOp				loadOp;						||  VkAttachmentLoadOp					loadOp;
					VK_ATTACHMENT_STORE_OP_DONT_CARE,				//  VkAttachmentStoreOp				storeOp;					||  VkAttachmentStoreOp					storeOp;
					VK_ATTACHMENT_LOAD_OP_DONT_CARE,				//  VkAttachmentLoadOp				stencilLoadOp;				||  VkAttachmentLoadOp					stencilLoadOp;
					VK_ATTACHMENT_STORE_OP_DONT_CARE,				//  VkAttachmentStoreOp				stencilStoreOp;				||  VkAttachmentStoreOp					stencilStoreOp;
					VK_IMAGE_LAYOUT_UNDEFINED,						//  VkImageLayout					initialLayout;				||  VkImageLayout						initialLayout;
					VK_IMAGE_LAYOUT_COLOR_ATTACHMENT_OPTIMAL		//  VkImageLayout					finalLayout;				||  VkImageLayout						finalLayout;
				);
				const AttachmentRef dstAttachmentRef				//  VkAttachmentReference										||  VkAttachmentReference2KHR
				(
																	//																||  VkStructureType						sType;
					DE_NULL,										//																||  const void*							pNext;
					(deUint32)attachments.size(),					//  deUint32						attachment;					||  deUint32							attachment;
					VK_IMAGE_LAYOUT_COLOR_ATTACHMENT_OPTIMAL,		//  VkImageLayout					layout;						||  VkImageLayout						layout;
					0u												//																||  VkImageAspectFlags					aspectMask;
				);

				attachments.push_back(dstAttachment);
				dstAttachmentRefs[splitSubpassIndex].push_back(dstAttachmentRef);
			}
			// Resolve attachment
			{
				const AttachmentDesc dstAttachment					//  VkAttachmentDescription										||  VkAttachmentDescription2KHR
				(
																	//																||  VkStructureType						sType;
					DE_NULL,										//																||  const void*							pNext;
					0u,												//  VkAttachmentDescriptionFlags	flags;						||  VkAttachmentDescriptionFlags		flags;
					dstFormat,										//  VkFormat						format;						||  VkFormat							format;
					VK_SAMPLE_COUNT_1_BIT,							//  VkSampleCountFlagBits			samples;					||  VkSampleCountFlagBits				samples;
					VK_ATTACHMENT_LOAD_OP_DONT_CARE,				//  VkAttachmentLoadOp				loadOp;						||  VkAttachmentLoadOp					loadOp;
					VK_ATTACHMENT_STORE_OP_STORE,					//  VkAttachmentStoreOp				storeOp;					||  VkAttachmentStoreOp					storeOp;
					VK_ATTACHMENT_LOAD_OP_DONT_CARE,				//  VkAttachmentLoadOp				stencilLoadOp;				||  VkAttachmentLoadOp					stencilLoadOp;
					VK_ATTACHMENT_STORE_OP_STORE,					//  VkAttachmentStoreOp				stencilStoreOp;				||  VkAttachmentStoreOp					stencilStoreOp;
					VK_IMAGE_LAYOUT_UNDEFINED,						//  VkImageLayout					initialLayout;				||  VkImageLayout						initialLayout;
					VK_IMAGE_LAYOUT_TRANSFER_SRC_OPTIMAL			//  VkImageLayout					finalLayout;				||  VkImageLayout						finalLayout;
				);
				const AttachmentRef dstAttachmentRef				//  VkAttachmentReference										||  VkAttachmentReference2KHR
				(
																	//																||  VkStructureType						sType;
					DE_NULL,										//																||  const void*							pNext;
					(deUint32)attachments.size(),					//  deUint32						attachment;					||  deUint32							attachment;
					VK_IMAGE_LAYOUT_COLOR_ATTACHMENT_OPTIMAL,		//  VkImageLayout					layout;						||  VkImageLayout						layout;
					0u												//																||  VkImageAspectFlags					aspectMask;
				);

				attachments.push_back(dstAttachment);
				dstResolveAttachmentRefs[splitSubpassIndex].push_back(dstAttachmentRef);
			}
		}
	}

	{
		{
			const SubpassDesc	subpass								//  VkSubpassDescription										||  VkSubpassDescription2KHR
			(
																	//																||  VkStructureType						sType;
				DE_NULL,											//																||  const void*							pNext;
				(VkSubpassDescriptionFlags)0,						//  VkSubpassDescriptionFlags		flags;						||  VkSubpassDescriptionFlags			flags;
				VK_PIPELINE_BIND_POINT_GRAPHICS,					//  VkPipelineBindPoint				pipelineBindPoint;			||  VkPipelineBindPoint					pipelineBindPoint;
				0u,													//																||  deUint32							viewMask;
				0u,													//  deUint32						inputAttachmentCount;		||  deUint32							inputAttachmentCount;
				DE_NULL,											//  const VkAttachmentReference*	pInputAttachments;			||  const VkAttachmentReference2KHR*	pInputAttachments;
				isDepthStencilFormat ? 0u : 1u,						//  deUint32						colorAttachmentCount;		||  deUint32							colorAttachmentCount;
				isDepthStencilFormat ? DE_NULL : &srcAttachmentRef,	//  const VkAttachmentReference*	pColorAttachments;			||  const VkAttachmentReference2KHR*	pColorAttachments;
				DE_NULL,											//  const VkAttachmentReference*	pResolveAttachments;		||  const VkAttachmentReference2KHR*	pResolveAttachments;
				isDepthStencilFormat ? &srcAttachmentRef : DE_NULL,	//  const VkAttachmentReference*	pDepthStencilAttachment;	||  const VkAttachmentReference2KHR*	pDepthStencilAttachment;
				0u,													//  deUint32						preserveAttachmentCount;	||  deUint32							preserveAttachmentCount;
				DE_NULL												//  const deUint32*					pPreserveAttachments;		||  const deUint32*						pPreserveAttachments;
			);

			subpasses.push_back(subpass);
		}

		for (deUint32 splitSubpassIndex = 0; splitSubpassIndex < splitSubpassCount; splitSubpassIndex++)
		{
			{
				const SubpassDesc	subpass									//  VkSubpassDescription										||  VkSubpassDescription2KHR
				(
																			//																||  VkStructureType						sType;
					DE_NULL,												//																||  const void*							pNext;
					(VkSubpassDescriptionFlags)0,							//  VkSubpassDescriptionFlags		flags;						||  VkSubpassDescriptionFlags			flags;
					VK_PIPELINE_BIND_POINT_GRAPHICS,						//  VkPipelineBindPoint				pipelineBindPoint;			||  VkPipelineBindPoint					pipelineBindPoint;
					0u,														//																||  deUint32							viewMask;
					1u,														//  deUint32						inputAttachmentCount;		||  deUint32							inputAttachmentCount;
					&srcAttachmentInputRef,									//  const VkAttachmentReference*	pInputAttachments;			||  const VkAttachmentReference2KHR*	pInputAttachments;
					(deUint32)dstAttachmentRefs[splitSubpassIndex].size(),	//  deUint32						colorAttachmentCount;		||  deUint32							colorAttachmentCount;
					&dstAttachmentRefs[splitSubpassIndex][0],				//  const VkAttachmentReference*	pColorAttachments;			||  const VkAttachmentReference2KHR*	pColorAttachments;
					&dstResolveAttachmentRefs[splitSubpassIndex][0],		//  const VkAttachmentReference*	pResolveAttachments;		||  const VkAttachmentReference2KHR*	pResolveAttachments;
					DE_NULL,												//  const VkAttachmentReference*	pDepthStencilAttachment;	||  const VkAttachmentReference2KHR*	pDepthStencilAttachment;
					0u,														//  deUint32						preserveAttachmentCount;	||  deUint32							preserveAttachmentCount;
					DE_NULL													//  const deUint32*					pPreserveAttachments;		||  const deUint32*						pPreserveAttachments;
				);
				subpasses.push_back(subpass);
			}
			{
				const SubpassDep	dependency																//  VkSubpassDependency							||  VkSubpassDependency2KHR
				(
																											//												||	VkStructureType			sType;
					DE_NULL,																				//												||	const void*				pNext;
					0u,																						//  deUint32				srcSubpass;			||	deUint32				srcSubpass;
					splitSubpassIndex + 1,																	//  deUint32				dstSubpass;			||	deUint32				dstSubpass;
<<<<<<< HEAD
					VK_PIPELINE_STAGE_COLOR_ATTACHMENT_OUTPUT_BIT,											//  VkPipelineStageFlags	srcStageMask;		||	VkPipelineStageFlags	srcStageMask;
=======
					VK_PIPELINE_STAGE_COLOR_ATTACHMENT_OUTPUT_BIT | VK_PIPELINE_STAGE_EARLY_FRAGMENT_TESTS_BIT | VK_PIPELINE_STAGE_LATE_FRAGMENT_TESTS_BIT,											//  VkPipelineStageFlags	srcStageMask;		||	VkPipelineStageFlags	srcStageMask;
>>>>>>> 055f40e9
					VK_PIPELINE_STAGE_FRAGMENT_SHADER_BIT,													//  VkPipelineStageFlags	dstStageMask;		||	VkPipelineStageFlags	dstStageMask;
					VK_ACCESS_COLOR_ATTACHMENT_WRITE_BIT | VK_ACCESS_DEPTH_STENCIL_ATTACHMENT_WRITE_BIT,	//  VkAccessFlags			srcAccessMask;		||	VkAccessFlags			srcAccessMask;
					VK_ACCESS_INPUT_ATTACHMENT_READ_BIT,													//  VkAccessFlags			dstAccessMask;		||	VkAccessFlags			dstAccessMask;
					VK_DEPENDENCY_BY_REGION_BIT,															//  VkDependencyFlags		dependencyFlags;	||	VkDependencyFlags		dependencyFlags;
					0u																						//												||	deInt32					viewOffset;
				);

				dependencies.push_back(dependency);
			}
		};
		const RenderPassCreateInfo	renderPassCreator						//  VkRenderPassCreateInfo										||  VkRenderPassCreateInfo2KHR
		(
																			//  VkStructureType					sType;						||  VkStructureType						sType;
			DE_NULL,														//  const void*						pNext;						||  const void*							pNext;
			(VkRenderPassCreateFlags)0u,									//  VkRenderPassCreateFlags			flags;						||  VkRenderPassCreateFlags				flags;
			(deUint32)attachments.size(),									//  deUint32						attachmentCount;			||  deUint32							attachmentCount;
			&attachments[0],												//  const VkAttachmentDescription*	pAttachments;				||  const VkAttachmentDescription2KHR*	pAttachments;
			(deUint32)subpasses.size(),										//  deUint32						subpassCount;				||  deUint32							subpassCount;
			&subpasses[0],													//  const VkSubpassDescription*		pSubpasses;					||  const VkSubpassDescription2KHR*		pSubpasses;
			(deUint32)dependencies.size(),									//  deUint32						dependencyCount;			||  deUint32							dependencyCount;
			&dependencies[0],												//  const VkSubpassDependency*		pDependencies;				||  const VkSubpassDependency2KHR*		pDependencies;
			0u,																//																||  deUint32							correlatedViewMaskCount;
			DE_NULL															//																||  const deUint32*						pCorrelatedViewMasks;
		);

		return renderPassCreator.createRenderPass(vkd, device);
	}
}

Move<VkRenderPass> createRenderPass (const DeviceInterface&	vkd,
									 VkDevice				device,
									 VkFormat				srcFormat,
									 VkFormat				dstFormat,
									 deUint32				sampleCount,
									 const RenderPassType	renderPassType)
{
	switch (renderPassType)
	{
		case RENDERPASS_TYPE_LEGACY:
			return createRenderPass<AttachmentDescription1, AttachmentReference1, SubpassDescription1, SubpassDependency1, RenderPassCreateInfo1>(vkd, device, srcFormat, dstFormat, sampleCount);
		case RENDERPASS_TYPE_RENDERPASS2:
			return createRenderPass<AttachmentDescription2, AttachmentReference2, SubpassDescription2, SubpassDependency2, RenderPassCreateInfo2>(vkd, device, srcFormat, dstFormat, sampleCount);
		default:
			TCU_THROW(InternalError, "Impossible");
	}
}

Move<VkFramebuffer> createFramebuffer (const DeviceInterface&				vkd,
									   VkDevice								device,
									   VkRenderPass							renderPass,
									   VkImageView							srcImageView,
									   const std::vector<VkImageViewSp>&	dstMultisampleImageViews,
									   const std::vector<VkImageViewSp>&	dstSinglesampleImageViews,
									   deUint32								width,
									   deUint32								height)
{
	std::vector<VkImageView> attachments;

	attachments.reserve(dstMultisampleImageViews.size() + dstSinglesampleImageViews.size() + 1u);

	attachments.push_back(srcImageView);

	DE_ASSERT(dstMultisampleImageViews.size() == dstSinglesampleImageViews.size());

	for (size_t ndx = 0; ndx < dstMultisampleImageViews.size(); ndx++)
	{
		attachments.push_back(**dstMultisampleImageViews[ndx]);
		attachments.push_back(**dstSinglesampleImageViews[ndx]);
	}

	const VkFramebufferCreateInfo createInfo =
	{
		VK_STRUCTURE_TYPE_FRAMEBUFFER_CREATE_INFO,
		DE_NULL,
		0u,

		renderPass,
		(deUint32)attachments.size(),
		&attachments[0],

		width,
		height,
		1u
	};

	return createFramebuffer(vkd, device, &createInfo);
}

Move<VkPipelineLayout> createRenderPipelineLayout (const DeviceInterface&	vkd,
												   VkDevice					device)
{
	const VkPushConstantRange			pushConstant			=
	{
		VK_SHADER_STAGE_FRAGMENT_BIT,
		0u,
		4u
	};
	const VkPipelineLayoutCreateInfo	createInfo	=
	{
		VK_STRUCTURE_TYPE_PIPELINE_LAYOUT_CREATE_INFO,
		DE_NULL,
		(vk::VkPipelineLayoutCreateFlags)0,

		0u,
		DE_NULL,

		1u,
		&pushConstant
	};

	return createPipelineLayout(vkd, device, &createInfo);
}

Move<VkPipeline> createRenderPipeline (const DeviceInterface&		vkd,
									   VkDevice						device,
									   VkFormat						srcFormat,
									   VkRenderPass					renderPass,
									   VkPipelineLayout				pipelineLayout,
									   const vk::BinaryCollection&	binaryCollection,
									   deUint32						width,
									   deUint32						height,
									   deUint32						sampleCount)
{
	const tcu::TextureFormat		format						(mapVkFormat(srcFormat));
	const bool						isDepthStencilFormat		(tcu::hasDepthComponent(format.order) || tcu::hasStencilComponent(format.order));

	const Unique<VkShaderModule>	vertexShaderModule			(createShaderModule(vkd, device, binaryCollection.get("quad-vert"), 0u));
	const Unique<VkShaderModule>	fragmentShaderModule		(createShaderModule(vkd, device, binaryCollection.get("quad-frag"), 0u));
	// Disable blending
	const VkPipelineColorBlendAttachmentState attachmentBlendState =
	{
		VK_FALSE,
		VK_BLEND_FACTOR_SRC_ALPHA,
		VK_BLEND_FACTOR_ONE_MINUS_SRC_ALPHA,
		VK_BLEND_OP_ADD,
		VK_BLEND_FACTOR_ONE,
		VK_BLEND_FACTOR_ONE,
		VK_BLEND_OP_ADD,
		VK_COLOR_COMPONENT_R_BIT|VK_COLOR_COMPONENT_G_BIT|VK_COLOR_COMPONENT_B_BIT|VK_COLOR_COMPONENT_A_BIT
	};
	const VkPipelineVertexInputStateCreateInfo vertexInputState =
	{
		VK_STRUCTURE_TYPE_PIPELINE_VERTEX_INPUT_STATE_CREATE_INFO,
		DE_NULL,
		(VkPipelineVertexInputStateCreateFlags)0u,

		0u,
		DE_NULL,

		0u,
		DE_NULL
	};
	const std::vector<VkViewport>	viewports	(1, makeViewport(tcu::UVec2(width, height)));
	const std::vector<VkRect2D>		scissors	(1, makeRect2D(tcu::UVec2(width, height)));

	const VkPipelineMultisampleStateCreateInfo multisampleState =
	{
		VK_STRUCTURE_TYPE_PIPELINE_MULTISAMPLE_STATE_CREATE_INFO,
		DE_NULL,
		(VkPipelineMultisampleStateCreateFlags)0u,

		sampleCountBitFromomSampleCount(sampleCount),
		VK_FALSE,
		0.0f,
		DE_NULL,
		VK_FALSE,
		VK_FALSE,
	};
	const VkPipelineDepthStencilStateCreateInfo depthStencilState =
	{
		VK_STRUCTURE_TYPE_PIPELINE_DEPTH_STENCIL_STATE_CREATE_INFO,
		DE_NULL,
		(VkPipelineDepthStencilStateCreateFlags)0u,

		VK_TRUE,
		VK_TRUE,
		VK_COMPARE_OP_ALWAYS,
		VK_FALSE,
		VK_TRUE,
		{
			VK_STENCIL_OP_KEEP,
			VK_STENCIL_OP_INCREMENT_AND_WRAP,
			VK_STENCIL_OP_KEEP,
			VK_COMPARE_OP_ALWAYS,
			~0u,
			~0u,
			0xFFu / (sampleCount + 1)
		},
		{
			VK_STENCIL_OP_KEEP,
			VK_STENCIL_OP_INCREMENT_AND_WRAP,
			VK_STENCIL_OP_KEEP,
			VK_COMPARE_OP_ALWAYS,
			~0u,
			~0u,
			0xFFu / (sampleCount + 1)
		},

		0.0f,
		1.0f
	};
	const VkPipelineColorBlendStateCreateInfo blendState =
	{
		VK_STRUCTURE_TYPE_PIPELINE_COLOR_BLEND_STATE_CREATE_INFO,
		DE_NULL,
		(VkPipelineColorBlendStateCreateFlags)0u,

		VK_FALSE,
		VK_LOGIC_OP_COPY,
		(isDepthStencilFormat ? 0u : 1u),
		(isDepthStencilFormat ? DE_NULL : &attachmentBlendState),
		{ 0.0f, 0.0f, 0.0f, 0.0f }
	};

	return makeGraphicsPipeline(vkd,									// const DeviceInterface&                        vk
								device,									// const VkDevice                                device
								pipelineLayout,							// const VkPipelineLayout                        pipelineLayout
								*vertexShaderModule,					// const VkShaderModule                          vertexShaderModule
								DE_NULL,								// const VkShaderModule                          tessellationControlShaderModule
								DE_NULL,								// const VkShaderModule                          tessellationEvalShaderModule
								DE_NULL,								// const VkShaderModule                          geometryShaderModule
								*fragmentShaderModule,					// const VkShaderModule                          fragmentShaderModule
								renderPass,								// const VkRenderPass                            renderPass
								viewports,								// const std::vector<VkViewport>&                viewports
								scissors,								// const std::vector<VkRect2D>&                  scissors
								VK_PRIMITIVE_TOPOLOGY_TRIANGLE_LIST,	// const VkPrimitiveTopology                     topology
								0u,										// const deUint32                                subpass
								0u,										// const deUint32                                patchControlPoints
								&vertexInputState,						// const VkPipelineVertexInputStateCreateInfo*   vertexInputStateCreateInfo
								DE_NULL,								// const VkPipelineRasterizationStateCreateInfo* rasterizationStateCreateInfo
								&multisampleState,						// const VkPipelineMultisampleStateCreateInfo*   multisampleStateCreateInfo
								&depthStencilState,						// const VkPipelineDepthStencilStateCreateInfo*  depthStencilStateCreateInfo
								&blendState);							// const VkPipelineColorBlendStateCreateInfo*    colorBlendStateCreateInfo
}

Move<VkDescriptorSetLayout> createSplitDescriptorSetLayout (const DeviceInterface&	vkd,
															VkDevice				device,
															VkFormat				vkFormat)
{
	const tcu::TextureFormat				format		(mapVkFormat(vkFormat));
	const bool								hasDepth	(tcu::hasDepthComponent(format.order));
	const bool								hasStencil	(tcu::hasStencilComponent(format.order));
	const VkDescriptorSetLayoutBinding		bindings[]	=
	{
		{
			0u,
			VK_DESCRIPTOR_TYPE_INPUT_ATTACHMENT,
			1u,
			VK_SHADER_STAGE_FRAGMENT_BIT,
			DE_NULL
		},
		{
			1u,
			VK_DESCRIPTOR_TYPE_INPUT_ATTACHMENT,
			1u,
			VK_SHADER_STAGE_FRAGMENT_BIT,
			DE_NULL
		}
	};
	const VkDescriptorSetLayoutCreateInfo	createInfo	=
	{
		VK_STRUCTURE_TYPE_DESCRIPTOR_SET_LAYOUT_CREATE_INFO,
		DE_NULL,
		0u,

		hasDepth && hasStencil ? 2u : 1u,
		bindings
	};

	return createDescriptorSetLayout(vkd, device, &createInfo);
}

Move<VkPipelineLayout> createSplitPipelineLayout (const DeviceInterface&	vkd,
												  VkDevice					device,
												  VkDescriptorSetLayout		descriptorSetLayout)
{
	const VkPushConstantRange			pushConstant			=
	{
		VK_SHADER_STAGE_FRAGMENT_BIT,
		0u,
		4u
	};
	const VkPipelineLayoutCreateInfo	createInfo	=
	{
		VK_STRUCTURE_TYPE_PIPELINE_LAYOUT_CREATE_INFO,
		DE_NULL,
		(vk::VkPipelineLayoutCreateFlags)0,

		1u,
		&descriptorSetLayout,

		1u,
		&pushConstant
	};

	return createPipelineLayout(vkd, device, &createInfo);
}

Move<VkPipeline> createSplitPipeline (const DeviceInterface&		vkd,
									  VkDevice						device,
									  VkRenderPass					renderPass,
									  deUint32						subpassIndex,
									  VkPipelineLayout				pipelineLayout,
									  const vk::BinaryCollection&	binaryCollection,
									  deUint32						width,
									  deUint32						height,
									  deUint32						sampleCount)
{
	const Unique<VkShaderModule>	vertexShaderModule			(createShaderModule(vkd, device, binaryCollection.get("quad-vert"), 0u));
	const Unique<VkShaderModule>	fragmentShaderModule		(createShaderModule(vkd, device, binaryCollection.get("quad-split-frag"), 0u));
	// Disable blending
	const VkPipelineColorBlendAttachmentState attachmentBlendState =
	{
		VK_FALSE,
		VK_BLEND_FACTOR_SRC_ALPHA,
		VK_BLEND_FACTOR_ONE_MINUS_SRC_ALPHA,
		VK_BLEND_OP_ADD,
		VK_BLEND_FACTOR_ONE,
		VK_BLEND_FACTOR_ONE,
		VK_BLEND_OP_ADD,
		VK_COLOR_COMPONENT_R_BIT|VK_COLOR_COMPONENT_G_BIT|VK_COLOR_COMPONENT_B_BIT|VK_COLOR_COMPONENT_A_BIT
	};
	const std::vector<VkPipelineColorBlendAttachmentState> attachmentBlendStates (de::min((deUint32)MAX_COLOR_ATTACHMENT_COUNT, sampleCount), attachmentBlendState);
	const VkPipelineVertexInputStateCreateInfo vertexInputState =
	{
		VK_STRUCTURE_TYPE_PIPELINE_VERTEX_INPUT_STATE_CREATE_INFO,
		DE_NULL,
		(VkPipelineVertexInputStateCreateFlags)0u,

		0u,
		DE_NULL,

		0u,
		DE_NULL
	};
	const std::vector<VkViewport>	viewports	(1, makeViewport(tcu::UVec2(width, height)));
	const std::vector<VkRect2D>		scissors	(1, makeRect2D(tcu::UVec2(width, height)));

	const VkPipelineMultisampleStateCreateInfo multisampleState =
	{
		VK_STRUCTURE_TYPE_PIPELINE_MULTISAMPLE_STATE_CREATE_INFO,
		DE_NULL,
		(VkPipelineMultisampleStateCreateFlags)0u,

		sampleCountBitFromomSampleCount(sampleCount),
		VK_FALSE,
		0.0f,
		DE_NULL,
		VK_FALSE,
		VK_FALSE,
	};
	const VkPipelineColorBlendStateCreateInfo blendState =
	{
		VK_STRUCTURE_TYPE_PIPELINE_COLOR_BLEND_STATE_CREATE_INFO,
		DE_NULL,
		(VkPipelineColorBlendStateCreateFlags)0u,

		VK_FALSE,
		VK_LOGIC_OP_COPY,

		(deUint32)attachmentBlendStates.size(),
		&attachmentBlendStates[0],

		{ 0.0f, 0.0f, 0.0f, 0.0f }
	};

	return makeGraphicsPipeline(vkd,									// const DeviceInterface&                        vk
								device,									// const VkDevice                                device
								pipelineLayout,							// const VkPipelineLayout                        pipelineLayout
								*vertexShaderModule,					// const VkShaderModule                          vertexShaderModule
								DE_NULL,								// const VkShaderModule                          tessellationControlShaderModule
								DE_NULL,								// const VkShaderModule                          tessellationEvalShaderModule
								DE_NULL,								// const VkShaderModule                          geometryShaderModule
								*fragmentShaderModule,					// const VkShaderModule                          fragmentShaderModule
								renderPass,								// const VkRenderPass                            renderPass
								viewports,								// const std::vector<VkViewport>&                viewports
								scissors,								// const std::vector<VkRect2D>&                  scissors
								VK_PRIMITIVE_TOPOLOGY_TRIANGLE_LIST,	// const VkPrimitiveTopology                     topology
								subpassIndex,							// const deUint32                                subpass
								0u,										// const deUint32                                patchControlPoints
								&vertexInputState,						// const VkPipelineVertexInputStateCreateInfo*   vertexInputStateCreateInfo
								DE_NULL,								// const VkPipelineRasterizationStateCreateInfo* rasterizationStateCreateInfo
								&multisampleState,						// const VkPipelineMultisampleStateCreateInfo*   multisampleStateCreateInfo
								DE_NULL,								// const VkPipelineDepthStencilStateCreateInfo*  depthStencilStateCreateInfo
								&blendState);							// const VkPipelineColorBlendStateCreateInfo*    colorBlendStateCreateInfo
}

vector<VkPipelineSp> createSplitPipelines (const DeviceInterface&		vkd,
										 VkDevice						device,
										 VkRenderPass					renderPass,
										 VkPipelineLayout				pipelineLayout,
										 const vk::BinaryCollection&	binaryCollection,
										 deUint32						width,
										 deUint32						height,
										 deUint32						sampleCount)
{
	std::vector<VkPipelineSp> pipelines (deDivRoundUp32(sampleCount, MAX_COLOR_ATTACHMENT_COUNT), (VkPipelineSp)0u);

	for (size_t ndx = 0; ndx < pipelines.size(); ndx++)
		pipelines[ndx] = safeSharedPtr(new Unique<VkPipeline>(createSplitPipeline(vkd, device, renderPass, (deUint32)(ndx + 1), pipelineLayout, binaryCollection, width, height, sampleCount)));

	return pipelines;
}

Move<VkDescriptorPool> createSplitDescriptorPool (const DeviceInterface&	vkd,
												  VkDevice					device)
{
	const VkDescriptorPoolSize			size		=
	{
		VK_DESCRIPTOR_TYPE_INPUT_ATTACHMENT, 2u
	};
	const VkDescriptorPoolCreateInfo	createInfo	=
	{
		VK_STRUCTURE_TYPE_DESCRIPTOR_POOL_CREATE_INFO,
		DE_NULL,
		VK_DESCRIPTOR_POOL_CREATE_FREE_DESCRIPTOR_SET_BIT,


		2u,
		1u,
		&size
	};

	return createDescriptorPool(vkd, device, &createInfo);
}

Move<VkDescriptorSet> createSplitDescriptorSet (const DeviceInterface&	vkd,
												VkDevice				device,
												VkDescriptorPool		pool,
												VkDescriptorSetLayout	layout,
												VkImageView				primaryImageView,
												VkImageView				secondaryImageView)
{
	const VkDescriptorSetAllocateInfo	allocateInfo	=
	{
		VK_STRUCTURE_TYPE_DESCRIPTOR_SET_ALLOCATE_INFO,
		DE_NULL,

		pool,
		1u,
		&layout
	};
	Move<VkDescriptorSet> set (allocateDescriptorSet(vkd, device, &allocateInfo));

	{
		const VkDescriptorImageInfo	imageInfos[]	=
		{
			{
				(VkSampler)0u,
				primaryImageView,
				VK_IMAGE_LAYOUT_SHADER_READ_ONLY_OPTIMAL
			},
			{
				(VkSampler)0u,
				secondaryImageView,
				VK_IMAGE_LAYOUT_SHADER_READ_ONLY_OPTIMAL
			}
		};
		const VkWriteDescriptorSet	writes[]	=
		{
			{
				VK_STRUCTURE_TYPE_WRITE_DESCRIPTOR_SET,
				DE_NULL,

				*set,
				0u,
				0u,
				1u,
				VK_DESCRIPTOR_TYPE_INPUT_ATTACHMENT,
				&imageInfos[0],
				DE_NULL,
				DE_NULL
			},
			{
				VK_STRUCTURE_TYPE_WRITE_DESCRIPTOR_SET,
				DE_NULL,

				*set,
				1u,
				0u,
				1u,
				VK_DESCRIPTOR_TYPE_INPUT_ATTACHMENT,
				&imageInfos[1],
				DE_NULL,
				DE_NULL
			}
		};
		const deUint32	count	= secondaryImageView != (VkImageView)0
								? 2u
								: 1u;

		vkd.updateDescriptorSets(device, count, writes, 0u, DE_NULL);
	}
	return set;
}

struct TestConfig
{
				TestConfig		(VkFormat		format_,
								 deUint32		sampleCount_,
								 RenderPassType	renderPassType_)
		: format			(format_)
		, sampleCount		(sampleCount_)
		, renderPassType	(renderPassType_)
	{
	}

	VkFormat		format;
	deUint32		sampleCount;
	RenderPassType	renderPassType;
};

VkImageUsageFlags getSrcImageUsage (VkFormat vkFormat)
{
	const tcu::TextureFormat	format		(mapVkFormat(vkFormat));
	const bool					hasDepth	(tcu::hasDepthComponent(format.order));
	const bool					hasStencil	(tcu::hasStencilComponent(format.order));

	if (hasDepth || hasStencil)
		return VK_IMAGE_USAGE_DEPTH_STENCIL_ATTACHMENT_BIT | VK_IMAGE_USAGE_INPUT_ATTACHMENT_BIT;
	else
		return VK_IMAGE_USAGE_COLOR_ATTACHMENT_BIT | VK_IMAGE_USAGE_INPUT_ATTACHMENT_BIT;
}

VkFormat getDstFormat (VkFormat vkFormat)
{
	const tcu::TextureFormat	format		(mapVkFormat(vkFormat));
	const bool					hasDepth	(tcu::hasDepthComponent(format.order));
	const bool					hasStencil	(tcu::hasStencilComponent(format.order));

	if (hasDepth && hasStencil)
		return VK_FORMAT_R32G32_SFLOAT;
	else if (hasDepth || hasStencil)
		return VK_FORMAT_R32_SFLOAT;
	else
		return vkFormat;
}


class MultisampleRenderPassTestInstance : public TestInstance
{
public:
					MultisampleRenderPassTestInstance	(Context& context, TestConfig config);
					~MultisampleRenderPassTestInstance	(void);

	tcu::TestStatus	iterate								(void);

	template<typename RenderpassSubpass>
	tcu::TestStatus	iterateInternal						(void);

private:
	const bool										m_extensionSupported;
	const RenderPassType							m_renderPassType;

	const VkFormat									m_srcFormat;
	const VkFormat									m_dstFormat;
	const deUint32									m_sampleCount;
	const deUint32									m_width;
	const deUint32									m_height;

	const VkImageAspectFlags						m_srcImageAspect;
	const VkImageUsageFlags							m_srcImageUsage;
	const Unique<VkImage>							m_srcImage;
	const de::UniquePtr<Allocation>					m_srcImageMemory;
	const Unique<VkImageView>						m_srcImageView;
	const Unique<VkImageView>						m_srcPrimaryInputImageView;
	const Unique<VkImageView>						m_srcSecondaryInputImageView;

	const std::vector<VkImageSp>					m_dstMultisampleImages;
	const std::vector<de::SharedPtr<Allocation> >	m_dstMultisampleImageMemory;
	const std::vector<VkImageViewSp>				m_dstMultisampleImageViews;

	const std::vector<VkImageSp>					m_dstSinglesampleImages;
	const std::vector<de::SharedPtr<Allocation> >	m_dstSinglesampleImageMemory;
	const std::vector<VkImageViewSp>				m_dstSinglesampleImageViews;

	const std::vector<VkBufferSp>					m_dstBuffers;
	const std::vector<de::SharedPtr<Allocation> >	m_dstBufferMemory;

	const Unique<VkRenderPass>						m_renderPass;
	const Unique<VkFramebuffer>						m_framebuffer;

	const Unique<VkPipelineLayout>					m_renderPipelineLayout;
	const Unique<VkPipeline>						m_renderPipeline;

	const Unique<VkDescriptorSetLayout>				m_splitDescriptorSetLayout;
	const Unique<VkPipelineLayout>					m_splitPipelineLayout;
	const std::vector<VkPipelineSp>					m_splitPipelines;
	const Unique<VkDescriptorPool>					m_splitDescriptorPool;
	const Unique<VkDescriptorSet>					m_splitDescriptorSet;

	const Unique<VkCommandPool>						m_commandPool;
	tcu::ResultCollector							m_resultCollector;
};

MultisampleRenderPassTestInstance::MultisampleRenderPassTestInstance (Context& context, TestConfig config)
	: TestInstance					(context)
	, m_extensionSupported			((config.renderPassType == RENDERPASS_TYPE_RENDERPASS2) && context.requireDeviceExtension("VK_KHR_create_renderpass2"))
	, m_renderPassType				(config.renderPassType)
	, m_srcFormat					(config.format)
	, m_dstFormat					(getDstFormat(config.format))
	, m_sampleCount					(config.sampleCount)
	, m_width						(32u)
	, m_height						(32u)

	, m_srcImageAspect				(getImageAspectFlags(m_srcFormat))
	, m_srcImageUsage				(getSrcImageUsage(m_srcFormat))
	, m_srcImage					(createImage(context.getInstanceInterface(), context.getPhysicalDevice(), context.getDeviceInterface(), context.getDevice(), m_srcFormat, sampleCountBitFromomSampleCount(m_sampleCount), m_srcImageUsage, m_width, m_height))
	, m_srcImageMemory				(createImageMemory(context.getDeviceInterface(), context.getDevice(), context.getDefaultAllocator(), *m_srcImage))
	, m_srcImageView				(createImageAttachmentView(context.getDeviceInterface(), context.getDevice(), *m_srcImage, m_srcFormat, m_srcImageAspect))
	, m_srcPrimaryInputImageView	(createSrcPrimaryInputImageView(context.getDeviceInterface(), context.getDevice(), *m_srcImage, m_srcFormat, m_srcImageAspect))
	, m_srcSecondaryInputImageView	(createSrcSecondaryInputImageView(context.getDeviceInterface(), context.getDevice(), *m_srcImage, m_srcFormat, m_srcImageAspect))

	, m_dstMultisampleImages		(createMultisampleImages(context.getInstanceInterface(), context.getPhysicalDevice(), context.getDeviceInterface(), context.getDevice(), m_dstFormat, m_sampleCount, m_width, m_height))
	, m_dstMultisampleImageMemory	(createImageMemory(context.getDeviceInterface(), context.getDevice(), context.getDefaultAllocator(), m_dstMultisampleImages))
	, m_dstMultisampleImageViews	(createImageAttachmentViews(context.getDeviceInterface(), context.getDevice(), m_dstMultisampleImages, m_dstFormat, VK_IMAGE_ASPECT_COLOR_BIT))

	, m_dstSinglesampleImages		(createSingleSampleImages(context.getInstanceInterface(), context.getPhysicalDevice(), context.getDeviceInterface(), context.getDevice(), m_dstFormat, m_sampleCount, m_width, m_height))
	, m_dstSinglesampleImageMemory	(createImageMemory(context.getDeviceInterface(), context.getDevice(), context.getDefaultAllocator(), m_dstSinglesampleImages))
	, m_dstSinglesampleImageViews	(createImageAttachmentViews(context.getDeviceInterface(), context.getDevice(), m_dstSinglesampleImages, m_dstFormat, VK_IMAGE_ASPECT_COLOR_BIT))

	, m_dstBuffers					(createBuffers(context.getDeviceInterface(), context.getDevice(), m_dstFormat, m_sampleCount, m_width, m_height))
	, m_dstBufferMemory				(createBufferMemory(context.getDeviceInterface(), context.getDevice(), context.getDefaultAllocator(), m_dstBuffers))

	, m_renderPass					(createRenderPass(context.getDeviceInterface(), context.getDevice(), m_srcFormat, m_dstFormat, m_sampleCount, config.renderPassType))
	, m_framebuffer					(createFramebuffer(context.getDeviceInterface(), context.getDevice(), *m_renderPass, *m_srcImageView, m_dstMultisampleImageViews, m_dstSinglesampleImageViews, m_width, m_height))

	, m_renderPipelineLayout		(createRenderPipelineLayout(context.getDeviceInterface(), context.getDevice()))
	, m_renderPipeline				(createRenderPipeline(context.getDeviceInterface(), context.getDevice(), m_srcFormat, *m_renderPass, *m_renderPipelineLayout, context.getBinaryCollection(), m_width, m_height, m_sampleCount))

	, m_splitDescriptorSetLayout	(createSplitDescriptorSetLayout(context.getDeviceInterface(), context.getDevice(), m_srcFormat))
	, m_splitPipelineLayout			(createSplitPipelineLayout(context.getDeviceInterface(), context.getDevice(), *m_splitDescriptorSetLayout))
	, m_splitPipelines				(createSplitPipelines(context.getDeviceInterface(), context.getDevice(), *m_renderPass, *m_splitPipelineLayout, context.getBinaryCollection(), m_width, m_height, m_sampleCount))
	, m_splitDescriptorPool			(createSplitDescriptorPool(context.getDeviceInterface(), context.getDevice()))
	, m_splitDescriptorSet			(createSplitDescriptorSet(context.getDeviceInterface(), context.getDevice(), *m_splitDescriptorPool, *m_splitDescriptorSetLayout, *m_srcPrimaryInputImageView, *m_srcSecondaryInputImageView))
	, m_commandPool					(createCommandPool(context.getDeviceInterface(), context.getDevice(), VK_COMMAND_POOL_CREATE_TRANSIENT_BIT, context.getUniversalQueueFamilyIndex()))
{
}

MultisampleRenderPassTestInstance::~MultisampleRenderPassTestInstance (void)
{
}

tcu::TestStatus MultisampleRenderPassTestInstance::iterate (void)
{
	switch (m_renderPassType)
	{
		case RENDERPASS_TYPE_LEGACY:
			return iterateInternal<RenderpassSubpass1>();
		case RENDERPASS_TYPE_RENDERPASS2:
			return iterateInternal<RenderpassSubpass2>();
		default:
			TCU_THROW(InternalError, "Impossible");
	}
}

template<typename RenderpassSubpass>
tcu::TestStatus MultisampleRenderPassTestInstance::iterateInternal (void)
{
	const DeviceInterface&								vkd					(m_context.getDeviceInterface());
	const VkDevice										device				(m_context.getDevice());
	const Unique<VkCommandBuffer>						commandBuffer		(allocateCommandBuffer(vkd, device, *m_commandPool, VK_COMMAND_BUFFER_LEVEL_PRIMARY));
	const typename RenderpassSubpass::SubpassBeginInfo	subpassBeginInfo	(DE_NULL, VK_SUBPASS_CONTENTS_INLINE);
	const typename RenderpassSubpass::SubpassEndInfo	subpassEndInfo		(DE_NULL);

	beginCommandBuffer(vkd, *commandBuffer);

	{
		const VkRenderPassBeginInfo beginInfo =
		{
			VK_STRUCTURE_TYPE_RENDER_PASS_BEGIN_INFO,
			DE_NULL,

			*m_renderPass,
			*m_framebuffer,

			{
				{ 0u, 0u },
				{ m_width, m_height }
			},

			0u,
			DE_NULL
		};
		RenderpassSubpass::cmdBeginRenderPass(vkd, *commandBuffer, &beginInfo, &subpassBeginInfo);

		// Stencil needs to be cleared if it exists.
		if (tcu::hasStencilComponent(mapVkFormat(m_srcFormat).order))
		{
			const VkClearAttachment clearAttachment =
			{
				VK_IMAGE_ASPECT_STENCIL_BIT,						// VkImageAspectFlags	aspectMask;
				0,													// deUint32				colorAttachment;
				makeClearValueDepthStencil(0, 0)					// VkClearValue			clearValue;
			};

			const VkClearRect clearRect =
			{
				{
					{ 0u, 0u },
					{ m_width, m_height }
				},
				0,													// deUint32	baseArrayLayer;
				1													// deUint32	layerCount;
			};

			vkd.cmdClearAttachments(*commandBuffer, 1, &clearAttachment, 1, &clearRect);
		}
	}

	vkd.cmdBindPipeline(*commandBuffer, VK_PIPELINE_BIND_POINT_GRAPHICS, *m_renderPipeline);

	for (deUint32 sampleNdx = 0; sampleNdx < m_sampleCount; sampleNdx++)
	{
		vkd.cmdPushConstants(*commandBuffer, *m_renderPipelineLayout, VK_SHADER_STAGE_FRAGMENT_BIT, 0u, sizeof(sampleNdx), &sampleNdx);
		vkd.cmdDraw(*commandBuffer, 6u, 1u, 0u, 0u);
	}

	for (deUint32 splitPipelineNdx = 0; splitPipelineNdx < m_splitPipelines.size(); splitPipelineNdx++)
	{
		RenderpassSubpass::cmdNextSubpass(vkd, *commandBuffer, &subpassBeginInfo, &subpassEndInfo);

		vkd.cmdBindPipeline(*commandBuffer, VK_PIPELINE_BIND_POINT_GRAPHICS, **m_splitPipelines[splitPipelineNdx]);
		vkd.cmdBindDescriptorSets(*commandBuffer, VK_PIPELINE_BIND_POINT_GRAPHICS, *m_splitPipelineLayout, 0u, 1u,  &*m_splitDescriptorSet, 0u, DE_NULL);
		vkd.cmdPushConstants(*commandBuffer, *m_splitPipelineLayout, VK_SHADER_STAGE_FRAGMENT_BIT, 0u, sizeof(splitPipelineNdx), &splitPipelineNdx);
		vkd.cmdDraw(*commandBuffer, 6u, 1u, 0u, 0u);
	}

	RenderpassSubpass::cmdEndRenderPass(vkd, *commandBuffer, &subpassEndInfo);
<<<<<<< HEAD

	// Memory barriers between rendering and copies
	{
		std::vector<VkImageMemoryBarrier> barriers;

		for (size_t dstNdx = 0; dstNdx < m_dstSinglesampleImages.size(); dstNdx++)
		{
			const VkImageMemoryBarrier barrier =
			{
				VK_STRUCTURE_TYPE_IMAGE_MEMORY_BARRIER,
				DE_NULL,

				VK_ACCESS_COLOR_ATTACHMENT_WRITE_BIT,
				VK_ACCESS_TRANSFER_READ_BIT,

				VK_IMAGE_LAYOUT_TRANSFER_SRC_OPTIMAL,
				VK_IMAGE_LAYOUT_TRANSFER_SRC_OPTIMAL,
=======
>>>>>>> 055f40e9

	for (size_t dstNdx = 0; dstNdx < m_dstSinglesampleImages.size(); dstNdx++)
		copyImageToBuffer(vkd, *commandBuffer, **m_dstSinglesampleImages[dstNdx], **m_dstBuffers[dstNdx], tcu::IVec2(m_width, m_height), VK_ACCESS_COLOR_ATTACHMENT_WRITE_BIT, VK_IMAGE_LAYOUT_TRANSFER_SRC_OPTIMAL);

	endCommandBuffer(vkd, *commandBuffer);

<<<<<<< HEAD
				**m_dstBuffers[dstNdx],
				0u,
				VK_WHOLE_SIZE
			};

			barriers.push_back(barrier);
		}

		vkd.cmdPipelineBarrier(*commandBuffer, VK_PIPELINE_STAGE_COLOR_ATTACHMENT_OUTPUT_BIT, VK_PIPELINE_STAGE_TRANSFER_BIT, 0u, 0u, DE_NULL, (deUint32)barriers.size(), &barriers[0], 0u, DE_NULL);
	}

	endCommandBuffer(vkd, *commandBuffer);

=======
>>>>>>> 055f40e9
	submitCommandsAndWait(vkd, device, m_context.getUniversalQueue(), *commandBuffer);

	{
		const tcu::TextureFormat		format			(mapVkFormat(m_dstFormat));
		const tcu::TextureFormat		srcFormat		(mapVkFormat(m_srcFormat));
		const bool						hasDepth		(tcu::hasDepthComponent(srcFormat.order));
		const bool						hasStencil		(tcu::hasStencilComponent(srcFormat.order));

		for (deUint32 sampleNdx = 0; sampleNdx < m_sampleCount; sampleNdx++)
		{
			Allocation *dstBufMem = m_dstBufferMemory[sampleNdx].get();
			invalidateAlloc(vkd, device, *dstBufMem);

			const std::string					name		("Sample" + de::toString(sampleNdx));
			const void* const					ptr			(dstBufMem->getHostPtr());
			const tcu::ConstPixelBufferAccess	access		(format, m_width, m_height, 1, ptr);
			tcu::TextureLevel					reference	(format, m_width, m_height);

			if (hasDepth || hasStencil)
			{
				if (hasDepth)
				{
					for (deUint32 y = 0; y < m_height; y++)
					for (deUint32 x = 0; x < m_width; x++)
					{
						const deUint32	x1				= x ^ sampleNdx;
						const deUint32	y1				= y ^ sampleNdx;
						const float		range			= 1.0f;
						float			depth			= 0.0f;
						deUint32		divider			= 2;

						// \note Limited to ten bits since the target is 32x32, so there are 10 input bits
						for (size_t bitNdx = 0; bitNdx < 10; bitNdx++)
						{
							depth += (range / (float)divider)
									* (((bitNdx % 2 == 0 ? x1 : y1) & (0x1u << (bitNdx / 2u))) == 0u ? 0u : 1u);
							divider *= 2;
						}

						reference.getAccess().setPixel(Vec4(depth, 0.0f, 0.0f, 0.0f), x, y);
					}
				}
				if (hasStencil)
				{
					for (deUint32 y = 0; y < m_height; y++)
					for (deUint32 x = 0; x < m_width; x++)
					{
						const deUint32	stencil	= sampleNdx + 1u;

						if (hasDepth)
						{
							const Vec4 src (reference.getAccess().getPixel(x, y));

							reference.getAccess().setPixel(Vec4(src.x(), (float)stencil, 0.0f, 0.0f), x, y);
						}
						else
							reference.getAccess().setPixel(Vec4((float)stencil, 0.0f, 0.0f, 0.0f), x, y);
					}
				}
				{
					const Vec4 threshold (hasDepth ? (1.0f / 1024.0f) : 0.0f, 0.0f, 0.0f, 0.0f);

					if (!tcu::floatThresholdCompare(m_context.getTestContext().getLog(), name.c_str(), name.c_str(), reference.getAccess(), access, threshold, tcu::COMPARE_LOG_ON_ERROR))
						m_resultCollector.fail("Compare failed for sample " + de::toString(sampleNdx));
				}
			}
			else
			{
				const tcu::TextureChannelClass	channelClass	(tcu::getTextureChannelClass(format.type));

				switch (channelClass)
				{
					case tcu::TEXTURECHANNELCLASS_UNSIGNED_INTEGER:
					{
						const UVec4		bits			(tcu::getTextureFormatBitDepth(format).cast<deUint32>());
						const UVec4		minValue		(0);
						const UVec4		range			(UVec4(1u) << tcu::min(bits, UVec4(31)));
						const int		componentCount	(tcu::getNumUsedChannels(format.order));
						const deUint32	bitSize			(bits[0] + bits[1] + bits[2] + bits[3]);

						for (deUint32 y = 0; y < m_height; y++)
						for (deUint32 x = 0; x < m_width; x++)
						{
							const deUint32	x1				= x ^ sampleNdx;
							const deUint32	y1				= y ^ sampleNdx;
							UVec4			color			(minValue);
							deUint32		dstBitsUsed[4]	= { 0u, 0u, 0u, 0u };
							deUint32		nextSrcBit		= 0;
							deUint32		divider			= 2;

							// \note Limited to ten bits since the target is 32x32, so there are 10 input bits
							while (nextSrcBit < de::min(bitSize, 10u))
							{
								for (int compNdx = 0; compNdx < componentCount; compNdx++)
								{
									if (dstBitsUsed[compNdx] > bits[compNdx])
										continue;

									color[compNdx] += (range[compNdx] / divider)
													* (((nextSrcBit % 2 == 0 ? x1 : y1) & (0x1u << (nextSrcBit / 2u))) == 0u ? 0u : 1u);

									nextSrcBit++;
									dstBitsUsed[compNdx]++;
								}

								divider *= 2;
							}

							reference.getAccess().setPixel(color, x, y);
						}

						if (!tcu::intThresholdCompare(m_context.getTestContext().getLog(), name.c_str(), name.c_str(), reference.getAccess(), access, UVec4(0u), tcu::COMPARE_LOG_ON_ERROR))
							m_resultCollector.fail("Compare failed for sample " + de::toString(sampleNdx));

						break;
					}

					case tcu::TEXTURECHANNELCLASS_SIGNED_INTEGER:
					{
						const UVec4		bits			(tcu::getTextureFormatBitDepth(format).cast<deUint32>());
						const IVec4		minValue		(0);
						const IVec4		range			((UVec4(1u) << tcu::min(bits, UVec4(30))).cast<deInt32>());
						const int		componentCount	(tcu::getNumUsedChannels(format.order));
						const deUint32	bitSize			(bits[0] + bits[1] + bits[2] + bits[3]);

						for (deUint32 y = 0; y < m_height; y++)
						for (deUint32 x = 0; x < m_width; x++)
						{
							const deUint32	x1				= x ^ sampleNdx;
							const deUint32	y1				= y ^ sampleNdx;
							IVec4			color			(minValue);
							deUint32		dstBitsUsed[4]	= { 0u, 0u, 0u, 0u };
							deUint32		nextSrcBit		= 0;
							deUint32		divider			= 2;

							// \note Limited to ten bits since the target is 32x32, so there are 10 input bits
							while (nextSrcBit < de::min(bitSize, 10u))
							{
								for (int compNdx = 0; compNdx < componentCount; compNdx++)
								{
									if (dstBitsUsed[compNdx] > bits[compNdx])
										continue;

									color[compNdx] += (range[compNdx] / divider)
													* (((nextSrcBit % 2 == 0 ? x1 : y1) & (0x1u << (nextSrcBit / 2u))) == 0u ? 0u : 1u);

									nextSrcBit++;
									dstBitsUsed[compNdx]++;
								}

								divider *= 2;
							}

							reference.getAccess().setPixel(color, x, y);
						}

						if (!tcu::intThresholdCompare(m_context.getTestContext().getLog(), name.c_str(), name.c_str(), reference.getAccess(), access, UVec4(0u), tcu::COMPARE_LOG_ON_ERROR))
							m_resultCollector.fail("Compare failed for sample " + de::toString(sampleNdx));

						break;
					}

					case tcu::TEXTURECHANNELCLASS_UNSIGNED_FIXED_POINT:
					case tcu::TEXTURECHANNELCLASS_SIGNED_FIXED_POINT:
					case tcu::TEXTURECHANNELCLASS_FLOATING_POINT:
					{
						const tcu::TextureFormatInfo	info			(tcu::getTextureFormatInfo(format));
						const UVec4						bits			(tcu::getTextureFormatBitDepth(format).cast<deUint32>());
						const Vec4						minLimit		(-65536.0);
						const Vec4						maxLimit		(65536.0);
						const Vec4						minValue		(tcu::max(info.valueMin, minLimit));
						const Vec4						range			(tcu::min(info.valueMax, maxLimit) - minValue);
						const int						componentCount	(tcu::getNumUsedChannels(format.order));
						const deUint32					bitSize			(bits[0] + bits[1] + bits[2] + bits[3]);

						for (deUint32 y = 0; y < m_height; y++)
						for (deUint32 x = 0; x < m_width; x++)
						{
							const deUint32	x1				= x ^ sampleNdx;
							const deUint32	y1				= y ^ sampleNdx;
							Vec4			color			(minValue);
							deUint32		dstBitsUsed[4]	= { 0u, 0u, 0u, 0u };
							deUint32		nextSrcBit		= 0;
							deUint32		divider			= 2;

							// \note Limited to ten bits since the target is 32x32, so there are 10 input bits
							while (nextSrcBit < de::min(bitSize, 10u))
							{
								for (int compNdx = 0; compNdx < componentCount; compNdx++)
								{
									if (dstBitsUsed[compNdx] > bits[compNdx])
										continue;

									color[compNdx] += (range[compNdx] / (float)divider)
													* (((nextSrcBit % 2 == 0 ? x1 : y1) & (0x1u << (nextSrcBit / 2u))) == 0u ? 0u : 1u);

									nextSrcBit++;
									dstBitsUsed[compNdx]++;
								}

								divider *= 2;
							}

							if (tcu::isSRGB(format))
								reference.getAccess().setPixel(tcu::linearToSRGB(color), x, y);
							else
								reference.getAccess().setPixel(color, x, y);
						}

						if (channelClass == tcu::TEXTURECHANNELCLASS_FLOATING_POINT)
						{
							// Convert target format ulps to float ulps and allow 64ulp differences
							const UVec4 threshold (64u * (UVec4(1u) << (UVec4(23) - tcu::getTextureFormatMantissaBitDepth(format).cast<deUint32>())));

							if (!tcu::floatUlpThresholdCompare(m_context.getTestContext().getLog(), name.c_str(), name.c_str(), reference.getAccess(), access, threshold, tcu::COMPARE_LOG_ON_ERROR))
								m_resultCollector.fail("Compare failed for sample " + de::toString(sampleNdx));
						}
						else
						{
							// Allow error of 4 times the minimum presentable difference
							const Vec4 threshold (4.0f * 1.0f / ((UVec4(1u) << tcu::getTextureFormatMantissaBitDepth(format).cast<deUint32>()) - 1u).cast<float>());

							if (!tcu::floatThresholdCompare(m_context.getTestContext().getLog(), name.c_str(), name.c_str(), reference.getAccess(), access, threshold, tcu::COMPARE_LOG_ON_ERROR))
								m_resultCollector.fail("Compare failed for sample " + de::toString(sampleNdx));
						}

						break;
					}

					default:
						DE_FATAL("Unknown channel class");
				}
			}
		}
	}

	return tcu::TestStatus(m_resultCollector.getResult(), m_resultCollector.getMessage());
}

struct Programs
{
	void init (vk::SourceCollections& dst, TestConfig config) const
	{
		const tcu::TextureFormat		format			(mapVkFormat(config.format));
		const tcu::TextureChannelClass	channelClass	(tcu::getTextureChannelClass(format.type));

		dst.glslSources.add("quad-vert") << glu::VertexSource(
			"#version 450\n"
			"out gl_PerVertex {\n"
			"\tvec4 gl_Position;\n"
			"};\n"
			"highp float;\n"
			"void main (void) {\n"
			"\tgl_Position = vec4(((gl_VertexIndex + 2) / 3) % 2 == 0 ? -1.0 : 1.0,\n"
			"\t                   ((gl_VertexIndex + 1) / 3) % 2 == 0 ? -1.0 : 1.0, 0.0, 1.0);\n"
			"}\n");

		if (tcu::hasDepthComponent(format.order))
		{
			const Vec4			minValue		(0.0f);
			const Vec4			range			(1.0f);
			std::ostringstream	fragmentShader;

			fragmentShader <<
				"#version 450\n"
				"layout(push_constant) uniform PushConstant {\n"
				"\thighp uint sampleIndex;\n"
				"} pushConstants;\n"
				"void main (void)\n"
				"{\n"
				"\thighp uint sampleIndex = pushConstants.sampleIndex;\n"
				"\tgl_SampleMask[0] = int((~0x0u) << sampleIndex);\n"
				"\thighp float depth;\n"
				"\thighp uint x = sampleIndex ^ uint(gl_FragCoord.x);\n"
				"\thighp uint y = sampleIndex ^ uint(gl_FragCoord.y);\n";

			fragmentShader << "\tdepth = "  << minValue[0] << ";\n";

			{
				deUint32 divider = 2;

				// \note Limited to ten bits since the target is 32x32, so there are 10 input bits
				for (size_t bitNdx = 0; bitNdx < 10; bitNdx++)
				{
					fragmentShader <<
							"\tdepth += " << (range[0] / (float)divider)
							<< " * float(bitfieldExtract(" << (bitNdx % 2 == 0 ? "x" : "y") << ", " << (bitNdx / 2) << ", 1));\n";

					divider *= 2;
				}
			}

			fragmentShader <<
				"\tgl_FragDepth = depth;\n"
				"}\n";

			dst.glslSources.add("quad-frag") << glu::FragmentSource(fragmentShader.str());
		}
		else if (tcu::hasStencilComponent(format.order))
		{
			dst.glslSources.add("quad-frag") << glu::FragmentSource(
				"#version 450\n"
				"layout(push_constant) uniform PushConstant {\n"
				"\thighp uint sampleIndex;\n"
				"} pushConstants;\n"
				"void main (void)\n"
				"{\n"
				"\thighp uint sampleIndex = pushConstants.sampleIndex;\n"
				"\tgl_SampleMask[0] = int((~0x0u) << sampleIndex);\n"
				"}\n");
		}
		else
		{
			switch (channelClass)
			{
				case tcu::TEXTURECHANNELCLASS_UNSIGNED_INTEGER:
				{
					const UVec4	bits		(tcu::getTextureFormatBitDepth(format).cast<deUint32>());
					const UVec4 minValue	(0);
					const UVec4 range		(UVec4(1u) << tcu::min(bits, UVec4(31)));
					std::ostringstream		fragmentShader;

					fragmentShader <<
						"#version 450\n"
						"layout(location = 0) out highp uvec4 o_color;\n"
						"layout(push_constant) uniform PushConstant {\n"
						"\thighp uint sampleIndex;\n"
						"} pushConstants;\n"
						"void main (void)\n"
						"{\n"
						"\thighp uint sampleIndex = pushConstants.sampleIndex;\n"
						"\tgl_SampleMask[0] = int(0x1u << sampleIndex);\n"
						"\thighp uint color[4];\n"
						"\thighp uint x = sampleIndex ^ uint(gl_FragCoord.x);\n"
						"\thighp uint y = sampleIndex ^ uint(gl_FragCoord.y);\n";

					for (int ndx = 0; ndx < 4; ndx++)
						fragmentShader << "\tcolor[" << ndx << "] = "  << minValue[ndx] << ";\n";

					{
						const int		componentCount	= tcu::getNumUsedChannels(format.order);
						const deUint32	bitSize			(bits[0] + bits[1] + bits[2] + bits[3]);
						deUint32		dstBitsUsed[4]	= { 0u, 0u, 0u, 0u };
						deUint32		nextSrcBit		= 0;
						deUint32		divider			= 2;

						// \note Limited to ten bits since the target is 32x32, so there are 10 input bits
						while (nextSrcBit < de::min(bitSize, 10u))
						{
							for (int compNdx = 0; compNdx < componentCount; compNdx++)
							{
								if (dstBitsUsed[compNdx] > bits[compNdx])
									continue;

								fragmentShader <<
										"\tcolor[" << compNdx << "] += " << (range[compNdx] / divider)
										<< " * bitfieldExtract(" << (nextSrcBit % 2 == 0 ? "x" : "y") << ", " << (nextSrcBit / 2) << ", 1);\n";

								nextSrcBit++;
								dstBitsUsed[compNdx]++;
							}

							divider *= 2;
						}
					}

					fragmentShader <<
						"\to_color = uvec4(color[0], color[1], color[2], color[3]);\n"
						"}\n";

					dst.glslSources.add("quad-frag") << glu::FragmentSource(fragmentShader.str());
					break;
				}

				case tcu::TEXTURECHANNELCLASS_SIGNED_INTEGER:
				{
					const UVec4	bits		(tcu::getTextureFormatBitDepth(format).cast<deUint32>());
					const IVec4 minValue	(0);
					const IVec4 range		((UVec4(1u) << tcu::min(bits, UVec4(30))).cast<deInt32>());
					const IVec4 maxV		((UVec4(1u) << (bits - UVec4(1u))).cast<deInt32>());
					const IVec4 clampMax	(maxV - 1);
					const IVec4 clampMin	(-maxV);
					std::ostringstream		fragmentShader;

					fragmentShader <<
						"#version 450\n"
						"layout(location = 0) out highp ivec4 o_color;\n"
						"layout(push_constant) uniform PushConstant {\n"
						"\thighp uint sampleIndex;\n"
						"} pushConstants;\n"
						"void main (void)\n"
						"{\n"
						"\thighp uint sampleIndex = pushConstants.sampleIndex;\n"
						"\tgl_SampleMask[0] = int(0x1u << sampleIndex);\n"
						"\thighp int color[4];\n"
						"\thighp uint x = sampleIndex ^ uint(gl_FragCoord.x);\n"
						"\thighp uint y = sampleIndex ^ uint(gl_FragCoord.y);\n";

					for (int ndx = 0; ndx < 4; ndx++)
						fragmentShader << "\tcolor[" << ndx << "] = "  << minValue[ndx] << ";\n";

					{
						const int		componentCount	= tcu::getNumUsedChannels(format.order);
						const deUint32	bitSize			(bits[0] + bits[1] + bits[2] + bits[3]);
						deUint32		dstBitsUsed[4]	= { 0u, 0u, 0u, 0u };
						deUint32		nextSrcBit		= 0;
						deUint32		divider			= 2;

						// \note Limited to ten bits since the target is 32x32, so there are 10 input bits
						while (nextSrcBit < de::min(bitSize, 10u))
						{
							for (int compNdx = 0; compNdx < componentCount; compNdx++)
							{
								if (dstBitsUsed[compNdx] > bits[compNdx])
									continue;

								fragmentShader <<
										"\tcolor[" << compNdx << "] += " << (range[compNdx] / divider)
										<< " * int(bitfieldExtract(" << (nextSrcBit % 2 == 0 ? "x" : "y") << ", " << (nextSrcBit / 2) << ", 1));\n";

								nextSrcBit++;
								dstBitsUsed[compNdx]++;
							}

							divider *= 2;
						}
					}

					// The spec doesn't define whether signed-integers are clamped on output,
					// so we'll clamp them explicitly to have well-defined outputs.
					fragmentShader <<
						"\to_color = clamp(ivec4(color[0], color[1], color[2], color[3]), " <<
						"ivec4" << clampMin << ", ivec4" << clampMax << ");\n" <<
						"}\n";

					dst.glslSources.add("quad-frag") << glu::FragmentSource(fragmentShader.str());
					break;
				}

				case tcu::TEXTURECHANNELCLASS_UNSIGNED_FIXED_POINT:
				case tcu::TEXTURECHANNELCLASS_SIGNED_FIXED_POINT:
				case tcu::TEXTURECHANNELCLASS_FLOATING_POINT:
				{
					const tcu::TextureFormatInfo	info			(tcu::getTextureFormatInfo(format));
					const UVec4						bits			(tcu::getTextureFormatMantissaBitDepth(format).cast<deUint32>());
					const Vec4						minLimit		(-65536.0);
					const Vec4						maxLimit		(65536.0);
					const Vec4						minValue		(tcu::max(info.valueMin, minLimit));
					const Vec4						range			(tcu::min(info.valueMax, maxLimit) - minValue);
					std::ostringstream				fragmentShader;

					fragmentShader <<
						"#version 450\n"
						"layout(location = 0) out highp vec4 o_color;\n"
						"layout(push_constant) uniform PushConstant {\n"
						"\thighp uint sampleIndex;\n"
						"} pushConstants;\n"
						"void main (void)\n"
						"{\n"
						"\thighp uint sampleIndex = pushConstants.sampleIndex;\n"
						"\tgl_SampleMask[0] = int(0x1u << sampleIndex);\n"
						"\thighp float color[4];\n"
						"\thighp uint x = sampleIndex ^ uint(gl_FragCoord.x);\n"
						"\thighp uint y = sampleIndex ^ uint(gl_FragCoord.y);\n";

					for (int ndx = 0; ndx < 4; ndx++)
						fragmentShader << "\tcolor[" << ndx << "] = "  << minValue[ndx] << ";\n";

					{
						const int		componentCount	= tcu::getNumUsedChannels(format.order);
						const deUint32	bitSize			(bits[0] + bits[1] + bits[2] + bits[3]);
						deUint32		dstBitsUsed[4]	= { 0u, 0u, 0u, 0u };
						deUint32		nextSrcBit		= 0;
						deUint32		divider			= 2;

						// \note Limited to ten bits since the target is 32x32, so there are 10 input bits
						while (nextSrcBit < de::min(bitSize, 10u))
						{
							for (int compNdx = 0; compNdx < componentCount; compNdx++)
							{
								if (dstBitsUsed[compNdx] > bits[compNdx])
									continue;

								fragmentShader <<
										"\tcolor[" << compNdx << "] += " << (range[compNdx] / (float)divider)
										<< " * float(bitfieldExtract(" << (nextSrcBit % 2 == 0 ? "x" : "y") << ", " << (nextSrcBit / 2) << ", 1));\n";

								nextSrcBit++;
								dstBitsUsed[compNdx]++;
							}

							divider *= 2;
						}
					}

					fragmentShader <<
						"\to_color = vec4(color[0], color[1], color[2], color[3]);\n"
						"}\n";

					dst.glslSources.add("quad-frag") << glu::FragmentSource(fragmentShader.str());
					break;
				}

				default:
					DE_FATAL("Unknown channel class");
			}
		}

		if (tcu::hasDepthComponent(format.order) || tcu::hasStencilComponent(format.order))
		{
			std::ostringstream splitShader;

			splitShader <<
				"#version 450\n";

			if (tcu::hasDepthComponent(format.order) && tcu::hasStencilComponent(format.order))
			{
				splitShader << "layout(input_attachment_index = 0, set = 0, binding = 0) uniform highp subpassInputMS i_depth;\n"
							<< "layout(input_attachment_index = 0, set = 0, binding = 1) uniform highp usubpassInputMS i_stencil;\n";
			}
			else if (tcu::hasDepthComponent(format.order))
				splitShader << "layout(input_attachment_index = 0, set = 0, binding = 0) uniform highp subpassInputMS i_depth;\n";
			else if (tcu::hasStencilComponent(format.order))
				splitShader << "layout(input_attachment_index = 0, set = 0, binding = 0) uniform highp usubpassInputMS i_stencil;\n";

			splitShader <<
				"layout(push_constant) uniform PushConstant {\n"
				"\thighp uint splitSubpassIndex;\n"
				"} pushConstants;\n";

			for (deUint32 attachmentNdx = 0; attachmentNdx < de::min((deUint32)MAX_COLOR_ATTACHMENT_COUNT, config.sampleCount); attachmentNdx++)
			{
				if (tcu::hasDepthComponent(format.order) && tcu::hasStencilComponent(format.order))
					splitShader << "layout(location = " << attachmentNdx << ") out highp vec2 o_color" << attachmentNdx << ";\n";
				else
					splitShader << "layout(location = " << attachmentNdx << ") out highp float o_color" << attachmentNdx << ";\n";
			}

			splitShader <<
				"void main (void)\n"
				"{\n";

			for (deUint32 attachmentNdx = 0; attachmentNdx < de::min((deUint32)MAX_COLOR_ATTACHMENT_COUNT, config.sampleCount); attachmentNdx++)
			{
				if (tcu::hasDepthComponent(format.order))
					splitShader << "\thighp float depth" << attachmentNdx << " = subpassLoad(i_depth, int(" << MAX_COLOR_ATTACHMENT_COUNT << " * pushConstants.splitSubpassIndex + " << attachmentNdx << "u)).x;\n";

				if (tcu::hasStencilComponent(format.order))
					splitShader << "\thighp uint stencil" << attachmentNdx << " = subpassLoad(i_stencil, int(" << MAX_COLOR_ATTACHMENT_COUNT << " * pushConstants.splitSubpassIndex + " << attachmentNdx << "u)).x;\n";

				if (tcu::hasDepthComponent(format.order) && tcu::hasStencilComponent(format.order))
					splitShader << "\to_color" << attachmentNdx << " = vec2(depth" << attachmentNdx << ", float(stencil" << attachmentNdx << "));\n";
				else if (tcu::hasDepthComponent(format.order))
					splitShader << "\to_color" << attachmentNdx << " = float(depth" << attachmentNdx << ");\n";
				else if (tcu::hasStencilComponent(format.order))
					splitShader << "\to_color" << attachmentNdx << " = float(stencil" << attachmentNdx << ");\n";
			}

			splitShader <<
				"}\n";

			dst.glslSources.add("quad-split-frag") << glu::FragmentSource(splitShader.str());
		}
		else
		{
			std::string subpassType;
			std::string outputType;

			switch (channelClass)
			{
				case tcu::TEXTURECHANNELCLASS_UNSIGNED_INTEGER:
					subpassType	= "usubpassInputMS";
					outputType	= "uvec4";
					break;

				case tcu::TEXTURECHANNELCLASS_SIGNED_INTEGER:
					subpassType	= "isubpassInputMS";
					outputType	= "ivec4";
					break;

				case tcu::TEXTURECHANNELCLASS_UNSIGNED_FIXED_POINT:
				case tcu::TEXTURECHANNELCLASS_SIGNED_FIXED_POINT:
				case tcu::TEXTURECHANNELCLASS_FLOATING_POINT:
					subpassType	= "subpassInputMS";
					outputType	= "vec4";
					break;

				default:
					DE_FATAL("Unknown channel class");
			}

			std::ostringstream splitShader;
			splitShader <<
				"#version 450\n"
				"layout(input_attachment_index = 0, set = 0, binding = 0) uniform highp " << subpassType << " i_color;\n"
				"layout(push_constant) uniform PushConstant {\n"
				"\thighp uint splitSubpassIndex;\n"
				"} pushConstants;\n";

			for (deUint32 attachmentNdx = 0; attachmentNdx < de::min((deUint32)MAX_COLOR_ATTACHMENT_COUNT, config.sampleCount); attachmentNdx++)
				splitShader << "layout(location = " << attachmentNdx << ") out highp " << outputType << " o_color" << attachmentNdx << ";\n";

			splitShader <<
				"void main (void)\n"
				"{\n";

			for (deUint32 attachmentNdx = 0; attachmentNdx < de::min((deUint32)MAX_COLOR_ATTACHMENT_COUNT, config.sampleCount); attachmentNdx++)
				splitShader << "\to_color" << attachmentNdx << " = subpassLoad(i_color, int(" << MAX_COLOR_ATTACHMENT_COUNT << " * pushConstants.splitSubpassIndex + " << attachmentNdx << "u));\n";

			splitShader <<
				"}\n";

			dst.glslSources.add("quad-split-frag") << glu::FragmentSource(splitShader.str());
		}
	}
};

std::string formatToName (VkFormat format)
{
	const std::string	formatStr	= de::toString(format);
	const std::string	prefix		= "VK_FORMAT_";

	DE_ASSERT(formatStr.substr(0, prefix.length()) == prefix);

	return de::toLower(formatStr.substr(prefix.length()));
}

void initTests (tcu::TestCaseGroup* group, RenderPassType renderPassType)
{
	static const VkFormat	formats[]	=
	{
		VK_FORMAT_R5G6B5_UNORM_PACK16,
		VK_FORMAT_R8_UNORM,
		VK_FORMAT_R8_SNORM,
		VK_FORMAT_R8_UINT,
		VK_FORMAT_R8_SINT,
		VK_FORMAT_R8G8_UNORM,
		VK_FORMAT_R8G8_SNORM,
		VK_FORMAT_R8G8_UINT,
		VK_FORMAT_R8G8_SINT,
		VK_FORMAT_R8G8B8A8_UNORM,
		VK_FORMAT_R8G8B8A8_SNORM,
		VK_FORMAT_R8G8B8A8_UINT,
		VK_FORMAT_R8G8B8A8_SINT,
		VK_FORMAT_R8G8B8A8_SRGB,
		VK_FORMAT_A8B8G8R8_UNORM_PACK32,
		VK_FORMAT_A8B8G8R8_SNORM_PACK32,
		VK_FORMAT_A8B8G8R8_UINT_PACK32,
		VK_FORMAT_A8B8G8R8_SINT_PACK32,
		VK_FORMAT_A8B8G8R8_SRGB_PACK32,
		VK_FORMAT_B8G8R8A8_UNORM,
		VK_FORMAT_B8G8R8A8_SRGB,
		VK_FORMAT_A2R10G10B10_UNORM_PACK32,
		VK_FORMAT_A2B10G10R10_UNORM_PACK32,
		VK_FORMAT_A2B10G10R10_UINT_PACK32,
		VK_FORMAT_R16_UNORM,
		VK_FORMAT_R16_SNORM,
		VK_FORMAT_R16_UINT,
		VK_FORMAT_R16_SINT,
		VK_FORMAT_R16_SFLOAT,
		VK_FORMAT_R16G16_UNORM,
		VK_FORMAT_R16G16_SNORM,
		VK_FORMAT_R16G16_UINT,
		VK_FORMAT_R16G16_SINT,
		VK_FORMAT_R16G16_SFLOAT,
		VK_FORMAT_R16G16B16A16_UNORM,
		VK_FORMAT_R16G16B16A16_SNORM,
		VK_FORMAT_R16G16B16A16_UINT,
		VK_FORMAT_R16G16B16A16_SINT,
		VK_FORMAT_R16G16B16A16_SFLOAT,
		VK_FORMAT_R32_UINT,
		VK_FORMAT_R32_SINT,
		VK_FORMAT_R32_SFLOAT,
		VK_FORMAT_R32G32_UINT,
		VK_FORMAT_R32G32_SINT,
		VK_FORMAT_R32G32_SFLOAT,
		VK_FORMAT_R32G32B32A32_UINT,
		VK_FORMAT_R32G32B32A32_SINT,
		VK_FORMAT_R32G32B32A32_SFLOAT,

		VK_FORMAT_D16_UNORM,
		VK_FORMAT_X8_D24_UNORM_PACK32,
		VK_FORMAT_D32_SFLOAT,
		VK_FORMAT_S8_UINT,
		VK_FORMAT_D16_UNORM_S8_UINT,
		VK_FORMAT_D24_UNORM_S8_UINT,
		VK_FORMAT_D32_SFLOAT_S8_UINT
	};
	const deUint32			sampleCounts[] =
	{
		2u, 4u, 8u, 16u, 32u
	};
	tcu::TestContext&		testCtx		(group->getTestContext());

	for (size_t formatNdx = 0; formatNdx < DE_LENGTH_OF_ARRAY(formats); formatNdx++)
	{
		const VkFormat					format		(formats[formatNdx]);
		const std::string				formatName	(formatToName(format));
		de::MovePtr<tcu::TestCaseGroup>	formatGroup	(new tcu::TestCaseGroup(testCtx, formatName.c_str(), formatName.c_str()));

		for (size_t sampleCountNdx = 0; sampleCountNdx < DE_LENGTH_OF_ARRAY(sampleCounts); sampleCountNdx++)
		{
			const deUint32		sampleCount	(sampleCounts[sampleCountNdx]);
			const TestConfig	testConfig	(format, sampleCount, renderPassType);
			const std::string	testName	("samples_" + de::toString(sampleCount));

			formatGroup->addChild(new InstanceFactory1<MultisampleRenderPassTestInstance, TestConfig, Programs>(testCtx, tcu::NODETYPE_SELF_VALIDATE, testName.c_str(), testName.c_str(), testConfig));
		}

		group->addChild(formatGroup.release());
	}
}

} // anonymous

tcu::TestCaseGroup* createRenderPassMultisampleTests (tcu::TestContext& testCtx)
{
	return createTestGroup(testCtx, "multisample", "Multisample render pass tests", initTests, RENDERPASS_TYPE_LEGACY);
}

tcu::TestCaseGroup* createRenderPass2MultisampleTests (tcu::TestContext& testCtx)
{
	return createTestGroup(testCtx, "multisample", "Multisample render pass tests", initTests, RENDERPASS_TYPE_RENDERPASS2);
}

} // vkt<|MERGE_RESOLUTION|>--- conflicted
+++ resolved
@@ -626,11 +626,7 @@
 					DE_NULL,																				//												||	const void*				pNext;
 					0u,																						//  deUint32				srcSubpass;			||	deUint32				srcSubpass;
 					splitSubpassIndex + 1,																	//  deUint32				dstSubpass;			||	deUint32				dstSubpass;
-<<<<<<< HEAD
-					VK_PIPELINE_STAGE_COLOR_ATTACHMENT_OUTPUT_BIT,											//  VkPipelineStageFlags	srcStageMask;		||	VkPipelineStageFlags	srcStageMask;
-=======
 					VK_PIPELINE_STAGE_COLOR_ATTACHMENT_OUTPUT_BIT | VK_PIPELINE_STAGE_EARLY_FRAGMENT_TESTS_BIT | VK_PIPELINE_STAGE_LATE_FRAGMENT_TESTS_BIT,											//  VkPipelineStageFlags	srcStageMask;		||	VkPipelineStageFlags	srcStageMask;
->>>>>>> 055f40e9
 					VK_PIPELINE_STAGE_FRAGMENT_SHADER_BIT,													//  VkPipelineStageFlags	dstStageMask;		||	VkPipelineStageFlags	dstStageMask;
 					VK_ACCESS_COLOR_ATTACHMENT_WRITE_BIT | VK_ACCESS_DEPTH_STENCIL_ATTACHMENT_WRITE_BIT,	//  VkAccessFlags			srcAccessMask;		||	VkAccessFlags			srcAccessMask;
 					VK_ACCESS_INPUT_ATTACHMENT_READ_BIT,													//  VkAccessFlags			dstAccessMask;		||	VkAccessFlags			dstAccessMask;
@@ -1360,48 +1356,12 @@
 	}
 
 	RenderpassSubpass::cmdEndRenderPass(vkd, *commandBuffer, &subpassEndInfo);
-<<<<<<< HEAD
-
-	// Memory barriers between rendering and copies
-	{
-		std::vector<VkImageMemoryBarrier> barriers;
-
-		for (size_t dstNdx = 0; dstNdx < m_dstSinglesampleImages.size(); dstNdx++)
-		{
-			const VkImageMemoryBarrier barrier =
-			{
-				VK_STRUCTURE_TYPE_IMAGE_MEMORY_BARRIER,
-				DE_NULL,
-
-				VK_ACCESS_COLOR_ATTACHMENT_WRITE_BIT,
-				VK_ACCESS_TRANSFER_READ_BIT,
-
-				VK_IMAGE_LAYOUT_TRANSFER_SRC_OPTIMAL,
-				VK_IMAGE_LAYOUT_TRANSFER_SRC_OPTIMAL,
-=======
->>>>>>> 055f40e9
 
 	for (size_t dstNdx = 0; dstNdx < m_dstSinglesampleImages.size(); dstNdx++)
 		copyImageToBuffer(vkd, *commandBuffer, **m_dstSinglesampleImages[dstNdx], **m_dstBuffers[dstNdx], tcu::IVec2(m_width, m_height), VK_ACCESS_COLOR_ATTACHMENT_WRITE_BIT, VK_IMAGE_LAYOUT_TRANSFER_SRC_OPTIMAL);
 
 	endCommandBuffer(vkd, *commandBuffer);
 
-<<<<<<< HEAD
-				**m_dstBuffers[dstNdx],
-				0u,
-				VK_WHOLE_SIZE
-			};
-
-			barriers.push_back(barrier);
-		}
-
-		vkd.cmdPipelineBarrier(*commandBuffer, VK_PIPELINE_STAGE_COLOR_ATTACHMENT_OUTPUT_BIT, VK_PIPELINE_STAGE_TRANSFER_BIT, 0u, 0u, DE_NULL, (deUint32)barriers.size(), &barriers[0], 0u, DE_NULL);
-	}
-
-	endCommandBuffer(vkd, *commandBuffer);
-
-=======
->>>>>>> 055f40e9
 	submitCommandsAndWait(vkd, device, m_context.getUniversalQueue(), *commandBuffer);
 
 	{
