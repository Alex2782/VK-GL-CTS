--- conflicted
+++ resolved
@@ -1141,10 +1141,7 @@
 				testParameters.format		= filterableFormatsByType[fmtNdx].format;
 				testParameters.minFilter	= magFilter;
 				testParameters.magFilter	= magFilter;
-<<<<<<< HEAD
-=======
 				testParameters.mipmaps		= false;
->>>>>>> 055f40e9
 
 				testParameters.wrapS		= ((fmtNdx ^ filterNdx) & 1) ? Sampler::CLAMP_TO_EDGE : Sampler::CLAMP_TO_BORDER;
 				testParameters.wrapT		= ((fmtNdx ^ filterNdx) & 2) ? Sampler::CLAMP_TO_EDGE : Sampler::CLAMP_TO_BORDER;
@@ -1179,11 +1176,8 @@
 				testParameters.format		= VK_FORMAT_R8G8B8A8_UNORM;
 				testParameters.minFilter	= magFilter;
 				testParameters.magFilter	= magFilter;
-<<<<<<< HEAD
-=======
 				testParameters.mipmaps		= false;
 
->>>>>>> 055f40e9
 				testParameters.wrapS		= ((sizeNdx ^ filterNdx) & 1) ? Sampler::CLAMP_TO_EDGE : Sampler::CLAMP_TO_BORDER;
 				testParameters.wrapT		= ((sizeNdx ^ filterNdx) & 2) ? Sampler::CLAMP_TO_EDGE : Sampler::CLAMP_TO_BORDER;
 				testParameters.width		= sizes2D[sizeNdx].width;
