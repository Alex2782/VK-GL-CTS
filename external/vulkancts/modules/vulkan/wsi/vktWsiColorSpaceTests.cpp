/*-------------------------------------------------------------------------
 * Vulkan Conformance Tests
 * ------------------------
 *
 * Copyright (c) 2017 Google Inc.
 *
 * Licensed under the Apache License, Version 2.0 (the "License");
 * you may not use this file except in compliance with the License.
 * You may obtain a copy of the License at
 *
 *      http://www.apache.org/licenses/LICENSE-2.0
 *
 * Unless required by applicable law or agreed to in writing, software
 * distributed under the License is distributed on an "AS IS" BASIS,
 * WITHOUT WARRANTIES OR CONDITIONS OF ANY KIND, either express or implied.
 * See the License for the specific language governing permissions and
 * limitations under the License.
 *
 *//*!
 * \file
 * \brief VkSwapchain Tests
 *//*--------------------------------------------------------------------*/

#include "vktWsiSwapchainTests.hpp"

#include "vktTestCaseUtil.hpp"
#include "vktTestGroupUtil.hpp"
#include "vktCustomInstancesDevices.hpp"

#include "vkDefs.hpp"
#include "vkPlatform.hpp"
#include "vkStrUtil.hpp"
#include "vkRef.hpp"
#include "vkRefUtil.hpp"
#include "vkQueryUtil.hpp"
#include "vkMemUtil.hpp"
#include "vkDeviceUtil.hpp"
#include "vkPrograms.hpp"
#include "vkTypeUtil.hpp"
#include "vkCmdUtil.hpp"
#include "vkWsiPlatform.hpp"
#include "vkWsiUtil.hpp"
#include "vkAllocationCallbackUtil.hpp"
#include "vkCmdUtil.hpp"
#include "vkObjUtil.hpp"

#include "tcuTestLog.hpp"
#include "tcuFormatUtil.hpp"
#include "tcuPlatform.hpp"
#include "tcuResultCollector.hpp"
#include "tcuCommandLine.hpp"

#include "deUniquePtr.hpp"
#include "deStringUtil.hpp"
#include "deArrayUtil.hpp"
#include "deSharedPtr.hpp"

#include <limits>

namespace vkt
{
namespace wsi
{

namespace
{

using namespace vk;
using namespace vk::wsi;

using tcu::TestLog;
using tcu::Maybe;
using tcu::UVec2;

using de::MovePtr;
using de::UniquePtr;

using std::string;
using std::vector;

typedef vector<VkExtensionProperties> Extensions;

void checkAllSupported (const Extensions& supportedExtensions, const vector<string>& requiredExtensions)
{
	for (vector<string>::const_iterator requiredExtName = requiredExtensions.begin();
		 requiredExtName != requiredExtensions.end();
		 ++requiredExtName)
	{
		if (!isExtensionSupported(supportedExtensions, RequiredExtension(*requiredExtName)))
			TCU_THROW(NotSupportedError, (*requiredExtName + " is not supported").c_str());
	}
}

CustomInstance createInstanceWithWsi (Context&						context,
									  const Extensions&				supportedExtensions,
									  Type							wsiType,
									  const VkAllocationCallbacks*	pAllocator	= DE_NULL)
{
	vector<string>	extensions;

	extensions.push_back("VK_KHR_surface");
	extensions.push_back(getExtensionName(wsiType));

	// VK_EXT_swapchain_colorspace adds new surface formats. Driver can enumerate
	// the formats regardless of whether VK_EXT_swapchain_colorspace was enabled,
	// but using them without enabling the extension is not allowed. Thus we have
	// two options:
	//
	// 1) Filter out non-core formats to stay within valid usage.
	//
	// 2) Enable VK_EXT_swapchain colorspace if advertised by the driver.
	//
	// We opt for (2) as it provides basic coverage for the extension as a bonus.
	if (isExtensionSupported(supportedExtensions, RequiredExtension("VK_EXT_swapchain_colorspace")))
		extensions.push_back("VK_EXT_swapchain_colorspace");

	checkAllSupported(supportedExtensions, extensions);

	return createCustomInstanceWithExtensions(context, extensions, pAllocator);
}

VkPhysicalDeviceFeatures getDeviceFeaturesForWsi (void)
{
	VkPhysicalDeviceFeatures features;
	deMemset(&features, 0, sizeof(features));
	return features;
}

Move<VkDevice> createDeviceWithWsi (const vk::PlatformInterface&	vkp,
									vk::VkInstance					instance,
									const InstanceInterface&		vki,
									VkPhysicalDevice				physicalDevice,
									const Extensions&				supportedExtensions,
									const deUint32					queueFamilyIndex,
									const VkAllocationCallbacks*	pAllocator,
									bool							validationEnabled)
{
	const float						queuePriorities[]	= { 1.0f };
	const VkDeviceQueueCreateInfo	queueInfos[]		=
	{
		{
			VK_STRUCTURE_TYPE_DEVICE_QUEUE_CREATE_INFO,
			DE_NULL,
			(VkDeviceQueueCreateFlags)0,
			queueFamilyIndex,
			DE_LENGTH_OF_ARRAY(queuePriorities),
			&queuePriorities[0]
		}
	};
	const VkPhysicalDeviceFeatures	features		= getDeviceFeaturesForWsi();
	vector<const char*>		extensions;

	if (!isExtensionSupported(supportedExtensions, RequiredExtension("VK_KHR_swapchain")))
		TCU_THROW(NotSupportedError, (string(extensions[0]) + " is not supported").c_str());
	extensions.push_back("VK_KHR_swapchain");

	if (isExtensionSupported(supportedExtensions, RequiredExtension("VK_EXT_hdr_metadata")))
		extensions.push_back("VK_EXT_hdr_metadata");

	VkDeviceCreateInfo		deviceParams	=
	{
		VK_STRUCTURE_TYPE_DEVICE_CREATE_INFO,
		DE_NULL,
		(VkDeviceCreateFlags)0,
		DE_LENGTH_OF_ARRAY(queueInfos),
		&queueInfos[0],
		0u,									// enabledLayerCount
		DE_NULL,							// ppEnabledLayerNames
		(deUint32)extensions.size(),
		extensions.empty() ? DE_NULL : &extensions[0],
		&features
	};

	return createCustomDevice(validationEnabled, vkp, instance, vki, physicalDevice, &deviceParams, pAllocator);
<<<<<<< HEAD
}

deUint32 getNumQueueFamilyIndices (const InstanceInterface& vki, VkPhysicalDevice physicalDevice)
{
	deUint32	numFamilies		= 0;

	vki.getPhysicalDeviceQueueFamilyProperties(physicalDevice, &numFamilies, DE_NULL);

	return numFamilies;
}

vector<deUint32> getSupportedQueueFamilyIndices (const InstanceInterface& vki, VkPhysicalDevice physicalDevice, VkSurfaceKHR surface)
{
	const deUint32		numTotalFamilyIndices	= getNumQueueFamilyIndices(vki, physicalDevice);
	vector<deUint32>	supportedFamilyIndices;

	for (deUint32 queueFamilyNdx = 0; queueFamilyNdx < numTotalFamilyIndices; ++queueFamilyNdx)
	{
		if (getPhysicalDeviceSurfaceSupport(vki, physicalDevice, queueFamilyNdx, surface) != VK_FALSE)
			supportedFamilyIndices.push_back(queueFamilyNdx);
	}

	return supportedFamilyIndices;
}

deUint32 chooseQueueFamilyIndex (const InstanceInterface& vki, VkPhysicalDevice physicalDevice, VkSurfaceKHR surface)
{
	const vector<deUint32>	supportedFamilyIndices	= getSupportedQueueFamilyIndices(vki, physicalDevice, surface);

	if (supportedFamilyIndices.empty())
		TCU_THROW(NotSupportedError, "Device doesn't support presentation");

	return supportedFamilyIndices[0];
=======
>>>>>>> dd5da5be
}

struct InstanceHelper
{
	const vector<VkExtensionProperties>	supportedExtensions;
	const CustomInstance				instance;
	const InstanceDriver&				vki;

	InstanceHelper (Context& context, Type wsiType, const VkAllocationCallbacks* pAllocator = DE_NULL)
		: supportedExtensions	(enumerateInstanceExtensionProperties(context.getPlatformInterface(),
																	  DE_NULL))
		, instance				(createInstanceWithWsi(context,
													   supportedExtensions,
													   wsiType,
													   pAllocator))
		, vki					(instance.getDriver())
	{}
};

struct DeviceHelper
{
	const VkPhysicalDevice	physicalDevice;
	const deUint32			queueFamilyIndex;
	const Unique<VkDevice>	device;
	const DeviceDriver		vkd;
	const VkQueue			queue;

	DeviceHelper (Context&						context,
				  const InstanceInterface&		vki,
				  VkInstance					instance,
				  VkSurfaceKHR					surface,
				  const VkAllocationCallbacks*	pAllocator = DE_NULL)
		: physicalDevice	(chooseDevice(vki, instance, context.getTestContext().getCommandLine()))
		, queueFamilyIndex	(chooseQueueFamilyIndex(vki, physicalDevice, surface))
		, device			(createDeviceWithWsi(context.getPlatformInterface(),
												 instance,
												 vki,
												 physicalDevice,
												 enumerateDeviceExtensionProperties(vki, physicalDevice, DE_NULL),
												 queueFamilyIndex,
												 pAllocator,
												 context.getTestContext().getCommandLine().isValidationEnabled()))
		, vkd				(context.getPlatformInterface(), instance, *device)
		, queue				(getDeviceQueue(vkd, *device, queueFamilyIndex, 0))
	{
	}
};

MovePtr<Display> createDisplay (const vk::Platform&	platform,
								const Extensions&	supportedExtensions,
								Type				wsiType)
{
	try
	{
		return MovePtr<Display>(platform.createWsiDisplay(wsiType));
	}
	catch (const tcu::NotSupportedError& e)
	{
		if (isExtensionSupported(supportedExtensions, RequiredExtension(getExtensionName(wsiType))) &&
		    platform.hasDisplay(wsiType))
		{
			// If VK_KHR_{platform}_surface was supported, vk::Platform implementation
			// must support creating native display & window for that WSI type.
			throw tcu::TestError(e.getMessage());
		}
		else
			throw;
	}
}

MovePtr<Window> createWindow (const Display& display, const Maybe<UVec2>& initialSize)
{
	try
	{
		return MovePtr<Window>(display.createWindow(initialSize));
	}
	catch (const tcu::NotSupportedError& e)
	{
		// See createDisplay - assuming that wsi::Display was supported platform port
		// should also support creating a window.
		throw tcu::TestError(e.getMessage());
	}
}

struct NativeObjects
{
	const UniquePtr<Display>	display;
	const UniquePtr<Window>		window;

	NativeObjects (Context&				context,
				   const Extensions&	supportedExtensions,
				   Type					wsiType,
				   const Maybe<UVec2>&	initialWindowSize = tcu::nothing<UVec2>())
		: display	(createDisplay(context.getTestContext().getPlatform().getVulkanPlatform(), supportedExtensions, wsiType))
		, window	(createWindow(*display, initialWindowSize))
	{}
};

enum TestDimension
{
	TEST_DIMENSION_MIN_IMAGE_COUNT = 0,	//!< Test all supported image counts
	TEST_DIMENSION_IMAGE_FORMAT,		//!< Test all supported formats
	TEST_DIMENSION_IMAGE_EXTENT,		//!< Test various (supported) extents
	TEST_DIMENSION_IMAGE_ARRAY_LAYERS,
	TEST_DIMENSION_IMAGE_USAGE,
	TEST_DIMENSION_IMAGE_SHARING_MODE,
	TEST_DIMENSION_PRE_TRANSFORM,
	TEST_DIMENSION_COMPOSITE_ALPHA,
	TEST_DIMENSION_PRESENT_MODE,
	TEST_DIMENSION_CLIPPED,

	TEST_DIMENSION_LAST
};

struct TestParameters
{
	Type			wsiType;
	TestDimension	dimension;

	TestParameters (Type wsiType_, TestDimension dimension_)
		: wsiType	(wsiType_)
		, dimension	(dimension_)
	{}

	TestParameters (void)
		: wsiType	(TYPE_LAST)
		, dimension	(TEST_DIMENSION_LAST)
	{}
};

struct GroupParameters
{
	typedef FunctionInstance1<TestParameters>::Function	Function;

	Type		wsiType;
	Function	function;

	GroupParameters (Type wsiType_, Function function_)
		: wsiType	(wsiType_)
		, function	(function_)
	{}

	GroupParameters (void)
		: wsiType	(TYPE_LAST)
		, function	((Function)DE_NULL)
	{}
};

VkSwapchainCreateInfoKHR getBasicSwapchainParameters (Type						wsiType,
													  const InstanceInterface&	vki,
													  VkPhysicalDevice			physicalDevice,
													  VkSurfaceKHR				surface,
													  VkSurfaceFormatKHR		surfaceFormat,
													  const tcu::UVec2&			desiredSize,
													  deUint32					desiredImageCount)
{
	const VkSurfaceCapabilitiesKHR		capabilities		= getPhysicalDeviceSurfaceCapabilities(vki,
																								   physicalDevice,
																								   surface);
	const PlatformProperties&			platformProperties	= getPlatformProperties(wsiType);
	const VkSurfaceTransformFlagBitsKHR transform			= (capabilities.supportedTransforms & VK_SURFACE_TRANSFORM_IDENTITY_BIT_KHR) ? VK_SURFACE_TRANSFORM_IDENTITY_BIT_KHR : capabilities.currentTransform;
	const VkSwapchainCreateInfoKHR		parameters			=
	{
		VK_STRUCTURE_TYPE_SWAPCHAIN_CREATE_INFO_KHR,
		DE_NULL,
		(VkSwapchainCreateFlagsKHR)0,
		surface,
		de::clamp(desiredImageCount, capabilities.minImageCount, capabilities.maxImageCount > 0 ? capabilities.maxImageCount : capabilities.minImageCount + desiredImageCount),
		surfaceFormat.format,
		surfaceFormat.colorSpace,
		(platformProperties.swapchainExtent == PlatformProperties::SWAPCHAIN_EXTENT_MUST_MATCH_WINDOW_SIZE
			? capabilities.currentExtent : vk::makeExtent2D(desiredSize.x(), desiredSize.y())),
		1u,									// imageArrayLayers
		VK_IMAGE_USAGE_COLOR_ATTACHMENT_BIT,
		VK_SHARING_MODE_EXCLUSIVE,
		0u,
		(const deUint32*)DE_NULL,
		transform,
		VK_COMPOSITE_ALPHA_OPAQUE_BIT_KHR,
		VK_PRESENT_MODE_FIFO_KHR,
		VK_FALSE,							// clipped
		(VkSwapchainKHR)0					// oldSwapchain
	};

	return parameters;
}

typedef de::SharedPtr<Unique<VkCommandBuffer> >	CommandBufferSp;
typedef de::SharedPtr<Unique<VkFence> >			FenceSp;
typedef de::SharedPtr<Unique<VkSemaphore> >		SemaphoreSp;

vector<FenceSp> createFences (const DeviceInterface&	vkd,
							  const VkDevice			device,
							  size_t					numFences)
{
	vector<FenceSp> fences(numFences);

	for (size_t ndx = 0; ndx < numFences; ++ndx)
		fences[ndx] = FenceSp(new Unique<VkFence>(createFence(vkd, device)));

	return fences;
}

vector<SemaphoreSp> createSemaphores (const DeviceInterface&	vkd,
									  const VkDevice			device,
									  size_t					numSemaphores)
{
	vector<SemaphoreSp> semaphores(numSemaphores);

	for (size_t ndx = 0; ndx < numSemaphores; ++ndx)
		semaphores[ndx] = SemaphoreSp(new Unique<VkSemaphore>(createSemaphore(vkd, device)));

	return semaphores;
}

vector<CommandBufferSp> allocateCommandBuffers (const DeviceInterface&		vkd,
												const VkDevice				device,
												const VkCommandPool			commandPool,
												const VkCommandBufferLevel	level,
												const size_t				numCommandBuffers)
{
	vector<CommandBufferSp>				buffers		(numCommandBuffers);

	for (size_t ndx = 0; ndx < numCommandBuffers; ++ndx)
		buffers[ndx] = CommandBufferSp(new Unique<VkCommandBuffer>(allocateCommandBuffer(vkd, device, commandPool, level)));

	return buffers;
}

tcu::TestStatus basicExtensionTest (Context& context, Type wsiType)
{
	const tcu::UVec2				desiredSize		(256, 256);
	const InstanceHelper			instHelper		(context, wsiType);
	const NativeObjects				native			(context, instHelper.supportedExtensions, wsiType, tcu::just(desiredSize));
	const Unique<VkSurfaceKHR>		surface			(createSurface(instHelper.vki, instHelper.instance, wsiType, *native.display, *native.window));
	const DeviceHelper				devHelper		(context, instHelper.vki, instHelper.instance, *surface);

	if (!de::contains(context.getInstanceExtensions().begin(), context.getInstanceExtensions().end(), "VK_EXT_swapchain_colorspace"))
		TCU_THROW(NotSupportedError, "Extension VK_EXT_swapchain_colorspace not supported");

	const vector<VkSurfaceFormatKHR>	formats			= getPhysicalDeviceSurfaceFormats(instHelper.vki,
																						  devHelper.physicalDevice,
																						  *surface);

	bool found = false;
	for (vector<VkSurfaceFormatKHR>::const_iterator curFmt = formats.begin(); curFmt != formats.end(); ++curFmt)
	{
		if (curFmt->colorSpace != VK_COLOR_SPACE_SRGB_NONLINEAR_KHR)
		{
			found = true;
			break;
		}
	}
	if (!found)
	{
		TCU_THROW(NotSupportedError, "VK_EXT_swapchain_colorspace supported, but no non-SRGB_NONLINEAR_KHR surface formats found.");
	}
	return tcu::TestStatus::pass("Extension tests succeeded");
}

tcu::TestStatus surfaceFormatRenderTest (Context& context,
										 Type wsiType,
										 VkSurfaceKHR surface,
										 VkSurfaceFormatKHR curFmt,
										 deBool checkHdr = false)
{
	const tcu::UVec2					desiredSize		(256, 256);
	const InstanceHelper				instHelper		(context, wsiType);
	const DeviceHelper					devHelper		(context, instHelper.vki, instHelper.instance, surface);
	const DeviceInterface&				vkd				= devHelper.vkd;
	const VkDevice						device			= *devHelper.device;
	SimpleAllocator						allocator		(vkd, device, getPhysicalDeviceMemoryProperties(instHelper.vki, devHelper.physicalDevice));

	const VkSwapchainCreateInfoKHR		swapchainInfo			= getBasicSwapchainParameters(wsiType, instHelper.vki, devHelper.physicalDevice, surface, curFmt, desiredSize, 2);
	const Unique<VkSwapchainKHR>		swapchain				(createSwapchainKHR(vkd, device, &swapchainInfo));
	const vector<VkImage>				swapchainImages			= getSwapchainImages(vkd, device, *swapchain);
	const vector<VkExtensionProperties>	deviceExtensions		(enumerateDeviceExtensionProperties(instHelper.vki, devHelper.physicalDevice, DE_NULL));

	if (checkHdr && !isExtensionSupported(deviceExtensions, RequiredExtension("VK_EXT_hdr_metadata")))
		TCU_THROW(NotSupportedError, "Extension VK_EXT_hdr_metadata not supported");

	const WsiTriangleRenderer		renderer					(vkd,
																 device,
																 allocator,
																 context.getBinaryCollection(),
																 false,
																 swapchainImages,
																 swapchainImages,
																 swapchainInfo.imageFormat,
																 tcu::UVec2(swapchainInfo.imageExtent.width, swapchainInfo.imageExtent.height));

	const Unique<VkCommandPool>		commandPool					(createCommandPool(vkd, device, VK_COMMAND_POOL_CREATE_RESET_COMMAND_BUFFER_BIT, devHelper.queueFamilyIndex));

	const size_t					maxQueuedFrames				= swapchainImages.size()*2;

	// We need to keep hold of fences from vkAcquireNextImageKHR to actually
	// limit number of frames we allow to be queued.
	const vector<FenceSp>			imageReadyFences			(createFences(vkd, device, maxQueuedFrames));

	// We need maxQueuedFrames+1 for imageReadySemaphores pool as we need to pass
	// the semaphore in same time as the fence we use to meter rendering.
	const vector<SemaphoreSp>		imageReadySemaphores		(createSemaphores(vkd, device, maxQueuedFrames+1));

	// For rest we simply need maxQueuedFrames as we will wait for image
	// from frameNdx-maxQueuedFrames to become available to us, guaranteeing that
	// previous uses must have completed.
	const vector<SemaphoreSp>		renderingCompleteSemaphores	(createSemaphores(vkd, device, maxQueuedFrames));
	const vector<CommandBufferSp>	commandBuffers				(allocateCommandBuffers(vkd, device, *commandPool, VK_COMMAND_BUFFER_LEVEL_PRIMARY, maxQueuedFrames));

	try
	{
		const deUint32	numFramesToRender	= 60;

		for (deUint32 frameNdx = 0; frameNdx < numFramesToRender; ++frameNdx)
		{
			const VkFence		imageReadyFence		= **imageReadyFences[frameNdx%imageReadyFences.size()];
			const VkSemaphore	imageReadySemaphore	= **imageReadySemaphores[frameNdx%imageReadySemaphores.size()];
			deUint32			imageNdx			= ~0u;

			if (frameNdx >= maxQueuedFrames)
				VK_CHECK(vkd.waitForFences(device, 1u, &imageReadyFence, VK_TRUE, std::numeric_limits<deUint64>::max()));

			VK_CHECK(vkd.resetFences(device, 1, &imageReadyFence));

			{
				const VkResult	acquireResult	= vkd.acquireNextImageKHR(device,
																		  *swapchain,
																		  std::numeric_limits<deUint64>::max(),
																		  imageReadySemaphore,
																		  (vk::VkFence)0,
																		  &imageNdx);

				if (acquireResult == VK_SUBOPTIMAL_KHR)
					context.getTestContext().getLog() << TestLog::Message << "Got " << acquireResult << " at frame " << frameNdx << TestLog::EndMessage;
				else
					VK_CHECK(acquireResult);
			}

			TCU_CHECK((size_t)imageNdx < swapchainImages.size());

			{
				const VkSemaphore			renderingCompleteSemaphore	= **renderingCompleteSemaphores[frameNdx%renderingCompleteSemaphores.size()];
				const VkCommandBuffer		commandBuffer				= **commandBuffers[frameNdx%commandBuffers.size()];
				const VkPipelineStageFlags	waitDstStage				= VK_PIPELINE_STAGE_COLOR_ATTACHMENT_OUTPUT_BIT;
				const VkSubmitInfo			submitInfo					=
				{
					VK_STRUCTURE_TYPE_SUBMIT_INFO,
					DE_NULL,
					1u,
					&imageReadySemaphore,
					&waitDstStage,
					1u,
					&commandBuffer,
					1u,
					&renderingCompleteSemaphore
				};
				const VkPresentInfoKHR		presentInfo					=
				{
					VK_STRUCTURE_TYPE_PRESENT_INFO_KHR,
					DE_NULL,
					1u,
					&renderingCompleteSemaphore,
					1u,
					&*swapchain,
					&imageNdx,
					(VkResult*)DE_NULL
				};

				if (checkHdr) {
					const VkHdrMetadataEXT hdrData = {
							VK_STRUCTURE_TYPE_HDR_METADATA_EXT,
							DE_NULL,
							makeXYColorEXT(0.680f, 0.320f),
							makeXYColorEXT(0.265f, 0.690f),
							makeXYColorEXT(0.150f, 0.060f),
							makeXYColorEXT(0.3127f, 0.3290f),
							1000.0,
							0.0,
							1000.0,
							70.0
					};
					vector<VkSwapchainKHR> swapchainArray;

					swapchainArray.push_back(*swapchain);
					vkd.setHdrMetadataEXT(device, (deUint32)swapchainArray.size(), swapchainArray.data(), &hdrData);
				}

				renderer.recordFrame(commandBuffer, imageNdx, frameNdx);
				VK_CHECK(vkd.queueSubmit(devHelper.queue, 1u, &submitInfo, imageReadyFence));
				VK_CHECK_WSI(vkd.queuePresentKHR(devHelper.queue, &presentInfo));
			}
		}

		VK_CHECK(vkd.deviceWaitIdle(device));
	}
	catch (...)
	{
		// Make sure device is idle before destroying resources
		vkd.deviceWaitIdle(device);
		throw;
	}

	return tcu::TestStatus::pass("Rendering test succeeded");
}

tcu::TestStatus surfaceFormatRenderTests (Context& context, Type wsiType)
{
	const tcu::UVec2					desiredSize		(256, 256);
	const InstanceHelper				instHelper		(context, wsiType);
	const NativeObjects					native			(context, instHelper.supportedExtensions, wsiType, tcu::just(desiredSize));
	const Unique<VkSurfaceKHR>			surface			(createSurface(instHelper.vki, instHelper.instance, wsiType, *native.display, *native.window));
	const DeviceHelper					devHelper		(context, instHelper.vki, instHelper.instance, *surface);

	if (!de::contains(context.getInstanceExtensions().begin(), context.getInstanceExtensions().end(), "VK_EXT_swapchain_colorspace"))
		TCU_THROW(NotSupportedError, "Extension VK_EXT_swapchain_colorspace not supported");

	const vector<VkSurfaceFormatKHR>	formats			= getPhysicalDeviceSurfaceFormats(instHelper.vki,
																							 devHelper.physicalDevice,
																							 *surface);
	for (vector<VkSurfaceFormatKHR>::const_iterator curFmt = formats.begin(); curFmt != formats.end(); ++curFmt)
	{
		surfaceFormatRenderTest(context, wsiType, *surface, *curFmt);
	}
	return tcu::TestStatus::pass("Rendering tests succeeded");
}

tcu::TestStatus surfaceFormatRenderWithHdrTests (Context& context, Type wsiType)
{
	const tcu::UVec2					desiredSize		(256, 256);
	const InstanceHelper				instHelper		(context, wsiType);
	const NativeObjects					native			(context, instHelper.supportedExtensions, wsiType, tcu::just(desiredSize));
	const Unique<VkSurfaceKHR>			surface			(createSurface(instHelper.vki, instHelper.instance, wsiType, *native.display, *native.window));
	const DeviceHelper					devHelper		(context, instHelper.vki, instHelper.instance, *surface);

	if (!de::contains(context.getInstanceExtensions().begin(), context.getInstanceExtensions().end(), "VK_EXT_swapchain_colorspace"))
		TCU_THROW(NotSupportedError, "Extension VK_EXT_swapchain_colorspace not supported");

	const vector<VkSurfaceFormatKHR>	formats			= getPhysicalDeviceSurfaceFormats(instHelper.vki,
																						  devHelper.physicalDevice,
																						  *surface);
	for (vector<VkSurfaceFormatKHR>::const_iterator curFmt = formats.begin(); curFmt != formats.end(); ++curFmt)
	{
		surfaceFormatRenderTest(context, wsiType, *surface, *curFmt, true);
	}
	return tcu::TestStatus::pass("Rendering tests succeeded");
}

void getBasicRenderPrograms (SourceCollections& dst, Type)
{
	WsiTriangleRenderer::getPrograms(dst);
}

} // anonymous

void createColorSpaceTests (tcu::TestCaseGroup* testGroup, vk::wsi::Type wsiType)
{
	addFunctionCase(testGroup, "extensions", "Verify Colorspace Extensions", basicExtensionTest, wsiType);
	addFunctionCaseWithPrograms(testGroup, "basic", "Basic Rendering Tests", getBasicRenderPrograms, surfaceFormatRenderTests, wsiType);
	addFunctionCaseWithPrograms(testGroup, "hdr", "Basic Rendering Tests with HDR", getBasicRenderPrograms, surfaceFormatRenderWithHdrTests, wsiType);
}

} // wsi
} // vkt<|MERGE_RESOLUTION|>--- conflicted
+++ resolved
@@ -172,42 +172,6 @@
 	};
 
 	return createCustomDevice(validationEnabled, vkp, instance, vki, physicalDevice, &deviceParams, pAllocator);
-<<<<<<< HEAD
-}
-
-deUint32 getNumQueueFamilyIndices (const InstanceInterface& vki, VkPhysicalDevice physicalDevice)
-{
-	deUint32	numFamilies		= 0;
-
-	vki.getPhysicalDeviceQueueFamilyProperties(physicalDevice, &numFamilies, DE_NULL);
-
-	return numFamilies;
-}
-
-vector<deUint32> getSupportedQueueFamilyIndices (const InstanceInterface& vki, VkPhysicalDevice physicalDevice, VkSurfaceKHR surface)
-{
-	const deUint32		numTotalFamilyIndices	= getNumQueueFamilyIndices(vki, physicalDevice);
-	vector<deUint32>	supportedFamilyIndices;
-
-	for (deUint32 queueFamilyNdx = 0; queueFamilyNdx < numTotalFamilyIndices; ++queueFamilyNdx)
-	{
-		if (getPhysicalDeviceSurfaceSupport(vki, physicalDevice, queueFamilyNdx, surface) != VK_FALSE)
-			supportedFamilyIndices.push_back(queueFamilyNdx);
-	}
-
-	return supportedFamilyIndices;
-}
-
-deUint32 chooseQueueFamilyIndex (const InstanceInterface& vki, VkPhysicalDevice physicalDevice, VkSurfaceKHR surface)
-{
-	const vector<deUint32>	supportedFamilyIndices	= getSupportedQueueFamilyIndices(vki, physicalDevice, surface);
-
-	if (supportedFamilyIndices.empty())
-		TCU_THROW(NotSupportedError, "Device doesn't support presentation");
-
-	return supportedFamilyIndices[0];
-=======
->>>>>>> dd5da5be
 }
 
 struct InstanceHelper
