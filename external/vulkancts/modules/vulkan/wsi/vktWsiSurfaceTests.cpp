--- conflicted
+++ resolved
@@ -171,10 +171,6 @@
 typedef vector<VkExtensionProperties> Extensions;
 
 CustomInstance createInstanceWithWsi (Context&						context,
-<<<<<<< HEAD
-=======
-									  const Extensions&				supportedExtensions,
->>>>>>> b3507875
 									  Type							wsiType,
 									  const vector<string>			extraExtensions,
 									  const VkAllocationCallbacks*	pAllocator	= DE_NULL)
@@ -208,10 +204,6 @@
 		: supportedExtensions	(enumerateInstanceExtensionProperties(context.getPlatformInterface(),
 																	  DE_NULL))
 		, instance				(createInstanceWithWsi(context,
-<<<<<<< HEAD
-=======
-													   supportedExtensions,
->>>>>>> b3507875
 													   wsiType,
 													   vector<string>(),
 													   pAllocator))
@@ -222,10 +214,6 @@
 		: supportedExtensions	(enumerateInstanceExtensionProperties(context.getPlatformInterface(),
 																	  DE_NULL))
 		, instance				(createInstanceWithWsi(context,
-<<<<<<< HEAD
-=======
-													   supportedExtensions,
->>>>>>> b3507875
 													   wsiType,
 													   extensions,
 													   pAllocator))
