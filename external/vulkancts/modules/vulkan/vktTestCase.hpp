--- conflicted
+++ resolved
@@ -67,44 +67,6 @@
 	vk::BinaryCollection&						getBinaryCollection					(void) const { return m_progCollection;		}
 
 	// Default instance & device, selected with --deqp-vk-device-id=N
-<<<<<<< HEAD
-	deUint32									getAvailableInstanceVersion		(void) const;
-	const std::vector<std::string>&				getInstanceExtensions			(void) const;
-	vk::VkInstance								getInstance						(void) const;
-	const vk::InstanceInterface&				getInstanceInterface			(void) const;
-	vk::VkPhysicalDevice						getPhysicalDevice				(void) const;
-	deUint32									getDeviceVersion				(void) const;
-
-	bool										isDeviceFeatureInitialized		(vk::VkStructureType sType) const;
-	const vk::VkPhysicalDeviceFeatures&			getDeviceFeatures				(void) const;
-	const vk::VkPhysicalDeviceFeatures2&		getDeviceFeatures2				(void) const;
-
-#include "vkDeviceFeaturesForContextDecl.inl"
-
-	bool										isDevicePropertyInitialized		(vk::VkStructureType sType) const;
-	const vk::VkPhysicalDeviceProperties&		getDeviceProperties				(void) const;
-	const vk::VkPhysicalDeviceProperties2&		getDeviceProperties2			(void) const;
-
-#include "vkDevicePropertiesForContextDecl.inl"
-
-	const std::vector<std::string>&				getDeviceExtensions				(void) const;
-	vk::VkDevice								getDevice						(void) const;
-	const vk::DeviceInterface&					getDeviceInterface				(void) const;
-	deUint32									getUniversalQueueFamilyIndex	(void) const;
-	vk::VkQueue									getUniversalQueue				(void) const;
-	deUint32									getUsedApiVersion				(void) const;
-	deUint32									getSparseQueueFamilyIndex		(void) const;
-	vk::VkQueue									getSparseQueue					(void) const;
-	vk::Allocator&								getDefaultAllocator				(void) const;
-	bool										contextSupports					(const deUint32 majorNum, const deUint32 minorNum, const deUint32 patchNum) const;
-	bool										contextSupports					(const vk::ApiVersion version) const;
-	bool										contextSupports					(const deUint32 requiredApiVersionBits) const;
-	bool										requireDeviceExtension			(const std::string& required);
-	bool										requireInstanceExtension		(const std::string& required);
-	bool										requireDeviceCoreFeature		(const DeviceCoreFeature requiredDeviceCoreFeature);
-
-	void*										getInstanceProcAddr				();
-=======
 	deUint32									getMaximumFrameworkVulkanVersion	(void) const;
 	deUint32									getAvailableInstanceVersion			(void) const;
 	const std::vector<std::string>&				getInstanceExtensions				(void) const;
@@ -112,12 +74,19 @@
 	const vk::InstanceInterface&				getInstanceInterface				(void) const;
 	vk::VkPhysicalDevice						getPhysicalDevice					(void) const;
 	deUint32									getDeviceVersion					(void) const;
+
+	bool										isDeviceFeatureInitialized			(vk::VkStructureType sType) const;
 	const vk::VkPhysicalDeviceFeatures&			getDeviceFeatures					(void) const;
 	const vk::VkPhysicalDeviceFeatures2&		getDeviceFeatures2					(void) const;
 
 #include "vkDeviceFeaturesForContextDecl.inl"
 
+	bool										isDevicePropertyInitialized			(vk::VkStructureType sType) const;
 	const vk::VkPhysicalDeviceProperties&		getDeviceProperties					(void) const;
+	const vk::VkPhysicalDeviceProperties2&		getDeviceProperties2				(void) const;
+
+#include "vkDevicePropertiesForContextDecl.inl"
+
 	const std::vector<std::string>&				getDeviceExtensions					(void) const;
 	vk::VkDevice								getDevice							(void) const;
 	const vk::DeviceInterface&					getDeviceInterface					(void) const;
@@ -135,7 +104,6 @@
 	bool										requireDeviceCoreFeature			(const DeviceCoreFeature requiredDeviceCoreFeature);
 
 	void*										getInstanceProcAddr					();
->>>>>>> dc84f640
 
 	bool										isBufferDeviceAddressSupported						(void) const;
 	bool										isBufferDeviceAddressKHRSupported					(void) const;
