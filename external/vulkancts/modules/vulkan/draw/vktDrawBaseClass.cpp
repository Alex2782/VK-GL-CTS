--- conflicted
+++ resolved
@@ -199,11 +199,7 @@
 		0, 1, &memBarrier, 0, DE_NULL, 0, DE_NULL);
 
 	const vk::VkRect2D renderArea = vk::makeRect2D(WIDTH, HEIGHT);
-<<<<<<< HEAD
-	vk::beginRenderPass(m_vk, *m_cmdBuffer, *m_renderPass, *m_framebuffer, renderArea);
-=======
 	vk::beginRenderPass(m_vk, *m_cmdBuffer, *m_renderPass, *m_framebuffer, renderArea, content);
->>>>>>> 055f40e9
 }
 
 }	// Draw
