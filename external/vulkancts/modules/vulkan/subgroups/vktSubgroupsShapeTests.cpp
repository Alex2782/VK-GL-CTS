/*------------------------------------------------------------------------
 * Vulkan Conformance Tests
 * ------------------------
 *
 * Copyright (c) 2017 The Khronos Group Inc.
 * Copyright (c) 2017 Codeplay Software Ltd.
 *
 * Licensed under the Apache License, Version 2.0 (the "License");
 * you may not use this file except in compliance with the License.
 * You may obtain a copy of the License at
 *
 *      http://www.apache.org/licenses/LICENSE-2.0
 *
 * Unless required by applicable law or agreed to in writing, software
 * distributed under the License is distributed on an "AS IS" BASIS,
 * WITHOUT WARRANTIES OR CONDITIONS OF ANY KIND, either express or implied.
 * See the License for the specific language governing permissions and
 * limitations under the License.
 *
 */ /*!
 * \file
 * \brief Subgroups Tests
 */ /*--------------------------------------------------------------------*/

#include "vktSubgroupsShapeTests.hpp"
#include "vktSubgroupsTestsUtils.hpp"

#include <string>
#include <vector>

using namespace tcu;
using namespace std;
using namespace vk;
using namespace vkt;

namespace
{
static bool checkVertexPipelineStages(std::vector<const void*> datas,
									  deUint32 width, deUint32)
{
	return vkt::subgroups::check(datas, width, 1);
}

static bool checkCompute(std::vector<const void*> datas,
						 const deUint32 numWorkgroups[3], const deUint32 localSize[3],
						 deUint32)
{
	return vkt::subgroups::checkCompute(datas, numWorkgroups, localSize, 1);
}

enum OpType
{
	OPTYPE_CLUSTERED = 0,
	OPTYPE_QUAD,
	OPTYPE_LAST
};

std::string getOpTypeName(int opType)
{
	switch (opType)
	{
		default:
			DE_FATAL("Unsupported op type");
			return "";
		case OPTYPE_CLUSTERED:
			return "clustered";
		case OPTYPE_QUAD:
			return "quad";
	}
}

struct CaseDefinition
{
	int					opType;
	VkShaderStageFlags	shaderStage;
};

void initFrameBufferPrograms (SourceCollections& programCollection, CaseDefinition caseDef)
{
	const vk::ShaderBuildOptions	buildOptions	(programCollection.usedVulkanVersion, vk::SPIRV_VERSION_1_3, 0u);
	std::ostringstream				bdy;
	std::string						extension = (OPTYPE_CLUSTERED == caseDef.opType) ?
										"#extension GL_KHR_shader_subgroup_clustered: enable\n" :
										"#extension GL_KHR_shader_subgroup_quad: enable\n";

	subgroups::setFragmentShaderFrameBuffer(programCollection);

	if (VK_SHADER_STAGE_VERTEX_BIT != caseDef.shaderStage)
		subgroups::setVertexShaderFrameBuffer(programCollection);

	extension += "#extension GL_KHR_shader_subgroup_ballot: enable\n";

	bdy << "  uint tempResult = 0x1;\n"
		<< "  uvec4 mask = subgroupBallot(true);\n";

	if (OPTYPE_CLUSTERED == caseDef.opType)
	{
		for (deUint32 i = 1; i <= subgroups::maxSupportedSubgroupSize(); i *= 2)
		{
			bdy << "  if (gl_SubgroupSize >= " << i << ")\n"
				<< "  {\n"
				<< "    uvec4 contribution = uvec4(0);\n"
				<< "    const uint modID = gl_SubgroupInvocationID % 32;\n"
				<< "    switch (gl_SubgroupInvocationID / 32)\n"
				<< "    {\n"
				<< "    case 0: contribution.x = 1 << modID; break;\n"
				<< "    case 1: contribution.y = 1 << modID; break;\n"
				<< "    case 2: contribution.z = 1 << modID; break;\n"
				<< "    case 3: contribution.w = 1 << modID; break;\n"
				<< "    }\n"
				<< "    uvec4 result = subgroupClusteredOr(contribution, " << i << ");\n"
				<< "    uint rootID = gl_SubgroupInvocationID & ~(" << i - 1 << ");\n"
				<< "    for (uint i = 0; i < " << i << "; i++)\n"
				<< "    {\n"
				<< "      uint nextID = rootID + i;\n"
				<< "      if (subgroupBallotBitExtract(mask, nextID) ^^ subgroupBallotBitExtract(result, nextID))\n"
				<< "      {\n"
				<< "        tempResult = 0;\n"
				<< "      }\n"
				<< "    }\n"
				<< "  }\n";
		}
	}
	else
	{
		bdy << "  uint cluster[4] =\n"
			<< "  {\n"
			<< "    subgroupQuadBroadcast(gl_SubgroupInvocationID, 0),\n"
			<< "    subgroupQuadBroadcast(gl_SubgroupInvocationID, 1),\n"
			<< "    subgroupQuadBroadcast(gl_SubgroupInvocationID, 2),\n"
			<< "    subgroupQuadBroadcast(gl_SubgroupInvocationID, 3)\n"
			<< "  };\n"
			<< "  uint rootID = gl_SubgroupInvocationID & ~0x3;\n"
			<< "  for (uint i = 0; i < 4; i++)\n"
			<< "  {\n"
			<< "    uint nextID = rootID + i;\n"
			<< "    if (subgroupBallotBitExtract(mask, nextID) && (cluster[i] != nextID))\n"
			<< "    {\n"
			<< "      tempResult = mask.x;\n"
			<< "    }\n"
			<< "  }\n";
	}

	if (VK_SHADER_STAGE_VERTEX_BIT == caseDef.shaderStage)
	{
		std::ostringstream vertexSrc;
		vertexSrc << glu::getGLSLVersionDeclaration(glu::GLSL_VERSION_450)<<"\n"
			<< extension
			<< "layout(location = 0) in highp vec4 in_position;\n"
			<< "layout(location = 0) out float result;\n"
			<< "\n"
			<< "void main (void)\n"
			<< "{\n"
			<< bdy.str()
			<< "  result = float(tempResult);\n"
			<< "  gl_Position = in_position;\n"
			<< "  gl_PointSize = 1.0f;\n"
			<< "}\n";
		programCollection.glslSources.add("vert")
			<< glu::VertexSource(vertexSrc.str()) << buildOptions;
	}
	else if (VK_SHADER_STAGE_GEOMETRY_BIT == caseDef.shaderStage)
	{
		std::ostringstream geometry;

		geometry << glu::getGLSLVersionDeclaration(glu::GLSL_VERSION_450)<<"\n"
			<< extension
			<< "layout(points) in;\n"
			<< "layout(points, max_vertices = 1) out;\n"
			<< "layout(location = 0) out float out_color;\n"
			<< "\n"
			<< "void main (void)\n"
			<< "{\n"
			<< bdy.str()
			<< "  out_color = float(tempResult);\n"
			<< "  gl_Position = gl_in[0].gl_Position;\n"
			<< "  EmitVertex();\n"
			<< "  EndPrimitive();\n"
<<<<<<< HEAD
			<< "}\n";

		programCollection.glslSources.add("geometry")
			<< glu::GeometrySource(geometry.str()) << buildOptions;
	}
	else if (VK_SHADER_STAGE_TESSELLATION_CONTROL_BIT == caseDef.shaderStage)
	{
		std::ostringstream controlSource;

		controlSource << glu::getGLSLVersionDeclaration(glu::GLSL_VERSION_450)<<"\n"
			<< extension
			<< "layout(vertices = 2) out;\n"
			<< "layout(location = 0) out float out_color[];\n"
			<< "\n"
			<< "void main (void)\n"
			<< "{\n"
			<< "  if (gl_InvocationID == 0)\n"
			<<"  {\n"
			<< "    gl_TessLevelOuter[0] = 1.0f;\n"
			<< "    gl_TessLevelOuter[1] = 1.0f;\n"
			<< "  }\n"
			<< bdy.str()
			<< "  out_color[gl_InvocationID] = float(tempResult);\n"
			<< "  gl_out[gl_InvocationID].gl_Position = gl_in[gl_InvocationID].gl_Position;\n"
			<< "}\n";

=======
			<< "}\n";

		programCollection.glslSources.add("geometry")
			<< glu::GeometrySource(geometry.str()) << buildOptions;
	}
	else if (VK_SHADER_STAGE_TESSELLATION_CONTROL_BIT == caseDef.shaderStage)
	{
		std::ostringstream controlSource;

		controlSource << glu::getGLSLVersionDeclaration(glu::GLSL_VERSION_450)<<"\n"
			<< extension
			<< "layout(vertices = 2) out;\n"
			<< "layout(location = 0) out float out_color[];\n"
			<< "\n"
			<< "void main (void)\n"
			<< "{\n"
			<< "  if (gl_InvocationID == 0)\n"
			<<"  {\n"
			<< "    gl_TessLevelOuter[0] = 1.0f;\n"
			<< "    gl_TessLevelOuter[1] = 1.0f;\n"
			<< "  }\n"
			<< bdy.str()
			<< "  out_color[gl_InvocationID] = float(tempResult);\n"
			<< "  gl_out[gl_InvocationID].gl_Position = gl_in[gl_InvocationID].gl_Position;\n"
			<< "}\n";

>>>>>>> 055f40e9
		programCollection.glslSources.add("tesc")
			<< glu::TessellationControlSource(controlSource.str()) << buildOptions;
		subgroups::setTesEvalShaderFrameBuffer(programCollection);
	}
	else if (VK_SHADER_STAGE_TESSELLATION_EVALUATION_BIT == caseDef.shaderStage)
	{
		std::ostringstream evaluationSource;

		evaluationSource << glu::getGLSLVersionDeclaration(glu::GLSL_VERSION_450)<<"\n"
			<< extension
			<< "layout(isolines, equal_spacing, ccw ) in;\n"
			<< "layout(location = 0) out float out_color;\n"
			<< "void main (void)\n"
			<< "{\n"
			<< bdy.str()
			<< "  out_color = float(tempResult);\n"
			<< "  gl_Position = mix(gl_in[0].gl_Position, gl_in[1].gl_Position, gl_TessCoord.x);\n"
			<< "}\n";

		subgroups::setTesCtrlShaderFrameBuffer(programCollection);
		programCollection.glslSources.add("tese")
				<< glu::TessellationEvaluationSource(evaluationSource.str()) << buildOptions;
	}
	else
	{
		DE_FATAL("Unsupported shader stage");
	}
}

void initPrograms(SourceCollections& programCollection, CaseDefinition caseDef)
{
	std::string extension = (OPTYPE_CLUSTERED == caseDef.opType) ?
							"#extension GL_KHR_shader_subgroup_clustered: enable\n" :
							"#extension GL_KHR_shader_subgroup_quad: enable\n";

	extension += "#extension GL_KHR_shader_subgroup_ballot: enable\n";

	std::ostringstream bdy;

	bdy << "  uint tempResult = 0x1;\n"
		<< "  uvec4 mask = subgroupBallot(true);\n";

	if (OPTYPE_CLUSTERED == caseDef.opType)
	{
		for (deUint32 i = 1; i <= subgroups::maxSupportedSubgroupSize(); i *= 2)
		{
			bdy << "  if (gl_SubgroupSize >= " << i << ")\n"
				<< "  {\n"
				<< "    uvec4 contribution = uvec4(0);\n"
				<< "    const uint modID = gl_SubgroupInvocationID % 32;\n"
				<< "    switch (gl_SubgroupInvocationID / 32)\n"
				<< "    {\n"
				<< "    case 0: contribution.x = 1 << modID; break;\n"
				<< "    case 1: contribution.y = 1 << modID; break;\n"
				<< "    case 2: contribution.z = 1 << modID; break;\n"
				<< "    case 3: contribution.w = 1 << modID; break;\n"
				<< "    }\n"
				<< "    uvec4 result = subgroupClusteredOr(contribution, " << i << ");\n"
				<< "    uint rootID = gl_SubgroupInvocationID & ~(" << i - 1 << ");\n"
				<< "    for (uint i = 0; i < " << i << "; i++)\n"
				<< "    {\n"
				<< "      uint nextID = rootID + i;\n"
				<< "      if (subgroupBallotBitExtract(mask, nextID) ^^ subgroupBallotBitExtract(result, nextID))\n"
				<< "      {\n"
				<< "        tempResult = 0;\n"
				<< "      }\n"
				<< "    }\n"
				<< "  }\n";
		}
	}
	else
	{
		bdy << "  uint cluster[4] =\n"
			<< "  {\n"
			<< "    subgroupQuadBroadcast(gl_SubgroupInvocationID, 0),\n"
			<< "    subgroupQuadBroadcast(gl_SubgroupInvocationID, 1),\n"
			<< "    subgroupQuadBroadcast(gl_SubgroupInvocationID, 2),\n"
			<< "    subgroupQuadBroadcast(gl_SubgroupInvocationID, 3)\n"
			<< "  };\n"
			<< "  uint rootID = gl_SubgroupInvocationID & ~0x3;\n"
			<< "  for (uint i = 0; i < 4; i++)\n"
			<< "  {\n"
			<< "    uint nextID = rootID + i;\n"
			<< "    if (subgroupBallotBitExtract(mask, nextID) && (cluster[i] != nextID))\n"
			<< "    {\n"
			<< "      tempResult = mask.x;\n"
			<< "    }\n"
			<< "  }\n";
	}

	if (VK_SHADER_STAGE_COMPUTE_BIT == caseDef.shaderStage)
	{
		std::ostringstream src;

		src << "#version 450\n"
			<< extension
			<< "layout (local_size_x_id = 0, local_size_y_id = 1, "
			"local_size_z_id = 2) in;\n"
			<< "layout(set = 0, binding = 0, std430) buffer Buffer1\n"
			<< "{\n"
			<< "  uint result[];\n"
			<< "};\n"
			<< "\n"
			<< "void main (void)\n"
			<< "{\n"
			<< "  uvec3 globalSize = gl_NumWorkGroups * gl_WorkGroupSize;\n"
			<< "  highp uint offset = globalSize.x * ((globalSize.y * "
			"gl_GlobalInvocationID.z) + gl_GlobalInvocationID.y) + "
			"gl_GlobalInvocationID.x;\n"
			<< bdy.str()
			<< "  result[offset] = tempResult;\n"
			<< "}\n";

		programCollection.glslSources.add("comp")
				<< glu::ComputeSource(src.str()) << vk::ShaderBuildOptions(programCollection.usedVulkanVersion, vk::SPIRV_VERSION_1_3, 0u);
	}
	else
	{
		{
			const string vertex =
				"#version 450\n"
				+ extension +
				"layout(set = 0, binding = 0, std430) buffer Buffer1\n"
				"{\n"
				"  uint result[];\n"
				"};\n"
				"\n"
				"void main (void)\n"
				"{\n"
				+ bdy.str() +
				"  result[gl_VertexIndex] = tempResult;\n"
				"  float pixelSize = 2.0f/1024.0f;\n"
				"  float pixelPosition = pixelSize/2.0f - 1.0f;\n"
				"  gl_Position = vec4(float(gl_VertexIndex) * pixelSize + pixelPosition, 0.0f, 0.0f, 1.0f);\n"
				"}\n";

			programCollection.glslSources.add("vert")
				<< glu::VertexSource(vertex) << vk::ShaderBuildOptions(programCollection.usedVulkanVersion, vk::SPIRV_VERSION_1_3, 0u);
		}

		{
			const string tesc =
				"#version 450\n"
				+ extension +
				"layout(vertices=1) out;\n"
				"layout(set = 0, binding = 1, std430) buffer Buffer1\n"
				"{\n"
				"  uint result[];\n"
				"};\n"
				"\n"
				"void main (void)\n"
				"{\n"
				+ bdy.str() +
				"  result[gl_PrimitiveID] = 1;\n"
				"  if (gl_InvocationID == 0)\n"
				"  {\n"
				"    gl_TessLevelOuter[0] = 1.0f;\n"
				"    gl_TessLevelOuter[1] = 1.0f;\n"
				"  }\n"
				"  gl_out[gl_InvocationID].gl_Position = gl_in[gl_InvocationID].gl_Position;\n"
				"}\n";

			programCollection.glslSources.add("tesc")
					<< glu::TessellationControlSource(tesc) << vk::ShaderBuildOptions(programCollection.usedVulkanVersion, vk::SPIRV_VERSION_1_3, 0u);
		}

		{
			const string tese =
				"#version 450\n"
				+ extension +
				"layout(isolines) in;\n"
				"layout(set = 0, binding = 2, std430) buffer Buffer1\n"
				"{\n"
				"  uint result[];\n"
				"};\n"
				"\n"
				"void main (void)\n"
				"{\n"
				+ bdy.str() +
				"  result[gl_PrimitiveID * 2 + uint(gl_TessCoord.x + 0.5)] = 1;\n"
				"  float pixelSize = 2.0f/1024.0f;\n"
				"  gl_Position = gl_in[0].gl_Position + gl_TessCoord.x * pixelSize / 2.0f;\n"
				"}\n";

			programCollection.glslSources.add("tese")
					<< glu::TessellationEvaluationSource(tese) << vk::ShaderBuildOptions(programCollection.usedVulkanVersion, vk::SPIRV_VERSION_1_3, 0u);
		}

		{
			const string geometry =
				"#version 450\n"
				+ extension +
				"layout(${TOPOLOGY}) in;\n"
				"layout(points, max_vertices = 1) out;\n"
				"layout(set = 0, binding = 3, std430) buffer Buffer1\n"
				"{\n"
				"  uint result[];\n"
				"};\n"
				"\n"
				"void main (void)\n"
				"{\n"
				+ bdy.str() +
				"  result[gl_PrimitiveIDIn] = tempResult;\n"
				"  gl_Position = gl_in[0].gl_Position;\n"
				"  EmitVertex();\n"
				"  EndPrimitive();\n"
				"}\n";

			subgroups::addGeometryShadersFromTemplate(geometry, vk::ShaderBuildOptions(programCollection.usedVulkanVersion, vk::SPIRV_VERSION_1_3, 0u),
													  programCollection.glslSources);
		}

		{
			const string fragment =
				"#version 450\n"
				+ extension +
				"layout(location = 0) out uint result;\n"
				"void main (void)\n"
				"{\n"
				+ bdy.str() +
				"  result = tempResult;\n"
				"}\n";

			programCollection.glslSources.add("fragment")
				<< glu::FragmentSource(fragment)<< vk::ShaderBuildOptions(programCollection.usedVulkanVersion, vk::SPIRV_VERSION_1_3, 0u);
		}
		subgroups::addNoSubgroupShader(programCollection);
	}
}

void supportedCheck (Context& context, CaseDefinition caseDef)
{
	if (!subgroups::isSubgroupSupported(context))
		TCU_THROW(NotSupportedError, "Subgroup operations are not supported");

	if (!subgroups::isSubgroupFeatureSupportedForDevice(context, VK_SUBGROUP_FEATURE_BALLOT_BIT))
	{
		TCU_THROW(NotSupportedError, "Device does not support subgroup ballot operations");
	}

	if (OPTYPE_CLUSTERED == caseDef.opType)
	{
		if (!subgroups::isSubgroupFeatureSupportedForDevice(context, VK_SUBGROUP_FEATURE_CLUSTERED_BIT))
		{
			TCU_THROW(NotSupportedError, "Subgroup shape tests require that clustered operations are supported!");
		}
	}

	if (OPTYPE_QUAD == caseDef.opType)
	{
		if (!subgroups::isSubgroupFeatureSupportedForDevice(context, VK_SUBGROUP_FEATURE_QUAD_BIT))
		{
			TCU_THROW(NotSupportedError, "Subgroup shape tests require that quad operations are supported!");
		}
	}
}

tcu::TestStatus noSSBOtest (Context& context, const CaseDefinition caseDef)
{
	if (!subgroups::areSubgroupOperationsSupportedForStage(
				context, caseDef.shaderStage))
	{
		if (subgroups::areSubgroupOperationsRequiredForStage(
					caseDef.shaderStage))
		{
			return tcu::TestStatus::fail(
					   "Shader stage " +
					   subgroups::getShaderStageName(caseDef.shaderStage) +
					   " is required to support subgroup operations!");
		}
		else
		{
			TCU_THROW(NotSupportedError, "Device does not support subgroup operations for this stage");
		}
	}

	if (VK_SHADER_STAGE_VERTEX_BIT == caseDef.shaderStage)
		return subgroups::makeVertexFrameBufferTest(context, VK_FORMAT_R32_UINT, DE_NULL, 0, checkVertexPipelineStages);
	else if (VK_SHADER_STAGE_GEOMETRY_BIT == caseDef.shaderStage)
		return subgroups::makeGeometryFrameBufferTest(context, VK_FORMAT_R32_UINT, DE_NULL, 0, checkVertexPipelineStages);
	else if (VK_SHADER_STAGE_TESSELLATION_CONTROL_BIT == caseDef.shaderStage)
		return subgroups::makeTessellationEvaluationFrameBufferTest(context, VK_FORMAT_R32_UINT, DE_NULL, 0, checkVertexPipelineStages, VK_SHADER_STAGE_TESSELLATION_CONTROL_BIT);
	else if (VK_SHADER_STAGE_TESSELLATION_EVALUATION_BIT == caseDef.shaderStage)
		return subgroups::makeTessellationEvaluationFrameBufferTest(context,  VK_FORMAT_R32_UINT, DE_NULL, 0, checkVertexPipelineStages, VK_SHADER_STAGE_TESSELLATION_EVALUATION_BIT);
	else
		TCU_THROW(InternalError, "Unhandled shader stage");
}


tcu::TestStatus test(Context& context, const CaseDefinition caseDef)
{
	if (!subgroups::isSubgroupFeatureSupportedForDevice(context, VK_SUBGROUP_FEATURE_BASIC_BIT))
	{
		return tcu::TestStatus::fail(
				   "Subgroup feature " +
				   subgroups::getShaderStageName(VK_SUBGROUP_FEATURE_BASIC_BIT) +
				   " is a required capability!");
	}

	if (VK_SHADER_STAGE_COMPUTE_BIT == caseDef.shaderStage)
	{
		if (!subgroups::areSubgroupOperationsSupportedForStage(context, caseDef.shaderStage))
		{
			return tcu::TestStatus::fail(
					   "Shader stage " +
					   subgroups::getShaderStageName(caseDef.shaderStage) +
					   " is required to support subgroup operations!");
		}
		return subgroups::makeComputeTest(context, VK_FORMAT_R32_UINT, DE_NULL, 0, checkCompute);
	}
	else
	{
		VkPhysicalDeviceSubgroupProperties subgroupProperties;
		subgroupProperties.sType = VK_STRUCTURE_TYPE_PHYSICAL_DEVICE_SUBGROUP_PROPERTIES;
		subgroupProperties.pNext = DE_NULL;

		VkPhysicalDeviceProperties2 properties;
		properties.sType = VK_STRUCTURE_TYPE_PHYSICAL_DEVICE_PROPERTIES_2;
		properties.pNext = &subgroupProperties;

		context.getInstanceInterface().getPhysicalDeviceProperties2(context.getPhysicalDevice(), &properties);

		VkShaderStageFlagBits stages = (VkShaderStageFlagBits)(caseDef.shaderStage  & subgroupProperties.supportedStages);

		if (VK_SHADER_STAGE_FRAGMENT_BIT != stages && !subgroups::isVertexSSBOSupportedForDevice(context))
		{
			if ( (stages & VK_SHADER_STAGE_FRAGMENT_BIT) == 0)
				TCU_THROW(NotSupportedError, "Device does not support vertex stage SSBO writes");
			else
				stages = VK_SHADER_STAGE_FRAGMENT_BIT;
		}

		if ((VkShaderStageFlagBits)0u == stages)
			TCU_THROW(NotSupportedError, "Subgroup operations are not supported for any graphic shader");

		return subgroups::allStages(context, VK_FORMAT_R32_UINT, DE_NULL, 0, checkVertexPipelineStages, stages);
	}
}
}

namespace vkt
{
namespace subgroups
{
tcu::TestCaseGroup* createSubgroupsShapeTests(tcu::TestContext& testCtx)
{
	de::MovePtr<tcu::TestCaseGroup> graphicGroup(new tcu::TestCaseGroup(
		testCtx, "graphics", "Subgroup shape category tests: graphics"));
	de::MovePtr<tcu::TestCaseGroup> computeGroup(new tcu::TestCaseGroup(
		testCtx, "compute", "Subgroup shape category tests: compute"));
	de::MovePtr<tcu::TestCaseGroup> framebufferGroup(new tcu::TestCaseGroup(
		testCtx, "framebuffer", "Subgroup shape category tests: framebuffer"));

	const VkShaderStageFlags stages[] =
	{
		VK_SHADER_STAGE_VERTEX_BIT,
		VK_SHADER_STAGE_TESSELLATION_EVALUATION_BIT,
		VK_SHADER_STAGE_TESSELLATION_CONTROL_BIT,
		VK_SHADER_STAGE_GEOMETRY_BIT,
	};

	for (int opTypeIndex = 0; opTypeIndex < OPTYPE_LAST; ++opTypeIndex)
	{
		const std::string op = de::toLower(getOpTypeName(opTypeIndex));

		{
			const CaseDefinition caseDef = {opTypeIndex, VK_SHADER_STAGE_COMPUTE_BIT};
			addFunctionCaseWithPrograms(computeGroup.get(), op, "", supportedCheck, initPrograms, test, caseDef);

		}

		{
			const CaseDefinition caseDef =
			{
				opTypeIndex,
				VK_SHADER_STAGE_ALL_GRAPHICS
			};
			addFunctionCaseWithPrograms(graphicGroup.get(),
									op, "",
									supportedCheck, initPrograms, test, caseDef);
		}

		for (int stageIndex = 0; stageIndex < DE_LENGTH_OF_ARRAY(stages); ++stageIndex)
		{
			const CaseDefinition caseDef = {opTypeIndex, stages[stageIndex]};
			addFunctionCaseWithPrograms(framebufferGroup.get(),op + "_" + getShaderStageName(caseDef.shaderStage), "",
										supportedCheck, initFrameBufferPrograms, noSSBOtest, caseDef);
		}
	}

	de::MovePtr<tcu::TestCaseGroup> group(new tcu::TestCaseGroup(
		testCtx, "shape", "Subgroup shape category tests"));

	group->addChild(graphicGroup.release());
	group->addChild(computeGroup.release());
	group->addChild(framebufferGroup.release());

	return group.release();
}

} // subgroups
} // vkt<|MERGE_RESOLUTION|>--- conflicted
+++ resolved
@@ -176,7 +176,6 @@
 			<< "  gl_Position = gl_in[0].gl_Position;\n"
 			<< "  EmitVertex();\n"
 			<< "  EndPrimitive();\n"
-<<<<<<< HEAD
 			<< "}\n";
 
 		programCollection.glslSources.add("geometry")
@@ -203,34 +202,6 @@
 			<< "  gl_out[gl_InvocationID].gl_Position = gl_in[gl_InvocationID].gl_Position;\n"
 			<< "}\n";
 
-=======
-			<< "}\n";
-
-		programCollection.glslSources.add("geometry")
-			<< glu::GeometrySource(geometry.str()) << buildOptions;
-	}
-	else if (VK_SHADER_STAGE_TESSELLATION_CONTROL_BIT == caseDef.shaderStage)
-	{
-		std::ostringstream controlSource;
-
-		controlSource << glu::getGLSLVersionDeclaration(glu::GLSL_VERSION_450)<<"\n"
-			<< extension
-			<< "layout(vertices = 2) out;\n"
-			<< "layout(location = 0) out float out_color[];\n"
-			<< "\n"
-			<< "void main (void)\n"
-			<< "{\n"
-			<< "  if (gl_InvocationID == 0)\n"
-			<<"  {\n"
-			<< "    gl_TessLevelOuter[0] = 1.0f;\n"
-			<< "    gl_TessLevelOuter[1] = 1.0f;\n"
-			<< "  }\n"
-			<< bdy.str()
-			<< "  out_color[gl_InvocationID] = float(tempResult);\n"
-			<< "  gl_out[gl_InvocationID].gl_Position = gl_in[gl_InvocationID].gl_Position;\n"
-			<< "}\n";
-
->>>>>>> 055f40e9
 		programCollection.glslSources.add("tesc")
 			<< glu::TessellationControlSource(controlSource.str()) << buildOptions;
 		subgroups::setTesEvalShaderFrameBuffer(programCollection);
