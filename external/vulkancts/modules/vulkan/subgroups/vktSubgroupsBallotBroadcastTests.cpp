/*------------------------------------------------------------------------
 * Vulkan Conformance Tests
 * ------------------------
 *
 * Copyright (c) 2017 The Khronos Group Inc.
 * Copyright (c) 2017 Codeplay Software Ltd.
 *
 * Licensed under the Apache License, Version 2.0 (the "License");
 * you may not use this file except in compliance with the License.
 * You may obtain a copy of the License at
 *
 *      http://www.apache.org/licenses/LICENSE-2.0
 *
 * Unless required by applicable law or agreed to in writing, software
 * distributed under the License is distributed on an "AS IS" BASIS,
 * WITHOUT WARRANTIES OR CONDITIONS OF ANY KIND, either express or implied.
 * See the License for the specific language governing permissions and
 * limitations under the License.
 *
 */ /*!
 * \file
 * \brief Subgroups Tests
 */ /*--------------------------------------------------------------------*/

#include "vktSubgroupsBallotBroadcastTests.hpp"
#include "vktSubgroupsTestsUtils.hpp"

#include <string>
#include <vector>

using namespace tcu;
using namespace std;
using namespace vk;
using namespace vkt;

namespace
{
enum OpType
{
	OPTYPE_BROADCAST = 0,
	OPTYPE_BROADCAST_FIRST,
	OPTYPE_LAST
};

static bool checkVertexPipelineStages(std::vector<const void*> datas,
									  deUint32 width, deUint32)
{
<<<<<<< HEAD
	const deUint32* data =
		reinterpret_cast<const deUint32*>(datas[0]);
	for (deUint32 x = 0; x < width; ++x)
	{
		deUint32 val = data[x];

		if (0x3 != val)
		{
			return false;
		}
	}

	return true;
=======
	return vkt::subgroups::check(datas, width, 3);
>>>>>>> 055f40e9
}

static bool checkCompute(std::vector<const void*> datas,
						 const deUint32 numWorkgroups[3], const deUint32 localSize[3],
						 deUint32)
{
	return vkt::subgroups::checkCompute(datas, numWorkgroups, localSize, 3);
}

std::string getOpTypeName(int opType)
{
	switch (opType)
	{
		default:
			DE_FATAL("Unsupported op type");
			return "";
		case OPTYPE_BROADCAST:
			return "subgroupBroadcast";
		case OPTYPE_BROADCAST_FIRST:
			return "subgroupBroadcastFirst";
	}
}

struct CaseDefinition
{
	int					opType;
	VkShaderStageFlags	shaderStage;
	VkFormat			format;
};

std::string getBodySource(CaseDefinition caseDef)
{
	std::ostringstream bdy;

	bdy << "  uvec4 mask = subgroupBallot(true);\n";
	bdy << "  uint tempResult = 0;\n";

	if (OPTYPE_BROADCAST == caseDef.opType)
	{
		bdy	<< "  tempResult = 0x3;\n"
			<< "  for (int i = 0; i < " << subgroups::maxSupportedSubgroupSize() << "; i++)\n"
			<< "  {\n"
			<< "    const uint id = i;\n"
			<< "    " << subgroups::getFormatNameForGLSL(caseDef.format)
			<< " op = subgroupBroadcast(data1[gl_SubgroupInvocationID], id);\n"
<<<<<<< HEAD
			<< "    if ((0 <= id) && (id < gl_SubgroupSize) && subgroupBallotBitExtract(mask, id))\n"
=======
			<< "    if ((id < gl_SubgroupSize) && subgroupBallotBitExtract(mask, id))\n"
>>>>>>> 055f40e9
			<< "    {\n"
			<< "      if (op != data1[id])\n"
			<< "      {\n"
			<< "        tempResult = 0;\n"
			<< "      }\n"
			<< "    }\n"
			<< "  }\n";
	}
	else
	{
		bdy	<< "  uint firstActive = 0;\n"
			<< "  for (uint i = 0; i < gl_SubgroupSize; i++)\n"
			<< "  {\n"
			<< "    if (subgroupBallotBitExtract(mask, i))\n"
			<< "    {\n"
			<< "      firstActive = i;\n"
			<< "      break;\n"
			<< "    }\n"
			<< "  }\n"
			<< "  tempResult |= (subgroupBroadcastFirst(data1[gl_SubgroupInvocationID]) == data1[firstActive]) ? 0x1 : 0;\n"
			<< "  // make the firstActive invocation inactive now\n"
			<< "  if (firstActive == gl_SubgroupInvocationID)\n"
			<< "  {\n"
			<< "    for (uint i = 0; i < gl_SubgroupSize; i++)\n"
			<< "    {\n"
			<< "      if (subgroupBallotBitExtract(mask, i))\n"
			<< "      {\n"
			<< "        firstActive = i;\n"
			<< "        break;\n"
			<< "      }\n"
			<< "    }\n"
			<< "    tempResult |= (subgroupBroadcastFirst(data1[gl_SubgroupInvocationID]) == data1[firstActive]) ? 0x2 : 0;\n"
			<< "  }\n"
			<< "  else\n"
			<< "  {\n"
			<< "    // the firstActive invocation didn't partake in the second result so set it to true\n"
			<< "    tempResult |= 0x2;\n"
			<< "  }\n";
	}
   return bdy.str();
}

void initFrameBufferPrograms(SourceCollections& programCollection, CaseDefinition caseDef)
{
	const vk::ShaderBuildOptions	buildOptions	(programCollection.usedVulkanVersion, vk::SPIRV_VERSION_1_3, 0u);

	subgroups::setFragmentShaderFrameBuffer(programCollection);

	if (VK_SHADER_STAGE_VERTEX_BIT != caseDef.shaderStage)
		subgroups::setVertexShaderFrameBuffer(programCollection);

	std::string bdyStr = getBodySource(caseDef);

	if (VK_SHADER_STAGE_VERTEX_BIT == caseDef.shaderStage)
	{
		std::ostringstream				vertex;
		vertex << glu::getGLSLVersionDeclaration(glu::GLSL_VERSION_450)<<"\n"
			<< "#extension GL_KHR_shader_subgroup_ballot: enable\n"
			<< "layout(location = 0) in highp vec4 in_position;\n"
			<< "layout(location = 0) out float out_color;\n"
			<< "layout(set = 0, binding = 0) uniform  Buffer1\n"
			<< "{\n"
			<< "  " << subgroups::getFormatNameForGLSL(caseDef.format) << " data1[" << subgroups::maxSupportedSubgroupSize() << "];\n"
			<< "};\n"
			<< "\n"
			<< "void main (void)\n"
			<< "{\n"
			<< bdyStr
			<< "  out_color = float(tempResult);\n"
			<< "  gl_Position = in_position;\n"
			<< "  gl_PointSize = 1.0f;\n"
			<< "}\n";
		programCollection.glslSources.add("vert")
			<< glu::VertexSource(vertex.str()) << buildOptions;
	}
	else if (VK_SHADER_STAGE_GEOMETRY_BIT == caseDef.shaderStage)
	{
		std::ostringstream geometry;

		geometry << glu::getGLSLVersionDeclaration(glu::GLSL_VERSION_450)<<"\n"
			<< "#extension GL_KHR_shader_subgroup_ballot: enable\n"
			<< "layout(points) in;\n"
			<< "layout(points, max_vertices = 1) out;\n"
			<< "layout(location = 0) out float out_color;\n"
			<< "layout(set = 0, binding = 0) uniform Buffer1\n"
			<< "{\n"
			<< "  " << subgroups::getFormatNameForGLSL(caseDef.format) << " data1[" <<subgroups::maxSupportedSubgroupSize() << "];\n"
			<< "};\n"
			<< "\n"
			<< "void main (void)\n"
			<< "{\n"
			<< bdyStr
			<< "  out_color = float(tempResult);\n"
			<< "  gl_Position = gl_in[0].gl_Position;\n"
			<< "  EmitVertex();\n"
			<< "  EndPrimitive();\n"
			<< "}\n";

		programCollection.glslSources.add("geometry")
			<< glu::GeometrySource(geometry.str()) << buildOptions;
	}
	else if (VK_SHADER_STAGE_TESSELLATION_CONTROL_BIT == caseDef.shaderStage)
	{
		std::ostringstream controlSource;

		controlSource << glu::getGLSLVersionDeclaration(glu::GLSL_VERSION_450)<<"\n"
			<< "#extension GL_KHR_shader_subgroup_ballot: enable\n"
			<< "layout(vertices = 2) out;\n"
			<< "layout(location = 0) out float out_color[];\n"
			<< "layout(set = 0, binding = 0) uniform Buffer2\n"
			<< "{\n"
			<< "  " << subgroups::getFormatNameForGLSL(caseDef.format) << " data1[" <<subgroups::maxSupportedSubgroupSize() << "];\n"
			<< "};\n"
			<< "\n"
			<< "void main (void)\n"
			<< "{\n"
			<< "  if (gl_InvocationID == 0)\n"
			<< "  {\n"
			<< "    gl_TessLevelOuter[0] = 1.0f;\n"
			<< "    gl_TessLevelOuter[1] = 1.0f;\n"
			<< "  }\n"
			<< bdyStr
			<< "  out_color[gl_InvocationID ] = float(tempResult);\n"
			<< "  gl_out[gl_InvocationID].gl_Position = gl_in[gl_InvocationID].gl_Position;\n"
			<< "}\n";

		programCollection.glslSources.add("tesc")
			<< glu::TessellationControlSource(controlSource.str()) << buildOptions;
		subgroups::setTesEvalShaderFrameBuffer(programCollection);
	}
	else if (VK_SHADER_STAGE_TESSELLATION_EVALUATION_BIT == caseDef.shaderStage)
	{
		std::ostringstream evaluationSource;
		evaluationSource << glu::getGLSLVersionDeclaration(glu::GLSL_VERSION_450)<<"\n"
			<< "#extension GL_KHR_shader_subgroup_ballot: enable\n"
			<< "layout(isolines, equal_spacing, ccw ) in;\n"
			<< "layout(location = 0) out float out_color;\n"
			<< "layout(set = 0, binding = 0) uniform Buffer1\n"
			<< "{\n"
			<< "  " << subgroups::getFormatNameForGLSL(caseDef.format) << " data1[" <<subgroups::maxSupportedSubgroupSize() << "];\n"
			<< "};\n"
			<< "\n"
			<< "void main (void)\n"
			<< "{\n"
			<< bdyStr
			<< "  out_color  = float(tempResult);\n"
			<< "  gl_Position = mix(gl_in[0].gl_Position, gl_in[1].gl_Position, gl_TessCoord.x);\n"
			<< "}\n";

		subgroups::setTesCtrlShaderFrameBuffer(programCollection);
		programCollection.glslSources.add("tese")
			<< glu::TessellationEvaluationSource(evaluationSource.str()) << buildOptions;
	}
	else
	{
		DE_FATAL("Unsupported shader stage");
	}
}

void initPrograms(SourceCollections& programCollection, CaseDefinition caseDef)
{
	std::string bdyStr = getBodySource(caseDef);

	if (VK_SHADER_STAGE_COMPUTE_BIT == caseDef.shaderStage)
	{
		std::ostringstream src;

		src << "#version 450\n"
			<< "#extension GL_KHR_shader_subgroup_ballot: enable\n"
			<< "layout (local_size_x_id = 0, local_size_y_id = 1, "
			"local_size_z_id = 2) in;\n"
			<< "layout(set = 0, binding = 0, std430) buffer Buffer1\n"
			<< "{\n"
			<< "  uint result[];\n"
			<< "};\n"
			<< "layout(set = 0, binding = 1, std430) buffer Buffer2\n"
			<< "{\n"
			<< "  " << subgroups::getFormatNameForGLSL(caseDef.format) << " data1[];\n"
			<< "};\n"
			<< "\n"
			<< "void main (void)\n"
			<< "{\n"
			<< "  uvec3 globalSize = gl_NumWorkGroups * gl_WorkGroupSize;\n"
			<< "  highp uint offset = globalSize.x * ((globalSize.y * "
			"gl_GlobalInvocationID.z) + gl_GlobalInvocationID.y) + "
			"gl_GlobalInvocationID.x;\n"
			<< bdyStr
			<< "  result[offset] = tempResult;\n"
			<< "}\n";

		programCollection.glslSources.add("comp")
				<< glu::ComputeSource(src.str()) << vk::ShaderBuildOptions(programCollection.usedVulkanVersion, vk::SPIRV_VERSION_1_3, 0u);
	}
	else
	{
		const string vertex =
			"#version 450\n"
			"#extension GL_KHR_shader_subgroup_ballot: enable\n"
			"layout(set = 0, binding = 0, std430) buffer Buffer1\n"
			"{\n"
			"  uint result[];\n"
			"};\n"
			"layout(set = 0, binding = 4, std430) readonly buffer Buffer2\n"
			"{\n"
			"  " + subgroups::getFormatNameForGLSL(caseDef.format) + " data1[];\n"
			"};\n"
			"\n"
			"void main (void)\n"
			"{\n"
			+ bdyStr +
			"  result[gl_VertexIndex] = tempResult;\n"
			"  float pixelSize = 2.0f/1024.0f;\n"
			"  float pixelPosition = pixelSize/2.0f - 1.0f;\n"
			"  gl_Position = vec4(float(gl_VertexIndex) * pixelSize + pixelPosition, 0.0f, 0.0f, 1.0f);\n"
			"  gl_PointSize = 1.0f;\n"
			"}\n";

		const string tesc =
			"#version 450\n"
			"#extension GL_KHR_shader_subgroup_ballot: enable\n"
			"layout(vertices=1) out;\n"
			"layout(set = 0, binding = 1, std430) buffer Buffer1\n"
			"{\n"
			"  uint result[];\n"
			"};\n"
			"layout(set = 0, binding = 4, std430) readonly buffer Buffer2\n"
			"{\n"
			"  " + subgroups::getFormatNameForGLSL(caseDef.format) + " data1[];\n"
			"};\n"
			"\n"
			"void main (void)\n"
			"{\n"
			+ bdyStr +
			"  result[gl_PrimitiveID] = tempResult;\n"
			"  if (gl_InvocationID == 0)\n"
			"  {\n"
			"    gl_TessLevelOuter[0] = 1.0f;\n"
			"    gl_TessLevelOuter[1] = 1.0f;\n"
			"  }\n"
			"  gl_out[gl_InvocationID].gl_Position = gl_in[gl_InvocationID].gl_Position;\n"
			"}\n";

		const string tese =
			"#version 450\n"
			"#extension GL_KHR_shader_subgroup_ballot: enable\n"
			"layout(isolines) in;\n"
			"layout(set = 0, binding = 2, std430) buffer Buffer1\n"
			"{\n"
			"  uint result[];\n"
			"};\n"
			"layout(set = 0, binding = 4, std430) readonly buffer Buffer2\n"
			"{\n"
			"  " + subgroups::getFormatNameForGLSL(caseDef.format) + " data1[];\n"
			"};\n"
			"\n"
			"void main (void)\n"
			"{\n"
			+ bdyStr +
			"  result[gl_PrimitiveID * 2 + uint(gl_TessCoord.x + 0.5)] = tempResult;\n"
			"  float pixelSize = 2.0f/1024.0f;\n"
			"  gl_Position = gl_in[0].gl_Position + gl_TessCoord.x * pixelSize / 2.0f;\n"
			"}\n";

		const string geometry =
			"#version 450\n"
			"#extension GL_KHR_shader_subgroup_ballot: enable\n"
			"layout(${TOPOLOGY}) in;\n"
			"layout(points, max_vertices = 1) out;\n"
			"layout(set = 0, binding = 3, std430) buffer Buffer1\n"
			"{\n"
			"  uint result[];\n"
			"};\n"
			"layout(set = 0, binding = 4, std430) readonly buffer Buffer2\n"
			"{\n"
			"  " + subgroups::getFormatNameForGLSL(caseDef.format) + " data1[];\n"
			"};\n"
			"\n"
			"void main (void)\n"
			"{\n"
			+ bdyStr +
			"  result[gl_PrimitiveIDIn] = tempResult;\n"
			"  gl_Position = gl_in[0].gl_Position;\n"
			"  EmitVertex();\n"
			"  EndPrimitive();\n"
			"}\n";

		const string fragment =
			"#version 450\n"
			"#extension GL_KHR_shader_subgroup_ballot: enable\n"
			"layout(location = 0) out uint result;\n"
			"layout(set = 0, binding = 4, std430) readonly buffer Buffer1\n"
			"{\n"
			"  " + subgroups::getFormatNameForGLSL(caseDef.format) + " data1[];\n"
			"};\n"
			"void main (void)\n"
			"{\n"
			+ bdyStr +
			"  result = tempResult;\n"
			"}\n";

		subgroups::addNoSubgroupShader(programCollection);

		programCollection.glslSources.add("vert")
				<< glu::VertexSource(vertex) << vk::ShaderBuildOptions(programCollection.usedVulkanVersion, vk::SPIRV_VERSION_1_3, 0u);
		programCollection.glslSources.add("tesc")
				<< glu::TessellationControlSource(tesc) << vk::ShaderBuildOptions(programCollection.usedVulkanVersion, vk::SPIRV_VERSION_1_3, 0u);
		programCollection.glslSources.add("tese")
				<< glu::TessellationEvaluationSource(tese) << vk::ShaderBuildOptions(programCollection.usedVulkanVersion, vk::SPIRV_VERSION_1_3, 0u);
		subgroups::addGeometryShadersFromTemplate(geometry, vk::ShaderBuildOptions(programCollection.usedVulkanVersion, vk::SPIRV_VERSION_1_3, 0u),
												  programCollection.glslSources);
		programCollection.glslSources.add("fragment")
				<< glu::FragmentSource(fragment)<< vk::ShaderBuildOptions(programCollection.usedVulkanVersion, vk::SPIRV_VERSION_1_3, 0u);
	}
}

void supportedCheck (Context& context, CaseDefinition caseDef)
{
	if (!subgroups::isSubgroupSupported(context))
		TCU_THROW(NotSupportedError, "Subgroup operations are not supported");

	if (!subgroups::isSubgroupFeatureSupportedForDevice(context, VK_SUBGROUP_FEATURE_BALLOT_BIT))
	{
		TCU_THROW(NotSupportedError, "Device does not support subgroup ballot operations");
	}

	if (subgroups::isDoubleFormat(caseDef.format) &&
		!subgroups::isDoubleSupportedForDevice(context))
	{
		TCU_THROW(NotSupportedError, "Device does not support subgroup double operations");
	}
}

tcu::TestStatus noSSBOtest (Context& context, const CaseDefinition caseDef)
{
	if (!subgroups::areSubgroupOperationsSupportedForStage(
			context, caseDef.shaderStage))
	{
		if (subgroups::areSubgroupOperationsRequiredForStage(caseDef.shaderStage))
		{
			return tcu::TestStatus::fail(
					   "Shader stage " +
					   subgroups::getShaderStageName(caseDef.shaderStage) +
					   " is required to support subgroup operations!");
		}
		else
		{
			TCU_THROW(NotSupportedError, "Device does not support subgroup operations for this stage");
		}
	}

	subgroups::SSBOData inputData[1];
	inputData[0].format = caseDef.format;
	inputData[0].numElements = subgroups::maxSupportedSubgroupSize();
	inputData[0].initializeType = subgroups::SSBOData::InitializeNonZero;

	if (VK_SHADER_STAGE_VERTEX_BIT == caseDef.shaderStage)
		return subgroups::makeVertexFrameBufferTest(context, VK_FORMAT_R32_UINT, inputData, 1, checkVertexPipelineStages);
	else if (VK_SHADER_STAGE_GEOMETRY_BIT == caseDef.shaderStage)
		return subgroups::makeGeometryFrameBufferTest(context, VK_FORMAT_R32_UINT, inputData, 1, checkVertexPipelineStages);
	else if (VK_SHADER_STAGE_TESSELLATION_CONTROL_BIT == caseDef.shaderStage)
		return subgroups::makeTessellationEvaluationFrameBufferTest(context, VK_FORMAT_R32_UINT, inputData, 1, checkVertexPipelineStages, VK_SHADER_STAGE_TESSELLATION_CONTROL_BIT);
	else if (VK_SHADER_STAGE_TESSELLATION_EVALUATION_BIT == caseDef.shaderStage)
		return subgroups::makeTessellationEvaluationFrameBufferTest(context, VK_FORMAT_R32_UINT, inputData, 1, checkVertexPipelineStages, VK_SHADER_STAGE_TESSELLATION_EVALUATION_BIT);
	else
		TCU_THROW(InternalError, "Unhandled shader stage");
}
<<<<<<< HEAD


=======


>>>>>>> 055f40e9
tcu::TestStatus test(Context& context, const CaseDefinition caseDef)
{
	if (VK_SHADER_STAGE_COMPUTE_BIT == caseDef.shaderStage)
	{
		if (!subgroups::areSubgroupOperationsSupportedForStage(context, caseDef.shaderStage))
		{
			if (subgroups::areSubgroupOperationsRequiredForStage(caseDef.shaderStage))
			{
				return tcu::TestStatus::fail(
						   "Shader stage " +
						   subgroups::getShaderStageName(caseDef.shaderStage) +
						   " is required to support subgroup operations!");
			}
			else
			{
				TCU_THROW(NotSupportedError, "Device does not support subgroup operations for this stage");
			}
		}
		subgroups::SSBOData inputData[1];
		inputData[0].format = caseDef.format;
		inputData[0].numElements = subgroups::maxSupportedSubgroupSize();
		inputData[0].initializeType = subgroups::SSBOData::InitializeNonZero;

		return subgroups::makeComputeTest(context, VK_FORMAT_R32_UINT, inputData, 1, checkCompute);
	}
	else
	{
		VkPhysicalDeviceSubgroupProperties subgroupProperties;
		subgroupProperties.sType = VK_STRUCTURE_TYPE_PHYSICAL_DEVICE_SUBGROUP_PROPERTIES;
		subgroupProperties.pNext = DE_NULL;

		VkPhysicalDeviceProperties2 properties;
		properties.sType = VK_STRUCTURE_TYPE_PHYSICAL_DEVICE_PROPERTIES_2;
		properties.pNext = &subgroupProperties;

		context.getInstanceInterface().getPhysicalDeviceProperties2(context.getPhysicalDevice(), &properties);

		VkShaderStageFlagBits stages = (VkShaderStageFlagBits)(caseDef.shaderStage  & subgroupProperties.supportedStages);

		if ( VK_SHADER_STAGE_FRAGMENT_BIT != stages && !subgroups::isVertexSSBOSupportedForDevice(context))
		{
			if ( (stages & VK_SHADER_STAGE_FRAGMENT_BIT) == 0)
				TCU_THROW(NotSupportedError, "Device does not support vertex stage SSBO writes");
			else
				stages = VK_SHADER_STAGE_FRAGMENT_BIT;
		}

		if ((VkShaderStageFlagBits)0u == stages)
			TCU_THROW(NotSupportedError, "Subgroup operations are not supported for any graphic shader");

		subgroups::SSBOData inputData;
		inputData.format			= caseDef.format;
		inputData.numElements		= subgroups::maxSupportedSubgroupSize();
		inputData.initializeType	= subgroups::SSBOData::InitializeNonZero;
		inputData.binding			= 4u;
		inputData.stages			= stages;

		return subgroups::allStages(context, VK_FORMAT_R32_UINT, &inputData, 1, checkVertexPipelineStages, stages);
	}
}
}

namespace vkt
{
namespace subgroups
{
tcu::TestCaseGroup* createSubgroupsBallotBroadcastTests(tcu::TestContext& testCtx)
{
	de::MovePtr<tcu::TestCaseGroup> graphicGroup(new tcu::TestCaseGroup(
		testCtx, "graphics", "Subgroup ballot broadcast category tests: graphics"));
	de::MovePtr<tcu::TestCaseGroup> computeGroup(new tcu::TestCaseGroup(
		testCtx, "compute", "Subgroup ballot broadcast category tests: compute"));
	de::MovePtr<tcu::TestCaseGroup> framebufferGroup(new tcu::TestCaseGroup(
		testCtx, "framebuffer", "Subgroup ballot broadcast category tests: framebuffer"));

	const VkShaderStageFlags stages[] =
	{
		VK_SHADER_STAGE_VERTEX_BIT,
		VK_SHADER_STAGE_TESSELLATION_EVALUATION_BIT,
		VK_SHADER_STAGE_TESSELLATION_CONTROL_BIT,
		VK_SHADER_STAGE_GEOMETRY_BIT,
	};

	const VkFormat formats[] =
	{
		VK_FORMAT_R32_SINT, VK_FORMAT_R32G32_SINT, VK_FORMAT_R32G32B32_SINT,
		VK_FORMAT_R32G32B32A32_SINT, VK_FORMAT_R32_UINT, VK_FORMAT_R32G32_UINT,
		VK_FORMAT_R32G32B32_UINT, VK_FORMAT_R32G32B32A32_UINT,
		VK_FORMAT_R32_SFLOAT, VK_FORMAT_R32G32_SFLOAT,
		VK_FORMAT_R32G32B32_SFLOAT, VK_FORMAT_R32G32B32A32_SFLOAT,
		VK_FORMAT_R64_SFLOAT, VK_FORMAT_R64G64_SFLOAT,
		VK_FORMAT_R64G64B64_SFLOAT, VK_FORMAT_R64G64B64A64_SFLOAT,
		VK_FORMAT_R8_USCALED, VK_FORMAT_R8G8_USCALED,
		VK_FORMAT_R8G8B8_USCALED, VK_FORMAT_R8G8B8A8_USCALED,
	};

	for (int formatIndex = 0; formatIndex < DE_LENGTH_OF_ARRAY(formats); ++formatIndex)
	{
		const VkFormat format = formats[formatIndex];

		for (int opTypeIndex = 0; opTypeIndex < OPTYPE_LAST; ++opTypeIndex)
		{
			const std::string op = de::toLower(getOpTypeName(opTypeIndex));
			const std::string name = op + "_" + subgroups::getFormatNameForGLSL(format);

			{
				CaseDefinition caseDef = {opTypeIndex, VK_SHADER_STAGE_COMPUTE_BIT, format};
				addFunctionCaseWithPrograms(computeGroup.get(), name, "", supportedCheck, initPrograms, test, caseDef);
			}

			{
				const CaseDefinition caseDef = {opTypeIndex, VK_SHADER_STAGE_ALL_GRAPHICS, format};
				addFunctionCaseWithPrograms(graphicGroup.get(), name, "", supportedCheck, initPrograms, test, caseDef);
			}

			for (int stageIndex = 0; stageIndex < DE_LENGTH_OF_ARRAY(stages); ++stageIndex)
			{
				const CaseDefinition caseDef = {opTypeIndex, stages[stageIndex], format};
				addFunctionCaseWithPrograms(framebufferGroup.get(), name + getShaderStageName(caseDef.shaderStage), "",
							supportedCheck, initFrameBufferPrograms, noSSBOtest, caseDef);
			}
		}
	}

	de::MovePtr<tcu::TestCaseGroup> group(new tcu::TestCaseGroup(
		testCtx, "ballot_broadcast", "Subgroup ballot broadcast category tests"));

	group->addChild(graphicGroup.release());
	group->addChild(computeGroup.release());
	group->addChild(framebufferGroup.release());
	return group.release();
}

} // subgroups
} // vkt<|MERGE_RESOLUTION|>--- conflicted
+++ resolved
@@ -45,23 +45,7 @@
 static bool checkVertexPipelineStages(std::vector<const void*> datas,
 									  deUint32 width, deUint32)
 {
-<<<<<<< HEAD
-	const deUint32* data =
-		reinterpret_cast<const deUint32*>(datas[0]);
-	for (deUint32 x = 0; x < width; ++x)
-	{
-		deUint32 val = data[x];
-
-		if (0x3 != val)
-		{
-			return false;
-		}
-	}
-
-	return true;
-=======
 	return vkt::subgroups::check(datas, width, 3);
->>>>>>> 055f40e9
 }
 
 static bool checkCompute(std::vector<const void*> datas,
@@ -107,11 +91,7 @@
 			<< "    const uint id = i;\n"
 			<< "    " << subgroups::getFormatNameForGLSL(caseDef.format)
 			<< " op = subgroupBroadcast(data1[gl_SubgroupInvocationID], id);\n"
-<<<<<<< HEAD
-			<< "    if ((0 <= id) && (id < gl_SubgroupSize) && subgroupBallotBitExtract(mask, id))\n"
-=======
 			<< "    if ((id < gl_SubgroupSize) && subgroupBallotBitExtract(mask, id))\n"
->>>>>>> 055f40e9
 			<< "    {\n"
 			<< "      if (op != data1[id])\n"
 			<< "      {\n"
@@ -478,13 +458,8 @@
 	else
 		TCU_THROW(InternalError, "Unhandled shader stage");
 }
-<<<<<<< HEAD
-
-
-=======
-
-
->>>>>>> 055f40e9
+
+
 tcu::TestStatus test(Context& context, const CaseDefinition caseDef)
 {
 	if (VK_SHADER_STAGE_COMPUTE_BIT == caseDef.shaderStage)
