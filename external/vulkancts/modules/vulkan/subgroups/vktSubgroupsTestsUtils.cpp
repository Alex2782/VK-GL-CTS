/*------------------------------------------------------------------------
 * Vulkan Conformance Tests
 * ------------------------
 *
 * Copyright (c) 2019 The Khronos Group Inc.
 * Copyright (c) 2019 Google Inc.
 * Copyright (c) 2017 Codeplay Software Ltd.
 *
 * Licensed under the Apache License, Version 2.0 (the "License");
 * you may not use this file except in compliance with the License.
 * You may obtain a copy of the License at
 *
 *      http://www.apache.org/licenses/LICENSE-2.0
 *
 * Unless required by applicable law or agreed to in writing, software
 * distributed under the License is distributed on an "AS IS" BASIS,
 * WITHOUT WARRANTIES OR CONDITIONS OF ANY KIND, either express or implied.
 * See the License for the specific language governing permissions and
 * limitations under the License.
 *
 */ /*!
 * \file
 * \brief Subgroups Tests Utils
 */ /*--------------------------------------------------------------------*/

#include "vktSubgroupsTestsUtils.hpp"
#include "deFloat16.h"
#include "deRandom.hpp"
#include "tcuCommandLine.hpp"
#include "tcuStringTemplate.hpp"
#include "vkBarrierUtil.hpp"
#include "vkImageUtil.hpp"
#include "vkTypeUtil.hpp"
#include "vkCmdUtil.hpp"
#include "vkObjUtil.hpp"
using namespace tcu;
using namespace std;
using namespace vk;
using namespace vkt;

namespace
{

deUint32 getMaxWidth ()
{
	return 1024u;
}

deUint32 getNextWidth (const deUint32 width)
{
	if (width < 128)
	{
		// This ensures we test every value up to 128 (the max subgroup size).
		return width + 1;
	}
	else
	{
		// And once we hit 128 we increment to only power of 2's to reduce testing time.
		return width * 2;
	}
}

deUint32 getFormatSizeInBytes(const VkFormat format)
{
	switch (format)
	{
		default:
			DE_FATAL("Unhandled format!");
			return 0;
		case VK_FORMAT_R8_SINT:
		case VK_FORMAT_R8_UINT:
			return static_cast<deUint32>(sizeof(deInt8));
		case VK_FORMAT_R8G8_SINT:
		case VK_FORMAT_R8G8_UINT:
			return static_cast<deUint32>(sizeof(deInt8) * 2);
		case VK_FORMAT_R8G8B8_SINT:
		case VK_FORMAT_R8G8B8_UINT:
		case VK_FORMAT_R8G8B8A8_SINT:
		case VK_FORMAT_R8G8B8A8_UINT:
			return static_cast<deUint32>(sizeof(deInt8) * 4);
		case VK_FORMAT_R16_SINT:
		case VK_FORMAT_R16_UINT:
		case VK_FORMAT_R16_SFLOAT:
			return static_cast<deUint32>(sizeof(deInt16));
		case VK_FORMAT_R16G16_SINT:
		case VK_FORMAT_R16G16_UINT:
		case VK_FORMAT_R16G16_SFLOAT:
			return static_cast<deUint32>(sizeof(deInt16) * 2);
		case VK_FORMAT_R16G16B16_UINT:
		case VK_FORMAT_R16G16B16_SINT:
		case VK_FORMAT_R16G16B16_SFLOAT:
		case VK_FORMAT_R16G16B16A16_SINT:
		case VK_FORMAT_R16G16B16A16_UINT:
		case VK_FORMAT_R16G16B16A16_SFLOAT:
			return static_cast<deUint32>(sizeof(deInt16) * 4);
		case VK_FORMAT_R32_SINT:
		case VK_FORMAT_R32_UINT:
		case VK_FORMAT_R32_SFLOAT:
			return static_cast<deUint32>(sizeof(deInt32));
		case VK_FORMAT_R32G32_SINT:
		case VK_FORMAT_R32G32_UINT:
		case VK_FORMAT_R32G32_SFLOAT:
			return static_cast<deUint32>(sizeof(deInt32) * 2);
		case VK_FORMAT_R32G32B32_SINT:
		case VK_FORMAT_R32G32B32_UINT:
		case VK_FORMAT_R32G32B32_SFLOAT:
		case VK_FORMAT_R32G32B32A32_SINT:
		case VK_FORMAT_R32G32B32A32_UINT:
		case VK_FORMAT_R32G32B32A32_SFLOAT:
			return static_cast<deUint32>(sizeof(deInt32) * 4);
		case VK_FORMAT_R64_SINT:
		case VK_FORMAT_R64_UINT:
		case VK_FORMAT_R64_SFLOAT:
			return static_cast<deUint32>(sizeof(deInt64));
		case VK_FORMAT_R64G64_SINT:
		case VK_FORMAT_R64G64_UINT:
		case VK_FORMAT_R64G64_SFLOAT:
			return static_cast<deUint32>(sizeof(deInt64) * 2);
		case VK_FORMAT_R64G64B64_SINT:
		case VK_FORMAT_R64G64B64_UINT:
		case VK_FORMAT_R64G64B64_SFLOAT:
		case VK_FORMAT_R64G64B64A64_SINT:
		case VK_FORMAT_R64G64B64A64_UINT:
		case VK_FORMAT_R64G64B64A64_SFLOAT:
			return static_cast<deUint32>(sizeof(deInt64) * 4);
		// The below formats are used to represent bool and bvec* types. These
		// types are passed to the shader as int and ivec* types, before the
		// calculations are done as booleans. We need a distinct type here so
		// that the shader generators can switch on it and generate the correct
		// shader source for testing.
		case VK_FORMAT_R8_USCALED:
			return static_cast<deUint32>(sizeof(deInt32));
		case VK_FORMAT_R8G8_USCALED:
			return static_cast<deUint32>(sizeof(deInt32) * 2);
		case VK_FORMAT_R8G8B8_USCALED:
		case VK_FORMAT_R8G8B8A8_USCALED:
			return static_cast<deUint32>(sizeof(deInt32) * 4);
	}
}

deUint32 getElementSizeInBytes(
	const VkFormat format,
	const subgroups::SSBOData::InputDataLayoutType layout)
{
	deUint32 bytes = getFormatSizeInBytes(format);
	if (layout == subgroups::SSBOData::LayoutStd140)
		return bytes < 16 ? 16 : bytes;
	else
		return bytes;
}

Move<VkRenderPass> makeRenderPass(Context& context, VkFormat format)
{
	VkAttachmentReference colorReference = {
		0, VK_IMAGE_LAYOUT_COLOR_ATTACHMENT_OPTIMAL
	};

	const VkSubpassDescription subpassDescription = {0u,
													 VK_PIPELINE_BIND_POINT_GRAPHICS, 0, DE_NULL, 1, &colorReference,
													 DE_NULL, DE_NULL, 0, DE_NULL
													};

	const VkSubpassDependency subpassDependencies[2] = {
		{   VK_SUBPASS_EXTERNAL, 0u, VK_PIPELINE_STAGE_BOTTOM_OF_PIPE_BIT,
			VK_PIPELINE_STAGE_COLOR_ATTACHMENT_OUTPUT_BIT,
			VK_ACCESS_MEMORY_READ_BIT, VK_ACCESS_COLOR_ATTACHMENT_READ_BIT |
			VK_ACCESS_COLOR_ATTACHMENT_WRITE_BIT,
			VK_DEPENDENCY_BY_REGION_BIT
		},
		{   0u, VK_SUBPASS_EXTERNAL, VK_PIPELINE_STAGE_COLOR_ATTACHMENT_OUTPUT_BIT,
			VK_PIPELINE_STAGE_BOTTOM_OF_PIPE_BIT,
			VK_ACCESS_COLOR_ATTACHMENT_READ_BIT |
			VK_ACCESS_COLOR_ATTACHMENT_WRITE_BIT,
			VK_ACCESS_MEMORY_READ_BIT, VK_DEPENDENCY_BY_REGION_BIT
		},
	};

	VkAttachmentDescription attachmentDescription = {0u, format,
													 VK_SAMPLE_COUNT_1_BIT, VK_ATTACHMENT_LOAD_OP_CLEAR,
													 VK_ATTACHMENT_STORE_OP_STORE, VK_ATTACHMENT_LOAD_OP_DONT_CARE,
													 VK_ATTACHMENT_STORE_OP_DONT_CARE, VK_IMAGE_LAYOUT_UNDEFINED,
													 VK_IMAGE_LAYOUT_TRANSFER_SRC_OPTIMAL
													};

	const VkRenderPassCreateInfo renderPassCreateInfo = {
		VK_STRUCTURE_TYPE_RENDER_PASS_CREATE_INFO, DE_NULL, 0u, 1,
		&attachmentDescription, 1, &subpassDescription, 2, subpassDependencies
	};

	return createRenderPass(context.getDeviceInterface(), context.getDevice(),
							&renderPassCreateInfo);
}

Move<VkPipeline> makeGraphicsPipeline(const DeviceInterface&						vk,
									  const VkDevice								device,
									  const VkPipelineLayout						pipelineLayout,
									  const VkShaderModule							vertexShaderModule,
									  const VkShaderModule							tessellationControlShaderModule,
									  const VkShaderModule							tessellationEvalShaderModule,
									  const VkShaderModule							geometryShaderModule,
									  const VkShaderModule							fragmentShaderModule,
									  const VkRenderPass							renderPass,
									  const std::vector<VkViewport>&				viewports,
									  const std::vector<VkRect2D>&					scissors,
									  const VkPrimitiveTopology						topology,
									  const deUint32								subpass,
									  const deUint32								patchControlPoints,
									  const VkPipelineVertexInputStateCreateInfo*	vertexInputStateCreateInfo,
									  const VkPipelineRasterizationStateCreateInfo*	rasterizationStateCreateInfo,
									  const VkPipelineMultisampleStateCreateInfo*	multisampleStateCreateInfo,
									  const VkPipelineDepthStencilStateCreateInfo*	depthStencilStateCreateInfo,
									  const VkPipelineColorBlendStateCreateInfo*	colorBlendStateCreateInfo,
									  const VkPipelineDynamicStateCreateInfo*		dynamicStateCreateInfo,
									  const deUint32								vertexShaderStageCreateFlags,
									  const deUint32								tessellationControlShaderStageCreateFlags,
									  const deUint32								tessellationEvalShaderStageCreateFlags,
									  const deUint32								geometryShaderStageCreateFlags,
									  const deUint32								fragmentShaderStageCreateFlags,
									  const deUint32								requiredSubgroupSize[5])
{
	const VkBool32									disableRasterization				= (fragmentShaderModule == DE_NULL);
	const bool										hasTessellation						= (tessellationControlShaderModule != DE_NULL || tessellationEvalShaderModule != DE_NULL);

	VkPipelineShaderStageCreateInfo					stageCreateInfo						=
	{
		VK_STRUCTURE_TYPE_PIPELINE_SHADER_STAGE_CREATE_INFO,	// VkStructureType                     sType
		DE_NULL,												// const void*                         pNext
		0u,														// VkPipelineShaderStageCreateFlags    flags
		VK_SHADER_STAGE_VERTEX_BIT,								// VkShaderStageFlagBits               stage
		DE_NULL,												// VkShaderModule                      module
		"main",													// const char*                         pName
		DE_NULL													// const VkSpecializationInfo*         pSpecializationInfo
	};

	std::vector<VkPipelineShaderStageCreateInfo>	pipelineShaderStageParams;

	const VkPipelineShaderStageRequiredSubgroupSizeCreateInfoEXT requiredSubgroupSizeCreateInfo[5] =
		{
			{
				VK_STRUCTURE_TYPE_PIPELINE_SHADER_STAGE_REQUIRED_SUBGROUP_SIZE_CREATE_INFO_EXT,
				DE_NULL,
				requiredSubgroupSize != DE_NULL ? requiredSubgroupSize[0] : 0u,
			},
			{
				VK_STRUCTURE_TYPE_PIPELINE_SHADER_STAGE_REQUIRED_SUBGROUP_SIZE_CREATE_INFO_EXT,
				DE_NULL,
				requiredSubgroupSize != DE_NULL ? requiredSubgroupSize[1] : 0u,
			},
			{
				VK_STRUCTURE_TYPE_PIPELINE_SHADER_STAGE_REQUIRED_SUBGROUP_SIZE_CREATE_INFO_EXT,
				DE_NULL,
				requiredSubgroupSize != DE_NULL ? requiredSubgroupSize[2] : 0u,
			},
			{
				VK_STRUCTURE_TYPE_PIPELINE_SHADER_STAGE_REQUIRED_SUBGROUP_SIZE_CREATE_INFO_EXT,
				DE_NULL,
				requiredSubgroupSize != DE_NULL ? requiredSubgroupSize[3] : 0u,
			},
			{
				VK_STRUCTURE_TYPE_PIPELINE_SHADER_STAGE_REQUIRED_SUBGROUP_SIZE_CREATE_INFO_EXT,
				DE_NULL,
				requiredSubgroupSize != DE_NULL ? requiredSubgroupSize[4] : 0u,
			},
		};
	{
		stageCreateInfo.pNext	= (requiredSubgroupSizeCreateInfo[0].requiredSubgroupSize != 0u) ? &requiredSubgroupSizeCreateInfo[0] : DE_NULL;
		stageCreateInfo.flags	= vertexShaderStageCreateFlags;
		stageCreateInfo.stage	= VK_SHADER_STAGE_VERTEX_BIT;
		stageCreateInfo.module	= vertexShaderModule;
		pipelineShaderStageParams.push_back(stageCreateInfo);
	}

	if (tessellationControlShaderModule != DE_NULL)
	{
		stageCreateInfo.pNext	= (requiredSubgroupSizeCreateInfo[1].requiredSubgroupSize != 0u) ? &requiredSubgroupSizeCreateInfo[1] : DE_NULL;
		stageCreateInfo.flags	= tessellationControlShaderStageCreateFlags;
		stageCreateInfo.stage	= VK_SHADER_STAGE_TESSELLATION_CONTROL_BIT;
		stageCreateInfo.module	= tessellationControlShaderModule;
		pipelineShaderStageParams.push_back(stageCreateInfo);
	}

	if (tessellationEvalShaderModule != DE_NULL)
	{
		stageCreateInfo.pNext	= (requiredSubgroupSize != DE_NULL && requiredSubgroupSizeCreateInfo[2].requiredSubgroupSize != 0u) ? &requiredSubgroupSizeCreateInfo[2] : DE_NULL;
		stageCreateInfo.flags	= tessellationEvalShaderStageCreateFlags;
		stageCreateInfo.stage	= VK_SHADER_STAGE_TESSELLATION_EVALUATION_BIT;
		stageCreateInfo.module	= tessellationEvalShaderModule;
		pipelineShaderStageParams.push_back(stageCreateInfo);
	}

	if (geometryShaderModule != DE_NULL)
	{
		stageCreateInfo.pNext	= (requiredSubgroupSizeCreateInfo[3].requiredSubgroupSize != 0u) ? &requiredSubgroupSizeCreateInfo[3] : DE_NULL;
		stageCreateInfo.flags	= geometryShaderStageCreateFlags;
		stageCreateInfo.stage	= VK_SHADER_STAGE_GEOMETRY_BIT;
		stageCreateInfo.module	= geometryShaderModule;
		pipelineShaderStageParams.push_back(stageCreateInfo);
	}

	if (fragmentShaderModule != DE_NULL)
	{
		stageCreateInfo.pNext	= (requiredSubgroupSizeCreateInfo[4].requiredSubgroupSize != 0u) ? &requiredSubgroupSizeCreateInfo[4] : DE_NULL;
		stageCreateInfo.flags	= fragmentShaderStageCreateFlags;
		stageCreateInfo.stage	= VK_SHADER_STAGE_FRAGMENT_BIT;
		stageCreateInfo.module	= fragmentShaderModule;
		pipelineShaderStageParams.push_back(stageCreateInfo);
	}

	const VkVertexInputBindingDescription			vertexInputBindingDescription		=
	{
		0u,								// deUint32             binding
		sizeof(tcu::Vec4),				// deUint32             stride
		VK_VERTEX_INPUT_RATE_VERTEX,	// VkVertexInputRate    inputRate
	};

	const VkVertexInputAttributeDescription			vertexInputAttributeDescription		=
	{
		0u,								// deUint32    location
		0u,								// deUint32    binding
		VK_FORMAT_R32G32B32A32_SFLOAT,	// VkFormat    format
		0u								// deUint32    offset
	};

	const VkPipelineVertexInputStateCreateInfo		vertexInputStateCreateInfoDefault	=
	{
		VK_STRUCTURE_TYPE_PIPELINE_VERTEX_INPUT_STATE_CREATE_INFO,	// VkStructureType                             sType
		DE_NULL,													// const void*                                 pNext
		(VkPipelineVertexInputStateCreateFlags)0,					// VkPipelineVertexInputStateCreateFlags       flags
		1u,															// deUint32                                    vertexBindingDescriptionCount
		&vertexInputBindingDescription,								// const VkVertexInputBindingDescription*      pVertexBindingDescriptions
		1u,															// deUint32                                    vertexAttributeDescriptionCount
		&vertexInputAttributeDescription							// const VkVertexInputAttributeDescription*    pVertexAttributeDescriptions
	};

	const VkPipelineInputAssemblyStateCreateInfo	inputAssemblyStateCreateInfo		=
	{
		VK_STRUCTURE_TYPE_PIPELINE_INPUT_ASSEMBLY_STATE_CREATE_INFO,	// VkStructureType                            sType
		DE_NULL,														// const void*                                pNext
		0u,																// VkPipelineInputAssemblyStateCreateFlags    flags
		topology,														// VkPrimitiveTopology                        topology
		VK_FALSE														// VkBool32                                   primitiveRestartEnable
	};

	const VkPipelineTessellationStateCreateInfo		tessStateCreateInfo					=
	{
		VK_STRUCTURE_TYPE_PIPELINE_TESSELLATION_STATE_CREATE_INFO,	// VkStructureType                           sType
		DE_NULL,													// const void*                               pNext
		0u,															// VkPipelineTessellationStateCreateFlags    flags
		patchControlPoints											// deUint32                                  patchControlPoints
	};

	const VkPipelineViewportStateCreateInfo			viewportStateCreateInfo				=
	{
		VK_STRUCTURE_TYPE_PIPELINE_VIEWPORT_STATE_CREATE_INFO,	// VkStructureType                             sType
		DE_NULL,												// const void*                                 pNext
		(VkPipelineViewportStateCreateFlags)0,					// VkPipelineViewportStateCreateFlags          flags
		viewports.empty() ? 1u : (deUint32)viewports.size(),	// deUint32                                    viewportCount
		viewports.empty() ? DE_NULL : &viewports[0],			// const VkViewport*                           pViewports
		viewports.empty() ? 1u : (deUint32)scissors.size(),		// deUint32                                    scissorCount
		scissors.empty() ? DE_NULL : &scissors[0]				// const VkRect2D*                             pScissors
	};

	const VkPipelineRasterizationStateCreateInfo	rasterizationStateCreateInfoDefault	=
	{
		VK_STRUCTURE_TYPE_PIPELINE_RASTERIZATION_STATE_CREATE_INFO,	// VkStructureType                            sType
		DE_NULL,													// const void*                                pNext
		0u,															// VkPipelineRasterizationStateCreateFlags    flags
		VK_FALSE,													// VkBool32                                   depthClampEnable
		disableRasterization,										// VkBool32                                   rasterizerDiscardEnable
		VK_POLYGON_MODE_FILL,										// VkPolygonMode                              polygonMode
		VK_CULL_MODE_NONE,											// VkCullModeFlags                            cullMode
		VK_FRONT_FACE_COUNTER_CLOCKWISE,							// VkFrontFace                                frontFace
		VK_FALSE,													// VkBool32                                   depthBiasEnable
		0.0f,														// float                                      depthBiasConstantFactor
		0.0f,														// float                                      depthBiasClamp
		0.0f,														// float                                      depthBiasSlopeFactor
		1.0f														// float                                      lineWidth
	};

	const VkPipelineMultisampleStateCreateInfo		multisampleStateCreateInfoDefault	=
	{
		VK_STRUCTURE_TYPE_PIPELINE_MULTISAMPLE_STATE_CREATE_INFO,	// VkStructureType                          sType
		DE_NULL,													// const void*                              pNext
		0u,															// VkPipelineMultisampleStateCreateFlags    flags
		VK_SAMPLE_COUNT_1_BIT,										// VkSampleCountFlagBits                    rasterizationSamples
		VK_FALSE,													// VkBool32                                 sampleShadingEnable
		1.0f,														// float                                    minSampleShading
		DE_NULL,													// const VkSampleMask*                      pSampleMask
		VK_FALSE,													// VkBool32                                 alphaToCoverageEnable
		VK_FALSE													// VkBool32                                 alphaToOneEnable
	};

	const VkStencilOpState							stencilOpState						=
	{
		VK_STENCIL_OP_KEEP,		// VkStencilOp    failOp
		VK_STENCIL_OP_KEEP,		// VkStencilOp    passOp
		VK_STENCIL_OP_KEEP,		// VkStencilOp    depthFailOp
		VK_COMPARE_OP_NEVER,	// VkCompareOp    compareOp
		0,						// deUint32       compareMask
		0,						// deUint32       writeMask
		0						// deUint32       reference
	};

	const VkPipelineDepthStencilStateCreateInfo		depthStencilStateCreateInfoDefault	=
	{
		VK_STRUCTURE_TYPE_PIPELINE_DEPTH_STENCIL_STATE_CREATE_INFO,	// VkStructureType                          sType
		DE_NULL,													// const void*                              pNext
		0u,															// VkPipelineDepthStencilStateCreateFlags   flags
		VK_FALSE,													// VkBool32                                 depthTestEnable
		VK_FALSE,													// VkBool32                                 depthWriteEnable
		VK_COMPARE_OP_LESS_OR_EQUAL,								// VkCompareOp                              depthCompareOp
		VK_FALSE,													// VkBool32                                 depthBoundsTestEnable
		VK_FALSE,													// VkBool32                                 stencilTestEnable
		stencilOpState,												// VkStencilOpState                         front
		stencilOpState,												// VkStencilOpState                         back
		0.0f,														// float                                    minDepthBounds
		1.0f,														// float                                    maxDepthBounds
	};

	const VkPipelineColorBlendAttachmentState		colorBlendAttachmentState			=
	{
		VK_FALSE,					// VkBool32                 blendEnable
		VK_BLEND_FACTOR_ZERO,		// VkBlendFactor            srcColorBlendFactor
		VK_BLEND_FACTOR_ZERO,		// VkBlendFactor            dstColorBlendFactor
		VK_BLEND_OP_ADD,			// VkBlendOp                colorBlendOp
		VK_BLEND_FACTOR_ZERO,		// VkBlendFactor            srcAlphaBlendFactor
		VK_BLEND_FACTOR_ZERO,		// VkBlendFactor            dstAlphaBlendFactor
		VK_BLEND_OP_ADD,			// VkBlendOp                alphaBlendOp
		VK_COLOR_COMPONENT_R_BIT	// VkColorComponentFlags    colorWriteMask
		| VK_COLOR_COMPONENT_G_BIT
		| VK_COLOR_COMPONENT_B_BIT
		| VK_COLOR_COMPONENT_A_BIT
	};

	const VkPipelineColorBlendStateCreateInfo		colorBlendStateCreateInfoDefault	=
	{
		VK_STRUCTURE_TYPE_PIPELINE_COLOR_BLEND_STATE_CREATE_INFO,	// VkStructureType                               sType
		DE_NULL,													// const void*                                   pNext
		0u,															// VkPipelineColorBlendStateCreateFlags          flags
		VK_FALSE,													// VkBool32                                      logicOpEnable
		VK_LOGIC_OP_CLEAR,											// VkLogicOp                                     logicOp
		1u,															// deUint32                                      attachmentCount
		&colorBlendAttachmentState,									// const VkPipelineColorBlendAttachmentState*    pAttachments
		{ 0.0f, 0.0f, 0.0f, 0.0f }									// float                                         blendConstants[4]
	};

	std::vector<VkDynamicState>						dynamicStates;

	if (viewports.empty())
		dynamicStates.push_back(VK_DYNAMIC_STATE_VIEWPORT);
	if (scissors.empty())
		dynamicStates.push_back(VK_DYNAMIC_STATE_SCISSOR);

	const VkPipelineDynamicStateCreateInfo			dynamicStateCreateInfoDefault		=
	{
		VK_STRUCTURE_TYPE_PIPELINE_DYNAMIC_STATE_CREATE_INFO,	// VkStructureType                      sType
		DE_NULL,												// const void*                          pNext
		0u,														// VkPipelineDynamicStateCreateFlags    flags
		(deUint32)dynamicStates.size(),							// deUint32                             dynamicStateCount
		dynamicStates.empty() ? DE_NULL : &dynamicStates[0]		// const VkDynamicState*                pDynamicStates
	};

	const VkPipelineDynamicStateCreateInfo*			dynamicStateCreateInfoDefaultPtr	= dynamicStates.empty() ? DE_NULL : &dynamicStateCreateInfoDefault;

	const VkGraphicsPipelineCreateInfo				pipelineCreateInfo					=
	{
		VK_STRUCTURE_TYPE_GRAPHICS_PIPELINE_CREATE_INFO,														// VkStructureType                                  sType
		DE_NULL,																								// const void*                                      pNext
		0u,																										// VkPipelineCreateFlags                            flags
		(deUint32)pipelineShaderStageParams.size(),																// deUint32                                         stageCount
		&pipelineShaderStageParams[0],																			// const VkPipelineShaderStageCreateInfo*           pStages
		vertexInputStateCreateInfo ? vertexInputStateCreateInfo : &vertexInputStateCreateInfoDefault,			// const VkPipelineVertexInputStateCreateInfo*      pVertexInputState
		&inputAssemblyStateCreateInfo,																			// const VkPipelineInputAssemblyStateCreateInfo*    pInputAssemblyState
		hasTessellation ? &tessStateCreateInfo : DE_NULL,														// const VkPipelineTessellationStateCreateInfo*     pTessellationState
		&viewportStateCreateInfo,																				// const VkPipelineViewportStateCreateInfo*         pViewportState
		rasterizationStateCreateInfo ? rasterizationStateCreateInfo : &rasterizationStateCreateInfoDefault,		// const VkPipelineRasterizationStateCreateInfo*    pRasterizationState
		multisampleStateCreateInfo ? multisampleStateCreateInfo: &multisampleStateCreateInfoDefault,			// const VkPipelineMultisampleStateCreateInfo*      pMultisampleState
		depthStencilStateCreateInfo ? depthStencilStateCreateInfo : &depthStencilStateCreateInfoDefault,		// const VkPipelineDepthStencilStateCreateInfo*     pDepthStencilState
		colorBlendStateCreateInfo ? colorBlendStateCreateInfo : &colorBlendStateCreateInfoDefault,				// const VkPipelineColorBlendStateCreateInfo*       pColorBlendState
		dynamicStateCreateInfo ? dynamicStateCreateInfo : dynamicStateCreateInfoDefaultPtr,						// const VkPipelineDynamicStateCreateInfo*          pDynamicState
		pipelineLayout,																							// VkPipelineLayout                                 layout
		renderPass,																								// VkRenderPass                                     renderPass
		subpass,																								// deUint32                                         subpass
		DE_NULL,																								// VkPipeline                                       basePipelineHandle
		0																										// deInt32                                          basePipelineIndex;
	};

	return createGraphicsPipeline(vk, device, DE_NULL, &pipelineCreateInfo);
}

Move<VkPipeline> makeGraphicsPipeline(Context&									context,
									  const VkPipelineLayout					pipelineLayout,
									  const VkShaderStageFlags					stages,
									  const VkShaderModule						vertexShaderModule,
									  const VkShaderModule						fragmentShaderModule,
									  const VkShaderModule						geometryShaderModule,
									  const VkShaderModule						tessellationControlModule,
									  const VkShaderModule						tessellationEvaluationModule,
									  const VkRenderPass						renderPass,
									  const VkPrimitiveTopology					topology = VK_PRIMITIVE_TOPOLOGY_TRIANGLE_LIST,
									  const VkVertexInputBindingDescription*	vertexInputBindingDescription = DE_NULL,
									  const VkVertexInputAttributeDescription*	vertexInputAttributeDescriptions = DE_NULL,
									  const bool								frameBufferTests = false,
									  const vk::VkFormat						attachmentFormat = VK_FORMAT_R32G32B32A32_SFLOAT,
									  const deUint32							vertexShaderStageCreateFlags = 0u,
									  const deUint32							tessellationControlShaderStageCreateFlags = 0u,
									  const deUint32							tessellationEvalShaderStageCreateFlags = 0u,
									  const deUint32							geometryShaderStageCreateFlags = 0u,
									  const deUint32							fragmentShaderStageCreateFlags = 0u,
									  const deUint32							requiredSubgroupSize[5] = DE_NULL)
{
	std::vector<VkViewport>	noViewports;
	std::vector<VkRect2D>	noScissors;

	const VkPipelineVertexInputStateCreateInfo vertexInputStateCreateInfo =
	{
		VK_STRUCTURE_TYPE_PIPELINE_VERTEX_INPUT_STATE_CREATE_INFO,	// VkStructureType								sType;
		DE_NULL,													// const void*									pNext;
		0u,															// VkPipelineVertexInputStateCreateFlags		flags;
		vertexInputBindingDescription == DE_NULL ? 0u : 1u,			// deUint32										vertexBindingDescriptionCount;
		vertexInputBindingDescription,								// const VkVertexInputBindingDescription*		pVertexBindingDescriptions;
		vertexInputAttributeDescriptions == DE_NULL ? 0u : 1u,		// deUint32										vertexAttributeDescriptionCount;
		vertexInputAttributeDescriptions,							// const VkVertexInputAttributeDescription*		pVertexAttributeDescriptions;
	};

	const deUint32 numChannels = getNumUsedChannels(mapVkFormat(attachmentFormat).order);
	const VkColorComponentFlags colorComponent =
												numChannels == 1 ? VK_COLOR_COMPONENT_R_BIT :
												numChannels == 2 ? VK_COLOR_COMPONENT_R_BIT | VK_COLOR_COMPONENT_G_BIT :
												numChannels == 3 ? VK_COLOR_COMPONENT_R_BIT | VK_COLOR_COMPONENT_G_BIT | VK_COLOR_COMPONENT_B_BIT :
												VK_COLOR_COMPONENT_R_BIT | VK_COLOR_COMPONENT_G_BIT | VK_COLOR_COMPONENT_B_BIT | VK_COLOR_COMPONENT_A_BIT;

	const VkPipelineColorBlendAttachmentState colorBlendAttachmentState =
	{
		VK_FALSE, VK_BLEND_FACTOR_ZERO, VK_BLEND_FACTOR_ZERO, VK_BLEND_OP_ADD,
		VK_BLEND_FACTOR_ZERO, VK_BLEND_FACTOR_ZERO, VK_BLEND_OP_ADD,
		colorComponent
	};

	const VkPipelineColorBlendStateCreateInfo colorBlendStateCreateInfo =
	{
		VK_STRUCTURE_TYPE_PIPELINE_COLOR_BLEND_STATE_CREATE_INFO, DE_NULL, 0u,
		VK_FALSE, VK_LOGIC_OP_CLEAR, 1, &colorBlendAttachmentState,
		{ 0.0f, 0.0f, 0.0f, 0.0f }
	};

	const deUint32 patchControlPoints = (VK_SHADER_STAGE_FRAGMENT_BIT & stages && frameBufferTests) ? 2u : 1u;

	return makeGraphicsPipeline(context.getDeviceInterface(),	// const DeviceInterface&                        vk
								context.getDevice(),			// const VkDevice                                device
								pipelineLayout,					// const VkPipelineLayout                        pipelineLayout
								vertexShaderModule,				// const VkShaderModule                          vertexShaderModule
								tessellationControlModule,		// const VkShaderModule                          tessellationControlShaderModule
								tessellationEvaluationModule,	// const VkShaderModule                          tessellationEvalShaderModule
								geometryShaderModule,			// const VkShaderModule                          geometryShaderModule
								fragmentShaderModule,			// const VkShaderModule                          fragmentShaderModule
								renderPass,						// const VkRenderPass                            renderPass
								noViewports,					// const std::vector<VkViewport>&                viewports
								noScissors,						// const std::vector<VkRect2D>&                  scissors
								topology,						// const VkPrimitiveTopology                     topology
								0u,								// const deUint32                                subpass
								patchControlPoints,				// const deUint32                                patchControlPoints
								&vertexInputStateCreateInfo,	// const VkPipelineVertexInputStateCreateInfo*   vertexInputStateCreateInfo
								DE_NULL,						// const VkPipelineRasterizationStateCreateInfo* rasterizationStateCreateInfo
								DE_NULL,						// const VkPipelineMultisampleStateCreateInfo*   multisampleStateCreateInfo
								DE_NULL,						// const VkPipelineDepthStencilStateCreateInfo*  depthStencilStateCreateInfo
								&colorBlendStateCreateInfo,		// const VkPipelineColorBlendStateCreateInfo*    colorBlendStateCreateInfo
								DE_NULL,						// const VkPipelineDynamicStateCreateInfo*
								vertexShaderStageCreateFlags,	// const deUint32								 vertexShaderStageCreateFlags,
								tessellationControlShaderStageCreateFlags,	// const deUint32					 tessellationControlShaderStageCreateFlags
								tessellationEvalShaderStageCreateFlags,		// const deUint32					 tessellationEvalShaderStageCreateFlags
								geometryShaderStageCreateFlags,	// const deUint32								 geometryShaderStageCreateFlags
								fragmentShaderStageCreateFlags,	// const deUint32								 fragmentShaderStageCreateFlags
								requiredSubgroupSize);			// const deUint32								 requiredSubgroupSize[5]
}

Move<VkCommandBuffer> makeCommandBuffer(
	Context& context, const VkCommandPool commandPool)
{
	const VkCommandBufferAllocateInfo bufferAllocateParams =
	{
		VK_STRUCTURE_TYPE_COMMAND_BUFFER_ALLOCATE_INFO,	// VkStructureType		sType;
		DE_NULL,										// const void*			pNext;
		commandPool,									// VkCommandPool		commandPool;
		VK_COMMAND_BUFFER_LEVEL_PRIMARY,				// VkCommandBufferLevel	level;
		1u,												// deUint32				bufferCount;
	};
	return allocateCommandBuffer(context.getDeviceInterface(),
								 context.getDevice(), &bufferAllocateParams);
}

struct Buffer;
struct Image;

struct BufferOrImage
{
	bool isImage() const
	{
		return m_isImage;
	}

	Buffer* getAsBuffer()
	{
		if (m_isImage) DE_FATAL("Trying to get a buffer as an image!");
		return reinterpret_cast<Buffer* >(this);
	}

	Image* getAsImage()
	{
		if (!m_isImage) DE_FATAL("Trying to get an image as a buffer!");
		return reinterpret_cast<Image*>(this);
	}

	virtual VkDescriptorType getType() const
	{
		if (m_isImage)
		{
			return VK_DESCRIPTOR_TYPE_STORAGE_IMAGE;
		}
		else
		{
			return VK_DESCRIPTOR_TYPE_STORAGE_BUFFER;
		}
	}

	Allocation& getAllocation() const
	{
		return *m_allocation;
	}

	virtual ~BufferOrImage() {}

protected:
	explicit BufferOrImage(bool image) : m_isImage(image) {}

	bool m_isImage;
	de::details::MovePtr<Allocation> m_allocation;
};

struct Buffer : public BufferOrImage
{
	explicit Buffer(
		Context& context, VkDeviceSize sizeInBytes, VkBufferUsageFlags usage = VK_BUFFER_USAGE_STORAGE_BUFFER_BIT)
		: BufferOrImage		(false)
		, m_sizeInBytes		(sizeInBytes)
		, m_usage			(usage)
	{
		const DeviceInterface&			vkd					= context.getDeviceInterface();
		const VkDevice					device				= context.getDevice();

		const vk::VkBufferCreateInfo	bufferCreateInfo	=
		{
			VK_STRUCTURE_TYPE_BUFFER_CREATE_INFO,
			DE_NULL,
			0u,
			m_sizeInBytes,
			m_usage,
			VK_SHARING_MODE_EXCLUSIVE,
			0u,
			DE_NULL,
		};
		m_buffer		= createBuffer(vkd, device, &bufferCreateInfo);

		VkMemoryRequirements			req					= getBufferMemoryRequirements(vkd, device, *m_buffer);

		m_allocation	= context.getDefaultAllocator().allocate(req, MemoryRequirement::HostVisible);
		VK_CHECK(vkd.bindBufferMemory(device, *m_buffer, m_allocation->getMemory(), m_allocation->getOffset()));
	}

	virtual VkDescriptorType getType() const
	{
		if (VK_BUFFER_USAGE_UNIFORM_BUFFER_BIT == m_usage)
		{
			return VK_DESCRIPTOR_TYPE_UNIFORM_BUFFER;
		}
		return VK_DESCRIPTOR_TYPE_STORAGE_BUFFER;
	}

	VkBuffer getBuffer () const
	{
		return *m_buffer;
	}

	const VkBuffer* getBufferPtr () const
	{
		return &(*m_buffer);
	}

	VkDeviceSize getSize () const
	{
		return m_sizeInBytes;
	}

private:
	Move<VkBuffer>				m_buffer;
	VkDeviceSize				m_sizeInBytes;
	const VkBufferUsageFlags	m_usage;
};

struct Image : public BufferOrImage
{
	explicit Image(Context& context, deUint32 width, deUint32 height,
				   VkFormat format, VkImageUsageFlags usage = VK_IMAGE_USAGE_STORAGE_BIT)
		: BufferOrImage(true)
	{
		const DeviceInterface&			vk					= context.getDeviceInterface();
		const VkDevice					device				= context.getDevice();
		const deUint32					queueFamilyIndex	= context.getUniversalQueueFamilyIndex();

		const VkImageCreateInfo			imageCreateInfo		=
		{
			VK_STRUCTURE_TYPE_IMAGE_CREATE_INFO, DE_NULL, 0, VK_IMAGE_TYPE_2D,
			format, {width, height, 1}, 1, 1, VK_SAMPLE_COUNT_1_BIT,
			VK_IMAGE_TILING_OPTIMAL, usage,
			VK_SHARING_MODE_EXCLUSIVE, 0u, DE_NULL,
			VK_IMAGE_LAYOUT_UNDEFINED
		};

		const VkComponentMapping		componentMapping	=
		{
			VK_COMPONENT_SWIZZLE_IDENTITY, VK_COMPONENT_SWIZZLE_IDENTITY,
			VK_COMPONENT_SWIZZLE_IDENTITY, VK_COMPONENT_SWIZZLE_IDENTITY
		};

		const VkImageSubresourceRange	subresourceRange	=
		{
			VK_IMAGE_ASPECT_COLOR_BIT,	//VkImageAspectFlags	aspectMask
			0u,							//deUint32				baseMipLevel
			1u,							//deUint32				levelCount
			0u,							//deUint32				baseArrayLayer
			1u							//deUint32				layerCount
		};

		const VkSamplerCreateInfo		samplerCreateInfo	=
		{
			VK_STRUCTURE_TYPE_SAMPLER_CREATE_INFO,
			DE_NULL,
			0u,
			VK_FILTER_NEAREST,
			VK_FILTER_NEAREST,
			VK_SAMPLER_MIPMAP_MODE_NEAREST,
			VK_SAMPLER_ADDRESS_MODE_CLAMP_TO_EDGE,
			VK_SAMPLER_ADDRESS_MODE_CLAMP_TO_EDGE,
			VK_SAMPLER_ADDRESS_MODE_CLAMP_TO_EDGE,
			0.0f,
			VK_FALSE,
			1.0f,
			DE_FALSE,
			VK_COMPARE_OP_ALWAYS,
			0.0f,
			0.0f,
			VK_BORDER_COLOR_FLOAT_TRANSPARENT_BLACK,
			VK_FALSE,
		};

		m_image			= createImage(vk, device, &imageCreateInfo);

		VkMemoryRequirements			req					= getImageMemoryRequirements(vk, device, *m_image);

		req.size		*= 2;
		m_allocation	= context.getDefaultAllocator().allocate(req, MemoryRequirement::Any);

		VK_CHECK(vk.bindImageMemory(device, *m_image, m_allocation->getMemory(), m_allocation->getOffset()));

		const VkImageViewCreateInfo		imageViewCreateInfo	=
		{
			VK_STRUCTURE_TYPE_IMAGE_VIEW_CREATE_INFO, DE_NULL, 0, *m_image,
			VK_IMAGE_VIEW_TYPE_2D, imageCreateInfo.format, componentMapping,
			subresourceRange
		};

		m_imageView		= createImageView(vk, device, &imageViewCreateInfo);
		m_sampler		= createSampler(vk, device, &samplerCreateInfo);

		// Transition input image layouts
		{
			const Unique<VkCommandPool>		cmdPool			(makeCommandPool(vk, device, queueFamilyIndex));
			const Unique<VkCommandBuffer>	cmdBuffer		(makeCommandBuffer(context, *cmdPool));

			beginCommandBuffer(vk, *cmdBuffer);

			const VkImageMemoryBarrier		imageBarrier	= makeImageMemoryBarrier((VkAccessFlags)0u, VK_ACCESS_TRANSFER_WRITE_BIT,
																	VK_IMAGE_LAYOUT_UNDEFINED, VK_IMAGE_LAYOUT_GENERAL, *m_image, subresourceRange);

			vk.cmdPipelineBarrier(*cmdBuffer, VK_PIPELINE_STAGE_TOP_OF_PIPE_BIT, VK_PIPELINE_STAGE_TRANSFER_BIT,
				(VkDependencyFlags)0, 0u, (const VkMemoryBarrier*)DE_NULL, 0u, (const VkBufferMemoryBarrier*)DE_NULL, 1u, &imageBarrier);

			endCommandBuffer(vk, *cmdBuffer);
			submitCommandsAndWait(vk, device, context.getUniversalQueue(), *cmdBuffer);
		}
	}

	VkImage getImage () const
	{
		return *m_image;
	}

	VkImageView getImageView () const
	{
		return *m_imageView;
	}

	VkSampler getSampler () const
	{
		return *m_sampler;
	}

private:
	Move<VkImage> m_image;
	Move<VkImageView> m_imageView;
	Move<VkSampler> m_sampler;
};
}

std::string vkt::subgroups::getSharedMemoryBallotHelper()
{
	return	"shared uvec4 superSecretComputeShaderHelper[gl_WorkGroupSize.x * gl_WorkGroupSize.y * gl_WorkGroupSize.z];\n"
			"uvec4 sharedMemoryBallot(bool vote)\n"
			"{\n"
			"  uint groupOffset = gl_SubgroupID;\n"
			"  // One invocation in the group 0's the whole group's data\n"
			"  if (subgroupElect())\n"
			"  {\n"
			"    superSecretComputeShaderHelper[groupOffset] = uvec4(0);\n"
			"  }\n"
			"  subgroupMemoryBarrierShared();\n"
			"  if (vote)\n"
			"  {\n"
			"    const highp uint invocationId = gl_SubgroupInvocationID % 32;\n"
			"    const highp uint bitToSet = 1u << invocationId;\n"
			"    switch (gl_SubgroupInvocationID / 32)\n"
			"    {\n"
			"    case 0: atomicOr(superSecretComputeShaderHelper[groupOffset].x, bitToSet); break;\n"
			"    case 1: atomicOr(superSecretComputeShaderHelper[groupOffset].y, bitToSet); break;\n"
			"    case 2: atomicOr(superSecretComputeShaderHelper[groupOffset].z, bitToSet); break;\n"
			"    case 3: atomicOr(superSecretComputeShaderHelper[groupOffset].w, bitToSet); break;\n"
			"    }\n"
			"  }\n"
			"  subgroupMemoryBarrierShared();\n"
			"  return superSecretComputeShaderHelper[groupOffset];\n"
			"}\n";
}

std::string vkt::subgroups::getSharedMemoryBallotHelperARB()
{
	return	"shared uvec4 superSecretComputeShaderHelper[gl_WorkGroupSize.x * gl_WorkGroupSize.y * gl_WorkGroupSize.z];\n"
			"uint64_t sharedMemoryBallot(bool vote)\n"
			"{\n"
			"  uint groupOffset = gl_SubgroupID;\n"
			"  // One invocation in the group 0's the whole group's data\n"
			"  if (subgroupElect())\n"
			"  {\n"
			"    superSecretComputeShaderHelper[groupOffset] = uvec4(0);\n"
			"  }\n"
			"  subgroupMemoryBarrierShared();\n"
			"  if (vote)\n"
			"  {\n"
			"    const highp uint invocationId = gl_SubgroupInvocationID % 32;\n"
			"    const highp uint bitToSet = 1u << invocationId;\n"
			"    switch (gl_SubgroupInvocationID / 32)\n"
			"    {\n"
			"    case 0: atomicOr(superSecretComputeShaderHelper[groupOffset].x, bitToSet); break;\n"
			"    case 1: atomicOr(superSecretComputeShaderHelper[groupOffset].y, bitToSet); break;\n"
			"    case 2: atomicOr(superSecretComputeShaderHelper[groupOffset].z, bitToSet); break;\n"
			"    case 3: atomicOr(superSecretComputeShaderHelper[groupOffset].w, bitToSet); break;\n"
			"    }\n"
			"  }\n"
			"  subgroupMemoryBarrierShared();\n"
			"  return packUint2x32(superSecretComputeShaderHelper[groupOffset].xy);\n"
			"}\n";
}

deUint32 vkt::subgroups::getSubgroupSize(Context& context)
{
	VkPhysicalDeviceSubgroupProperties subgroupProperties;
	subgroupProperties.sType = VK_STRUCTURE_TYPE_PHYSICAL_DEVICE_SUBGROUP_PROPERTIES;
	subgroupProperties.pNext = DE_NULL;

	VkPhysicalDeviceProperties2 properties;
	properties.sType = VK_STRUCTURE_TYPE_PHYSICAL_DEVICE_PROPERTIES_2;
	properties.pNext = &subgroupProperties;

	context.getInstanceInterface().getPhysicalDeviceProperties2(context.getPhysicalDevice(), &properties);

	return subgroupProperties.subgroupSize;
}

VkDeviceSize vkt::subgroups::maxSupportedSubgroupSize() {
	return 128u;
}

std::string vkt::subgroups::getShaderStageName(VkShaderStageFlags stage)
{
	switch (stage)
	{
		default:
			DE_FATAL("Unhandled stage!");
			return "";
		case VK_SHADER_STAGE_COMPUTE_BIT:
			return "compute";
		case VK_SHADER_STAGE_FRAGMENT_BIT:
			return "fragment";
		case VK_SHADER_STAGE_VERTEX_BIT:
			return "vertex";
		case VK_SHADER_STAGE_GEOMETRY_BIT:
			return "geometry";
		case VK_SHADER_STAGE_TESSELLATION_CONTROL_BIT:
			return "tess_control";
		case VK_SHADER_STAGE_TESSELLATION_EVALUATION_BIT:
			return "tess_eval";
	}
}

std::string vkt::subgroups::getSubgroupFeatureName(vk::VkSubgroupFeatureFlagBits bit)
{
	switch (bit)
	{
		default:
			DE_FATAL("Unknown subgroup feature category!");
			return "";
		case VK_SUBGROUP_FEATURE_BASIC_BIT:
			return "VK_SUBGROUP_FEATURE_BASIC_BIT";
		case VK_SUBGROUP_FEATURE_VOTE_BIT:
			return "VK_SUBGROUP_FEATURE_VOTE_BIT";
		case VK_SUBGROUP_FEATURE_ARITHMETIC_BIT:
			return "VK_SUBGROUP_FEATURE_ARITHMETIC_BIT";
		case VK_SUBGROUP_FEATURE_BALLOT_BIT:
			return "VK_SUBGROUP_FEATURE_BALLOT_BIT";
		case VK_SUBGROUP_FEATURE_SHUFFLE_BIT:
			return "VK_SUBGROUP_FEATURE_SHUFFLE_BIT";
		case VK_SUBGROUP_FEATURE_SHUFFLE_RELATIVE_BIT:
			return "VK_SUBGROUP_FEATURE_SHUFFLE_RELATIVE_BIT";
		case VK_SUBGROUP_FEATURE_CLUSTERED_BIT:
			return "VK_SUBGROUP_FEATURE_CLUSTERED_BIT";
		case VK_SUBGROUP_FEATURE_QUAD_BIT:
			return "VK_SUBGROUP_FEATURE_QUAD_BIT";
	}
}

void vkt::subgroups::addNoSubgroupShader (SourceCollections& programCollection)
{
	{
	/*
		"#version 450\n"
		"void main (void)\n"
		"{\n"
		"  float pixelSize = 2.0f/1024.0f;\n"
		"   float pixelPosition = pixelSize/2.0f - 1.0f;\n"
		"  gl_Position = vec4(float(gl_VertexIndex) * pixelSize + pixelPosition, 0.0f, 0.0f, 1.0f);\n"
		"  gl_PointSize = 1.0f;\n"
		"}\n"
	*/
		const std::string vertNoSubgroup =
			"; SPIR-V\n"
			"; Version: 1.3\n"
			"; Generator: Khronos Glslang Reference Front End; 1\n"
			"; Bound: 37\n"
			"; Schema: 0\n"
			"OpCapability Shader\n"
			"%1 = OpExtInstImport \"GLSL.std.450\"\n"
			"OpMemoryModel Logical GLSL450\n"
			"OpEntryPoint Vertex %4 \"main\" %22 %26\n"
			"OpMemberDecorate %20 0 BuiltIn Position\n"
			"OpMemberDecorate %20 1 BuiltIn PointSize\n"
			"OpMemberDecorate %20 2 BuiltIn ClipDistance\n"
			"OpMemberDecorate %20 3 BuiltIn CullDistance\n"
			"OpDecorate %20 Block\n"
			"OpDecorate %26 BuiltIn VertexIndex\n"
			"%2 = OpTypeVoid\n"
			"%3 = OpTypeFunction %2\n"
			"%6 = OpTypeFloat 32\n"
			"%7 = OpTypePointer Function %6\n"
			"%9 = OpConstant %6 0.00195313\n"
			"%12 = OpConstant %6 2\n"
			"%14 = OpConstant %6 1\n"
			"%16 = OpTypeVector %6 4\n"
			"%17 = OpTypeInt 32 0\n"
			"%18 = OpConstant %17 1\n"
			"%19 = OpTypeArray %6 %18\n"
			"%20 = OpTypeStruct %16 %6 %19 %19\n"
			"%21 = OpTypePointer Output %20\n"
			"%22 = OpVariable %21 Output\n"
			"%23 = OpTypeInt 32 1\n"
			"%24 = OpConstant %23 0\n"
			"%25 = OpTypePointer Input %23\n"
			"%26 = OpVariable %25 Input\n"
			"%33 = OpConstant %6 0\n"
			"%35 = OpTypePointer Output %16\n"
			"%37 = OpConstant %23 1\n"
			"%38 = OpTypePointer Output %6\n"
			"%4 = OpFunction %2 None %3\n"
			"%5 = OpLabel\n"
			"%8 = OpVariable %7 Function\n"
			"%10 = OpVariable %7 Function\n"
			"OpStore %8 %9\n"
			"%11 = OpLoad %6 %8\n"
			"%13 = OpFDiv %6 %11 %12\n"
			"%15 = OpFSub %6 %13 %14\n"
			"OpStore %10 %15\n"
			"%27 = OpLoad %23 %26\n"
			"%28 = OpConvertSToF %6 %27\n"
			"%29 = OpLoad %6 %8\n"
			"%30 = OpFMul %6 %28 %29\n"
			"%31 = OpLoad %6 %10\n"
			"%32 = OpFAdd %6 %30 %31\n"
			"%34 = OpCompositeConstruct %16 %32 %33 %33 %14\n"
			"%36 = OpAccessChain %35 %22 %24\n"
			"OpStore %36 %34\n"
			"%39 = OpAccessChain %38 %22 %37\n"
			"OpStore %39 %14\n"
			"OpReturn\n"
			"OpFunctionEnd\n";
		programCollection.spirvAsmSources.add("vert_noSubgroup") << vertNoSubgroup;
	}

	{
	/*
		"#version 450\n"
		"layout(vertices=1) out;\n"
		"\n"
		"void main (void)\n"
		"{\n"
		"  if (gl_InvocationID == 0)\n"
		"  {\n"
		"    gl_TessLevelOuter[0] = 1.0f;\n"
		"    gl_TessLevelOuter[1] = 1.0f;\n"
		"  }\n"
		"  gl_out[gl_InvocationID].gl_Position = gl_in[gl_InvocationID].gl_Position;\n"
		"}\n"
	*/
		const std::string tescNoSubgroup =
			"; SPIR-V\n"
			"; Version: 1.3\n"
			"; Generator: Khronos Glslang Reference Front End; 1\n"
			"; Bound: 45\n"
			"; Schema: 0\n"
			"OpCapability Tessellation\n"
			"%1 = OpExtInstImport \"GLSL.std.450\"\n"
			"OpMemoryModel Logical GLSL450\n"
			"OpEntryPoint TessellationControl %4 \"main\" %8 %20 %32 %38\n"
			"OpExecutionMode %4 OutputVertices 1\n"
			"OpDecorate %8 BuiltIn InvocationId\n"
			"OpDecorate %20 Patch\n"
			"OpDecorate %20 BuiltIn TessLevelOuter\n"
			"OpMemberDecorate %29 0 BuiltIn Position\n"
			"OpMemberDecorate %29 1 BuiltIn PointSize\n"
			"OpMemberDecorate %29 2 BuiltIn ClipDistance\n"
			"OpMemberDecorate %29 3 BuiltIn CullDistance\n"
			"OpDecorate %29 Block\n"
			"OpMemberDecorate %34 0 BuiltIn Position\n"
			"OpMemberDecorate %34 1 BuiltIn PointSize\n"
			"OpMemberDecorate %34 2 BuiltIn ClipDistance\n"
			"OpMemberDecorate %34 3 BuiltIn CullDistance\n"
			"OpDecorate %34 Block\n"
			"%2 = OpTypeVoid\n"
			"%3 = OpTypeFunction %2\n"
			"%6 = OpTypeInt 32 1\n"
			"%7 = OpTypePointer Input %6\n"
			"%8 = OpVariable %7 Input\n"
			"%10 = OpConstant %6 0\n"
			"%11 = OpTypeBool\n"
			"%15 = OpTypeFloat 32\n"
			"%16 = OpTypeInt 32 0\n"
			"%17 = OpConstant %16 4\n"
			"%18 = OpTypeArray %15 %17\n"
			"%19 = OpTypePointer Output %18\n"
			"%20 = OpVariable %19 Output\n"
			"%21 = OpConstant %15 1\n"
			"%22 = OpTypePointer Output %15\n"
			"%24 = OpConstant %6 1\n"
			"%26 = OpTypeVector %15 4\n"
			"%27 = OpConstant %16 1\n"
			"%28 = OpTypeArray %15 %27\n"
			"%29 = OpTypeStruct %26 %15 %28 %28\n"
			"%30 = OpTypeArray %29 %27\n"
			"%31 = OpTypePointer Output %30\n"
			"%32 = OpVariable %31 Output\n"
			"%34 = OpTypeStruct %26 %15 %28 %28\n"
			"%35 = OpConstant %16 32\n"
			"%36 = OpTypeArray %34 %35\n"
			"%37 = OpTypePointer Input %36\n"
			"%38 = OpVariable %37 Input\n"
			"%40 = OpTypePointer Input %26\n"
			"%43 = OpTypePointer Output %26\n"
			"%4 = OpFunction %2 None %3\n"
			"%5 = OpLabel\n"
			"%9 = OpLoad %6 %8\n"
			"%12 = OpIEqual %11 %9 %10\n"
			"OpSelectionMerge %14 None\n"
			"OpBranchConditional %12 %13 %14\n"
			"%13 = OpLabel\n"
			"%23 = OpAccessChain %22 %20 %10\n"
			"OpStore %23 %21\n"
			"%25 = OpAccessChain %22 %20 %24\n"
			"OpStore %25 %21\n"
			"OpBranch %14\n"
			"%14 = OpLabel\n"
			"%33 = OpLoad %6 %8\n"
			"%39 = OpLoad %6 %8\n"
			"%41 = OpAccessChain %40 %38 %39 %10\n"
			"%42 = OpLoad %26 %41\n"
			"%44 = OpAccessChain %43 %32 %33 %10\n"
			"OpStore %44 %42\n"
			"OpReturn\n"
			"OpFunctionEnd\n";
		programCollection.spirvAsmSources.add("tesc_noSubgroup") << tescNoSubgroup;
	}

	{
	/*
		"#version 450\n"
		"layout(isolines) in;\n"
		"\n"
		"void main (void)\n"
		"{\n"
		"  float pixelSize = 2.0f/1024.0f;\n"
		"  gl_Position = gl_in[0].gl_Position + gl_TessCoord.x * pixelSize / 2.0f;\n"
		"}\n";
	*/
		const std::string teseNoSubgroup =
			"; SPIR-V\n"
			"; Version: 1.3\n"
			"; Generator: Khronos Glslang Reference Front End; 2\n"
			"; Bound: 42\n"
			"; Schema: 0\n"
			"OpCapability Tessellation\n"
			"%1 = OpExtInstImport \"GLSL.std.450\"\n"
			"OpMemoryModel Logical GLSL450\n"
			"OpEntryPoint TessellationEvaluation %4 \"main\" %16 %23 %29\n"
			"OpExecutionMode %4 Isolines\n"
			"OpExecutionMode %4 SpacingEqual\n"
			"OpExecutionMode %4 VertexOrderCcw\n"
			"OpMemberDecorate %14 0 BuiltIn Position\n"
			"OpMemberDecorate %14 1 BuiltIn PointSize\n"
			"OpMemberDecorate %14 2 BuiltIn ClipDistance\n"
			"OpMemberDecorate %14 3 BuiltIn CullDistance\n"
			"OpDecorate %14 Block\n"
			"OpMemberDecorate %19 0 BuiltIn Position\n"
			"OpMemberDecorate %19 1 BuiltIn PointSize\n"
			"OpMemberDecorate %19 2 BuiltIn ClipDistance\n"
			"OpMemberDecorate %19 3 BuiltIn CullDistance\n"
			"OpDecorate %19 Block\n"
			"OpDecorate %29 BuiltIn TessCoord\n"
			"%2 = OpTypeVoid\n"
			"%3 = OpTypeFunction %2\n"
			"%6 = OpTypeFloat 32\n"
			"%7 = OpTypePointer Function %6\n"
			"%9 = OpConstant %6 0.00195313\n"
			"%10 = OpTypeVector %6 4\n"
			"%11 = OpTypeInt 32 0\n"
			"%12 = OpConstant %11 1\n"
			"%13 = OpTypeArray %6 %12\n"
			"%14 = OpTypeStruct %10 %6 %13 %13\n"
			"%15 = OpTypePointer Output %14\n"
			"%16 = OpVariable %15 Output\n"
			"%17 = OpTypeInt 32 1\n"
			"%18 = OpConstant %17 0\n"
			"%19 = OpTypeStruct %10 %6 %13 %13\n"
			"%20 = OpConstant %11 32\n"
			"%21 = OpTypeArray %19 %20\n"
			"%22 = OpTypePointer Input %21\n"
			"%23 = OpVariable %22 Input\n"
			"%24 = OpTypePointer Input %10\n"
			"%27 = OpTypeVector %6 3\n"
			"%28 = OpTypePointer Input %27\n"
			"%29 = OpVariable %28 Input\n"
			"%30 = OpConstant %11 0\n"
			"%31 = OpTypePointer Input %6\n"
			"%36 = OpConstant %6 2\n"
			"%40 = OpTypePointer Output %10\n"
			"%4 = OpFunction %2 None %3\n"
			"%5 = OpLabel\n"
			"%8 = OpVariable %7 Function\n"
			"OpStore %8 %9\n"
			"%25 = OpAccessChain %24 %23 %18 %18\n"
			"%26 = OpLoad %10 %25\n"
			"%32 = OpAccessChain %31 %29 %30\n"
			"%33 = OpLoad %6 %32\n"
			"%34 = OpLoad %6 %8\n"
			"%35 = OpFMul %6 %33 %34\n"
			"%37 = OpFDiv %6 %35 %36\n"
			"%38 = OpCompositeConstruct %10 %37 %37 %37 %37\n"
			"%39 = OpFAdd %10 %26 %38\n"
			"%41 = OpAccessChain %40 %16 %18\n"
			"OpStore %41 %39\n"
			"OpReturn\n"
			"OpFunctionEnd\n";
		programCollection.spirvAsmSources.add("tese_noSubgroup") << teseNoSubgroup;
	}

}


std::string vkt::subgroups::getVertShaderForStage(vk::VkShaderStageFlags stage)
{
	switch (stage)
	{
		default:
			DE_FATAL("Unhandled stage!");
			return "";
		case VK_SHADER_STAGE_FRAGMENT_BIT:
			return
				"#version 450\n"
				"void main (void)\n"
				"{\n"
				"  float pixelSize = 2.0f/1024.0f;\n"
				"   float pixelPosition = pixelSize/2.0f - 1.0f;\n"
				"  gl_Position = vec4(float(gl_VertexIndex) * pixelSize + pixelPosition, 0.0f, 0.0f, 1.0f);\n"
				"}\n";
		case VK_SHADER_STAGE_GEOMETRY_BIT:
			return
				"#version 450\n"
				"void main (void)\n"
				"{\n"
				"}\n";
		case VK_SHADER_STAGE_TESSELLATION_CONTROL_BIT:
		case VK_SHADER_STAGE_TESSELLATION_EVALUATION_BIT:
			return
				"#version 450\n"
				"void main (void)\n"
				"{\n"
				"}\n";
	}
}

void vkt::subgroups::initStdFrameBufferPrograms(	SourceCollections&				programCollection,
													const vk::ShaderBuildOptions&	buildOptions,
													VkShaderStageFlags				shaderStage,
													VkFormat						format,
													bool							gsPointSize,
													std::string						extHeader,
													std::string						testSrc,
													std::string						helperStr)
{
	subgroups::setFragmentShaderFrameBuffer(programCollection);

	if (shaderStage != VK_SHADER_STAGE_VERTEX_BIT)
		subgroups::setVertexShaderFrameBuffer(programCollection);

	if (shaderStage == VK_SHADER_STAGE_VERTEX_BIT)
	{
		std::ostringstream vertex;
		vertex << glu::getGLSLVersionDeclaration(glu::GLSL_VERSION_450)<<"\n"
			<< extHeader.c_str()
			<< "layout(location = 0) in highp vec4 in_position;\n"
			<< "layout(location = 0) out float result;\n"
			<< "layout(set = 0, binding = 0) uniform Buffer1\n"
			<< "{\n"
			<< "  " << subgroups::getFormatNameForGLSL(format) << " data[" << subgroups::maxSupportedSubgroupSize() << "];\n"
			<< "};\n"
			<< "\n"
			<< helperStr.c_str()
			<< "void main (void)\n"
			<< "{\n"
			<< "  uint tempRes;\n"
			<< testSrc
			<< "  result = float(tempRes);\n"
			<< "  gl_Position = in_position;\n"
			<< "  gl_PointSize = 1.0f;\n"
			<< "}\n";
		programCollection.glslSources.add("vert")
			<< glu::VertexSource(vertex.str()) << buildOptions;
	}
	else if (shaderStage == VK_SHADER_STAGE_GEOMETRY_BIT)
	{
		std::ostringstream geometry;

		geometry << glu::getGLSLVersionDeclaration(glu::GLSL_VERSION_450)<<"\n"
			<< extHeader.c_str()
			<< "layout(points) in;\n"
			<< "layout(points, max_vertices = 1) out;\n"
			<< "layout(location = 0) out float out_color;\n"
			<< "layout(set = 0, binding = 0) uniform Buffer1\n"
			<< "{\n"
			<< "  " << subgroups::getFormatNameForGLSL(format) << " data[" << subgroups::maxSupportedSubgroupSize() << "];\n"
			<< "};\n"
			<< "\n"
			<< helperStr.c_str()
			<< "void main (void)\n"
			<< "{\n"
			<< "  uint tempRes;\n"
			<< testSrc
			<< "  out_color = float(tempRes);\n"
			<< "  gl_Position = gl_in[0].gl_Position;\n"
			<< (gsPointSize ? "  gl_PointSize = gl_in[0].gl_PointSize;\n" : "")
			<< "  EmitVertex();\n"
			<< "  EndPrimitive();\n"
			<< "}\n";

		programCollection.glslSources.add("geometry")
			<< glu::GeometrySource(geometry.str()) << buildOptions;
	}
	else if (shaderStage == VK_SHADER_STAGE_TESSELLATION_CONTROL_BIT)
	{
		std::ostringstream controlSource;
		controlSource << glu::getGLSLVersionDeclaration(glu::GLSL_VERSION_450)<<"\n"
			<< extHeader.c_str()
			<< "layout(vertices = 2) out;\n"
			<< "layout(location = 0) out float out_color[];\n"
			<< "layout(set = 0, binding = 0) uniform Buffer1\n"
			<< "{\n"
			<< "  " << subgroups::getFormatNameForGLSL(format) << " data[" << subgroups::maxSupportedSubgroupSize() << "];\n"
			<< "};\n"
			<< "\n"
			<< helperStr.c_str()
			<< "void main (void)\n"
			<< "{\n"
			<< "  if (gl_InvocationID == 0)\n"
			<< "  {\n"
			<< "    gl_TessLevelOuter[0] = 1.0f;\n"
			<< "    gl_TessLevelOuter[1] = 1.0f;\n"
			<< "  }\n"
			<< "  uint tempRes;\n"
			<< testSrc
			<< "  out_color[gl_InvocationID] = float(tempRes);\n"
			<< "  gl_out[gl_InvocationID].gl_Position = gl_in[gl_InvocationID].gl_Position;\n"
			<< (gsPointSize ? " gl_out[gl_InvocationID].gl_PointSize = gl_in[gl_InvocationID].gl_PointSize;\n" : "")
			<< "}\n";

		programCollection.glslSources.add("tesc")
			<< glu::TessellationControlSource(controlSource.str()) << buildOptions;
		subgroups::setTesEvalShaderFrameBuffer(programCollection);
	}
	else if (shaderStage == VK_SHADER_STAGE_TESSELLATION_EVALUATION_BIT)
	{
		ostringstream evaluationSource;
		evaluationSource << glu::getGLSLVersionDeclaration(glu::GLSL_VERSION_450)<<"\n"
			<< extHeader.c_str()
			<< "layout(isolines, equal_spacing, ccw ) in;\n"
			<< "layout(location = 0) out float out_color;\n"
			<< "layout(set = 0, binding = 0) uniform Buffer1\n"
			<< "{\n"
			<< "  " << subgroups::getFormatNameForGLSL(format) << " data[" << subgroups::maxSupportedSubgroupSize() << "];\n"
			<< "};\n"
			<< "\n"
			<< helperStr.c_str()
			<< "void main (void)\n"
			<< "{\n"
			<< "  uint tempRes;\n"
			<< testSrc
			<< "  out_color = float(tempRes);\n"
			<< "  gl_Position = mix(gl_in[0].gl_Position, gl_in[1].gl_Position, gl_TessCoord.x);\n"
			<< (gsPointSize ? "  gl_PointSize = gl_in[0].gl_PointSize;\n" : "")
			<< "}\n";

		subgroups::setTesCtrlShaderFrameBuffer(programCollection);
		programCollection.glslSources.add("tese") << glu::TessellationEvaluationSource(evaluationSource.str()) << buildOptions;
	}
	else
	{
		DE_FATAL("Unsupported shader stage");
	}
}

void vkt::subgroups::initStdPrograms(	vk::SourceCollections&			programCollection,
										const vk::ShaderBuildOptions&	buildOptions,
										vk::VkShaderStageFlags			shaderStage,
										vk::VkFormat					format,
										bool							gsPointSize,
										std::string						extHeader,
										std::string						testSrc,
										std::string						helperStr)
{
	if (shaderStage == VK_SHADER_STAGE_COMPUTE_BIT)
	{
		std::ostringstream src;

		src << "#version 450\n"
			<< extHeader.c_str()
			<< "layout (local_size_x_id = 0, local_size_y_id = 1, "
			"local_size_z_id = 2) in;\n"
			<< "layout(set = 0, binding = 0, std430) buffer Buffer1\n"
			<< "{\n"
			<< "  uint result[];\n"
			<< "};\n"
			<< "layout(set = 0, binding = 1, std430) buffer Buffer2\n"
			<< "{\n"
			<< "  " << subgroups::getFormatNameForGLSL(format) << " data[];\n"
			<< "};\n"
			<< "\n"
			<< helperStr.c_str()
			<< "void main (void)\n"
			<< "{\n"
			<< "  uvec3 globalSize = gl_NumWorkGroups * gl_WorkGroupSize;\n"
			<< "  highp uint offset = globalSize.x * ((globalSize.y * "
			"gl_GlobalInvocationID.z) + gl_GlobalInvocationID.y) + "
			"gl_GlobalInvocationID.x;\n"
			<< "  uint tempRes;\n"
			<< testSrc
			<< "  result[offset] = tempRes;\n"
			<< "}\n";

		programCollection.glslSources.add("comp") << glu::ComputeSource(src.str()) << buildOptions;
	}
	else
	{
		const string vertex =
			"#version 450\n"
			+ extHeader +
			"layout(set = 0, binding = 0, std430) buffer Buffer1\n"
			"{\n"
			"  uint result[];\n"
			"};\n"
			"layout(set = 0, binding = 4, std430) readonly buffer Buffer2\n"
			"{\n"
			"  " + subgroups::getFormatNameForGLSL(format) + " data[];\n"
			"};\n"
			"\n"
			+ helperStr +
			"void main (void)\n"
			"{\n"
			"  uint tempRes;\n"
			+ testSrc +
			"  result[gl_VertexIndex] = tempRes;\n"
			"  float pixelSize = 2.0f/1024.0f;\n"
			"  float pixelPosition = pixelSize/2.0f - 1.0f;\n"
			"  gl_Position = vec4(float(gl_VertexIndex) * pixelSize + pixelPosition, 0.0f, 0.0f, 1.0f);\n"
			"  gl_PointSize = 1.0f;\n"
			"}\n";

		const string tesc =
			"#version 450\n"
			+ extHeader +
			"layout(vertices=1) out;\n"
			"layout(set = 0, binding = 1, std430) buffer Buffer1\n"
			"{\n"
			"  uint result[];\n"
			"};\n"
			"layout(set = 0, binding = 4, std430) readonly buffer Buffer2\n"
			"{\n"
			"  " + subgroups::getFormatNameForGLSL(format) + " data[];\n"
			"};\n"
			"\n"
			+ helperStr +
			"void main (void)\n"
			"{\n"
			"  uint tempRes;\n"
			+ testSrc +
			"  result[gl_PrimitiveID] = tempRes;\n"
			"  if (gl_InvocationID == 0)\n"
			"  {\n"
			"    gl_TessLevelOuter[0] = 1.0f;\n"
			"    gl_TessLevelOuter[1] = 1.0f;\n"
			"  }\n"
			"  gl_out[gl_InvocationID].gl_Position = gl_in[gl_InvocationID].gl_Position;\n"
			+ (gsPointSize ? " gl_out[gl_InvocationID].gl_PointSize = gl_in[gl_InvocationID].gl_PointSize;\n" : "") +
			"}\n";

		const string tese =
			"#version 450\n"
			+ extHeader +
			"layout(isolines) in;\n"
			"layout(set = 0, binding = 2, std430) buffer Buffer1\n"
			"{\n"
			"  uint result[];\n"
			"};\n"
			"layout(set = 0, binding = 4, std430) readonly buffer Buffer2\n"
			"{\n"
			"  " + subgroups::getFormatNameForGLSL(format) + " data[];\n"
			"};\n"
			"\n"
			+ helperStr +
			"void main (void)\n"
			"{\n"
			"  uint tempRes;\n"
			+ testSrc +
			"  result[gl_PrimitiveID * 2 + uint(gl_TessCoord.x + 0.5)] = tempRes;\n"
			"  float pixelSize = 2.0f/1024.0f;\n"
			"  gl_Position = gl_in[0].gl_Position + gl_TessCoord.x * pixelSize / 2.0f;\n"
			+ (gsPointSize ? "  gl_PointSize = gl_in[0].gl_PointSize;\n" : "") +
			"}\n";

		const string geometry =
			"#version 450\n"
			+ extHeader +
			"layout(${TOPOLOGY}) in;\n"
			"layout(points, max_vertices = 1) out;\n"
			"layout(set = 0, binding = 3, std430) buffer Buffer1\n"
			"{\n"
			"  uint result[];\n"
			"};\n"
			"layout(set = 0, binding = 4, std430) readonly buffer Buffer2\n"
			"{\n"
			"  " + subgroups::getFormatNameForGLSL(format) + " data[];\n"
			"};\n"
			"\n"
			+ helperStr +
			"void main (void)\n"
			"{\n"
			"  uint tempRes;\n"
			+ testSrc +
			"  result[gl_PrimitiveIDIn] = tempRes;\n"
			"  gl_Position = gl_in[0].gl_Position;\n"
			+ (gsPointSize ? "  gl_PointSize = gl_in[0].gl_PointSize;\n" : "") +
			"  EmitVertex();\n"
			"  EndPrimitive();\n"
			"}\n";

		const string fragment =
			"#version 450\n"
			+ extHeader +
			"layout(location = 0) out uint result;\n"
			"layout(set = 0, binding = 4, std430) readonly buffer Buffer1\n"
			"{\n"
			"  " + subgroups::getFormatNameForGLSL(format) + " data[];\n"
			"};\n"
			+ helperStr +
			"void main (void)\n"
			"{\n"
			"  uint tempRes;\n"
			+ testSrc +
			"  result = tempRes;\n"
			"}\n";

		subgroups::addNoSubgroupShader(programCollection);

		programCollection.glslSources.add("vert") << glu::VertexSource(vertex) << buildOptions;
		programCollection.glslSources.add("tesc") << glu::TessellationControlSource(tesc) << buildOptions;
		programCollection.glslSources.add("tese") << glu::TessellationEvaluationSource(tese) << buildOptions;
		subgroups::addGeometryShadersFromTemplate(geometry, buildOptions, programCollection.glslSources);
		programCollection.glslSources.add("fragment") << glu::FragmentSource(fragment)<< buildOptions;
	}
}

bool vkt::subgroups::isSubgroupSupported(Context& context)
{
	return context.contextSupports(vk::ApiVersion(1, 1, 0));
}

bool vkt::subgroups::areSubgroupOperationsSupportedForStage(
	Context& context, const VkShaderStageFlags stage)
{
	VkPhysicalDeviceSubgroupProperties subgroupProperties;
	subgroupProperties.sType = VK_STRUCTURE_TYPE_PHYSICAL_DEVICE_SUBGROUP_PROPERTIES;
	subgroupProperties.pNext = DE_NULL;

	VkPhysicalDeviceProperties2 properties;
	properties.sType = VK_STRUCTURE_TYPE_PHYSICAL_DEVICE_PROPERTIES_2;
	properties.pNext = &subgroupProperties;

	context.getInstanceInterface().getPhysicalDeviceProperties2(context.getPhysicalDevice(), &properties);

	return (stage & subgroupProperties.supportedStages) ? true : false;
}

bool vkt::subgroups::areSubgroupOperationsRequiredForStage(
	VkShaderStageFlags stage)
{
	switch (stage)
	{
		default:
			return false;
		case VK_SHADER_STAGE_COMPUTE_BIT:
			return true;
	}
}

bool vkt::subgroups::isSubgroupFeatureSupportedForDevice(
	Context& context,
	VkSubgroupFeatureFlagBits bit) {
	VkPhysicalDeviceSubgroupProperties subgroupProperties;
	subgroupProperties.sType = VK_STRUCTURE_TYPE_PHYSICAL_DEVICE_SUBGROUP_PROPERTIES;
	subgroupProperties.pNext = DE_NULL;

	VkPhysicalDeviceProperties2 properties;
	properties.sType = VK_STRUCTURE_TYPE_PHYSICAL_DEVICE_PROPERTIES_2;
	properties.pNext = &subgroupProperties;

	context.getInstanceInterface().getPhysicalDeviceProperties2(context.getPhysicalDevice(), &properties);

	return (bit & subgroupProperties.supportedOperations) ? true : false;
}

bool vkt::subgroups::isFragmentSSBOSupportedForDevice(Context& context)
{
	const VkPhysicalDeviceFeatures features = getPhysicalDeviceFeatures(
				context.getInstanceInterface(), context.getPhysicalDevice());
	return features.fragmentStoresAndAtomics ? true : false;
}

bool vkt::subgroups::isVertexSSBOSupportedForDevice(Context& context)
{
	const VkPhysicalDeviceFeatures features = getPhysicalDeviceFeatures(
				context.getInstanceInterface(), context.getPhysicalDevice());
	return features.vertexPipelineStoresAndAtomics ? true : false;
}

bool vkt::subgroups::isInt64SupportedForDevice(Context& context)
{
	const VkPhysicalDeviceFeatures features = getPhysicalDeviceFeatures(
				context.getInstanceInterface(), context.getPhysicalDevice());
	return features.shaderInt64 ? true : false;
}

bool vkt::subgroups::isTessellationAndGeometryPointSizeSupported (Context& context)
{
	const VkPhysicalDeviceFeatures features = getPhysicalDeviceFeatures(
		context.getInstanceInterface(), context.getPhysicalDevice());
	return features.shaderTessellationAndGeometryPointSize ? true : false;
}

bool vkt::subgroups::is16BitUBOStorageSupported(Context& context) {
	VkPhysicalDevice16BitStorageFeatures storage16bit;
	deMemset(&storage16bit, 0, sizeof(storage16bit));
	storage16bit.sType = VK_STRUCTURE_TYPE_PHYSICAL_DEVICE_16BIT_STORAGE_FEATURES_KHR;
	storage16bit.pNext = DE_NULL;

	VkPhysicalDeviceFeatures2 features2;
	deMemset(&features2, 0, sizeof(features2));
	features2.sType = VK_STRUCTURE_TYPE_PHYSICAL_DEVICE_FEATURES_2;
	features2.pNext = &storage16bit;

	const PlatformInterface&		platformInterface = context.getPlatformInterface();
	const VkInstance				instance = context.getInstance();
	const InstanceDriver			instanceDriver(platformInterface, instance);

	instanceDriver.getPhysicalDeviceFeatures2(context.getPhysicalDevice(), &features2);
	return bool(storage16bit.uniformAndStorageBuffer16BitAccess);
}


bool vkt::subgroups::is8BitUBOStorageSupported(Context& context) {

	VkPhysicalDevice8BitStorageFeatures storage8bit;
	deMemset(&storage8bit, 0, sizeof(storage8bit));
	storage8bit.sType = VK_STRUCTURE_TYPE_PHYSICAL_DEVICE_8BIT_STORAGE_FEATURES_KHR;
	storage8bit.pNext = DE_NULL;

	VkPhysicalDeviceFeatures2 features2;
	deMemset(&features2, 0, sizeof(features2));
	features2.sType = VK_STRUCTURE_TYPE_PHYSICAL_DEVICE_FEATURES_2;
	features2.pNext = &storage8bit;


	const PlatformInterface&		platformInterface = context.getPlatformInterface();
	const VkInstance				instance = context.getInstance();
	const InstanceDriver			instanceDriver(platformInterface, instance);

	instanceDriver.getPhysicalDeviceFeatures2(context.getPhysicalDevice(), &features2);
	return bool(storage8bit.uniformAndStorageBuffer8BitAccess);
}

bool vkt::subgroups::isFormatSupportedForDevice(Context& context, vk::VkFormat format)
{
	VkPhysicalDeviceShaderSubgroupExtendedTypesFeatures subgroupExtendedTypesFeatures;
	deMemset(&subgroupExtendedTypesFeatures, 0, sizeof(subgroupExtendedTypesFeatures));
	subgroupExtendedTypesFeatures.sType = VK_STRUCTURE_TYPE_PHYSICAL_DEVICE_SHADER_SUBGROUP_EXTENDED_TYPES_FEATURES;
	subgroupExtendedTypesFeatures.pNext = DE_NULL;

	VkPhysicalDeviceShaderFloat16Int8Features float16Int8Features;
	deMemset(&float16Int8Features, 0, sizeof(float16Int8Features));
	float16Int8Features.sType = VK_STRUCTURE_TYPE_PHYSICAL_DEVICE_SHADER_FLOAT16_INT8_FEATURES;
	float16Int8Features.pNext = DE_NULL;

	VkPhysicalDeviceFeatures2 features2;
	deMemset(&features2, 0, sizeof(features2));
	features2.sType = VK_STRUCTURE_TYPE_PHYSICAL_DEVICE_FEATURES_2;
	features2.pNext = DE_NULL;

	VkPhysicalDevice16BitStorageFeatures storage16bit;
	deMemset(&storage16bit, 0, sizeof(storage16bit));
	storage16bit.sType = VK_STRUCTURE_TYPE_PHYSICAL_DEVICE_16BIT_STORAGE_FEATURES_KHR;
	storage16bit.pNext = DE_NULL;
	bool is16bitStorageSupported = context.isDeviceFunctionalitySupported("VK_KHR_16bit_storage");

	VkPhysicalDevice8BitStorageFeatures storage8bit;
	deMemset(&storage8bit, 0, sizeof(storage8bit));
	storage8bit.sType = VK_STRUCTURE_TYPE_PHYSICAL_DEVICE_8BIT_STORAGE_FEATURES_KHR;
	storage8bit.pNext = DE_NULL;
	bool is8bitStorageSupported = context.isDeviceFunctionalitySupported("VK_KHR_8bit_storage");

	if (context.isDeviceFunctionalitySupported("VK_KHR_shader_subgroup_extended_types") &&
		context.isDeviceFunctionalitySupported("VK_KHR_shader_float16_int8"))
	{
		features2.pNext = &subgroupExtendedTypesFeatures;
		subgroupExtendedTypesFeatures.pNext = &float16Int8Features;
		if ( is16bitStorageSupported )
		{
			float16Int8Features.pNext = &storage16bit;
			if (is8bitStorageSupported)
			{
				storage16bit.pNext = &storage8bit;
			}
		}
		else
		{
			if (is8bitStorageSupported)
			{
				float16Int8Features.pNext = &storage8bit;
			}

		}
	}

	const PlatformInterface&		platformInterface		= context.getPlatformInterface();
	const VkInstance				instance				= context.getInstance();
	const InstanceDriver			instanceDriver			(platformInterface, instance);

	instanceDriver.getPhysicalDeviceFeatures2(context.getPhysicalDevice(), &features2);

	switch (format)
	{
		default:
			return true;
		case VK_FORMAT_R16_SFLOAT:
		case VK_FORMAT_R16G16_SFLOAT:
		case VK_FORMAT_R16G16B16_SFLOAT:
		case VK_FORMAT_R16G16B16A16_SFLOAT:
			return subgroupExtendedTypesFeatures.shaderSubgroupExtendedTypes & float16Int8Features.shaderFloat16 & storage16bit.storageBuffer16BitAccess ? true : false;
		case VK_FORMAT_R64_SFLOAT:
		case VK_FORMAT_R64G64_SFLOAT:
		case VK_FORMAT_R64G64B64_SFLOAT:
		case VK_FORMAT_R64G64B64A64_SFLOAT:
			return features2.features.shaderFloat64 ? true : false;
		case VK_FORMAT_R8_SINT:
		case VK_FORMAT_R8G8_SINT:
		case VK_FORMAT_R8G8B8_SINT:
		case VK_FORMAT_R8G8B8A8_SINT:
		case VK_FORMAT_R8_UINT:
		case VK_FORMAT_R8G8_UINT:
		case VK_FORMAT_R8G8B8_UINT:
		case VK_FORMAT_R8G8B8A8_UINT:
			return subgroupExtendedTypesFeatures.shaderSubgroupExtendedTypes & float16Int8Features.shaderInt8 & storage8bit.storageBuffer8BitAccess ? true : false;
		case VK_FORMAT_R16_SINT:
		case VK_FORMAT_R16G16_SINT:
		case VK_FORMAT_R16G16B16_SINT:
		case VK_FORMAT_R16G16B16A16_SINT:
		case VK_FORMAT_R16_UINT:
		case VK_FORMAT_R16G16_UINT:
		case VK_FORMAT_R16G16B16_UINT:
		case VK_FORMAT_R16G16B16A16_UINT:
			return subgroupExtendedTypesFeatures.shaderSubgroupExtendedTypes & features2.features.shaderInt16 & storage16bit.storageBuffer16BitAccess ? true : false;
		case VK_FORMAT_R64_SINT:
		case VK_FORMAT_R64G64_SINT:
		case VK_FORMAT_R64G64B64_SINT:
		case VK_FORMAT_R64G64B64A64_SINT:
		case VK_FORMAT_R64_UINT:
		case VK_FORMAT_R64G64_UINT:
		case VK_FORMAT_R64G64B64_UINT:
		case VK_FORMAT_R64G64B64A64_UINT:
			return subgroupExtendedTypesFeatures.shaderSubgroupExtendedTypes & features2.features.shaderInt64 ? true : false;
	}
}

bool vkt::subgroups::isSubgroupBroadcastDynamicIdSupported (Context& context)
{
	return context.contextSupports(vk::ApiVersion(1, 2, 0)) &&
		vk::getPhysicalDeviceVulkan12Features(context.getInstanceInterface(), context.getPhysicalDevice()).subgroupBroadcastDynamicId;
}

std::string vkt::subgroups::getFormatNameForGLSL (VkFormat format)
{
	switch (format)
	{
		default:
			DE_FATAL("Unhandled format!");
			return "";
		case VK_FORMAT_R8_SINT:
			return "int8_t";
		case VK_FORMAT_R8G8_SINT:
			return "i8vec2";
		case VK_FORMAT_R8G8B8_SINT:
			return "i8vec3";
		case VK_FORMAT_R8G8B8A8_SINT:
			return "i8vec4";
		case VK_FORMAT_R8_UINT:
			return "uint8_t";
		case VK_FORMAT_R8G8_UINT:
			return "u8vec2";
		case VK_FORMAT_R8G8B8_UINT:
			return "u8vec3";
		case VK_FORMAT_R8G8B8A8_UINT:
			return "u8vec4";
		case VK_FORMAT_R16_SINT:
			return "int16_t";
		case VK_FORMAT_R16G16_SINT:
			return "i16vec2";
		case VK_FORMAT_R16G16B16_SINT:
			return "i16vec3";
		case VK_FORMAT_R16G16B16A16_SINT:
			return "i16vec4";
		case VK_FORMAT_R16_UINT:
			return "uint16_t";
		case VK_FORMAT_R16G16_UINT:
			return "u16vec2";
		case VK_FORMAT_R16G16B16_UINT:
			return "u16vec3";
		case VK_FORMAT_R16G16B16A16_UINT:
			return "u16vec4";
		case VK_FORMAT_R32_SINT:
			return "int";
		case VK_FORMAT_R32G32_SINT:
			return "ivec2";
		case VK_FORMAT_R32G32B32_SINT:
			return "ivec3";
		case VK_FORMAT_R32G32B32A32_SINT:
			return "ivec4";
		case VK_FORMAT_R32_UINT:
			return "uint";
		case VK_FORMAT_R32G32_UINT:
			return "uvec2";
		case VK_FORMAT_R32G32B32_UINT:
			return "uvec3";
		case VK_FORMAT_R32G32B32A32_UINT:
			return "uvec4";
		case VK_FORMAT_R64_SINT:
			return "int64_t";
		case VK_FORMAT_R64G64_SINT:
			return "i64vec2";
		case VK_FORMAT_R64G64B64_SINT:
			return "i64vec3";
		case VK_FORMAT_R64G64B64A64_SINT:
			return "i64vec4";
		case VK_FORMAT_R64_UINT:
			return "uint64_t";
		case VK_FORMAT_R64G64_UINT:
			return "u64vec2";
		case VK_FORMAT_R64G64B64_UINT:
			return "u64vec3";
		case VK_FORMAT_R64G64B64A64_UINT:
			return "u64vec4";
		case VK_FORMAT_R16_SFLOAT:
			return "float16_t";
		case VK_FORMAT_R16G16_SFLOAT:
			return "f16vec2";
		case VK_FORMAT_R16G16B16_SFLOAT:
			return "f16vec3";
		case VK_FORMAT_R16G16B16A16_SFLOAT:
			return "f16vec4";
		case VK_FORMAT_R32_SFLOAT:
			return "float";
		case VK_FORMAT_R32G32_SFLOAT:
			return "vec2";
		case VK_FORMAT_R32G32B32_SFLOAT:
			return "vec3";
		case VK_FORMAT_R32G32B32A32_SFLOAT:
			return "vec4";
		case VK_FORMAT_R64_SFLOAT:
			return "double";
		case VK_FORMAT_R64G64_SFLOAT:
			return "dvec2";
		case VK_FORMAT_R64G64B64_SFLOAT:
			return "dvec3";
		case VK_FORMAT_R64G64B64A64_SFLOAT:
			return "dvec4";
		case VK_FORMAT_R8_USCALED:
			return "bool";
		case VK_FORMAT_R8G8_USCALED:
			return "bvec2";
		case VK_FORMAT_R8G8B8_USCALED:
			return "bvec3";
		case VK_FORMAT_R8G8B8A8_USCALED:
			return "bvec4";
	}
}

std::string vkt::subgroups::getAdditionalExtensionForFormat (vk::VkFormat format)
{
	switch (format)
	{
		default:
			return "";
		case VK_FORMAT_R8_SINT:
		case VK_FORMAT_R8G8_SINT:
		case VK_FORMAT_R8G8B8_SINT:
		case VK_FORMAT_R8G8B8A8_SINT:
		case VK_FORMAT_R8_UINT:
		case VK_FORMAT_R8G8_UINT:
		case VK_FORMAT_R8G8B8_UINT:
		case VK_FORMAT_R8G8B8A8_UINT:
			return "#extension GL_EXT_shader_subgroup_extended_types_int8 : enable\n";
		case VK_FORMAT_R16_SINT:
		case VK_FORMAT_R16G16_SINT:
		case VK_FORMAT_R16G16B16_SINT:
		case VK_FORMAT_R16G16B16A16_SINT:
		case VK_FORMAT_R16_UINT:
		case VK_FORMAT_R16G16_UINT:
		case VK_FORMAT_R16G16B16_UINT:
		case VK_FORMAT_R16G16B16A16_UINT:
			return "#extension GL_EXT_shader_subgroup_extended_types_int16 : enable\n";
		case VK_FORMAT_R64_SINT:
		case VK_FORMAT_R64G64_SINT:
		case VK_FORMAT_R64G64B64_SINT:
		case VK_FORMAT_R64G64B64A64_SINT:
		case VK_FORMAT_R64_UINT:
		case VK_FORMAT_R64G64_UINT:
		case VK_FORMAT_R64G64B64_UINT:
		case VK_FORMAT_R64G64B64A64_UINT:
			return "#extension GL_EXT_shader_subgroup_extended_types_int64 : enable\n";
		case VK_FORMAT_R16_SFLOAT:
		case VK_FORMAT_R16G16_SFLOAT:
		case VK_FORMAT_R16G16B16_SFLOAT:
		case VK_FORMAT_R16G16B16A16_SFLOAT:
			return "#extension GL_EXT_shader_subgroup_extended_types_float16 : enable\n";
	}
}

const std::vector<vk::VkFormat> vkt::subgroups::getAllFormats()
{
	std::vector<VkFormat> formats;

	formats.push_back(VK_FORMAT_R8_SINT);
	formats.push_back(VK_FORMAT_R8G8_SINT);
	formats.push_back(VK_FORMAT_R8G8B8_SINT);
	formats.push_back(VK_FORMAT_R8G8B8A8_SINT);
	formats.push_back(VK_FORMAT_R8_UINT);
	formats.push_back(VK_FORMAT_R8G8_UINT);
	formats.push_back(VK_FORMAT_R8G8B8_UINT);
	formats.push_back(VK_FORMAT_R8G8B8A8_UINT);
	formats.push_back(VK_FORMAT_R16_SINT);
	formats.push_back(VK_FORMAT_R16G16_SINT);
	formats.push_back(VK_FORMAT_R16G16B16_SINT);
	formats.push_back(VK_FORMAT_R16G16B16A16_SINT);
	formats.push_back(VK_FORMAT_R16_UINT);
	formats.push_back(VK_FORMAT_R16G16_UINT);
	formats.push_back(VK_FORMAT_R16G16B16_UINT);
	formats.push_back(VK_FORMAT_R16G16B16A16_UINT);
	formats.push_back(VK_FORMAT_R32_SINT);
	formats.push_back(VK_FORMAT_R32G32_SINT);
	formats.push_back(VK_FORMAT_R32G32B32_SINT);
	formats.push_back(VK_FORMAT_R32G32B32A32_SINT);
	formats.push_back(VK_FORMAT_R32_UINT);
	formats.push_back(VK_FORMAT_R32G32_UINT);
	formats.push_back(VK_FORMAT_R32G32B32_UINT);
	formats.push_back(VK_FORMAT_R32G32B32A32_UINT);
	formats.push_back(VK_FORMAT_R64_SINT);
	formats.push_back(VK_FORMAT_R64G64_SINT);
	formats.push_back(VK_FORMAT_R64G64B64_SINT);
	formats.push_back(VK_FORMAT_R64G64B64A64_SINT);
	formats.push_back(VK_FORMAT_R64_UINT);
	formats.push_back(VK_FORMAT_R64G64_UINT);
	formats.push_back(VK_FORMAT_R64G64B64_UINT);
	formats.push_back(VK_FORMAT_R64G64B64A64_UINT);
	formats.push_back(VK_FORMAT_R16_SFLOAT);
	formats.push_back(VK_FORMAT_R16G16_SFLOAT);
	formats.push_back(VK_FORMAT_R16G16B16_SFLOAT);
	formats.push_back(VK_FORMAT_R16G16B16A16_SFLOAT);
	formats.push_back(VK_FORMAT_R32_SFLOAT);
	formats.push_back(VK_FORMAT_R32G32_SFLOAT);
	formats.push_back(VK_FORMAT_R32G32B32_SFLOAT);
	formats.push_back(VK_FORMAT_R32G32B32A32_SFLOAT);
	formats.push_back(VK_FORMAT_R64_SFLOAT);
	formats.push_back(VK_FORMAT_R64G64_SFLOAT);
	formats.push_back(VK_FORMAT_R64G64B64_SFLOAT);
	formats.push_back(VK_FORMAT_R64G64B64A64_SFLOAT);
	formats.push_back(VK_FORMAT_R8_USCALED);
	formats.push_back(VK_FORMAT_R8G8_USCALED);
	formats.push_back(VK_FORMAT_R8G8B8_USCALED);
	formats.push_back(VK_FORMAT_R8G8B8A8_USCALED);

	return formats;
}

bool vkt::subgroups::isFormatSigned (VkFormat format)
{
	switch (format)
	{
		default:
			return false;
		case VK_FORMAT_R8_SINT:
		case VK_FORMAT_R8G8_SINT:
		case VK_FORMAT_R8G8B8_SINT:
		case VK_FORMAT_R8G8B8A8_SINT:
		case VK_FORMAT_R16_SINT:
		case VK_FORMAT_R16G16_SINT:
		case VK_FORMAT_R16G16B16_SINT:
		case VK_FORMAT_R16G16B16A16_SINT:
		case VK_FORMAT_R32_SINT:
		case VK_FORMAT_R32G32_SINT:
		case VK_FORMAT_R32G32B32_SINT:
		case VK_FORMAT_R32G32B32A32_SINT:
		case VK_FORMAT_R64_SINT:
		case VK_FORMAT_R64G64_SINT:
		case VK_FORMAT_R64G64B64_SINT:
		case VK_FORMAT_R64G64B64A64_SINT:
			return true;
	}
}

bool vkt::subgroups::isFormatUnsigned (VkFormat format)
{
	switch (format)
	{
		default:
			return false;
		case VK_FORMAT_R8_UINT:
		case VK_FORMAT_R8G8_UINT:
		case VK_FORMAT_R8G8B8_UINT:
		case VK_FORMAT_R8G8B8A8_UINT:
		case VK_FORMAT_R16_UINT:
		case VK_FORMAT_R16G16_UINT:
		case VK_FORMAT_R16G16B16_UINT:
		case VK_FORMAT_R16G16B16A16_UINT:
		case VK_FORMAT_R32_UINT:
		case VK_FORMAT_R32G32_UINT:
		case VK_FORMAT_R32G32B32_UINT:
		case VK_FORMAT_R32G32B32A32_UINT:
		case VK_FORMAT_R64_UINT:
		case VK_FORMAT_R64G64_UINT:
		case VK_FORMAT_R64G64B64_UINT:
		case VK_FORMAT_R64G64B64A64_UINT:
			return true;
	}
}

bool vkt::subgroups::isFormatFloat (VkFormat format)
{
	switch (format)
	{
		default:
			return false;
		case VK_FORMAT_R16_SFLOAT:
		case VK_FORMAT_R16G16_SFLOAT:
		case VK_FORMAT_R16G16B16_SFLOAT:
		case VK_FORMAT_R16G16B16A16_SFLOAT:
		case VK_FORMAT_R32_SFLOAT:
		case VK_FORMAT_R32G32_SFLOAT:
		case VK_FORMAT_R32G32B32_SFLOAT:
		case VK_FORMAT_R32G32B32A32_SFLOAT:
		case VK_FORMAT_R64_SFLOAT:
		case VK_FORMAT_R64G64_SFLOAT:
		case VK_FORMAT_R64G64B64_SFLOAT:
		case VK_FORMAT_R64G64B64A64_SFLOAT:
			return true;
	}
}

<<<<<<< HEAD
bool vkt::subgroups::isFormatBool (VkFormat format)
{
	switch (format)
	{
		default:
			return false;
		case VK_FORMAT_R8_USCALED:
		case VK_FORMAT_R8G8_USCALED:
		case VK_FORMAT_R8G8B8_USCALED:
		case VK_FORMAT_R8G8B8A8_USCALED:
			return true;
=======
bool vkt::subgroups::isFormat8bitTy(VkFormat format)
{
	switch (format)
	{
	default:
		return false;
	case VK_FORMAT_R8_SINT:
	case VK_FORMAT_R8G8_SINT:
	case VK_FORMAT_R8G8B8_SINT:
	case VK_FORMAT_R8G8B8A8_SINT:
	case VK_FORMAT_R8_UINT:
	case VK_FORMAT_R8G8_UINT:
	case VK_FORMAT_R8G8B8_UINT:
	case VK_FORMAT_R8G8B8A8_UINT:
		return true;
	}
}

bool vkt::subgroups::isFormat16BitTy(VkFormat format)
{
	switch (format)
	{
	default:
		return false;
	case VK_FORMAT_R16_SFLOAT:
	case VK_FORMAT_R16G16_SFLOAT:
	case VK_FORMAT_R16G16B16_SFLOAT:
	case VK_FORMAT_R16G16B16A16_SFLOAT:
	case VK_FORMAT_R16_SINT:
	case VK_FORMAT_R16G16_SINT:
	case VK_FORMAT_R16G16B16_SINT:
	case VK_FORMAT_R16G16B16A16_SINT:
	case VK_FORMAT_R16_UINT:
	case VK_FORMAT_R16G16_UINT:
	case VK_FORMAT_R16G16B16_UINT:
	case VK_FORMAT_R16G16B16A16_UINT:
		return true;
>>>>>>> 0019fc8f
	}
}

void vkt::subgroups::setVertexShaderFrameBuffer (SourceCollections& programCollection)
{
	/*
		"layout(location = 0) in highp vec4 in_position;\n"
		"void main (void)\n"
		"{\n"
		"  gl_Position = in_position;\n"
		"  gl_PointSize = 1.0f;\n"
		"}\n";
	*/
	programCollection.spirvAsmSources.add("vert") <<
		"; SPIR-V\n"
		"; Version: 1.3\n"
		"; Generator: Khronos Glslang Reference Front End; 7\n"
		"; Bound: 25\n"
		"; Schema: 0\n"
		"OpCapability Shader\n"
		"%1 = OpExtInstImport \"GLSL.std.450\"\n"
		"OpMemoryModel Logical GLSL450\n"
		"OpEntryPoint Vertex %4 \"main\" %13 %17\n"
		"OpMemberDecorate %11 0 BuiltIn Position\n"
		"OpMemberDecorate %11 1 BuiltIn PointSize\n"
		"OpMemberDecorate %11 2 BuiltIn ClipDistance\n"
		"OpMemberDecorate %11 3 BuiltIn CullDistance\n"
		"OpDecorate %11 Block\n"
		"OpDecorate %17 Location 0\n"
		"%2 = OpTypeVoid\n"
		"%3 = OpTypeFunction %2\n"
		"%6 = OpTypeFloat 32\n"
		"%7 = OpTypeVector %6 4\n"
		"%8 = OpTypeInt 32 0\n"
		"%9 = OpConstant %8 1\n"
		"%10 = OpTypeArray %6 %9\n"
		"%11 = OpTypeStruct %7 %6 %10 %10\n"
		"%12 = OpTypePointer Output %11\n"
		"%13 = OpVariable %12 Output\n"
		"%14 = OpTypeInt 32 1\n"
		"%15 = OpConstant %14 0\n"
		"%16 = OpTypePointer Input %7\n"
		"%17 = OpVariable %16 Input\n"
		"%19 = OpTypePointer Output %7\n"
		"%21 = OpConstant %14 1\n"
		"%22 = OpConstant %6 1\n"
		"%23 = OpTypePointer Output %6\n"
		"%4 = OpFunction %2 None %3\n"
		"%5 = OpLabel\n"
		"%18 = OpLoad %7 %17\n"
		"%20 = OpAccessChain %19 %13 %15\n"
		"OpStore %20 %18\n"
		"%24 = OpAccessChain %23 %13 %21\n"
		"OpStore %24 %22\n"
		"OpReturn\n"
		"OpFunctionEnd\n";
}

void vkt::subgroups::setFragmentShaderFrameBuffer (vk::SourceCollections& programCollection)
{
	/*
		"layout(location = 0) in float in_color;\n"
		"layout(location = 0) out uint out_color;\n"
		"void main()\n"
		{\n"
		"	out_color = uint(in_color);\n"
		"}\n";
	*/
	programCollection.spirvAsmSources.add("fragment") <<
		"; SPIR-V\n"
		"; Version: 1.3\n"
		"; Generator: Khronos Glslang Reference Front End; 2\n"
		"; Bound: 14\n"
		"; Schema: 0\n"
		"OpCapability Shader\n"
		"%1 = OpExtInstImport \"GLSL.std.450\"\n"
		"OpMemoryModel Logical GLSL450\n"
		"OpEntryPoint Fragment %4 \"main\" %8 %11\n"
		"OpExecutionMode %4 OriginUpperLeft\n"
		"OpDecorate %8 Location 0\n"
		"OpDecorate %11 Location 0\n"
		"%2 = OpTypeVoid\n"
		"%3 = OpTypeFunction %2\n"
		"%6 = OpTypeInt 32 0\n"
		"%7 = OpTypePointer Output %6\n"
		"%8 = OpVariable %7 Output\n"
		"%9 = OpTypeFloat 32\n"
		"%10 = OpTypePointer Input %9\n"
		"%11 = OpVariable %10 Input\n"
		"%4 = OpFunction %2 None %3\n"
		"%5 = OpLabel\n"
		"%12 = OpLoad %9 %11\n"
		"%13 = OpConvertFToU %6 %12\n"
		"OpStore %8 %13\n"
		"OpReturn\n"
		"OpFunctionEnd\n";
}

void vkt::subgroups::setTesCtrlShaderFrameBuffer (vk::SourceCollections& programCollection)
{
	/*
		"#extension GL_KHR_shader_subgroup_basic: enable\n"
		"#extension GL_EXT_tessellation_shader : require\n"
		"layout(vertices = 2) out;\n"
		"void main (void)\n"
		"{\n"
		"  if (gl_InvocationID == 0)\n"
		"  {\n"
		"    gl_TessLevelOuter[0] = 1.0f;\n"
		"    gl_TessLevelOuter[1] = 1.0f;\n"
		"  }\n"
		"  gl_out[gl_InvocationID].gl_Position = gl_in[gl_InvocationID].gl_Position;\n"
		"}\n";
	*/
	programCollection.spirvAsmSources.add("tesc") <<
		"; SPIR-V\n"
		"; Version: 1.3\n"
		"; Generator: Khronos Glslang Reference Front End; 2\n"
		"; Bound: 46\n"
		"; Schema: 0\n"
		"OpCapability Tessellation\n"
		"%1 = OpExtInstImport \"GLSL.std.450\"\n"
		"OpMemoryModel Logical GLSL450\n"
		"OpEntryPoint TessellationControl %4 \"main\" %8 %20 %33 %39\n"
		"OpExecutionMode %4 OutputVertices 2\n"
		"OpDecorate %8 BuiltIn InvocationId\n"
		"OpDecorate %20 Patch\n"
		"OpDecorate %20 BuiltIn TessLevelOuter\n"
		"OpMemberDecorate %29 0 BuiltIn Position\n"
		"OpMemberDecorate %29 1 BuiltIn PointSize\n"
		"OpMemberDecorate %29 2 BuiltIn ClipDistance\n"
		"OpMemberDecorate %29 3 BuiltIn CullDistance\n"
		"OpDecorate %29 Block\n"
		"OpMemberDecorate %35 0 BuiltIn Position\n"
		"OpMemberDecorate %35 1 BuiltIn PointSize\n"
		"OpMemberDecorate %35 2 BuiltIn ClipDistance\n"
		"OpMemberDecorate %35 3 BuiltIn CullDistance\n"
		"OpDecorate %35 Block\n"
		"%2 = OpTypeVoid\n"
		"%3 = OpTypeFunction %2\n"
		"%6 = OpTypeInt 32 1\n"
		"%7 = OpTypePointer Input %6\n"
		"%8 = OpVariable %7 Input\n"
		"%10 = OpConstant %6 0\n"
		"%11 = OpTypeBool\n"
		"%15 = OpTypeFloat 32\n"
		"%16 = OpTypeInt 32 0\n"
		"%17 = OpConstant %16 4\n"
		"%18 = OpTypeArray %15 %17\n"
		"%19 = OpTypePointer Output %18\n"
		"%20 = OpVariable %19 Output\n"
		"%21 = OpConstant %15 1\n"
		"%22 = OpTypePointer Output %15\n"
		"%24 = OpConstant %6 1\n"
		"%26 = OpTypeVector %15 4\n"
		"%27 = OpConstant %16 1\n"
		"%28 = OpTypeArray %15 %27\n"
		"%29 = OpTypeStruct %26 %15 %28 %28\n"
		"%30 = OpConstant %16 2\n"
		"%31 = OpTypeArray %29 %30\n"
		"%32 = OpTypePointer Output %31\n"
		"%33 = OpVariable %32 Output\n"
		"%35 = OpTypeStruct %26 %15 %28 %28\n"
		"%36 = OpConstant %16 32\n"
		"%37 = OpTypeArray %35 %36\n"
		"%38 = OpTypePointer Input %37\n"
		"%39 = OpVariable %38 Input\n"
		"%41 = OpTypePointer Input %26\n"
		"%44 = OpTypePointer Output %26\n"
		"%4 = OpFunction %2 None %3\n"
		"%5 = OpLabel\n"
		"%9 = OpLoad %6 %8\n"
		"%12 = OpIEqual %11 %9 %10\n"
		"OpSelectionMerge %14 None\n"
		"OpBranchConditional %12 %13 %14\n"
		"%13 = OpLabel\n"
		"%23 = OpAccessChain %22 %20 %10\n"
		"OpStore %23 %21\n"
		"%25 = OpAccessChain %22 %20 %24\n"
		"OpStore %25 %21\n"
		"OpBranch %14\n"
		"%14 = OpLabel\n"
		"%34 = OpLoad %6 %8\n"
		"%40 = OpLoad %6 %8\n"
		"%42 = OpAccessChain %41 %39 %40 %10\n"
		"%43 = OpLoad %26 %42\n"
		"%45 = OpAccessChain %44 %33 %34 %10\n"
		"OpStore %45 %43\n"
		"OpReturn\n"
		"OpFunctionEnd\n";
}

void vkt::subgroups::setTesEvalShaderFrameBuffer (vk::SourceCollections& programCollection)
{
	/*
		"#extension GL_KHR_shader_subgroup_ballot: enable\n"
		"#extension GL_EXT_tessellation_shader : require\n"
		"layout(isolines, equal_spacing, ccw ) in;\n"
		"layout(location = 0) in float in_color[];\n"
		"layout(location = 0) out float out_color;\n"
		"\n"
		"void main (void)\n"
		"{\n"
		"  gl_Position = mix(gl_in[0].gl_Position, gl_in[1].gl_Position, gl_TessCoord.x);\n"
		"  out_color = in_color[0];\n"
		"}\n";
	*/
	programCollection.spirvAsmSources.add("tese") <<
		"; SPIR-V\n"
		"; Version: 1.3\n"
		"; Generator: Khronos Glslang Reference Front End; 2\n"
		"; Bound: 45\n"
		"; Schema: 0\n"
		"OpCapability Tessellation\n"
		"%1 = OpExtInstImport \"GLSL.std.450\"\n"
		"OpMemoryModel Logical GLSL450\n"
		"OpEntryPoint TessellationEvaluation %4 \"main\" %13 %20 %29 %39 %42\n"
		"OpExecutionMode %4 Isolines\n"
		"OpExecutionMode %4 SpacingEqual\n"
		"OpExecutionMode %4 VertexOrderCcw\n"
		"OpMemberDecorate %11 0 BuiltIn Position\n"
		"OpMemberDecorate %11 1 BuiltIn PointSize\n"
		"OpMemberDecorate %11 2 BuiltIn ClipDistance\n"
		"OpMemberDecorate %11 3 BuiltIn CullDistance\n"
		"OpDecorate %11 Block\n"
		"OpMemberDecorate %16 0 BuiltIn Position\n"
		"OpMemberDecorate %16 1 BuiltIn PointSize\n"
		"OpMemberDecorate %16 2 BuiltIn ClipDistance\n"
		"OpMemberDecorate %16 3 BuiltIn CullDistance\n"
		"OpDecorate %16 Block\n"
		"OpDecorate %29 BuiltIn TessCoord\n"
		"OpDecorate %39 Location 0\n"
		"OpDecorate %42 Location 0\n"
		"%2 = OpTypeVoid\n"
		"%3 = OpTypeFunction %2\n"
		"%6 = OpTypeFloat 32\n"
		"%7 = OpTypeVector %6 4\n"
		"%8 = OpTypeInt 32 0\n"
		"%9 = OpConstant %8 1\n"
		"%10 = OpTypeArray %6 %9\n"
		"%11 = OpTypeStruct %7 %6 %10 %10\n"
		"%12 = OpTypePointer Output %11\n"
		"%13 = OpVariable %12 Output\n"
		"%14 = OpTypeInt 32 1\n"
		"%15 = OpConstant %14 0\n"
		"%16 = OpTypeStruct %7 %6 %10 %10\n"
		"%17 = OpConstant %8 32\n"
		"%18 = OpTypeArray %16 %17\n"
		"%19 = OpTypePointer Input %18\n"
		"%20 = OpVariable %19 Input\n"
		"%21 = OpTypePointer Input %7\n"
		"%24 = OpConstant %14 1\n"
		"%27 = OpTypeVector %6 3\n"
		"%28 = OpTypePointer Input %27\n"
		"%29 = OpVariable %28 Input\n"
		"%30 = OpConstant %8 0\n"
		"%31 = OpTypePointer Input %6\n"
		"%36 = OpTypePointer Output %7\n"
		"%38 = OpTypePointer Output %6\n"
		"%39 = OpVariable %38 Output\n"
		"%40 = OpTypeArray %6 %17\n"
		"%41 = OpTypePointer Input %40\n"
		"%42 = OpVariable %41 Input\n"
		"%4 = OpFunction %2 None %3\n"
		"%5 = OpLabel\n"
		"%22 = OpAccessChain %21 %20 %15 %15\n"
		"%23 = OpLoad %7 %22\n"
		"%25 = OpAccessChain %21 %20 %24 %15\n"
		"%26 = OpLoad %7 %25\n"
		"%32 = OpAccessChain %31 %29 %30\n"
		"%33 = OpLoad %6 %32\n"
		"%34 = OpCompositeConstruct %7 %33 %33 %33 %33\n"
		"%35 = OpExtInst %7 %1 FMix %23 %26 %34\n"
		"%37 = OpAccessChain %36 %13 %15\n"
		"OpStore %37 %35\n"
		"%43 = OpAccessChain %31 %42 %15\n"
		"%44 = OpLoad %6 %43\n"
		"OpStore %39 %44\n"
		"OpReturn\n"
		"OpFunctionEnd\n";
}

void vkt::subgroups::addGeometryShadersFromTemplate (const std::string& glslTemplate, const vk::ShaderBuildOptions& options,  vk::GlslSourceCollection& collection)
{
	tcu::StringTemplate geometryTemplate(glslTemplate);

	map<string, string>		linesParams;
	linesParams.insert(pair<string, string>("TOPOLOGY", "lines"));

	map<string, string>		pointsParams;
	pointsParams.insert(pair<string, string>("TOPOLOGY", "points"));

	collection.add("geometry_lines")	<< glu::GeometrySource(geometryTemplate.specialize(linesParams))	<< options;
	collection.add("geometry_points")	<< glu::GeometrySource(geometryTemplate.specialize(pointsParams))	<< options;
}

void vkt::subgroups::addGeometryShadersFromTemplate (const std::string& spirvTemplate, const vk::SpirVAsmBuildOptions& options, vk::SpirVAsmCollection& collection)
{
	tcu::StringTemplate geometryTemplate(spirvTemplate);

	map<string, string>		linesParams;
	linesParams.insert(pair<string, string>("TOPOLOGY", "InputLines"));

	map<string, string>		pointsParams;
	pointsParams.insert(pair<string, string>("TOPOLOGY", "InputPoints"));

	collection.add("geometry_lines")	<< geometryTemplate.specialize(linesParams)		<< options;
	collection.add("geometry_points")	<< geometryTemplate.specialize(pointsParams)	<< options;
}

void initializeMemory(Context& context, const Allocation& alloc, subgroups::SSBOData& data)
{
	const vk::VkFormat format = data.format;
	const vk::VkDeviceSize size = data.numElements *
		(data.isImage ? getFormatSizeInBytes(format) : getElementSizeInBytes(format, data.layout));
	if (subgroups::SSBOData::InitializeNonZero == data.initializeType)
	{
		de::Random rnd(context.getTestContext().getCommandLine().getBaseSeed());

		switch (format)
		{
			default:
				DE_FATAL("Illegal buffer format");
				break;
			case VK_FORMAT_R8_SINT:
			case VK_FORMAT_R8G8_SINT:
			case VK_FORMAT_R8G8B8_SINT:
			case VK_FORMAT_R8G8B8A8_SINT:
			case VK_FORMAT_R8_UINT:
			case VK_FORMAT_R8G8_UINT:
			case VK_FORMAT_R8G8B8_UINT:
			case VK_FORMAT_R8G8B8A8_UINT:
			{
				deUint8* ptr = reinterpret_cast<deUint8*>(alloc.getHostPtr());

				for (vk::VkDeviceSize k = 0; k < (size / sizeof(deUint8)); k++)
				{
					ptr[k] = rnd.getUint8();
				}
			}
			break;
			case VK_FORMAT_R16_SINT:
			case VK_FORMAT_R16G16_SINT:
			case VK_FORMAT_R16G16B16_SINT:
			case VK_FORMAT_R16G16B16A16_SINT:
			case VK_FORMAT_R16_UINT:
			case VK_FORMAT_R16G16_UINT:
			case VK_FORMAT_R16G16B16_UINT:
			case VK_FORMAT_R16G16B16A16_UINT:
			{
				deUint16* ptr = reinterpret_cast<deUint16*>(alloc.getHostPtr());

				for (vk::VkDeviceSize k = 0; k < (size / sizeof(deUint16)); k++)
				{
					ptr[k] = rnd.getUint16();
				}
			}
			break;
			case VK_FORMAT_R8_USCALED:
			case VK_FORMAT_R8G8_USCALED:
			case VK_FORMAT_R8G8B8_USCALED:
			case VK_FORMAT_R8G8B8A8_USCALED:
			{
				deUint32* ptr = reinterpret_cast<deUint32*>(alloc.getHostPtr());

				for (vk::VkDeviceSize k = 0; k < (size / sizeof(deUint32)); k++)
				{
					deUint32 r = rnd.getUint32();
					ptr[k] = (r & 1) ? r : 0;
				}
			}
			break;
			case VK_FORMAT_R32_SINT:
			case VK_FORMAT_R32G32_SINT:
			case VK_FORMAT_R32G32B32_SINT:
			case VK_FORMAT_R32G32B32A32_SINT:
			case VK_FORMAT_R32_UINT:
			case VK_FORMAT_R32G32_UINT:
			case VK_FORMAT_R32G32B32_UINT:
			case VK_FORMAT_R32G32B32A32_UINT:
			{
				deUint32* ptr = reinterpret_cast<deUint32*>(alloc.getHostPtr());

				for (vk::VkDeviceSize k = 0; k < (size / sizeof(deUint32)); k++)
				{
					ptr[k] = rnd.getUint32();
				}
			}
			break;
			case VK_FORMAT_R64_SINT:
			case VK_FORMAT_R64G64_SINT:
			case VK_FORMAT_R64G64B64_SINT:
			case VK_FORMAT_R64G64B64A64_SINT:
			case VK_FORMAT_R64_UINT:
			case VK_FORMAT_R64G64_UINT:
			case VK_FORMAT_R64G64B64_UINT:
			case VK_FORMAT_R64G64B64A64_UINT:
			{
				deUint64* ptr = reinterpret_cast<deUint64*>(alloc.getHostPtr());

				for (vk::VkDeviceSize k = 0; k < (size / sizeof(deUint64)); k++)
				{
					ptr[k] = rnd.getUint64();
				}
			}
			break;
			case VK_FORMAT_R16_SFLOAT:
			case VK_FORMAT_R16G16_SFLOAT:
			case VK_FORMAT_R16G16B16_SFLOAT:
			case VK_FORMAT_R16G16B16A16_SFLOAT:
			{
				deFloat16* ptr = reinterpret_cast<deFloat16*>(alloc.getHostPtr());

				for (vk::VkDeviceSize k = 0; k < (size / sizeof(deFloat16)); k++)
				{
					ptr[k] = deFloat32To16(rnd.getFloat());
				}
			}
			break;
			case VK_FORMAT_R32_SFLOAT:
			case VK_FORMAT_R32G32_SFLOAT:
			case VK_FORMAT_R32G32B32_SFLOAT:
			case VK_FORMAT_R32G32B32A32_SFLOAT:
			{
				float* ptr = reinterpret_cast<float*>(alloc.getHostPtr());

				for (vk::VkDeviceSize k = 0; k < (size / sizeof(float)); k++)
				{
					ptr[k] = rnd.getFloat();
				}
			}
			break;
			case VK_FORMAT_R64_SFLOAT:
			case VK_FORMAT_R64G64_SFLOAT:
			case VK_FORMAT_R64G64B64_SFLOAT:
			case VK_FORMAT_R64G64B64A64_SFLOAT:
			{
				double* ptr = reinterpret_cast<double*>(alloc.getHostPtr());

				for (vk::VkDeviceSize k = 0; k < (size / sizeof(double)); k++)
				{
					ptr[k] = rnd.getDouble();
				}
			}
			break;
		}
	}
	else if (subgroups::SSBOData::InitializeZero == data.initializeType)
	{
		deUint32* ptr = reinterpret_cast<deUint32*>(alloc.getHostPtr());

		for (vk::VkDeviceSize k = 0; k < size / 4; k++)
		{
			ptr[k] = 0;
		}
	}

	if (subgroups::SSBOData::InitializeNone != data.initializeType)
	{
		flushAlloc(context.getDeviceInterface(), context.getDevice(), alloc);
	}
}

deUint32 getResultBinding (const VkShaderStageFlagBits shaderStage)
{
	switch(shaderStage)
	{
		case VK_SHADER_STAGE_VERTEX_BIT:
			return 0u;
			break;
		case VK_SHADER_STAGE_TESSELLATION_CONTROL_BIT:
			return 1u;
			break;
		case VK_SHADER_STAGE_TESSELLATION_EVALUATION_BIT:
			return 2u;
			break;
		case VK_SHADER_STAGE_GEOMETRY_BIT:
			return 3u;
			break;
		default:
			DE_ASSERT(0);
			return -1;
	}
	DE_ASSERT(0);
	return -1;
}

tcu::TestStatus vkt::subgroups::makeTessellationEvaluationFrameBufferTest(
	Context& context, VkFormat format, SSBOData* extraData,
	deUint32 extraDataCount, const void* internalData,
	bool (*checkResult)(const void* internalData, std::vector<const void*> datas, deUint32 width, deUint32 subgroupSize),
	const VkShaderStageFlags shaderStage)
{
	return makeTessellationEvaluationFrameBufferTestRequiredSubgroupSize(context, format, extraData, extraDataCount, internalData, checkResult, shaderStage, 0u, 0u);
}

tcu::TestStatus vkt::subgroups::makeTessellationEvaluationFrameBufferTestRequiredSubgroupSize(
	Context& context, VkFormat format, SSBOData* extraData,
	deUint32 extraDataCount, const void* internalData,
	bool (*checkResult)(const void* internalData, std::vector<const void*> datas, deUint32 width, deUint32 subgroupSize),
	const VkShaderStageFlags shaderStage, const deUint32 tessShaderStageCreateFlags, const deUint32 requiredSubgroupSize)
{
	const DeviceInterface&					vk						= context.getDeviceInterface();
	const VkDevice							device					= context.getDevice();
	const deUint32							maxWidth				= getMaxWidth();
	vector<de::SharedPtr<BufferOrImage> >	inputBuffers			(extraDataCount);
	DescriptorSetLayoutBuilder				layoutBuilder;
	DescriptorPoolBuilder					poolBuilder;
	DescriptorSetUpdateBuilder				updateBuilder;
	Move <VkDescriptorPool>					descriptorPool;
	Move <VkDescriptorSet>					descriptorSet;

	const Unique<VkShaderModule>			vertexShaderModule		(createShaderModule(vk, device,
																		context.getBinaryCollection().get("vert"), 0u));
	const Unique<VkShaderModule>			teCtrlShaderModule		(createShaderModule(vk, device,
																		context.getBinaryCollection().get("tesc"), 0u));
	const Unique<VkShaderModule>			teEvalShaderModule		(createShaderModule(vk, device,
																		context.getBinaryCollection().get("tese"), 0u));
	const Unique<VkShaderModule>			fragmentShaderModule	(createShaderModule(vk, device,
																	context.getBinaryCollection().get("fragment"), 0u));
	const Unique<VkRenderPass>				renderPass				(makeRenderPass(context, format));

	const VkVertexInputBindingDescription	vertexInputBinding		=
	{
		0u,											// binding;
		static_cast<deUint32>(sizeof(tcu::Vec4)),	// stride;
		VK_VERTEX_INPUT_RATE_VERTEX					// inputRate
	};

	const VkVertexInputAttributeDescription	vertexInputAttribute	=
	{
		0u,
		0u,
		VK_FORMAT_R32G32B32A32_SFLOAT,
		0u
	};

	for (deUint32 i = 0u; i < extraDataCount; i++)
	{
		if (extraData[i].isImage)
		{
			inputBuffers[i] = de::SharedPtr<BufferOrImage>(new Image(context, static_cast<deUint32>(extraData[i].numElements), 1u, extraData[i].format));
		}
		else
		{
			vk::VkDeviceSize size = getElementSizeInBytes(extraData[i].format, extraData[i].layout) * extraData[i].numElements;
			inputBuffers[i] = de::SharedPtr<BufferOrImage>(new Buffer(context, size, VK_BUFFER_USAGE_UNIFORM_BUFFER_BIT));
		}
		const Allocation& alloc = inputBuffers[i]->getAllocation();
		initializeMemory(context, alloc, extraData[i]);
	}

	for (deUint32 ndx = 0u; ndx < extraDataCount; ndx++)
		layoutBuilder.addBinding(inputBuffers[ndx]->getType(), 1u, shaderStage, DE_NULL);

	const Unique<VkDescriptorSetLayout>		descriptorSetLayout		(layoutBuilder.build(vk, device));

	const Unique<VkPipelineLayout>			pipelineLayout			(makePipelineLayout(vk, device, *descriptorSetLayout));

	const deUint32 requiredSubgroupSizes[5] = {0u,
											   ((shaderStage & VK_SHADER_STAGE_TESSELLATION_CONTROL_BIT) ? requiredSubgroupSize : 0u),
											   ((shaderStage & VK_SHADER_STAGE_TESSELLATION_EVALUATION_BIT) ? requiredSubgroupSize : 0u),
											   0u,
											   0u};

	const Unique<VkPipeline>				pipeline				(makeGraphicsPipeline(context, *pipelineLayout,
																						  VK_SHADER_STAGE_VERTEX_BIT | VK_SHADER_STAGE_FRAGMENT_BIT |
																						  VK_SHADER_STAGE_TESSELLATION_CONTROL_BIT | VK_SHADER_STAGE_TESSELLATION_EVALUATION_BIT,
																						  *vertexShaderModule, *fragmentShaderModule, DE_NULL, *teCtrlShaderModule, *teEvalShaderModule,
																						  *renderPass, VK_PRIMITIVE_TOPOLOGY_PATCH_LIST, &vertexInputBinding, &vertexInputAttribute, true, format,
																						  0u, ((shaderStage & VK_SHADER_STAGE_TESSELLATION_CONTROL_BIT) ? tessShaderStageCreateFlags : 0u),
																						  ((shaderStage & VK_SHADER_STAGE_TESSELLATION_EVALUATION_BIT) ? tessShaderStageCreateFlags : 0u),
																						  0u, 0u, requiredSubgroupSize != 0u ? requiredSubgroupSizes : DE_NULL));

	for (deUint32 ndx = 0u; ndx < extraDataCount; ndx++)
		poolBuilder.addType(inputBuffers[ndx]->getType());

	if (extraDataCount > 0)
	{
		descriptorPool = poolBuilder.build(vk, device,
							VK_DESCRIPTOR_POOL_CREATE_FREE_DESCRIPTOR_SET_BIT, 1u);
		descriptorSet = makeDescriptorSet(vk, device, *descriptorPool, *descriptorSetLayout);
	}

	for (deUint32 buffersNdx = 0u; buffersNdx < inputBuffers.size(); buffersNdx++)
	{
		if (inputBuffers[buffersNdx]->isImage())
		{
			VkDescriptorImageInfo info =
				makeDescriptorImageInfo(inputBuffers[buffersNdx]->getAsImage()->getSampler(),
										inputBuffers[buffersNdx]->getAsImage()->getImageView(), VK_IMAGE_LAYOUT_GENERAL);

			updateBuilder.writeSingle(*descriptorSet,
										DescriptorSetUpdateBuilder::Location::binding(buffersNdx),
										inputBuffers[buffersNdx]->getType(), &info);
		}
		else
		{
			VkDescriptorBufferInfo info =
				makeDescriptorBufferInfo(inputBuffers[buffersNdx]->getAsBuffer()->getBuffer(),
										0ull, inputBuffers[buffersNdx]->getAsBuffer()->getSize());

			updateBuilder.writeSingle(*descriptorSet,
										DescriptorSetUpdateBuilder::Location::binding(buffersNdx),
										inputBuffers[buffersNdx]->getType(), &info);
		}
	}

	updateBuilder.update(vk, device);

	const VkQueue							queue					= context.getUniversalQueue();
	const deUint32							queueFamilyIndex		= context.getUniversalQueueFamilyIndex();
	const Unique<VkCommandPool>				cmdPool					(makeCommandPool(vk, device, queueFamilyIndex));
	const deUint32							subgroupSize			= getSubgroupSize(context);
	const Unique<VkCommandBuffer>			cmdBuffer				(makeCommandBuffer(context, *cmdPool));
	const vk::VkDeviceSize					vertexBufferSize		= 2ull * maxWidth * sizeof(tcu::Vec4);
	Buffer									vertexBuffer			(context, vertexBufferSize, VK_BUFFER_USAGE_VERTEX_BUFFER_BIT);
	unsigned								totalIterations			= 0u;
	unsigned								failedIterations		= 0u;
	Image									discardableImage		(context, maxWidth, 1u, format, VK_IMAGE_USAGE_COLOR_ATTACHMENT_BIT | VK_IMAGE_USAGE_TRANSFER_SRC_BIT);

	{
		const Allocation&		alloc				= vertexBuffer.getAllocation();
		std::vector<tcu::Vec4>	data				(2u * maxWidth, Vec4(1.0f, 0.0f, 1.0f, 1.0f));
		const float				pixelSize			= 2.0f / static_cast<float>(maxWidth);
		float					leftHandPosition	= -1.0f;

		for(deUint32 ndx = 0u; ndx < data.size(); ndx+=2u)
		{
			data[ndx][0] = leftHandPosition;
			leftHandPosition += pixelSize;
			data[ndx+1][0] = leftHandPosition;
		}

		deMemcpy(alloc.getHostPtr(), &data[0], data.size() * sizeof(tcu::Vec4));
		flushAlloc(vk, device, alloc);
	}

	const Unique<VkFramebuffer>	framebuffer			(makeFramebuffer(vk, device, *renderPass, discardableImage.getImageView(), maxWidth, 1u));
	const VkViewport			viewport			= makeViewport(maxWidth, 1u);
	const VkRect2D				scissor				= makeRect2D(maxWidth, 1u);
	const vk::VkDeviceSize		imageResultSize		= tcu::getPixelSize(vk::mapVkFormat(format)) * maxWidth;
	Buffer						imageBufferResult	(context, imageResultSize, VK_BUFFER_USAGE_TRANSFER_DST_BIT);
	const VkDeviceSize			vertexBufferOffset	= 0u;

	for (deUint32 width = 1u; width < maxWidth; width = getNextWidth(width))
	{
		totalIterations++;

		beginCommandBuffer(vk, *cmdBuffer);
		{

			vk.cmdSetViewport(*cmdBuffer, 0, 1, &viewport);
			vk.cmdSetScissor(*cmdBuffer, 0, 1, &scissor);

			beginRenderPass(vk, *cmdBuffer, *renderPass, *framebuffer, makeRect2D(0, 0, maxWidth, 1u), tcu::Vec4(0.0f));

			vk.cmdBindPipeline(*cmdBuffer, VK_PIPELINE_BIND_POINT_GRAPHICS, *pipeline);

			if (extraDataCount > 0)
			{
				vk.cmdBindDescriptorSets(*cmdBuffer,
					VK_PIPELINE_BIND_POINT_GRAPHICS, *pipelineLayout, 0u, 1u,
					&descriptorSet.get(), 0u, DE_NULL);
			}

			vk.cmdBindVertexBuffers(*cmdBuffer, 0u, 1u, vertexBuffer.getBufferPtr(), &vertexBufferOffset);
			vk.cmdDraw(*cmdBuffer, 2 * width, 1, 0, 0);

			endRenderPass(vk, *cmdBuffer);

			copyImageToBuffer(vk, *cmdBuffer, discardableImage.getImage(), imageBufferResult.getBuffer(), tcu::IVec2(maxWidth, 1), VK_ACCESS_COLOR_ATTACHMENT_WRITE_BIT, VK_IMAGE_LAYOUT_TRANSFER_SRC_OPTIMAL);
			endCommandBuffer(vk, *cmdBuffer);

			submitCommandsAndWait(vk, device, queue, *cmdBuffer);
		}

		{
			const Allocation& allocResult = imageBufferResult.getAllocation();
			invalidateAlloc(vk, device, allocResult);

			std::vector<const void*> datas;
			datas.push_back(allocResult.getHostPtr());
			if (!checkResult(internalData, datas, width/2u, subgroupSize))
				failedIterations++;
		}
	}

	if (0 < failedIterations)
	{
		unsigned valuesPassed = (failedIterations > totalIterations) ? 0u : (totalIterations - failedIterations);

		context.getTestContext().getLog()
				<< TestLog::Message << valuesPassed << " / "
				<< totalIterations << " values passed" << TestLog::EndMessage;
		return tcu::TestStatus::fail("Failed!");
	}

	return tcu::TestStatus::pass("OK");
}

bool vkt::subgroups::check(std::vector<const void*> datas,
	deUint32 width, deUint32 ref)
{
	const deUint32* data = reinterpret_cast<const deUint32*>(datas[0]);

	for (deUint32 n = 0; n < width; ++n)
	{
		if (data[n] != ref)
		{
			return false;
		}
	}

	return true;
}

bool vkt::subgroups::checkCompute(std::vector<const void*> datas,
	const deUint32 numWorkgroups[3], const deUint32 localSize[3],
	deUint32 ref)
{
	const deUint32 globalSizeX = numWorkgroups[0] * localSize[0];
	const deUint32 globalSizeY = numWorkgroups[1] * localSize[1];
	const deUint32 globalSizeZ = numWorkgroups[2] * localSize[2];

	return check(datas, globalSizeX * globalSizeY * globalSizeZ, ref);
}

tcu::TestStatus vkt::subgroups::makeGeometryFrameBufferTest(
	Context& context, VkFormat format, SSBOData* extraData,
	deUint32 extraDataCount, const void* internalData,
	bool (*checkResult)(const void* internalData, std::vector<const void*> datas, deUint32 width, deUint32 subgroupSize))
{
	return makeGeometryFrameBufferTestRequiredSubgroupSize(context, format, extraData, extraDataCount, internalData, checkResult,
														   0u, 0u);
}

tcu::TestStatus vkt::subgroups::makeGeometryFrameBufferTestRequiredSubgroupSize(
	Context& context, VkFormat format, SSBOData* extraData,
	deUint32 extraDataCount, const void* internalData,
	bool (*checkResult)(const void* internalData, std::vector<const void*> datas, deUint32 width, deUint32 subgroupSize),
	const deUint32 geometryShaderStageCreateFlags, const deUint32 requiredSubgroupSize)
{
	const DeviceInterface&					vk						= context.getDeviceInterface();
	const VkDevice							device					= context.getDevice();
	const deUint32							maxWidth				= getMaxWidth();
	vector<de::SharedPtr<BufferOrImage> >	inputBuffers			(extraDataCount);
	DescriptorSetLayoutBuilder				layoutBuilder;
	DescriptorPoolBuilder					poolBuilder;
	DescriptorSetUpdateBuilder				updateBuilder;
	Move <VkDescriptorPool>					descriptorPool;
	Move <VkDescriptorSet>					descriptorSet;

	const Unique<VkShaderModule>			vertexShaderModule		(createShaderModule(vk, device, context.getBinaryCollection().get("vert"), 0u));
	const Unique<VkShaderModule>			geometryShaderModule	(createShaderModule(vk, device, context.getBinaryCollection().get("geometry"), 0u));
	const Unique<VkShaderModule>			fragmentShaderModule	(createShaderModule(vk, device, context.getBinaryCollection().get("fragment"), 0u));
	const Unique<VkRenderPass>				renderPass				(makeRenderPass(context, format));
	const VkVertexInputBindingDescription	vertexInputBinding		=
	{
		0u,											// binding;
		static_cast<deUint32>(sizeof(tcu::Vec4)),	// stride;
		VK_VERTEX_INPUT_RATE_VERTEX					// inputRate
	};

	const VkVertexInputAttributeDescription	vertexInputAttribute	=
	{
		0u,
		0u,
		VK_FORMAT_R32G32B32A32_SFLOAT,
		0u
	};

	for (deUint32 i = 0u; i < extraDataCount; i++)
	{
		if (extraData[i].isImage)
		{
			inputBuffers[i] = de::SharedPtr<BufferOrImage>(new Image(context, static_cast<deUint32>(extraData[i].numElements), 1u, extraData[i].format));
		}
		else
		{
			vk::VkDeviceSize size = getElementSizeInBytes(extraData[i].format, extraData[i].layout) * extraData[i].numElements;
			inputBuffers[i] = de::SharedPtr<BufferOrImage>(new Buffer(context, size, VK_BUFFER_USAGE_UNIFORM_BUFFER_BIT));
		}
		const Allocation& alloc = inputBuffers[i]->getAllocation();
		initializeMemory(context, alloc, extraData[i]);
	}

	for (deUint32 ndx = 0u; ndx < extraDataCount; ndx++)
		layoutBuilder.addBinding(inputBuffers[ndx]->getType(), 1u, VK_SHADER_STAGE_GEOMETRY_BIT, DE_NULL);

	const Unique<VkDescriptorSetLayout>		descriptorSetLayout		(layoutBuilder.build(vk, device));

	const Unique<VkPipelineLayout>			pipelineLayout			(makePipelineLayout(vk, device, *descriptorSetLayout));

	const deUint32 requiredSubgroupSizes[5] = {0u, 0u, 0u, requiredSubgroupSize, 0u};

	const Unique<VkPipeline>				pipeline				(makeGraphicsPipeline(context, *pipelineLayout,
																						  VK_SHADER_STAGE_VERTEX_BIT | VK_SHADER_STAGE_FRAGMENT_BIT | VK_SHADER_STAGE_GEOMETRY_BIT,
																						  *vertexShaderModule, *fragmentShaderModule, *geometryShaderModule, DE_NULL, DE_NULL,
																						  *renderPass, VK_PRIMITIVE_TOPOLOGY_POINT_LIST, &vertexInputBinding, &vertexInputAttribute, true, format,
																						  0u, 0u, 0u, geometryShaderStageCreateFlags, 0u,
																						  requiredSubgroupSize != 0u ? requiredSubgroupSizes : DE_NULL));

	for (deUint32 ndx = 0u; ndx < extraDataCount; ndx++)
		poolBuilder.addType(inputBuffers[ndx]->getType());

	if (extraDataCount > 0)
	{
		descriptorPool = poolBuilder.build(vk, device,
							VK_DESCRIPTOR_POOL_CREATE_FREE_DESCRIPTOR_SET_BIT, 1u);
		descriptorSet = makeDescriptorSet(vk, device, *descriptorPool, *descriptorSetLayout);
	}

	for (deUint32 buffersNdx = 0u; buffersNdx < inputBuffers.size(); buffersNdx++)
	{
		if (inputBuffers[buffersNdx]->isImage())
		{
			VkDescriptorImageInfo info =
				makeDescriptorImageInfo(inputBuffers[buffersNdx]->getAsImage()->getSampler(),
										inputBuffers[buffersNdx]->getAsImage()->getImageView(), VK_IMAGE_LAYOUT_GENERAL);

			updateBuilder.writeSingle(*descriptorSet,
										DescriptorSetUpdateBuilder::Location::binding(buffersNdx),
										inputBuffers[buffersNdx]->getType(), &info);
		}
		else
		{
			VkDescriptorBufferInfo info =
				makeDescriptorBufferInfo(inputBuffers[buffersNdx]->getAsBuffer()->getBuffer(),
										0ull, inputBuffers[buffersNdx]->getAsBuffer()->getSize());

			updateBuilder.writeSingle(*descriptorSet,
										DescriptorSetUpdateBuilder::Location::binding(buffersNdx),
										inputBuffers[buffersNdx]->getType(), &info);
		}
	}

	updateBuilder.update(vk, device);

	const VkQueue							queue					= context.getUniversalQueue();
	const deUint32							queueFamilyIndex		= context.getUniversalQueueFamilyIndex();
	const Unique<VkCommandPool>				cmdPool					(makeCommandPool(vk, device, queueFamilyIndex));
	const deUint32							subgroupSize			= getSubgroupSize(context);
	const Unique<VkCommandBuffer>			cmdBuffer				(makeCommandBuffer(context, *cmdPool));
	const vk::VkDeviceSize					vertexBufferSize		= maxWidth * sizeof(tcu::Vec4);
	Buffer									vertexBuffer			(context, vertexBufferSize, VK_BUFFER_USAGE_VERTEX_BUFFER_BIT);
	unsigned								totalIterations			= 0u;
	unsigned								failedIterations		= 0u;
	Image									discardableImage		(context, maxWidth, 1u, format, VK_IMAGE_USAGE_COLOR_ATTACHMENT_BIT | VK_IMAGE_USAGE_TRANSFER_SRC_BIT);

	{
		const Allocation&		alloc				= vertexBuffer.getAllocation();
		std::vector<tcu::Vec4>	data				(maxWidth, Vec4(1.0f, 1.0f, 1.0f, 1.0f));
		const float				pixelSize			= 2.0f / static_cast<float>(maxWidth);
		float					leftHandPosition	= -1.0f;

		for(deUint32 ndx = 0u; ndx < maxWidth; ++ndx)
		{
			data[ndx][0] = leftHandPosition + pixelSize / 2.0f;
			leftHandPosition += pixelSize;
		}

		deMemcpy(alloc.getHostPtr(), &data[0], maxWidth * sizeof(tcu::Vec4));
		flushAlloc(vk, device, alloc);
	}

	const Unique<VkFramebuffer>	framebuffer			(makeFramebuffer(vk, device, *renderPass, discardableImage.getImageView(), maxWidth, 1u));
	const VkViewport			viewport			= makeViewport(maxWidth, 1u);
	const VkRect2D				scissor				= makeRect2D(maxWidth, 1u);
	const vk::VkDeviceSize		imageResultSize		= tcu::getPixelSize(vk::mapVkFormat(format)) * maxWidth;
	Buffer						imageBufferResult	(context, imageResultSize, VK_BUFFER_USAGE_TRANSFER_DST_BIT);
	const VkDeviceSize			vertexBufferOffset	= 0u;

	for (deUint32 width = 1u; width < maxWidth; width = getNextWidth(width))
	{
		totalIterations++;

		for (deUint32 ndx = 0u; ndx < inputBuffers.size(); ndx++)
		{
			const Allocation& alloc = inputBuffers[ndx]->getAllocation();
			initializeMemory(context, alloc, extraData[ndx]);
		}

		beginCommandBuffer(vk, *cmdBuffer);
		{
			vk.cmdSetViewport(*cmdBuffer, 0, 1, &viewport);

			vk.cmdSetScissor(*cmdBuffer, 0, 1, &scissor);

			beginRenderPass(vk, *cmdBuffer, *renderPass, *framebuffer, makeRect2D(0, 0, maxWidth, 1u), tcu::Vec4(0.0f));

			vk.cmdBindPipeline(*cmdBuffer, VK_PIPELINE_BIND_POINT_GRAPHICS, *pipeline);

			if (extraDataCount > 0)
			{
				vk.cmdBindDescriptorSets(*cmdBuffer, VK_PIPELINE_BIND_POINT_GRAPHICS, *pipelineLayout, 0u, 1u,
					&descriptorSet.get(), 0u, DE_NULL);
			}

			vk.cmdBindVertexBuffers(*cmdBuffer, 0u, 1u, vertexBuffer.getBufferPtr(), &vertexBufferOffset);

			vk.cmdDraw(*cmdBuffer, width, 1u, 0u, 0u);

			endRenderPass(vk, *cmdBuffer);

			copyImageToBuffer(vk, *cmdBuffer, discardableImage.getImage(), imageBufferResult.getBuffer(), tcu::IVec2(maxWidth, 1), VK_ACCESS_COLOR_ATTACHMENT_WRITE_BIT, VK_IMAGE_LAYOUT_TRANSFER_SRC_OPTIMAL);

			endCommandBuffer(vk, *cmdBuffer);

			submitCommandsAndWait(vk, device, queue, *cmdBuffer);
		}

		{
			const Allocation& allocResult = imageBufferResult.getAllocation();
			invalidateAlloc(vk, device, allocResult);

			std::vector<const void*> datas;
			datas.push_back(allocResult.getHostPtr());
			if (!checkResult(internalData, datas, width, subgroupSize))
				failedIterations++;
		}
	}

	if (0 < failedIterations)
	{
		unsigned valuesPassed = (failedIterations > totalIterations) ? 0u : (totalIterations - failedIterations);

		context.getTestContext().getLog()
				<< TestLog::Message << valuesPassed << " / "
				<< totalIterations << " values passed" << TestLog::EndMessage;

		return tcu::TestStatus::fail("Failed!");
	}

	return tcu::TestStatus::pass("OK");
}

tcu::TestStatus vkt::subgroups::allStages(
	Context& context, VkFormat format, SSBOData* extraData,
	deUint32 extraDataCount, const void* internalData,
	const VerificationFunctor& checkResult,
	const vk::VkShaderStageFlags shaderStage)
{
	return vkt::subgroups::allStagesRequiredSubgroupSize(context, format, extraData, extraDataCount, internalData, checkResult, shaderStage,
														 0u, 0u, 0u, 0u, 0u, DE_NULL);
}

tcu::TestStatus vkt::subgroups::allStagesRequiredSubgroupSize(
	Context& context, VkFormat format, SSBOData* extraDatas,
	deUint32 extraDatasCount, const void* internalData,
	const VerificationFunctor& checkResult,
	const VkShaderStageFlags shaderStageTested,
	const deUint32 vertexShaderStageCreateFlags,
	const deUint32 tessellationControlShaderStageCreateFlags,
	const deUint32 tessellationEvalShaderStageCreateFlags,
	const deUint32 geometryShaderStageCreateFlags,
	const deUint32 fragmentShaderStageCreateFlags,
	const deUint32 requiredSubgroupSize[5])
{
	const DeviceInterface&			vk					= context.getDeviceInterface();
	const VkDevice					device				= context.getDevice();
	const deUint32					maxWidth			= getMaxWidth();
	vector<VkShaderStageFlagBits>	stagesVector;
	VkShaderStageFlags				shaderStageRequired	= (VkShaderStageFlags)0ull;

	Move<VkShaderModule>			vertexShaderModule;
	Move<VkShaderModule>			teCtrlShaderModule;
	Move<VkShaderModule>			teEvalShaderModule;
	Move<VkShaderModule>			geometryShaderModule;
	Move<VkShaderModule>			fragmentShaderModule;

	if (shaderStageTested & VK_SHADER_STAGE_VERTEX_BIT)
	{
		stagesVector.push_back(VK_SHADER_STAGE_VERTEX_BIT);
	}
	if (shaderStageTested & VK_SHADER_STAGE_TESSELLATION_CONTROL_BIT)
	{
		stagesVector.push_back(VK_SHADER_STAGE_TESSELLATION_CONTROL_BIT);
		shaderStageRequired |= (shaderStageTested & (VkShaderStageFlags)VK_SHADER_STAGE_TESSELLATION_EVALUATION_BIT) ? (VkShaderStageFlags) 0u : (VkShaderStageFlags)VK_SHADER_STAGE_TESSELLATION_EVALUATION_BIT;
		shaderStageRequired |= (shaderStageTested & (VkShaderStageFlags)VK_SHADER_STAGE_VERTEX_BIT) ? (VkShaderStageFlags) 0u : (VkShaderStageFlags)VK_SHADER_STAGE_VERTEX_BIT;
	}
	if (shaderStageTested & VK_SHADER_STAGE_TESSELLATION_EVALUATION_BIT)
	{
		stagesVector.push_back(VK_SHADER_STAGE_TESSELLATION_EVALUATION_BIT);
		shaderStageRequired |= (shaderStageTested & (VkShaderStageFlags)VK_SHADER_STAGE_VERTEX_BIT) ? (VkShaderStageFlags) 0u : (VkShaderStageFlags)VK_SHADER_STAGE_VERTEX_BIT;
		shaderStageRequired |= (shaderStageTested & (VkShaderStageFlags)VK_SHADER_STAGE_TESSELLATION_CONTROL_BIT) ? (VkShaderStageFlags) 0u : (VkShaderStageFlags)VK_SHADER_STAGE_TESSELLATION_CONTROL_BIT;
	}
	if (shaderStageTested & VK_SHADER_STAGE_GEOMETRY_BIT)
	{
		stagesVector.push_back(VK_SHADER_STAGE_GEOMETRY_BIT);
		const VkShaderStageFlags required = VK_SHADER_STAGE_VERTEX_BIT;
		shaderStageRequired |=  (shaderStageTested & required) ? (VkShaderStageFlags) 0 : required;
	}
	if (shaderStageTested & VK_SHADER_STAGE_FRAGMENT_BIT)
	{
		const VkShaderStageFlags required = VK_SHADER_STAGE_VERTEX_BIT;
		shaderStageRequired |=  (shaderStageTested & required) ? (VkShaderStageFlags) 0 : required;
	}

	const deUint32	stagesCount	= static_cast<deUint32>(stagesVector.size());
	const string	vert		= (shaderStageRequired & VK_SHADER_STAGE_VERTEX_BIT)					? "vert_noSubgroup"		: "vert";
	const string	tesc		= (shaderStageRequired & VK_SHADER_STAGE_TESSELLATION_CONTROL_BIT)		? "tesc_noSubgroup"		: "tesc";
	const string	tese		= (shaderStageRequired & VK_SHADER_STAGE_TESSELLATION_EVALUATION_BIT)	? "tese_noSubgroup"		: "tese";

	shaderStageRequired = shaderStageTested | shaderStageRequired;

	vertexShaderModule = createShaderModule(vk, device, context.getBinaryCollection().get(vert), 0u);
	if (shaderStageRequired & VK_SHADER_STAGE_TESSELLATION_CONTROL_BIT)
	{
		teCtrlShaderModule = createShaderModule(vk, device, context.getBinaryCollection().get(tesc), 0u);
		teEvalShaderModule = createShaderModule(vk, device, context.getBinaryCollection().get(tese), 0u);
	}
	if (shaderStageRequired & VK_SHADER_STAGE_GEOMETRY_BIT)
	{
		if (shaderStageRequired & VK_SHADER_STAGE_TESSELLATION_EVALUATION_BIT)
		{
			// tessellation shaders output line primitives
			geometryShaderModule = createShaderModule(vk, device, context.getBinaryCollection().get("geometry_lines"), 0u);
		}
		else
		{
			// otherwise points are processed by geometry shader
			geometryShaderModule = createShaderModule(vk, device, context.getBinaryCollection().get("geometry_points"), 0u);
		}
	}
	if (shaderStageRequired & VK_SHADER_STAGE_FRAGMENT_BIT)
		fragmentShaderModule = createShaderModule(vk, device, context.getBinaryCollection().get("fragment"), 0u);

	std::vector< de::SharedPtr<BufferOrImage> > inputBuffers(stagesCount + extraDatasCount);

	DescriptorSetLayoutBuilder layoutBuilder;
	// The implicit result SSBO we use to store our outputs from the shader
	for (deUint32 ndx = 0u; ndx < stagesCount; ++ndx)
	{
		const VkDeviceSize shaderSize = (stagesVector[ndx] == VK_SHADER_STAGE_TESSELLATION_EVALUATION_BIT) ? maxWidth * 2 : maxWidth;
		const VkDeviceSize size = getElementSizeInBytes(format, SSBOData::LayoutStd430) * shaderSize;
		inputBuffers[ndx] = de::SharedPtr<BufferOrImage>(new Buffer(context, size));

		layoutBuilder.addIndexedBinding(inputBuffers[ndx]->getType(), 1, stagesVector[ndx], getResultBinding(stagesVector[ndx]), DE_NULL);
	}

	for (deUint32 ndx = stagesCount; ndx < stagesCount + extraDatasCount; ++ndx)
	{
		const deUint32 datasNdx = ndx - stagesCount;
		if (extraDatas[datasNdx].isImage)
		{
			inputBuffers[ndx] = de::SharedPtr<BufferOrImage>(new Image(context, static_cast<deUint32>(extraDatas[datasNdx].numElements), 1, extraDatas[datasNdx].format));
		}
		else
		{
			const vk::VkDeviceSize size = getElementSizeInBytes(extraDatas[datasNdx].format, extraDatas[datasNdx].layout) * extraDatas[datasNdx].numElements;
			inputBuffers[ndx] = de::SharedPtr<BufferOrImage>(new Buffer(context, size));
		}

		const Allocation& alloc = inputBuffers[ndx]->getAllocation();
		initializeMemory(context, alloc, extraDatas[datasNdx]);

		layoutBuilder.addIndexedBinding(inputBuffers[ndx]->getType(), 1,
								extraDatas[datasNdx].stages, extraDatas[datasNdx].binding, DE_NULL);
	}

	const Unique<VkDescriptorSetLayout> descriptorSetLayout(layoutBuilder.build(vk, device));

	const Unique<VkPipelineLayout> pipelineLayout(
		makePipelineLayout(vk, device, *descriptorSetLayout));

	const Unique<VkRenderPass> renderPass(makeRenderPass(context, format));
	const Unique<VkPipeline> pipeline(makeGraphicsPipeline(context, *pipelineLayout,
														   shaderStageRequired,
														   *vertexShaderModule, *fragmentShaderModule, *geometryShaderModule, *teCtrlShaderModule, *teEvalShaderModule,
														   *renderPass,
														   (shaderStageRequired & VK_SHADER_STAGE_TESSELLATION_CONTROL_BIT) ? VK_PRIMITIVE_TOPOLOGY_PATCH_LIST : VK_PRIMITIVE_TOPOLOGY_POINT_LIST,
														   DE_NULL, DE_NULL, false, VK_FORMAT_R32G32B32A32_SFLOAT,
														   vertexShaderStageCreateFlags, tessellationControlShaderStageCreateFlags, tessellationEvalShaderStageCreateFlags,
														   geometryShaderStageCreateFlags, fragmentShaderStageCreateFlags, requiredSubgroupSize));

	Move <VkDescriptorPool>	descriptorPool;
	Move <VkDescriptorSet>	descriptorSet;

	if (inputBuffers.size() > 0)
	{
		DescriptorPoolBuilder poolBuilder;

		for (deUint32 ndx = 0u; ndx < static_cast<deUint32>(inputBuffers.size()); ndx++)
		{
			poolBuilder.addType(inputBuffers[ndx]->getType());
		}

		descriptorPool = poolBuilder.build(vk, device, VK_DESCRIPTOR_POOL_CREATE_FREE_DESCRIPTOR_SET_BIT, 1u);

		// Create descriptor set
		descriptorSet = makeDescriptorSet(vk, device, *descriptorPool, *descriptorSetLayout);

		DescriptorSetUpdateBuilder updateBuilder;

		for (deUint32 ndx = 0u; ndx < stagesCount + extraDatasCount; ndx++)
		{
			deUint32 binding;
			if (ndx < stagesCount) binding = getResultBinding(stagesVector[ndx]);
			else binding = extraDatas[ndx -stagesCount].binding;

			if (inputBuffers[ndx]->isImage())
			{
				VkDescriptorImageInfo info =
					makeDescriptorImageInfo(inputBuffers[ndx]->getAsImage()->getSampler(),
											inputBuffers[ndx]->getAsImage()->getImageView(), VK_IMAGE_LAYOUT_GENERAL);

				updateBuilder.writeSingle(	*descriptorSet,
											DescriptorSetUpdateBuilder::Location::binding(binding),
											inputBuffers[ndx]->getType(), &info);
			}
			else
			{
				VkDescriptorBufferInfo info =
					makeDescriptorBufferInfo(inputBuffers[ndx]->getAsBuffer()->getBuffer(),
							0ull, inputBuffers[ndx]->getAsBuffer()->getSize());

				updateBuilder.writeSingle(	*descriptorSet,
													DescriptorSetUpdateBuilder::Location::binding(binding),
													inputBuffers[ndx]->getType(), &info);
			}
		}

		updateBuilder.update(vk, device);
	}

	{
		const VkQueue					queue					= context.getUniversalQueue();
		const deUint32					queueFamilyIndex		= context.getUniversalQueueFamilyIndex();
		const Unique<VkCommandPool>		cmdPool					(makeCommandPool(vk, device, queueFamilyIndex));
		const deUint32					subgroupSize			= getSubgroupSize(context);
		const Unique<VkCommandBuffer>	cmdBuffer				(makeCommandBuffer(context, *cmdPool));
		unsigned						totalIterations			= 0u;
		unsigned						failedIterations		= 0u;
		Image							resultImage				(context, maxWidth, 1, format, VK_IMAGE_USAGE_COLOR_ATTACHMENT_BIT | VK_IMAGE_USAGE_TRANSFER_SRC_BIT);
		const Unique<VkFramebuffer>		framebuffer				(makeFramebuffer(vk, device, *renderPass, resultImage.getImageView(), maxWidth, 1u));
		const VkViewport				viewport				= makeViewport(maxWidth, 1u);
		const VkRect2D					scissor					= makeRect2D(maxWidth, 1u);
		const vk::VkDeviceSize			imageResultSize			= tcu::getPixelSize(vk::mapVkFormat(format)) * maxWidth;
		Buffer							imageBufferResult		(context, imageResultSize, VK_BUFFER_USAGE_TRANSFER_DST_BIT);
		const VkImageSubresourceRange	subresourceRange		=
		{
			VK_IMAGE_ASPECT_COLOR_BIT,											//VkImageAspectFlags	aspectMask
			0u,																	//deUint32				baseMipLevel
			1u,																	//deUint32				levelCount
			0u,																	//deUint32				baseArrayLayer
			1u																	//deUint32				layerCount
		};

		const VkImageMemoryBarrier		colorAttachmentBarrier	= makeImageMemoryBarrier(
			(VkAccessFlags)0u, VK_ACCESS_COLOR_ATTACHMENT_WRITE_BIT,
			VK_IMAGE_LAYOUT_UNDEFINED, VK_IMAGE_LAYOUT_COLOR_ATTACHMENT_OPTIMAL,
			resultImage.getImage(), subresourceRange);

		for (deUint32 width = 1u; width < maxWidth; width = getNextWidth(width))
		{
			for (deUint32 ndx = stagesCount; ndx < stagesCount + extraDatasCount; ++ndx)
			{
				// re-init the data
				const Allocation& alloc = inputBuffers[ndx]->getAllocation();
				initializeMemory(context, alloc, extraDatas[ndx - stagesCount]);
			}

			totalIterations++;

			beginCommandBuffer(vk, *cmdBuffer);

			vk.cmdPipelineBarrier(*cmdBuffer, VK_PIPELINE_STAGE_TOP_OF_PIPE_BIT, VK_PIPELINE_STAGE_COLOR_ATTACHMENT_OUTPUT_BIT, (VkDependencyFlags)0, 0u, (const VkMemoryBarrier*)DE_NULL, 0u, (const VkBufferMemoryBarrier*)DE_NULL, 1u, &colorAttachmentBarrier);

			vk.cmdSetViewport(*cmdBuffer, 0, 1, &viewport);

			vk.cmdSetScissor(*cmdBuffer, 0, 1, &scissor);

			beginRenderPass(vk, *cmdBuffer, *renderPass, *framebuffer, makeRect2D(0, 0, maxWidth, 1u), tcu::Vec4(0.0f));

			vk.cmdBindPipeline(*cmdBuffer, VK_PIPELINE_BIND_POINT_GRAPHICS, *pipeline);

			if (stagesCount + extraDatasCount > 0)
				vk.cmdBindDescriptorSets(*cmdBuffer,
						VK_PIPELINE_BIND_POINT_GRAPHICS, *pipelineLayout, 0u, 1u,
						&descriptorSet.get(), 0u, DE_NULL);

			vk.cmdDraw(*cmdBuffer, width, 1, 0, 0);

			endRenderPass(vk, *cmdBuffer);

			copyImageToBuffer(vk, *cmdBuffer, resultImage.getImage(), imageBufferResult.getBuffer(), tcu::IVec2(width, 1), VK_ACCESS_COLOR_ATTACHMENT_WRITE_BIT, VK_IMAGE_LAYOUT_TRANSFER_SRC_OPTIMAL);

			endCommandBuffer(vk, *cmdBuffer);

			submitCommandsAndWait(vk, device, queue, *cmdBuffer);

			for (deUint32 ndx = 0u; ndx < stagesCount; ++ndx)
			{
				std::vector<const void*> datas;
				if (!inputBuffers[ndx]->isImage())
				{
					const Allocation& resultAlloc = inputBuffers[ndx]->getAllocation();
					invalidateAlloc(vk, device, resultAlloc);
					// we always have our result data first
					datas.push_back(resultAlloc.getHostPtr());
				}

				for (deUint32 index = stagesCount; index < stagesCount + extraDatasCount; ++index)
				{
					const deUint32 datasNdx = index - stagesCount;
					if ((stagesVector[ndx] & extraDatas[datasNdx].stages) && (!inputBuffers[index]->isImage()))
					{
						const Allocation& resultAlloc = inputBuffers[index]->getAllocation();
						invalidateAlloc(vk, device, resultAlloc);
						// we always have our result data first
						datas.push_back(resultAlloc.getHostPtr());
					}
				}

				// Any stage in the vertex pipeline may be called multiple times per vertex, so we may need >= non-strict comparisons.
				const bool		multiCall	= (	stagesVector[ndx] == VK_SHADER_STAGE_VERTEX_BIT						||
												stagesVector[ndx] == VK_SHADER_STAGE_TESSELLATION_CONTROL_BIT		||
												stagesVector[ndx] == VK_SHADER_STAGE_TESSELLATION_EVALUATION_BIT	||
												stagesVector[ndx] == VK_SHADER_STAGE_GEOMETRY_BIT					);
				const deUint32	usedWidth	= ((stagesVector[ndx] == VK_SHADER_STAGE_TESSELLATION_EVALUATION_BIT) ? width * 2 : width);

				if (!checkResult(internalData, datas, usedWidth, subgroupSize, multiCall))
					failedIterations++;
			}
			if (shaderStageTested & VK_SHADER_STAGE_FRAGMENT_BIT)
			{
				std::vector<const void*> datas;
				const Allocation& resultAlloc = imageBufferResult.getAllocation();
				invalidateAlloc(vk, device, resultAlloc);

				// we always have our result data first
				datas.push_back(resultAlloc.getHostPtr());

				for (deUint32 index = stagesCount; index < stagesCount + extraDatasCount; ++index)
				{
					const deUint32 datasNdx = index - stagesCount;
					if (VK_SHADER_STAGE_FRAGMENT_BIT & extraDatas[datasNdx].stages && (!inputBuffers[index]->isImage()))
					{
						const Allocation& alloc = inputBuffers[index]->getAllocation();
						invalidateAlloc(vk, device, alloc);
						// we always have our result data first
						datas.push_back(alloc.getHostPtr());
					}
				}

				if (!checkResult(internalData, datas, width, subgroupSize, false))
					failedIterations++;
			}

			vk.resetCommandBuffer(*cmdBuffer, 0);
		}

		if (0 < failedIterations)
		{
			unsigned valuesPassed = (failedIterations > totalIterations) ? 0u : (totalIterations - failedIterations);

			context.getTestContext().getLog()
				<< TestLog::Message << valuesPassed << " / "
				<< totalIterations << " values passed" << TestLog::EndMessage;

			return tcu::TestStatus::fail("Failed!");
		}
	}

	return tcu::TestStatus::pass("OK");
}

tcu::TestStatus vkt::subgroups::makeVertexFrameBufferTest(Context& context, vk::VkFormat format,
	SSBOData* extraData, deUint32 extraDataCount, const void* internalData,
	bool (*checkResult)(const void* internalData, std::vector<const void*> datas, deUint32 width, deUint32 subgroupSize))
{
	return makeVertexFrameBufferTestRequiredSubgroupSize(context, format, extraData, extraDataCount, internalData, checkResult,
														 0u, 0u);
}

tcu::TestStatus vkt::subgroups::makeVertexFrameBufferTestRequiredSubgroupSize(Context& context, vk::VkFormat format,
	SSBOData* extraData, deUint32 extraDataCount, const void* internalData,
	bool (*checkResult)(const void* internalData, std::vector<const void*> datas, deUint32 width, deUint32 subgroupSize),
	const deUint32 vertexShaderStageCreateFlags, const deUint32 requiredSubgroupSize)
{
	const DeviceInterface&					vk						= context.getDeviceInterface();
	const VkDevice							device					= context.getDevice();
	const VkQueue							queue					= context.getUniversalQueue();
	const deUint32							maxWidth				= getMaxWidth();
	const deUint32							queueFamilyIndex		= context.getUniversalQueueFamilyIndex();
	vector<de::SharedPtr<BufferOrImage> >	inputBuffers			(extraDataCount);
	DescriptorSetLayoutBuilder				layoutBuilder;
	const Unique<VkShaderModule>			vertexShaderModule		(createShaderModule(vk, device, context.getBinaryCollection().get("vert"), 0u));
	const Unique<VkShaderModule>			fragmentShaderModule	(createShaderModule(vk, device, context.getBinaryCollection().get("fragment"), 0u));
	const Unique<VkRenderPass>				renderPass				(makeRenderPass(context, format));

	const VkVertexInputBindingDescription	vertexInputBinding		=
	{
		0u,											// binding;
		static_cast<deUint32>(sizeof(tcu::Vec4)),	// stride;
		VK_VERTEX_INPUT_RATE_VERTEX					// inputRate
	};

	const VkVertexInputAttributeDescription	vertexInputAttribute	=
	{
		0u,
		0u,
		VK_FORMAT_R32G32B32A32_SFLOAT,
		0u
	};

	for (deUint32 i = 0u; i < extraDataCount; i++)
	{
		if (extraData[i].isImage)
		{
			inputBuffers[i] = de::SharedPtr<BufferOrImage>(new Image(context, static_cast<deUint32>(extraData[i].numElements), 1u, extraData[i].format));
		}
		else
		{
			vk::VkDeviceSize size = getElementSizeInBytes(extraData[i].format, extraData[i].layout) * extraData[i].numElements;
			inputBuffers[i] = de::SharedPtr<BufferOrImage>(new Buffer(context, size, VK_BUFFER_USAGE_UNIFORM_BUFFER_BIT));
		}
		const Allocation& alloc = inputBuffers[i]->getAllocation();
		initializeMemory(context, alloc, extraData[i]);
	}

	for (deUint32 ndx = 0u; ndx < extraDataCount; ndx++)
		layoutBuilder.addBinding(inputBuffers[ndx]->getType(), 1u, VK_SHADER_STAGE_VERTEX_BIT, DE_NULL);

	const Unique<VkDescriptorSetLayout>		descriptorSetLayout		(layoutBuilder.build(vk, device));

	const Unique<VkPipelineLayout>			pipelineLayout			(makePipelineLayout(vk, device, *descriptorSetLayout));

	const deUint32 requiredSubgroupSizes[5] = {requiredSubgroupSize, 0u, 0u, 0u, 0u};
	const Unique<VkPipeline>				pipeline				(makeGraphicsPipeline(context, *pipelineLayout,
																						  VK_SHADER_STAGE_VERTEX_BIT | VK_SHADER_STAGE_FRAGMENT_BIT,
																						  *vertexShaderModule, *fragmentShaderModule,
																						  DE_NULL, DE_NULL, DE_NULL,
																						  *renderPass, VK_PRIMITIVE_TOPOLOGY_POINT_LIST,
																						  &vertexInputBinding, &vertexInputAttribute, true, format,
																						  vertexShaderStageCreateFlags, 0u, 0u, 0u, 0u,
																						  requiredSubgroupSize != 0u ? requiredSubgroupSizes : DE_NULL));
	DescriptorPoolBuilder					poolBuilder;
	DescriptorSetUpdateBuilder				updateBuilder;


	for (deUint32 ndx = 0u; ndx < inputBuffers.size(); ndx++)
		poolBuilder.addType(inputBuffers[ndx]->getType());

	Move <VkDescriptorPool>					descriptorPool;
	Move <VkDescriptorSet>					descriptorSet;

	if (extraDataCount > 0)
	{
		descriptorPool = poolBuilder.build(vk, device, VK_DESCRIPTOR_POOL_CREATE_FREE_DESCRIPTOR_SET_BIT, 1u);
		descriptorSet = makeDescriptorSet(vk, device, *descriptorPool, *descriptorSetLayout);
	}

	for (deUint32 ndx = 0u; ndx < extraDataCount; ndx++)
	{
		const Allocation& alloc = inputBuffers[ndx]->getAllocation();
		initializeMemory(context, alloc, extraData[ndx]);
	}

	for (deUint32 buffersNdx = 0u; buffersNdx < inputBuffers.size(); buffersNdx++)
	{
		if (inputBuffers[buffersNdx]->isImage())
		{
			VkDescriptorImageInfo info =
				makeDescriptorImageInfo(inputBuffers[buffersNdx]->getAsImage()->getSampler(),
										inputBuffers[buffersNdx]->getAsImage()->getImageView(), VK_IMAGE_LAYOUT_GENERAL);

			updateBuilder.writeSingle(*descriptorSet,
										DescriptorSetUpdateBuilder::Location::binding(buffersNdx),
										inputBuffers[buffersNdx]->getType(), &info);
		}
		else
		{
			VkDescriptorBufferInfo info =
				makeDescriptorBufferInfo(inputBuffers[buffersNdx]->getAsBuffer()->getBuffer(),
										0ull, inputBuffers[buffersNdx]->getAsBuffer()->getSize());

			updateBuilder.writeSingle(*descriptorSet,
										DescriptorSetUpdateBuilder::Location::binding(buffersNdx),
										inputBuffers[buffersNdx]->getType(), &info);
		}
	}
	updateBuilder.update(vk, device);

	const Unique<VkCommandPool>				cmdPool					(makeCommandPool(vk, device, queueFamilyIndex));

	const deUint32							subgroupSize			= getSubgroupSize(context);

	const Unique<VkCommandBuffer>			cmdBuffer				(makeCommandBuffer(context, *cmdPool));

	const vk::VkDeviceSize					vertexBufferSize		= maxWidth * sizeof(tcu::Vec4);
	Buffer									vertexBuffer			(context, vertexBufferSize, VK_BUFFER_USAGE_VERTEX_BUFFER_BIT);

	unsigned								totalIterations			= 0u;
	unsigned								failedIterations		= 0u;

	Image									discardableImage		(context, maxWidth, 1u, format, VK_IMAGE_USAGE_COLOR_ATTACHMENT_BIT | VK_IMAGE_USAGE_TRANSFER_SRC_BIT);

	{
		const Allocation&		alloc				= vertexBuffer.getAllocation();
		std::vector<tcu::Vec4>	data				(maxWidth, Vec4(1.0f, 1.0f, 1.0f, 1.0f));
		const float				pixelSize			= 2.0f / static_cast<float>(maxWidth);
		float					leftHandPosition	= -1.0f;

		for(deUint32 ndx = 0u; ndx < maxWidth; ++ndx)
		{
			data[ndx][0] = leftHandPosition + pixelSize / 2.0f;
			leftHandPosition += pixelSize;
		}

		deMemcpy(alloc.getHostPtr(), &data[0], maxWidth * sizeof(tcu::Vec4));
		flushAlloc(vk, device, alloc);
	}

	const Unique<VkFramebuffer>	framebuffer			(makeFramebuffer(vk, device, *renderPass, discardableImage.getImageView(), maxWidth, 1u));
	const VkViewport			viewport			= makeViewport(maxWidth, 1u);
	const VkRect2D				scissor				= makeRect2D(maxWidth, 1u);
	const vk::VkDeviceSize		imageResultSize		= tcu::getPixelSize(vk::mapVkFormat(format)) * maxWidth;
	Buffer						imageBufferResult	(context, imageResultSize, VK_BUFFER_USAGE_TRANSFER_DST_BIT);
	const VkDeviceSize			vertexBufferOffset	= 0u;

	for (deUint32 width = 1u; width < maxWidth; width = getNextWidth(width))
	{
		totalIterations++;

		for (deUint32 ndx = 0u; ndx < inputBuffers.size(); ndx++)
		{
			const Allocation& alloc = inputBuffers[ndx]->getAllocation();
			initializeMemory(context, alloc, extraData[ndx]);
		}

		beginCommandBuffer(vk, *cmdBuffer);
		{
			vk.cmdSetViewport(*cmdBuffer, 0, 1, &viewport);

			vk.cmdSetScissor(*cmdBuffer, 0, 1, &scissor);

			beginRenderPass(vk, *cmdBuffer, *renderPass, *framebuffer, makeRect2D(0, 0, maxWidth, 1u), tcu::Vec4(0.0f));

			vk.cmdBindPipeline(*cmdBuffer, VK_PIPELINE_BIND_POINT_GRAPHICS, *pipeline);

			if (extraDataCount > 0)
			{
				vk.cmdBindDescriptorSets(*cmdBuffer, VK_PIPELINE_BIND_POINT_GRAPHICS, *pipelineLayout, 0u, 1u,
					&descriptorSet.get(), 0u, DE_NULL);
			}

			vk.cmdBindVertexBuffers(*cmdBuffer, 0u, 1u, vertexBuffer.getBufferPtr(), &vertexBufferOffset);

			vk.cmdDraw(*cmdBuffer, width, 1u, 0u, 0u);

			endRenderPass(vk, *cmdBuffer);

			copyImageToBuffer(vk, *cmdBuffer, discardableImage.getImage(), imageBufferResult.getBuffer(), tcu::IVec2(maxWidth, 1), VK_ACCESS_COLOR_ATTACHMENT_WRITE_BIT, VK_IMAGE_LAYOUT_TRANSFER_SRC_OPTIMAL);

			endCommandBuffer(vk, *cmdBuffer);

			submitCommandsAndWait(vk, device, queue, *cmdBuffer);
		}

		{
			const Allocation& allocResult = imageBufferResult.getAllocation();
			invalidateAlloc(vk, device, allocResult);

			std::vector<const void*> datas;
			datas.push_back(allocResult.getHostPtr());
			if (!checkResult(internalData, datas, width, subgroupSize))
				failedIterations++;
		}
	}

	if (0 < failedIterations)
	{
		unsigned valuesPassed = (failedIterations > totalIterations) ? 0u : (totalIterations - failedIterations);

		context.getTestContext().getLog()
			<< TestLog::Message << valuesPassed << " / "
			<< totalIterations << " values passed" << TestLog::EndMessage;

		return tcu::TestStatus::fail("Failed!");
	}

	return tcu::TestStatus::pass("OK");
}

tcu::TestStatus vkt::subgroups::makeFragmentFrameBufferTest(
	Context& context, VkFormat format, SSBOData* extraDatas,
	deUint32 extraDatasCount, const void* internalData,
	bool (*checkResult)(const void* internalData, std::vector<const void*> datas, deUint32 width,
						deUint32 height, deUint32 subgroupSize))
{
	return makeFragmentFrameBufferTestRequiredSubgroupSize(context, format, extraDatas, extraDatasCount, internalData, checkResult,
														   0u, 0u);
}

tcu::TestStatus vkt::subgroups::makeFragmentFrameBufferTestRequiredSubgroupSize(
	Context& context, VkFormat format, SSBOData* extraDatas,
	deUint32 extraDatasCount, const void* internalData,
	bool (*checkResult)(const void* internalData, std::vector<const void*> datas, deUint32 width,
						deUint32 height, deUint32 subgroupSize),
	const deUint32 fragmentShaderStageCreateFlags, const deUint32 requiredSubgroupSize)
{
	const DeviceInterface&					vk						= context.getDeviceInterface();
	const VkDevice							device					= context.getDevice();
	const VkQueue							queue					= context.getUniversalQueue();
	const deUint32							queueFamilyIndex		= context.getUniversalQueueFamilyIndex();
	const Unique<VkShaderModule>			vertexShaderModule		(createShaderModule
																		(vk, device, context.getBinaryCollection().get("vert"), 0u));
	const Unique<VkShaderModule>			fragmentShaderModule	(createShaderModule
																		(vk, device, context.getBinaryCollection().get("fragment"), 0u));

	std::vector< de::SharedPtr<BufferOrImage> > inputBuffers(extraDatasCount);

	for (deUint32 i = 0; i < extraDatasCount; i++)
	{
		if (extraDatas[i].isImage)
		{
			inputBuffers[i] = de::SharedPtr<BufferOrImage>(new Image(context,
										static_cast<deUint32>(extraDatas[i].numElements), 1, extraDatas[i].format));
		}
		else
		{
			vk::VkDeviceSize size =
				getElementSizeInBytes(extraDatas[i].format, extraDatas[i].layout) * extraDatas[i].numElements;
			inputBuffers[i] = de::SharedPtr<BufferOrImage>(new Buffer(context, size, VK_BUFFER_USAGE_UNIFORM_BUFFER_BIT));
		}

		const Allocation& alloc = inputBuffers[i]->getAllocation();
		initializeMemory(context, alloc, extraDatas[i]);
	}

	DescriptorSetLayoutBuilder layoutBuilder;

	for (deUint32 i = 0; i < extraDatasCount; i++)
	{
		layoutBuilder.addBinding(inputBuffers[i]->getType(), 1,
								 VK_SHADER_STAGE_FRAGMENT_BIT, DE_NULL);
	}

	const Unique<VkDescriptorSetLayout> descriptorSetLayout(
		layoutBuilder.build(vk, device));

	const Unique<VkPipelineLayout> pipelineLayout(
		makePipelineLayout(vk, device, *descriptorSetLayout));

	const Unique<VkRenderPass> renderPass(makeRenderPass(context, format));

	const deUint32 requiredSubgroupSizes[5] = {0u, 0u, 0u, 0u, requiredSubgroupSize};
	const Unique<VkPipeline> pipeline(makeGraphicsPipeline(context, *pipelineLayout,
														   VK_SHADER_STAGE_VERTEX_BIT | VK_SHADER_STAGE_FRAGMENT_BIT,
														   *vertexShaderModule, *fragmentShaderModule, DE_NULL, DE_NULL, DE_NULL, *renderPass, VK_PRIMITIVE_TOPOLOGY_TRIANGLE_STRIP,
														   DE_NULL, DE_NULL, true, VK_FORMAT_R32G32B32A32_SFLOAT,
														   0u, 0u, 0u, 0u, fragmentShaderStageCreateFlags, requiredSubgroupSize != 0u ? requiredSubgroupSizes : DE_NULL));

	DescriptorPoolBuilder poolBuilder;

	// To stop validation complaining, always add at least one type to pool.
	poolBuilder.addType(VK_DESCRIPTOR_TYPE_STORAGE_BUFFER);
	for (deUint32 i = 0; i < extraDatasCount; i++)
	{
		poolBuilder.addType(inputBuffers[i]->getType());
	}

	Move<VkDescriptorPool> descriptorPool;
	// Create descriptor set
	Move<VkDescriptorSet> descriptorSet;

	if (extraDatasCount > 0)
	{
		descriptorPool = poolBuilder.build(vk, device, VK_DESCRIPTOR_POOL_CREATE_FREE_DESCRIPTOR_SET_BIT, 1u);

		descriptorSet	= makeDescriptorSet(vk, device, *descriptorPool, *descriptorSetLayout);
	}

	DescriptorSetUpdateBuilder updateBuilder;

	for (deUint32 i = 0; i < extraDatasCount; i++)
	{
		if (inputBuffers[i]->isImage())
		{
			VkDescriptorImageInfo info =
				makeDescriptorImageInfo(inputBuffers[i]->getAsImage()->getSampler(),
										inputBuffers[i]->getAsImage()->getImageView(), VK_IMAGE_LAYOUT_GENERAL);

			updateBuilder.writeSingle(*descriptorSet,
									  DescriptorSetUpdateBuilder::Location::binding(i),
									  inputBuffers[i]->getType(), &info);
		}
		else
		{
			VkDescriptorBufferInfo info =
				makeDescriptorBufferInfo(inputBuffers[i]->getAsBuffer()->getBuffer(),
										 0ull, inputBuffers[i]->getAsBuffer()->getSize());

			updateBuilder.writeSingle(*descriptorSet,
									  DescriptorSetUpdateBuilder::Location::binding(i),
									  inputBuffers[i]->getType(), &info);
		}
	}

	if (extraDatasCount > 0)
		updateBuilder.update(vk, device);

	const Unique<VkCommandPool>		cmdPool				(makeCommandPool(vk, device, queueFamilyIndex));

	const deUint32					subgroupSize		= getSubgroupSize(context);

	const Unique<VkCommandBuffer>	cmdBuffer			(makeCommandBuffer(context, *cmdPool));

	unsigned totalIterations = 0;
	unsigned failedIterations = 0;

	for (deUint32 width = 8; width <= subgroupSize; width *= 2)
	{
		for (deUint32 height = 8; height <= subgroupSize; height *= 2)
		{
			totalIterations++;

			// re-init the data
			for (deUint32 i = 0; i < extraDatasCount; i++)
			{
				const Allocation& alloc = inputBuffers[i]->getAllocation();
				initializeMemory(context, alloc, extraDatas[i]);
			}

			VkDeviceSize formatSize = getFormatSizeInBytes(format);
			const VkDeviceSize resultImageSizeInBytes =
				width * height * formatSize;

			Image resultImage(context, width, height, format,
							  VK_IMAGE_USAGE_COLOR_ATTACHMENT_BIT |
							  VK_IMAGE_USAGE_TRANSFER_SRC_BIT);

			Buffer resultBuffer(context, resultImageSizeInBytes,
								VK_IMAGE_USAGE_TRANSFER_DST_BIT);

			const Unique<VkFramebuffer> framebuffer(makeFramebuffer(vk, device, *renderPass, resultImage.getImageView(), width, height));

			beginCommandBuffer(vk, *cmdBuffer);

			VkViewport viewport = makeViewport(width, height);

			vk.cmdSetViewport(
				*cmdBuffer, 0, 1, &viewport);

			VkRect2D scissor = {{0, 0}, {width, height}};

			vk.cmdSetScissor(
				*cmdBuffer, 0, 1, &scissor);

			beginRenderPass(vk, *cmdBuffer, *renderPass, *framebuffer, makeRect2D(0, 0, width, height), tcu::Vec4(0.0f));

			vk.cmdBindPipeline(
				*cmdBuffer, VK_PIPELINE_BIND_POINT_GRAPHICS, *pipeline);

			if (extraDatasCount > 0)
			{
				vk.cmdBindDescriptorSets(*cmdBuffer,
						VK_PIPELINE_BIND_POINT_GRAPHICS, *pipelineLayout, 0u, 1u,
						&descriptorSet.get(), 0u, DE_NULL);
			}

			vk.cmdDraw(*cmdBuffer, 4, 1, 0, 0);

			endRenderPass(vk, *cmdBuffer);

			copyImageToBuffer(vk, *cmdBuffer, resultImage.getImage(), resultBuffer.getBuffer(), tcu::IVec2(width, height), VK_ACCESS_COLOR_ATTACHMENT_WRITE_BIT, VK_IMAGE_LAYOUT_TRANSFER_SRC_OPTIMAL);

			endCommandBuffer(vk, *cmdBuffer);

			submitCommandsAndWait(vk, device, queue, *cmdBuffer);

			std::vector<const void*> datas;
			{
				const Allocation& resultAlloc = resultBuffer.getAllocation();
				invalidateAlloc(vk, device, resultAlloc);

				// we always have our result data first
				datas.push_back(resultAlloc.getHostPtr());
			}

			if (!checkResult(internalData, datas, width, height, subgroupSize))
			{
				failedIterations++;
			}

			vk.resetCommandBuffer(*cmdBuffer, 0);
		}
	}

	if (0 < failedIterations)
	{
		unsigned valuesPassed = (failedIterations > totalIterations) ? 0u : (totalIterations - failedIterations);

		context.getTestContext().getLog()
			<< TestLog::Message << valuesPassed << " / "
			<< totalIterations << " values passed" << TestLog::EndMessage;

		return tcu::TestStatus::fail("Failed!");
	}

	return tcu::TestStatus::pass("OK");
}

Move<VkPipeline> makeComputePipeline(Context& context,
									 const VkPipelineLayout pipelineLayout, const VkShaderModule shaderModule,
									 const deUint32 pipelineShaderStageFlags, const deUint32 pipelineCreateFlags, VkPipeline basePipelineHandle,
									 deUint32 localSizeX, deUint32 localSizeY, deUint32 localSizeZ, deUint32 requiredSubgroupSize)
{
	const deUint32 localSize[3] = {localSizeX, localSizeY, localSizeZ};

	const vk::VkSpecializationMapEntry entries[3] =
	{
		{0, sizeof(deUint32) * 0, sizeof(deUint32)},
		{1, sizeof(deUint32) * 1, sizeof(deUint32)},
		{2, static_cast<deUint32>(sizeof(deUint32) * 2), sizeof(deUint32)},
	};

	const vk::VkSpecializationInfo info =
	{
		/* mapEntryCount = */ 3,
		/* pMapEntries   = */ entries,
		/* dataSize      = */ sizeof(localSize),
		/* pData         = */ localSize
	};

	const vk::VkPipelineShaderStageRequiredSubgroupSizeCreateInfoEXT subgroupSizeCreateInfo =
	{
		VK_STRUCTURE_TYPE_PIPELINE_SHADER_STAGE_REQUIRED_SUBGROUP_SIZE_CREATE_INFO_EXT,	// VkStructureType    sType;
		DE_NULL,																		// void*              pNext;
		requiredSubgroupSize															// uint32_t           requiredSubgroupSize;
	};

	const vk::VkPipelineShaderStageCreateInfo pipelineShaderStageParams =
	{
		VK_STRUCTURE_TYPE_PIPELINE_SHADER_STAGE_CREATE_INFO,				// VkStructureType					sType;
		(requiredSubgroupSize != 0u ? &subgroupSizeCreateInfo : DE_NULL),	// const void*						pNext;
		pipelineShaderStageFlags,											// VkPipelineShaderStageCreateFlags	flags;
		VK_SHADER_STAGE_COMPUTE_BIT,										// VkShaderStageFlagBits			stage;
		shaderModule,														// VkShaderModule					module;
		"main",																// const char*						pName;
		&info,																// const VkSpecializationInfo*		pSpecializationInfo;
	};

	const vk::VkComputePipelineCreateInfo pipelineCreateInfo =
	{
		VK_STRUCTURE_TYPE_COMPUTE_PIPELINE_CREATE_INFO,	// VkStructureType	sType;
		DE_NULL,										// const void*						pNext;
		pipelineCreateFlags,							// VkPipelineCreateFlags			flags;
		pipelineShaderStageParams,						// VkPipelineShaderStageCreateInfo	stage;
		pipelineLayout,									// VkPipelineLayout					layout;
		basePipelineHandle,								// VkPipeline						basePipelineHandle;
		-1,												// deInt32							basePipelineIndex;
	};

	return createComputePipeline(context.getDeviceInterface(),
								 context.getDevice(), DE_NULL, &pipelineCreateInfo);
}

tcu::TestStatus vkt::subgroups::makeComputeTestRequiredSubgroupSize(
	Context& context, VkFormat format, SSBOData* inputs, deUint32 inputsCount, const void* internalData,
	bool (*checkResult)(const void* internalData, std::vector<const void*> datas,
						const deUint32 numWorkgroups[3], const deUint32 localSize[3],
						deUint32 subgroupSize),
	const deUint32 pipelineShaderStageCreateFlags, const deUint32 numWorkgroups[3],
	const deBool isRequiredSubgroupSize, const deUint32 subgroupSize, const deUint32 localSizesToTest[][3], const deUint32 localSizesToTestCount)
{
	const DeviceInterface&					vk						= context.getDeviceInterface();
	const VkDevice							device					= context.getDevice();
	const VkQueue							queue					= context.getUniversalQueue();
	const deUint32							queueFamilyIndex		= context.getUniversalQueueFamilyIndex();
	VkDeviceSize							elementSize				= getFormatSizeInBytes(format);

	VkDeviceSize maxSubgroupSize = maxSupportedSubgroupSize();

	if (isRequiredSubgroupSize)
	{
		VkPhysicalDeviceSubgroupSizeControlPropertiesEXT subgroupSizeControlProperties;
		subgroupSizeControlProperties.sType = VK_STRUCTURE_TYPE_PHYSICAL_DEVICE_SUBGROUP_SIZE_CONTROL_PROPERTIES_EXT;
		subgroupSizeControlProperties.pNext = DE_NULL;

		VkPhysicalDeviceProperties2 properties2;
		properties2.sType = VK_STRUCTURE_TYPE_PHYSICAL_DEVICE_PROPERTIES_2;
		properties2.pNext = &subgroupSizeControlProperties;
		context.getInstanceInterface().getPhysicalDeviceProperties2(context.getPhysicalDevice(), &properties2);
		maxSubgroupSize = deMax32(subgroupSizeControlProperties.maxSubgroupSize, static_cast<deUint32>(maxSubgroupSize));
	}

	const VkDeviceSize resultBufferSize = maxSubgroupSize *
										  maxSubgroupSize *
										  maxSubgroupSize;

	const VkDeviceSize resultBufferSizeInBytes = resultBufferSize * elementSize;

	Buffer resultBuffer(
		context, resultBufferSizeInBytes);

	std::vector< de::SharedPtr<BufferOrImage> > inputBuffers(inputsCount);

	for (deUint32 i = 0; i < inputsCount; i++)
	{
		if (inputs[i].isImage)
		{
			inputBuffers[i] = de::SharedPtr<BufferOrImage>(new Image(context,
										static_cast<deUint32>(inputs[i].numElements), 1, inputs[i].format));
		}
		else
		{
			vk::VkDeviceSize size =
				getElementSizeInBytes(inputs[i].format, inputs[i].layout) * inputs[i].numElements;
			inputBuffers[i] = de::SharedPtr<BufferOrImage>(new Buffer(context, size));
		}

		const Allocation& alloc = inputBuffers[i]->getAllocation();
		initializeMemory(context, alloc, inputs[i]);
	}

	DescriptorSetLayoutBuilder layoutBuilder;
	layoutBuilder.addBinding(
		resultBuffer.getType(), 1, VK_SHADER_STAGE_COMPUTE_BIT, DE_NULL);

	for (deUint32 i = 0; i < inputsCount; i++)
	{
		layoutBuilder.addBinding(
			inputBuffers[i]->getType(), 1, VK_SHADER_STAGE_COMPUTE_BIT, DE_NULL);
	}

	const Unique<VkDescriptorSetLayout> descriptorSetLayout(
		layoutBuilder.build(vk, device));

	const Unique<VkShaderModule> shaderModule(
		createShaderModule(vk, device,
						   context.getBinaryCollection().get("comp"), 0u));
	const Unique<VkPipelineLayout> pipelineLayout(
		makePipelineLayout(vk, device, *descriptorSetLayout));

	DescriptorPoolBuilder poolBuilder;

	poolBuilder.addType(resultBuffer.getType());

	for (deUint32 i = 0; i < inputsCount; i++)
	{
		poolBuilder.addType(inputBuffers[i]->getType());
	}

	const Unique<VkDescriptorPool> descriptorPool(
		poolBuilder.build(vk, device, VK_DESCRIPTOR_POOL_CREATE_FREE_DESCRIPTOR_SET_BIT, 1u));

	// Create descriptor set
	const Unique<VkDescriptorSet> descriptorSet(
		makeDescriptorSet(vk, device, *descriptorPool, *descriptorSetLayout));

	DescriptorSetUpdateBuilder updateBuilder;

	const VkDescriptorBufferInfo resultDescriptorInfo =
		makeDescriptorBufferInfo(
			resultBuffer.getBuffer(), 0ull, resultBufferSizeInBytes);

	updateBuilder.writeSingle(*descriptorSet,
							  DescriptorSetUpdateBuilder::Location::binding(0u),
							  VK_DESCRIPTOR_TYPE_STORAGE_BUFFER, &resultDescriptorInfo);

	for (deUint32 i = 0; i < inputsCount; i++)
	{
		if (inputBuffers[i]->isImage())
		{
			VkDescriptorImageInfo info =
				makeDescriptorImageInfo(inputBuffers[i]->getAsImage()->getSampler(),
										inputBuffers[i]->getAsImage()->getImageView(), VK_IMAGE_LAYOUT_GENERAL);

			updateBuilder.writeSingle(*descriptorSet,
									  DescriptorSetUpdateBuilder::Location::binding(i + 1),
									  inputBuffers[i]->getType(), &info);
		}
		else
		{
			vk::VkDeviceSize size =
				getElementSizeInBytes(inputs[i].format, inputs[i].layout) * inputs[i].numElements;
			VkDescriptorBufferInfo info =
				makeDescriptorBufferInfo(inputBuffers[i]->getAsBuffer()->getBuffer(), 0ull, size);

			updateBuilder.writeSingle(*descriptorSet,
									  DescriptorSetUpdateBuilder::Location::binding(i + 1),
									  inputBuffers[i]->getType(), &info);
		}
	}

	updateBuilder.update(vk, device);

	const Unique<VkCommandPool>		cmdPool				(makeCommandPool(vk, device, queueFamilyIndex));

	unsigned totalIterations = 0;
	unsigned failedIterations = 0;

	const Unique<VkCommandBuffer> cmdBuffer(
		makeCommandBuffer(context, *cmdPool));

	Move<VkPipeline> *pipelines = new Move<VkPipeline>[localSizesToTestCount - 1];

	context.getTestContext().touchWatchdog();
	pipelines[0] =
		makeComputePipeline(context, *pipelineLayout, *shaderModule,
							pipelineShaderStageCreateFlags, VK_PIPELINE_CREATE_ALLOW_DERIVATIVES_BIT, (VkPipeline) DE_NULL,
							localSizesToTest[0][0], localSizesToTest[0][1], localSizesToTest[0][2],
							isRequiredSubgroupSize ? subgroupSize : 0u);
	context.getTestContext().touchWatchdog();

	for (deUint32 index = 1; index < (localSizesToTestCount - 1); index++)
	{
		const deUint32 nextX = localSizesToTest[index][0];
		const deUint32 nextY = localSizesToTest[index][1];
		const deUint32 nextZ = localSizesToTest[index][2];

		context.getTestContext().touchWatchdog();
		pipelines[index] =
			makeComputePipeline(context, *pipelineLayout, *shaderModule,
								pipelineShaderStageCreateFlags, VK_PIPELINE_CREATE_DERIVATIVE_BIT, *pipelines[0],
								nextX, nextY, nextZ,
								isRequiredSubgroupSize ? subgroupSize : 0u);
		context.getTestContext().touchWatchdog();
	}

	for (deUint32 index = 0; index < (localSizesToTestCount - 1); index++)
	{

		// we are running one test
		totalIterations++;

		beginCommandBuffer(vk, *cmdBuffer);

		vk.cmdBindPipeline(*cmdBuffer, VK_PIPELINE_BIND_POINT_COMPUTE, *pipelines[index]);

		vk.cmdBindDescriptorSets(*cmdBuffer,
				VK_PIPELINE_BIND_POINT_COMPUTE, *pipelineLayout, 0u, 1u,
				&descriptorSet.get(), 0u, DE_NULL);

		vk.cmdDispatch(*cmdBuffer,numWorkgroups[0], numWorkgroups[1], numWorkgroups[2]);

		endCommandBuffer(vk, *cmdBuffer);

		submitCommandsAndWait(vk, device, queue, *cmdBuffer);

		std::vector<const void*> datas;

		{
			const Allocation& resultAlloc = resultBuffer.getAllocation();
			invalidateAlloc(vk, device, resultAlloc);

			// we always have our result data first
			datas.push_back(resultAlloc.getHostPtr());
		}

		for (deUint32 i = 0; i < inputsCount; i++)
		{
			if (!inputBuffers[i]->isImage())
			{
				const Allocation& resultAlloc = inputBuffers[i]->getAllocation();
				invalidateAlloc(vk, device, resultAlloc);

				// we always have our result data first
				datas.push_back(resultAlloc.getHostPtr());
			}
		}

		if (!checkResult(internalData, datas, numWorkgroups, localSizesToTest[index], subgroupSize))
		{
			failedIterations++;
		}

		vk.resetCommandBuffer(*cmdBuffer, 0);
	}

	delete[] pipelines;

	if (0 < failedIterations)
	{
		unsigned valuesPassed = (failedIterations > totalIterations) ? 0u : (totalIterations - failedIterations);

		context.getTestContext().getLog()
			<< TestLog::Message << valuesPassed << " / "
			<< totalIterations << " values passed" << TestLog::EndMessage;

		return tcu::TestStatus::fail("Failed!");
	}

	return tcu::TestStatus::pass("OK");
}

tcu::TestStatus vkt::subgroups::makeComputeTest(
	Context& context, VkFormat format, SSBOData* inputs, deUint32 inputsCount, const void* internalData,
	bool (*checkResult)(const void* internalData, std::vector<const void*> datas,
						const deUint32 numWorkgroups[3], const deUint32 localSize[3],
						deUint32 subgroupSize),
	deUint32 requiredSubgroupSize, const deUint32 pipelineShaderStageCreateFlags)
{
	const deUint32 numWorkgroups[3] = {4, 2, 2};
	deUint32 subgroupSize = requiredSubgroupSize;

	if(requiredSubgroupSize == 0)
		subgroupSize = vkt::subgroups::getSubgroupSize(context);

	const deUint32 localSizesToTestCount = 8;
	deUint32 localSizesToTest[localSizesToTestCount][3] =
	{
		{1, 1, 1},
		{subgroupSize, 1, 1},
		{1, subgroupSize, 1},
		{1, 1, subgroupSize},
		{32, 4, 1},
		{1, 4, 32},
		{3, 5, 7},
		{1, 1, 1} // Isn't used, just here to make double buffering checks easier
	};

	return makeComputeTestRequiredSubgroupSize(context, format, inputs, inputsCount, internalData, checkResult, pipelineShaderStageCreateFlags,
											   numWorkgroups, requiredSubgroupSize != 0u, subgroupSize, localSizesToTest, localSizesToTestCount);
}<|MERGE_RESOLUTION|>--- conflicted
+++ resolved
@@ -2025,7 +2025,6 @@
 	}
 }
 
-<<<<<<< HEAD
 bool vkt::subgroups::isFormatBool (VkFormat format)
 {
 	switch (format)
@@ -2037,7 +2036,9 @@
 		case VK_FORMAT_R8G8B8_USCALED:
 		case VK_FORMAT_R8G8B8A8_USCALED:
 			return true;
-=======
+	}
+}
+
 bool vkt::subgroups::isFormat8bitTy(VkFormat format)
 {
 	switch (format)
@@ -2075,7 +2076,6 @@
 	case VK_FORMAT_R16G16B16_UINT:
 	case VK_FORMAT_R16G16B16A16_UINT:
 		return true;
->>>>>>> 0019fc8f
 	}
 }
 
