/*------------------------------------------------------------------------
 * Vulkan Conformance Tests
 * ------------------------
 *
 * Copyright (c) 2019 The Khronos Group Inc.
 * Copyright (c) 2019 Google Inc.
 * Copyright (c) 2017 Codeplay Software Ltd.
 *
 * Licensed under the Apache License, Version 2.0 (the "License");
 * you may not use this file except in compliance with the License.
 * You may obtain a copy of the License at
 *
 *      http://www.apache.org/licenses/LICENSE-2.0
 *
 * Unless required by applicable law or agreed to in writing, software
 * distributed under the License is distributed on an "AS IS" BASIS,
 * WITHOUT WARRANTIES OR CONDITIONS OF ANY KIND, either express or implied.
 * See the License for the specific language governing permissions and
 * limitations under the License.
 *
 */ /*!
 * \file
 * \brief Subgroups Tests
 */ /*--------------------------------------------------------------------*/

#include "vktSubgroupsBallotTests.hpp"
#include "vktSubgroupsTestsUtils.hpp"

#include <string>
#include <vector>

using namespace tcu;
using namespace std;
using namespace vk;
using namespace vkt;

namespace
{
struct CaseDefinition
{
	VkShaderStageFlags	shaderStage;
	de::SharedPtr<bool>	geometryPointSizeSupported;
	deBool				extShaderSubGroupBallotTests;
	deBool				requiredSubgroupSize;
};

static bool checkVertexPipelineStages (const void*			internalData,
									   vector<const void*>	datas,
									   deUint32				width,
									   deUint32)
{
	DE_UNREF(internalData);

	return subgroups::check(datas, width, 0x7);
}

static bool checkComputeOrMesh (const void*			internalData,
								vector<const void*>	datas,
								const deUint32		numWorkgroups[3],
								const deUint32		localSize[3],
								deUint32)
{
	DE_UNREF(internalData);

	return subgroups::checkComputeOrMesh(datas, numWorkgroups, localSize, 0x7);
}

void initFrameBufferPrograms (SourceCollections& programCollection, CaseDefinition caseDef)
{
	const SpirVAsmBuildOptions	buildOptionsSpr			(programCollection.usedVulkanVersion, SPIRV_VERSION_1_3);
	const string				extensionHeader			= (caseDef.extShaderSubGroupBallotTests ? "OpExtension \"SPV_KHR_shader_ballot\"\n" : "");
	const string				capabilityBallotHeader	= (caseDef.extShaderSubGroupBallotTests ? "OpCapability SubgroupBallotKHR\n" : "OpCapability GroupNonUniformBallot\n");
	const string				subgroupSizeStr			= de::toString(subgroups::maxSupportedSubgroupSize());

	subgroups::setFragmentShaderFrameBuffer(programCollection);

	if (VK_SHADER_STAGE_VERTEX_BIT != caseDef.shaderStage)
		subgroups::setVertexShaderFrameBuffer(programCollection);

	if (VK_SHADER_STAGE_VERTEX_BIT == caseDef.shaderStage)
	{
		/*
			"#extension GL_KHR_shader_subgroup_ballot: enable\n"
			"layout(location = 0) in highp vec4 in_position;\n"
			"layout(location = 0) out float out_color;\n"
			"layout(set = 0, binding = 0) uniform Buffer1\n"
			"{\n"
			"  uint data[" << subgroups::maxSupportedSubgroupSize() << "];\n"
			"};\n"
			"\n"
			"void main (void)\n"
			"{\n"
			"  uint tempResult = 0;\n"
			"  tempResult |= !bool(uvec4(0) == subgroupBallot(true)) ? 0x1 : 0;\n"
			"  bool bData = data[gl_SubgroupInvocationID] != 0;\n"
			"  tempResult |= !bool(uvec4(0) == subgroupBallot(bData)) ? 0x2 : 0;\n"
			"  tempResult |= uvec4(0) == subgroupBallot(false) ? 0x4 : 0;\n"
			"  out_color = float(tempResult);\n"
			"  gl_Position = in_position;\n"
			"  gl_PointSize = 1.0f;\n"
			"}\n";
		*/
		const string vertex =
			"; SPIR-V\n"
			"; Version: 1.3\n"
			"; Generator: Khronos Glslang Reference Front End; 2\n"
			"; Bound: 76\n"
			"; Schema: 0\n"
			"OpCapability Shader\n"
			"OpCapability GroupNonUniform\n"
			+ capabilityBallotHeader
			+ extensionHeader +
			"%1 = OpExtInstImport \"GLSL.std.450\"\n"
			"OpMemoryModel Logical GLSL450\n"
			"OpEntryPoint Vertex %4 \"main\" %35 %62 %70 %72\n"
			"OpDecorate %30 ArrayStride 16\n"
			"OpMemberDecorate %31 0 Offset 0\n"
			"OpDecorate %31 Block\n"
			"OpDecorate %33 DescriptorSet 0\n"
			"OpDecorate %33 Binding 0\n"
			"OpDecorate %35 RelaxedPrecision\n"
			"OpDecorate %35 BuiltIn SubgroupLocalInvocationId\n"
			"OpDecorate %36 RelaxedPrecision\n"
			"OpDecorate %62 Location 0\n"
			"OpMemberDecorate %68 0 BuiltIn Position\n"
			"OpMemberDecorate %68 1 BuiltIn PointSize\n"
			"OpMemberDecorate %68 2 BuiltIn ClipDistance\n"
			"OpMemberDecorate %68 3 BuiltIn CullDistance\n"
			"OpDecorate %68 Block\n"
			"OpDecorate %72 Location 0\n"
			"%2 = OpTypeVoid\n"
			"%3 = OpTypeFunction %2\n"
			"%6 = OpTypeInt 32 0\n"
			"%7 = OpTypePointer Function %6\n"
			"%9 = OpConstant %6 0\n"
			"%10 = OpTypeVector %6 4\n"
			"%11 = OpConstantComposite %10 %9 %9 %9 %9\n"
			"%12 = OpTypeBool\n"
			"%13 = OpConstantTrue %12\n"
			"%14 = OpConstant %6 3\n"
			"%16 = OpTypeVector %12 4\n"
			"%20 = OpTypeInt 32 1\n"
			"%21 = OpConstant %20 1\n"
			"%22 = OpConstant %20 0\n"
			"%27 = OpTypePointer Function %12\n"
			"%29 = OpConstant %6 " + subgroupSizeStr + "\n"
			"%30 = OpTypeArray %6 %29\n"
			"%31 = OpTypeStruct %30\n"
			"%32 = OpTypePointer Uniform %31\n"
			"%33 = OpVariable %32 Uniform\n"
			"%34 = OpTypePointer Input %6\n"
			"%35 = OpVariable %34 Input\n"
			"%37 = OpTypePointer Uniform %6\n"
			"%46 = OpConstant %20 2\n"
			"%51 = OpConstantFalse %12\n"
			"%55 = OpConstant %20 4\n"
			"%60 = OpTypeFloat 32\n"
			"%61 = OpTypePointer Output %60\n"
			"%62 = OpVariable %61 Output\n"
			"%65 = OpTypeVector %60 4\n"
			"%66 = OpConstant %6 1\n"
			"%67 = OpTypeArray %60 %66\n"
			"%68 = OpTypeStruct %65 %60 %67 %67\n"
			"%69 = OpTypePointer Output %68\n"
			"%70 = OpVariable %69 Output\n"
			"%71 = OpTypePointer Input %65\n"
			"%72 = OpVariable %71 Input\n"
			"%74 = OpTypePointer Output %65\n"
			"%76 = OpConstant %60 1\n"
			"%4 = OpFunction %2 None %3\n"
			"%5 = OpLabel\n"
			"%8 = OpVariable %7 Function\n"
			"%28 = OpVariable %27 Function\n"
			"OpStore %8 %9\n"
			"%15 = " + (caseDef.extShaderSubGroupBallotTests ? "OpSubgroupBallotKHR %10 %13" : "OpGroupNonUniformBallot %10 %14 %13") + "\n"
			"%17 = OpIEqual %16 %11 %15\n"
			"%18 = OpAll %12 %17\n"
			"%19 = OpLogicalNot %12 %18\n"
			"%23 = OpSelect %20 %19 %21 %22\n"
			"%24 = OpBitcast %6 %23\n"
			"%25 = OpLoad %6 %8\n"
			"%26 = OpBitwiseOr %6 %25 %24\n"
			"OpStore %8 %26\n"
			"%36 = OpLoad %6 %35\n"
			"%38 = OpAccessChain %37 %33 %22 %36\n"
			"%39 = OpLoad %6 %38\n"
			"%40 = OpINotEqual %12 %39 %9\n"
			"OpStore %28 %40\n"
			"%41 = OpLoad %12 %28\n"
			"%42 = " + (caseDef.extShaderSubGroupBallotTests ? "OpSubgroupBallotKHR %10 %41" : "OpGroupNonUniformBallot %10 %14 %41") + "\n"
			"%43 = OpIEqual %16 %11 %42\n"
			"%44 = OpAll %12 %43\n"
			"%45 = OpLogicalNot %12 %44\n"
			"%47 = OpSelect %20 %45 %46 %22\n"
			"%48 = OpBitcast %6 %47\n"
			"%49 = OpLoad %6 %8\n"
			"%50 = OpBitwiseOr %6 %49 %48\n"
			"OpStore %8 %50\n"
			"%52 = " + (caseDef.extShaderSubGroupBallotTests ? "OpSubgroupBallotKHR %10 %51" : "OpGroupNonUniformBallot %10 %14 %51") + "\n"
			"%53 = OpIEqual %16 %11 %52\n"
			"%54 = OpAll %12 %53\n"
			"%56 = OpSelect %20 %54 %55 %22\n"
			"%57 = OpBitcast %6 %56\n"
			"%58 = OpLoad %6 %8\n"
			"%59 = OpBitwiseOr %6 %58 %57\n"
			"OpStore %8 %59\n"
			"%63 = OpLoad %6 %8\n"
			"%64 = OpConvertUToF %60 %63\n"
			"OpStore %62 %64\n"
			"%73 = OpLoad %65 %72\n"
			"%75 = OpAccessChain %74 %70 %22\n"
			"OpStore %75 %73\n"
			"%77 = OpAccessChain %61 %70 %21\n"
			"OpStore %77 %76\n"
			"OpReturn\n"
			"OpFunctionEnd\n";
		programCollection.spirvAsmSources.add("vert") << vertex << buildOptionsSpr;
	}
	else if (VK_SHADER_STAGE_GEOMETRY_BIT == caseDef.shaderStage)
	{
		/*
			"#extension GL_KHR_shader_subgroup_ballot: enable\n"
			"layout(points) in;\n"
			"layout(points, max_vertices = 1) out;\n"
			"layout(location = 0) out float out_color;\n"
			"layout(set = 0, binding = 0) uniform Buffer1\n"
			"{\n"
			"  uint data[" << subgroups::maxSupportedSubgroupSize() << "];\n"
			"};\n"
			"\n"
			"void main (void)\n"
			"{\n"
			"  uint tempResult = 0;\n"
			"  tempResult |= !bool(uvec4(0) == subgroupBallot(true)) ? 0x1 : 0;\n"
			"  bool bData = data[gl_SubgroupInvocationID] != 0;\n"
			"  tempResult |= !bool(uvec4(0) == subgroupBallot(bData)) ? 0x2 : 0;\n"
			"  tempResult |= uvec4(0) == subgroupBallot(false) ? 0x4 : 0;\n"
			"  out_color = float(tempResult);\n"
			"  gl_Position = gl_in[0].gl_Position;\n"
			"  gl_PointSize = gl_in[0].gl_PointSize;\n"
			"  EmitVertex();\n"
			"  EndPrimitive();\n"
			"}\n";
		*/
		ostringstream geometry;

		geometry
			<< "; SPIR-V\n"
			<< "; Version: 1.3\n"
			<< "; Generator: Khronos Glslang Reference Front End; 2\n"
			<< "; Bound: 80\n"
			<< "; Schema: 0\n"
			<< "OpCapability Geometry\n"
			<< (*caseDef.geometryPointSizeSupported ? "OpCapability GeometryPointSize\n" : "")
			<< "OpCapability GroupNonUniform\n"
			<< capabilityBallotHeader.c_str()
			<< extensionHeader.c_str()
			<< "%1 = OpExtInstImport \"GLSL.std.450\"\n"
			<< "OpMemoryModel Logical GLSL450\n"
			<< "OpEntryPoint Geometry %4 \"main\" %35 %62 %70 %74\n"
			<< "OpExecutionMode %4 InputPoints\n"
			<< "OpExecutionMode %4 Invocations 1\n"
			<< "OpExecutionMode %4 OutputPoints\n"
			<< "OpExecutionMode %4 OutputVertices 1\n"
			<< "OpDecorate %30 ArrayStride 16\n"
			<< "OpMemberDecorate %31 0 Offset 0\n"
			<< "OpDecorate %31 Block\n"
			<< "OpDecorate %33 DescriptorSet 0\n"
			<< "OpDecorate %33 Binding 0\n"
			<< "OpDecorate %35 RelaxedPrecision\n"
			<< "OpDecorate %35 BuiltIn SubgroupLocalInvocationId\n"
			<< "OpDecorate %36 RelaxedPrecision\n"
			<< "OpDecorate %62 Location 0\n"
			<< "OpMemberDecorate %68 0 BuiltIn Position\n"
			<< "OpMemberDecorate %68 1 BuiltIn PointSize\n"
			<< "OpMemberDecorate %68 2 BuiltIn ClipDistance\n"
			<< "OpMemberDecorate %68 3 BuiltIn CullDistance\n"
			<< "OpDecorate %68 Block\n"
			<< "OpMemberDecorate %71 0 BuiltIn Position\n"
			<< "OpMemberDecorate %71 1 BuiltIn PointSize\n"
			<< "OpMemberDecorate %71 2 BuiltIn ClipDistance\n"
			<< "OpMemberDecorate %71 3 BuiltIn CullDistance\n"
			<< "OpDecorate %71 Block\n"
			<< "%2 = OpTypeVoid\n"
			<< "%3 = OpTypeFunction %2\n"
			<< "%6 = OpTypeInt 32 0\n"
			<< "%7 = OpTypePointer Function %6\n"
			<< "%9 = OpConstant %6 0\n"
			<< "%10 = OpTypeVector %6 4\n"
			<< "%11 = OpConstantComposite %10 %9 %9 %9 %9\n"
			<< "%12 = OpTypeBool\n"
			<< "%13 = OpConstantTrue %12\n"
			<< "%14 = OpConstant %6 3\n"
			<< "%16 = OpTypeVector %12 4\n"
			<< "%20 = OpTypeInt 32 1\n"
			<< "%21 = OpConstant %20 1\n"
			<< "%22 = OpConstant %20 0\n"
			<< "%27 = OpTypePointer Function %12\n"
			<< "%29 = OpConstant %6 " << subgroupSizeStr << "\n"
			<< "%30 = OpTypeArray %6 %29\n"
			<< "%31 = OpTypeStruct %30\n"
			<< "%32 = OpTypePointer Uniform %31\n"
			<< "%33 = OpVariable %32 Uniform\n"
			<< "%34 = OpTypePointer Input %6\n"
			<< "%35 = OpVariable %34 Input\n"
			<< "%37 = OpTypePointer Uniform %6\n"
			<< "%46 = OpConstant %20 2\n"
			<< "%51 = OpConstantFalse %12\n"
			<< "%55 = OpConstant %20 4\n"
			<< "%60 = OpTypeFloat 32\n"
			<< "%61 = OpTypePointer Output %60\n"
			<< "%62 = OpVariable %61 Output\n"
			<< "%65 = OpTypeVector %60 4\n"
			<< "%66 = OpConstant %6 1\n"
			<< "%67 = OpTypeArray %60 %66\n"
			<< "%68 = OpTypeStruct %65 %60 %67 %67\n"
			<< "%69 = OpTypePointer Output %68\n"
			<< "%70 = OpVariable %69 Output\n"
			<< "%71 = OpTypeStruct %65 %60 %67 %67\n"
			<< "%72 = OpTypeArray %71 %66\n"
			<< "%73 = OpTypePointer Input %72\n"
			<< "%74 = OpVariable %73 Input\n"
			<< "%75 = OpTypePointer Input %65\n"
			<< "%78 = OpTypePointer Output %65\n"
			<< (*caseDef.geometryPointSizeSupported ?
				"%80 = OpTypePointer Input %60\n"
				"%81 = OpTypePointer Output %60\n" : "")
			<< "%4 = OpFunction %2 None %3\n"
			<< "%5 = OpLabel\n"
			<< "%8 = OpVariable %7 Function\n"
			<< "%28 = OpVariable %27 Function\n"
			<< "OpStore %8 %9\n"
			<< "%15 = " << (caseDef.extShaderSubGroupBallotTests ? "OpSubgroupBallotKHR %10 %13" : "OpGroupNonUniformBallot %10 %14 %13") << "\n"
			<< "%17 = OpIEqual %16 %11 %15\n"
			<< "%18 = OpAll %12 %17\n"
			<< "%19 = OpLogicalNot %12 %18\n"
			<< "%23 = OpSelect %20 %19 %21 %22\n"
			<< "%24 = OpBitcast %6 %23\n"
			<< "%25 = OpLoad %6 %8\n"
			<< "%26 = OpBitwiseOr %6 %25 %24\n"
			<< "OpStore %8 %26\n"
			<< "%36 = OpLoad %6 %35\n"
			<< "%38 = OpAccessChain %37 %33 %22 %36\n"
			<< "%39 = OpLoad %6 %38\n"
			<< "%40 = OpINotEqual %12 %39 %9\n"
			<< "OpStore %28 %40\n"
			<< "%41 = OpLoad %12 %28\n"
			<< "%42 = " << (caseDef.extShaderSubGroupBallotTests ? "OpSubgroupBallotKHR %10 %41" : "OpGroupNonUniformBallot %10 %14 %41") << "\n"
			<< "%43 = OpIEqual %16 %11 %42\n"
			<< "%44 = OpAll %12 %43\n"
			<< "%45 = OpLogicalNot %12 %44\n"
			<< "%47 = OpSelect %20 %45 %46 %22\n"
			<< "%48 = OpBitcast %6 %47\n"
			<< "%49 = OpLoad %6 %8\n"
			<< "%50 = OpBitwiseOr %6 %49 %48\n"
			<< "OpStore %8 %50\n"
			<< "%52 = " << (caseDef.extShaderSubGroupBallotTests ? "OpSubgroupBallotKHR %10 %51" : "OpGroupNonUniformBallot %10 %14 %51") << "\n"
			<< "%53 = OpIEqual %16 %11 %52\n"
			<< "%54 = OpAll %12 %53\n"
			<< "%56 = OpSelect %20 %54 %55 %22\n"
			<< "%57 = OpBitcast %6 %56\n"
			<< "%58 = OpLoad %6 %8\n"
			<< "%59 = OpBitwiseOr %6 %58 %57\n"
			<< "OpStore %8 %59\n"
			<< "%63 = OpLoad %6 %8\n"
			<< "%64 = OpConvertUToF %60 %63\n"
			<< "OpStore %62 %64\n"
			<< "%76 = OpAccessChain %75 %74 %22 %22\n"
			<< "%77 = OpLoad %65 %76\n"
			<< "%79 = OpAccessChain %78 %70 %22\n"
			<< "OpStore %79 %77\n"
			<< (*caseDef.geometryPointSizeSupported ?
				"%82 = OpAccessChain %80 %74 %22 %21\n"
				"%83 = OpLoad %60 %82\n"
				"%84 = OpAccessChain %81 %70 %21\n"
				"OpStore %84 %83\n" : "")
			<< "OpEmitVertex\n"
			<< "OpEndPrimitive\n"
			<< "OpReturn\n"
			<< "OpFunctionEnd\n";
		programCollection.spirvAsmSources.add("geometry") << geometry.str() << buildOptionsSpr;
	}
	else if (VK_SHADER_STAGE_TESSELLATION_CONTROL_BIT == caseDef.shaderStage)
	{
		/*
			"#extension GL_KHR_shader_subgroup_ballot: enable\n"
			"layout(vertices = 2) out;\n"
			"layout(location = 0) out float out_color[];\n"
			"layout(set = 0, binding = 0) uniform Buffer1\n"
			"{\n"
			"  uint data[" << subgroups::maxSupportedSubgroupSize() << "];\n"
			"};\n"
			"\n"
			"void main (void)\n"
			"{\n"
			"  if (gl_InvocationID == 0)\n"
			  {\n"
			"    gl_TessLevelOuter[0] = 1.0f;\n"
			"    gl_TessLevelOuter[1] = 1.0f;\n"
			"  }\n"
			"  uint tempResult = 0;\n"
			"  tempResult |= !bool(uvec4(0) == subgroupBallot(true)) ? 0x1 : 0;\n"
			"  bool bData = data[gl_SubgroupInvocationID] != 0;\n"
			"  tempResult |= !bool(uvec4(0) == subgroupBallot(bData)) ? 0x2 : 0;\n"
			"  tempResult |= uvec4(0) == subgroupBallot(false) ? 0x4 : 0;\n"
			"  out_color[gl_InvocationID] = float(tempResult);\n"
			"  gl_out[gl_InvocationID].gl_Position = gl_in[gl_InvocationID].gl_Position;\n"
			"}\n";
		*/
		const string controlSource =
			"; SPIR-V\n"
			"; Version: 1.3\n"
			"; Generator: Khronos Glslang Reference Front End; 2\n"
			"; Bound: 102\n"
			"; Schema: 0\n"
			"OpCapability Tessellation\n"
			"OpCapability GroupNonUniform\n"
			+ capabilityBallotHeader
			+ extensionHeader +
			"%1 = OpExtInstImport \"GLSL.std.450\"\n"
			"OpMemoryModel Logical GLSL450\n"
			"OpEntryPoint TessellationControl %4 \"main\" %8 %20 %50 %78 %89 %95\n"
			"OpExecutionMode %4 OutputVertices 2\n"
			"OpDecorate %8 BuiltIn InvocationId\n"
			"OpDecorate %20 Patch\n"
			"OpDecorate %20 BuiltIn TessLevelOuter\n"
			"OpDecorate %45 ArrayStride 16\n"
			"OpMemberDecorate %46 0 Offset 0\n"
			"OpDecorate %46 Block\n"
			"OpDecorate %48 DescriptorSet 0\n"
			"OpDecorate %48 Binding 0\n"
			"OpDecorate %50 RelaxedPrecision\n"
			"OpDecorate %50 BuiltIn SubgroupLocalInvocationId\n"
			"OpDecorate %51 RelaxedPrecision\n"
			"OpDecorate %78 Location 0\n"
			"OpMemberDecorate %86 0 BuiltIn Position\n"
			"OpMemberDecorate %86 1 BuiltIn PointSize\n"
			"OpMemberDecorate %86 2 BuiltIn ClipDistance\n"
			"OpMemberDecorate %86 3 BuiltIn CullDistance\n"
			"OpDecorate %86 Block\n"
			"OpMemberDecorate %91 0 BuiltIn Position\n"
			"OpMemberDecorate %91 1 BuiltIn PointSize\n"
			"OpMemberDecorate %91 2 BuiltIn ClipDistance\n"
			"OpMemberDecorate %91 3 BuiltIn CullDistance\n"
			"OpDecorate %91 Block\n"
			"%2 = OpTypeVoid\n"
			"%3 = OpTypeFunction %2\n"
			"%6 = OpTypeInt 32 1\n"
			"%7 = OpTypePointer Input %6\n"
			"%8 = OpVariable %7 Input\n"
			"%10 = OpConstant %6 0\n"
			"%11 = OpTypeBool\n"
			"%15 = OpTypeFloat 32\n"
			"%16 = OpTypeInt 32 0\n"
			"%17 = OpConstant %16 4\n"
			"%18 = OpTypeArray %15 %17\n"
			"%19 = OpTypePointer Output %18\n"
			"%20 = OpVariable %19 Output\n"
			"%21 = OpConstant %15 1\n"
			"%22 = OpTypePointer Output %15\n"
			"%24 = OpConstant %6 1\n"
			"%26 = OpTypePointer Function %16\n"
			"%28 = OpConstant %16 0\n"
			"%29 = OpTypeVector %16 4\n"
			"%30 = OpConstantComposite %29 %28 %28 %28 %28\n"
			"%31 = OpConstantTrue %11\n"
			"%32 = OpConstant %16 3\n"
			"%34 = OpTypeVector %11 4\n"
			"%42 = OpTypePointer Function %11\n"
			"%44 = OpConstant %16 " + subgroupSizeStr + "\n"
			"%45 = OpTypeArray %16 %44\n"
			"%46 = OpTypeStruct %45\n"
			"%47 = OpTypePointer Uniform %46\n"
			"%48 = OpVariable %47 Uniform\n"
			"%49 = OpTypePointer Input %16\n"
			"%50 = OpVariable %49 Input\n"
			"%52 = OpTypePointer Uniform %16\n"
			"%61 = OpConstant %6 2\n"
			"%66 = OpConstantFalse %11\n"
			"%70 = OpConstant %6 4\n"
			"%75 = OpConstant %16 2\n"
			"%76 = OpTypeArray %15 %75\n"
			"%77 = OpTypePointer Output %76\n"
			"%78 = OpVariable %77 Output\n"
			"%83 = OpTypeVector %15 4\n"
			"%84 = OpConstant %16 1\n"
			"%85 = OpTypeArray %15 %84\n"
			"%86 = OpTypeStruct %83 %15 %85 %85\n"
			"%87 = OpTypeArray %86 %75\n"
			"%88 = OpTypePointer Output %87\n"
			"%89 = OpVariable %88 Output\n"
			"%91 = OpTypeStruct %83 %15 %85 %85\n"
			"%92 = OpConstant %16 32\n"
			"%93 = OpTypeArray %91 %92\n"
			"%94 = OpTypePointer Input %93\n"
			"%95 = OpVariable %94 Input\n"
			"%97 = OpTypePointer Input %83\n"
			"%100 = OpTypePointer Output %83\n"
			"%4 = OpFunction %2 None %3\n"
			"%5 = OpLabel\n"
			"%27 = OpVariable %26 Function\n"
			"%43 = OpVariable %42 Function\n"
			"%9 = OpLoad %6 %8\n"
			"%12 = OpIEqual %11 %9 %10\n"
			"OpSelectionMerge %14 None\n"
			"OpBranchConditional %12 %13 %14\n"
			"%13 = OpLabel\n"
			"%23 = OpAccessChain %22 %20 %10\n"
			"OpStore %23 %21\n"
			"%25 = OpAccessChain %22 %20 %24\n"
			"OpStore %25 %21\n"
			"OpBranch %14\n"
			"%14 = OpLabel\n"
			"OpStore %27 %28\n"
			"%33 = " + (caseDef.extShaderSubGroupBallotTests ? "OpSubgroupBallotKHR %29 %31" : "OpGroupNonUniformBallot %29 %32 %31") + "\n"
			"%35 = OpIEqual %34 %30 %33\n"
			"%36 = OpAll %11 %35\n"
			"%37 = OpLogicalNot %11 %36\n"
			"%38 = OpSelect %6 %37 %24 %10\n"
			"%39 = OpBitcast %16 %38\n"
			"%40 = OpLoad %16 %27\n"
			"%41 = OpBitwiseOr %16 %40 %39\n"
			"OpStore %27 %41\n"
			"%51 = OpLoad %16 %50\n"
			"%53 = OpAccessChain %52 %48 %10 %51\n"
			"%54 = OpLoad %16 %53\n"
			"%55 = OpINotEqual %11 %54 %28\n"
			"OpStore %43 %55\n"
			"%56 = OpLoad %11 %43\n"
			"%57 = " + (caseDef.extShaderSubGroupBallotTests ? "OpSubgroupBallotKHR %29 %56" : "OpGroupNonUniformBallot %29 %32 %56") + "\n"
			"%58 = OpIEqual %34 %30 %57\n"
			"%59 = OpAll %11 %58\n"
			"%60 = OpLogicalNot %11 %59\n"
			"%62 = OpSelect %6 %60 %61 %10\n"
			"%63 = OpBitcast %16 %62\n"
			"%64 = OpLoad %16 %27\n"
			"%65 = OpBitwiseOr %16 %64 %63\n"
			"OpStore %27 %65\n"
			"%67 = " + (caseDef.extShaderSubGroupBallotTests ? "OpSubgroupBallotKHR %29 %66" : "OpGroupNonUniformBallot %29 %32 %66") + "\n"
			"%68 = OpIEqual %34 %30 %67\n"
			"%69 = OpAll %11 %68\n"
			"%71 = OpSelect %6 %69 %70 %10\n"
			"%72 = OpBitcast %16 %71\n"
			"%73 = OpLoad %16 %27\n"
			"%74 = OpBitwiseOr %16 %73 %72\n"
			"OpStore %27 %74\n"
			"%79 = OpLoad %6 %8\n"
			"%80 = OpLoad %16 %27\n"
			"%81 = OpConvertUToF %15 %80\n"
			"%82 = OpAccessChain %22 %78 %79\n"
			"OpStore %82 %81\n"
			"%90 = OpLoad %6 %8\n"
			"%96 = OpLoad %6 %8\n"
			"%98 = OpAccessChain %97 %95 %96 %10\n"
			"%99 = OpLoad %83 %98\n"
			"%101 = OpAccessChain %100 %89 %90 %10\n"
			"OpStore %101 %99\n"
			"OpReturn\n"
			"OpFunctionEnd\n";

		programCollection.spirvAsmSources.add("tesc") << controlSource << buildOptionsSpr;
		subgroups::setTesEvalShaderFrameBuffer(programCollection);

	}
	else if (VK_SHADER_STAGE_TESSELLATION_EVALUATION_BIT == caseDef.shaderStage)
	{
		/*
			"#extension GL_KHR_shader_subgroup_ballot: enable\n"
			"layout(isolines, equal_spacing, ccw ) in;\n"
			"layout(location = 0) out float out_color;\n"
			"layout(set = 0, binding = 0) uniform Buffer1\n"
			"{\n"
			"  uint data[" << subgroups::maxSupportedSubgroupSize() << "];\n"
			"};\n"
			"\n"
			"void main (void)\n"
			"{\n"
			"  uint tempResult = 0;\n"
			"  tempResult |= !bool(uvec4(0) == subgroupBallot(true)) ? 0x1 : 0;\n"
			"  bool bData = data[gl_SubgroupInvocationID] != 0;\n"
			"  tempResult |= !bool(uvec4(0) == subgroupBallot(bData)) ? 0x2 : 0;\n"
			"  tempResult |= uvec4(0) == subgroupBallot(false) ? 0x4 : 0;\n"
			"  out_color = float(tempResult);\n"
			"  gl_Position = mix(gl_in[0].gl_Position, gl_in[1].gl_Position, gl_TessCoord.x);\n"
			"}\n";
		*/
		const string evaluationSource =
			"; SPIR-V\n"
			"; Version: 1.3\n"
			"; Generator: Khronos Glslang Reference Front End; 2\n"
			"; Bound: 91\n"
			"; Schema: 0\n"
			"OpCapability Tessellation\n"
			"OpCapability GroupNonUniform\n"
			+ capabilityBallotHeader
			+ extensionHeader +
			"%1 = OpExtInstImport \"GLSL.std.450\"\n"
			"OpMemoryModel Logical GLSL450\n"
			"OpEntryPoint TessellationEvaluation %4 \"main\" %35 %62 %70 %75 %83\n"
			"OpExecutionMode %4 Isolines\n"
			"OpExecutionMode %4 SpacingEqual\n"
			"OpExecutionMode %4 VertexOrderCcw\n"
			"OpDecorate %30 ArrayStride 16\n"
			"OpMemberDecorate %31 0 Offset 0\n"
			"OpDecorate %31 Block\n"
			"OpDecorate %33 DescriptorSet 0\n"
			"OpDecorate %33 Binding 0\n"
			"OpDecorate %35 RelaxedPrecision\n"
			"OpDecorate %35 BuiltIn SubgroupLocalInvocationId\n"
			"OpDecorate %36 RelaxedPrecision\n"
			"OpDecorate %62 Location 0\n"
			"OpMemberDecorate %68 0 BuiltIn Position\n"
			"OpMemberDecorate %68 1 BuiltIn PointSize\n"
			"OpMemberDecorate %68 2 BuiltIn ClipDistance\n"
			"OpMemberDecorate %68 3 BuiltIn CullDistance\n"
			"OpDecorate %68 Block\n"
			"OpMemberDecorate %71 0 BuiltIn Position\n"
			"OpMemberDecorate %71 1 BuiltIn PointSize\n"
			"OpMemberDecorate %71 2 BuiltIn ClipDistance\n"
			"OpMemberDecorate %71 3 BuiltIn CullDistance\n"
			"OpDecorate %71 Block\n"
			"OpDecorate %83 BuiltIn TessCoord\n"
			"%2 = OpTypeVoid\n"
			"%3 = OpTypeFunction %2\n"
			"%6 = OpTypeInt 32 0\n"
			"%7 = OpTypePointer Function %6\n"
			"%9 = OpConstant %6 0\n"
			"%10 = OpTypeVector %6 4\n"
			"%11 = OpConstantComposite %10 %9 %9 %9 %9\n"
			"%12 = OpTypeBool\n"
			"%13 = OpConstantTrue %12\n"
			"%14 = OpConstant %6 3\n"
			"%16 = OpTypeVector %12 4\n"
			"%20 = OpTypeInt 32 1\n"
			"%21 = OpConstant %20 1\n"
			"%22 = OpConstant %20 0\n"
			"%27 = OpTypePointer Function %12\n"
			"%29 = OpConstant %6 " + subgroupSizeStr + "\n"
			"%30 = OpTypeArray %6 %29\n"
			"%31 = OpTypeStruct %30\n"
			"%32 = OpTypePointer Uniform %31\n"
			"%33 = OpVariable %32 Uniform\n"
			"%34 = OpTypePointer Input %6\n"
			"%35 = OpVariable %34 Input\n"
			"%37 = OpTypePointer Uniform %6\n"
			"%46 = OpConstant %20 2\n"
			"%51 = OpConstantFalse %12\n"
			"%55 = OpConstant %20 4\n"
			"%60 = OpTypeFloat 32\n"
			"%61 = OpTypePointer Output %60\n"
			"%62 = OpVariable %61 Output\n"
			"%65 = OpTypeVector %60 4\n"
			"%66 = OpConstant %6 1\n"
			"%67 = OpTypeArray %60 %66\n"
			"%68 = OpTypeStruct %65 %60 %67 %67\n"
			"%69 = OpTypePointer Output %68\n"
			"%70 = OpVariable %69 Output\n"
			"%71 = OpTypeStruct %65 %60 %67 %67\n"
			"%72 = OpConstant %6 32\n"
			"%73 = OpTypeArray %71 %72\n"
			"%74 = OpTypePointer Input %73\n"
			"%75 = OpVariable %74 Input\n"
			"%76 = OpTypePointer Input %65\n"
			"%81 = OpTypeVector %60 3\n"
			"%82 = OpTypePointer Input %81\n"
			"%83 = OpVariable %82 Input\n"
			"%84 = OpTypePointer Input %60\n"
			"%89 = OpTypePointer Output %65\n"
			"%4 = OpFunction %2 None %3\n"
			"%5 = OpLabel\n"
			"%8 = OpVariable %7 Function\n"
			"%28 = OpVariable %27 Function\n"
			"OpStore %8 %9\n"
			"%15 = " + (caseDef.extShaderSubGroupBallotTests ? "OpSubgroupBallotKHR %10 %13" : "OpGroupNonUniformBallot %10 %14 %13") + "\n"
			"%17 = OpIEqual %16 %11 %15\n"
			"%18 = OpAll %12 %17\n"
			"%19 = OpLogicalNot %12 %18\n"
			"%23 = OpSelect %20 %19 %21 %22\n"
			"%24 = OpBitcast %6 %23\n"
			"%25 = OpLoad %6 %8\n"
			"%26 = OpBitwiseOr %6 %25 %24\n"
			"OpStore %8 %26\n"
			"%36 = OpLoad %6 %35\n"
			"%38 = OpAccessChain %37 %33 %22 %36\n"
			"%39 = OpLoad %6 %38\n"
			"%40 = OpINotEqual %12 %39 %9\n"
			"OpStore %28 %40\n"
			"%41 = OpLoad %12 %28\n"
			"%42 = " + (caseDef.extShaderSubGroupBallotTests ? "OpSubgroupBallotKHR %10 %41" : "OpGroupNonUniformBallot %10 %14 %41") + "\n"
			"%43 = OpIEqual %16 %11 %42\n"
			"%44 = OpAll %12 %43\n"
			"%45 = OpLogicalNot %12 %44\n"
			"%47 = OpSelect %20 %45 %46 %22\n"
			"%48 = OpBitcast %6 %47\n"
			"%49 = OpLoad %6 %8\n"
			"%50 = OpBitwiseOr %6 %49 %48\n"
			"OpStore %8 %50\n"
			"%52 = " + (caseDef.extShaderSubGroupBallotTests ? "OpSubgroupBallotKHR %10 %51" : "OpGroupNonUniformBallot %10 %14 %51") + "\n"
			"%53 = OpIEqual %16 %11 %52\n"
			"%54 = OpAll %12 %53\n"
			"%56 = OpSelect %20 %54 %55 %22\n"
			"%57 = OpBitcast %6 %56\n"
			"%58 = OpLoad %6 %8\n"
			"%59 = OpBitwiseOr %6 %58 %57\n"
			"OpStore %8 %59\n"
			"%63 = OpLoad %6 %8\n"
			"%64 = OpConvertUToF %60 %63\n"
			"OpStore %62 %64\n"
			"%77 = OpAccessChain %76 %75 %22 %22\n"
			"%78 = OpLoad %65 %77\n"
			"%79 = OpAccessChain %76 %75 %21 %22\n"
			"%80 = OpLoad %65 %79\n"
			"%85 = OpAccessChain %84 %83 %9\n"
			"%86 = OpLoad %60 %85\n"
			"%87 = OpCompositeConstruct %65 %86 %86 %86 %86\n"
			"%88 = OpExtInst %65 %1 FMix %78 %80 %87\n"
			"%90 = OpAccessChain %89 %70 %22\n"
			"OpStore %90 %88\n"
			"OpReturn\n"
			"OpFunctionEnd\n";
		subgroups::setTesCtrlShaderFrameBuffer(programCollection);
		programCollection.spirvAsmSources.add("tese") << evaluationSource << buildOptionsSpr;
	}
	else
	{
		DE_FATAL("Unsupported shader stage");
	}
}

string getExtHeader (const CaseDefinition& caseDef)
{
	return (caseDef.extShaderSubGroupBallotTests ?
		"#extension GL_ARB_shader_ballot: enable\n"
		"#extension GL_ARB_gpu_shader_int64: enable\n"
		"#extension GL_KHR_shader_subgroup_basic: enable\n"
		:
		"#extension GL_KHR_shader_subgroup_ballot: enable\n");
}

string getBodySource (const CaseDefinition& caseDef)
{
	const string	cmpStr	= caseDef.extShaderSubGroupBallotTests ? "uint64_t(0) == ballotARB" : "uvec4(0) == subgroupBallot";

	if (isAllComputeStages(caseDef.shaderStage))
	{
		const string	cmpStrB	= caseDef.extShaderSubGroupBallotTests ? "ballotARB" : "subgroupBallot";

		return
			"  uint tempResult = 0;\n"
			"  tempResult |= sharedMemoryBallot(true) == " + cmpStrB + "(true) ? 0x1 : 0;\n"
			"  bool bData = data[gl_SubgroupInvocationID] != 0;\n"
			"  tempResult |= sharedMemoryBallot(bData) == " + cmpStrB + "(bData) ? 0x2 : 0;\n"
			"  tempResult |= " + cmpStr + "(false) ? 0x4 : 0;\n"
			"  tempRes = tempResult;\n";
	}
	else
	{
		return
			"  uint tempResult = 0;\n"
			"  tempResult |= !bool(" + cmpStr + "(true)) ? 0x1 : 0;\n"
			"  bool bData = data[gl_SubgroupInvocationID] != 0;\n"
			"  tempResult |= !bool(" + cmpStr + "(bData)) ? 0x2 : 0;\n"
			"  tempResult |= " + cmpStr + "(false) ? 0x4 : 0;\n"
			"  tempRes = tempResult;\n";
	}
}

void initPrograms (SourceCollections& programCollection, CaseDefinition caseDef)
{
<<<<<<< HEAD
	const bool					spirv14required		= (isAllRayTracingStages(caseDef.shaderStage) || isAllMeshShadingStages(caseDef.shaderStage));
	const SpirvVersion			spirvVersion		= (spirv14required ? SPIRV_VERSION_1_4 : SPIRV_VERSION_1_3);
	const ShaderBuildOptions	buildOptions		(programCollection.usedVulkanVersion, spirvVersion, 0u, spirv14required);
=======
#ifndef CTS_USES_VULKANSC
	const bool					spirv14required		= isAllRayTracingStages(caseDef.shaderStage);
#else
	const bool					spirv14required		= false;
#endif // CTS_USES_VULKANSC
	const SpirvVersion			spirvVersion		= spirv14required ? SPIRV_VERSION_1_4 : SPIRV_VERSION_1_3;
	const ShaderBuildOptions	buildOptions		(programCollection.usedVulkanVersion, spirvVersion, 0u);
>>>>>>> 609cce79
	const string				extHeader			= getExtHeader(caseDef);
	const string				testSrc				= getBodySource(caseDef);
	const string				testHelper			= !isAllComputeStages(caseDef.shaderStage) ? ""
													: caseDef.extShaderSubGroupBallotTests ? subgroups::getSharedMemoryBallotHelperARB()
													: subgroups::getSharedMemoryBallotHelper();
	const bool					pointSizeSupport	= *caseDef.geometryPointSizeSupported;

	subgroups::initStdPrograms(programCollection, buildOptions, caseDef.shaderStage, VK_FORMAT_R32_UINT, pointSizeSupport, extHeader, testSrc, testHelper);
}

void supportedCheck (Context& context, CaseDefinition caseDef)
{
	if (!subgroups::isSubgroupSupported(context))
		TCU_THROW(NotSupportedError, "Subgroup operations are not supported");

	if (!subgroups::isSubgroupFeatureSupportedForDevice(context, VK_SUBGROUP_FEATURE_BALLOT_BIT))
	{
		TCU_THROW(NotSupportedError, "Device does not support subgroup ballot operations");
	}

	if (caseDef.extShaderSubGroupBallotTests && !context.requireDeviceFunctionality("VK_EXT_shader_subgroup_ballot"))
	{
		TCU_THROW(NotSupportedError, "Device does not support VK_EXT_shader_subgroup_ballot extension");
	}

	if (caseDef.extShaderSubGroupBallotTests && !subgroups::isInt64SupportedForDevice(context))
	{
		TCU_THROW(NotSupportedError, "Device does not support int64 data types");
	}

	if (caseDef.requiredSubgroupSize)
	{
		context.requireDeviceFunctionality("VK_EXT_subgroup_size_control");

#ifndef CTS_USES_VULKANSC
		const VkPhysicalDeviceSubgroupSizeControlFeatures&		subgroupSizeControlFeatures		= context.getSubgroupSizeControlFeatures();
		const VkPhysicalDeviceSubgroupSizeControlProperties&	subgroupSizeControlProperties	= context.getSubgroupSizeControlProperties();
#else
		const VkPhysicalDeviceSubgroupSizeControlFeaturesEXT&	subgroupSizeControlFeatures		= context.getSubgroupSizeControlFeaturesEXT();
		const VkPhysicalDeviceSubgroupSizeControlPropertiesEXT&	subgroupSizeControlProperties	= context.getSubgroupSizeControlPropertiesEXT();
#endif // CTS_USES_VULKANSC

		if (subgroupSizeControlFeatures.subgroupSizeControl == DE_FALSE)
			TCU_THROW(NotSupportedError, "Device does not support varying subgroup sizes nor required subgroup size");

		if (subgroupSizeControlFeatures.computeFullSubgroups == DE_FALSE)
			TCU_THROW(NotSupportedError, "Device does not support full subgroups in compute shaders");

		if ((subgroupSizeControlProperties.requiredSubgroupSizeStages & caseDef.shaderStage) != caseDef.shaderStage)
			TCU_THROW(NotSupportedError, "Required subgroup size is not supported for shader stage");
	}

	*caseDef.geometryPointSizeSupported = subgroups::isTessellationAndGeometryPointSizeSupported(context);

#ifndef CTS_USES_VULKANSC
	if (isAllRayTracingStages(caseDef.shaderStage))
	{
		context.requireDeviceFunctionality("VK_KHR_ray_tracing_pipeline");
	}
<<<<<<< HEAD
	else if (isAllMeshShadingStages(caseDef.shaderStage))
	{
		context.requireDeviceCoreFeature(DEVICE_CORE_FEATURE_VERTEX_PIPELINE_STORES_AND_ATOMICS);
		context.requireDeviceFunctionality("VK_EXT_mesh_shader");

		if ((caseDef.shaderStage & VK_SHADER_STAGE_TASK_BIT_EXT) != 0u)
		{
			const auto& features = context.getMeshShaderFeaturesEXT();
			if (!features.taskShader)
				TCU_THROW(NotSupportedError, "Task shaders not supported");
		}
	}
=======
#endif // CTS_USES_VULKANSC
>>>>>>> 609cce79

	subgroups::supportedCheckShader(context, caseDef.shaderStage);
}

TestStatus noSSBOtest (Context& context, const CaseDefinition caseDef)
{
	const subgroups::SSBOData	inputData	=
	{
		subgroups::SSBOData::InitializeNonZero,	//  InputDataInitializeType		initializeType;
		subgroups::SSBOData::LayoutStd140,		//  InputDataLayoutType			layout;
		VK_FORMAT_R32_UINT,						//  vk::VkFormat				format;
		subgroups::maxSupportedSubgroupSize(),	//  vk::VkDeviceSize			numElements;
		subgroups::SSBOData::BindingUBO,		//  BindingType					bindingType;
	};

	switch (caseDef.shaderStage)
	{
		case VK_SHADER_STAGE_VERTEX_BIT:					return subgroups::makeVertexFrameBufferTest(context, VK_FORMAT_R32_UINT, &inputData, 1, DE_NULL, checkVertexPipelineStages);
		case VK_SHADER_STAGE_GEOMETRY_BIT:					return subgroups::makeGeometryFrameBufferTest(context, VK_FORMAT_R32_UINT, &inputData, 1, DE_NULL, checkVertexPipelineStages);
		case VK_SHADER_STAGE_TESSELLATION_CONTROL_BIT:		return subgroups::makeTessellationEvaluationFrameBufferTest(context, VK_FORMAT_R32_UINT, &inputData, 1, DE_NULL, checkVertexPipelineStages, caseDef.shaderStage);
		case VK_SHADER_STAGE_TESSELLATION_EVALUATION_BIT:	return subgroups::makeTessellationEvaluationFrameBufferTest(context, VK_FORMAT_R32_UINT, &inputData, 1, DE_NULL, checkVertexPipelineStages, caseDef.shaderStage);
		default:											TCU_THROW(InternalError, "Unhandled shader stage");
	}
}

TestStatus test (Context& context, const CaseDefinition caseDef)
{
	const bool isCompute	= isAllComputeStages(caseDef.shaderStage);
	const bool isMesh		= isAllMeshShadingStages(caseDef.shaderStage);
	DE_ASSERT(!(isCompute && isMesh));

	if (isCompute || isMesh)
	{
#ifndef CTS_USES_VULKANSC
		const VkPhysicalDeviceSubgroupSizeControlProperties&	subgroupSizeControlProperties	= context.getSubgroupSizeControlProperties();
#else
		const VkPhysicalDeviceSubgroupSizeControlPropertiesEXT&	subgroupSizeControlProperties	= context.getSubgroupSizeControlPropertiesEXT();
#endif // CTS_USES_VULKANSC
		TestLog&												log								= context.getTestContext().getLog();
		const subgroups::SSBOData								inputData						=
		{
			subgroups::SSBOData::InitializeNonZero,		//  InputDataInitializeType		initializeType;
			subgroups::SSBOData::LayoutStd430,			//  InputDataLayoutType			layout;
			VK_FORMAT_R32_UINT,							//  vk::VkFormat				format;
			subgroups::maxSupportedSubgroupSize(),		//  vk::VkDeviceSize			numElements;
		};

		if (caseDef.requiredSubgroupSize == DE_FALSE)
		{
			if (isCompute)
				return subgroups::makeComputeTest(context, VK_FORMAT_R32_UINT, &inputData, 1, DE_NULL, checkComputeOrMesh);
			else
				return subgroups::makeMeshTest(context, VK_FORMAT_R32_UINT, &inputData, 1, nullptr, checkComputeOrMesh);
		}

		log << TestLog::Message << "Testing required subgroup size range [" <<  subgroupSizeControlProperties.minSubgroupSize << ", "
			<< subgroupSizeControlProperties.maxSubgroupSize << "]" << TestLog::EndMessage;

		// According to the spec, requiredSubgroupSize must be a power-of-two integer.
		for (deUint32 size = subgroupSizeControlProperties.minSubgroupSize; size <= subgroupSizeControlProperties.maxSubgroupSize; size *= 2)
		{
<<<<<<< HEAD
			TestStatus result (QP_TEST_RESULT_INTERNAL_ERROR, "Internal Error");

			if (isCompute)
				result = subgroups::makeComputeTest(context, VK_FORMAT_R32_UINT, &inputData, 1, DE_NULL, checkComputeOrMesh, size);
			else
				result = subgroups::makeMeshTest(context, VK_FORMAT_R32_UINT, &inputData, 1, DE_NULL, checkComputeOrMesh, size);

=======
			TestStatus result = subgroups::makeComputeTest(context, VK_FORMAT_R32_UINT, &inputData, 1, DE_NULL, checkCompute, size);
>>>>>>> 609cce79
			if (result.getCode() != QP_TEST_RESULT_PASS)
			{
				log << TestLog::Message << "subgroupSize " << size << " failed" << TestLog::EndMessage;
				return result;
			}
		}

		return TestStatus::pass("OK");
	}
	else if (isAllGraphicsStages(caseDef.shaderStage))
	{
		const VkShaderStageFlags	stages		= subgroups::getPossibleGraphicsSubgroupStages(context, caseDef.shaderStage);
		const subgroups::SSBOData	inputData	=
		{
			subgroups::SSBOData::InitializeNonZero,		//  InputDataInitializeType		initializeType;
			subgroups::SSBOData::LayoutStd430,			//  InputDataLayoutType			layout;
			VK_FORMAT_R32_UINT,							//  vk::VkFormat				format;
			subgroups::maxSupportedSubgroupSize(),		//  vk::VkDeviceSize			numElements;
			subgroups::SSBOData::BindingSSBO,			//  bool						isImage;
			4u,											//  deUint32					binding;
			stages,										//  vk::VkShaderStageFlags		stages;
		};

		return subgroups::allStages(context, VK_FORMAT_R32_UINT, &inputData, 1, DE_NULL, checkVertexPipelineStages, stages);
	}
#ifndef CTS_USES_VULKANSC
	else if (isAllRayTracingStages(caseDef.shaderStage))
	{
		const VkShaderStageFlags	stages		= subgroups::getPossibleRayTracingSubgroupStages(context, caseDef.shaderStage);
		const subgroups::SSBOData	inputData	=
		{
			subgroups::SSBOData::InitializeNonZero,	//  InputDataInitializeType		initializeType;
			subgroups::SSBOData::LayoutStd430,		//  InputDataLayoutType			layout;
			VK_FORMAT_R32_UINT,						//  vk::VkFormat				format;
			subgroups::maxSupportedSubgroupSize(),	//  vk::VkDeviceSize			numElements;
			subgroups::SSBOData::BindingSSBO,		//  bool						isImage;
			6u,										//  deUint32					binding;
			stages,									//  vk::VkShaderStageFlags		stages;
		};

		return subgroups::allRayTracingStages(context, VK_FORMAT_R32_UINT, &inputData, 1, DE_NULL, checkVertexPipelineStages, stages);
	}
#endif // CTS_USES_VULKANSC
	else
		TCU_THROW(InternalError, "Unknown stage or invalid stage set");
}
}

namespace vkt
{
namespace subgroups
{
TestCaseGroup* createSubgroupsBallotTests(TestContext& testCtx)
{
	de::MovePtr<TestCaseGroup>	group				(new TestCaseGroup(testCtx, "ballot", "Subgroup ballot category tests"));
	de::MovePtr<TestCaseGroup>	graphicGroup		(new TestCaseGroup(testCtx, "graphics", "Subgroup ballot category tests: graphics"));
	de::MovePtr<TestCaseGroup>	computeGroup		(new TestCaseGroup(testCtx, "compute", "Subgroup ballot category tests: compute"));
	de::MovePtr<TestCaseGroup>	meshGroup			(new TestCaseGroup(testCtx, "mesh", "Subgroup ballot category tests: mesh shading"));
	de::MovePtr<TestCaseGroup>	framebufferGroup	(new TestCaseGroup(testCtx, "framebuffer", "Subgroup ballot category tests: framebuffer"));
#ifndef CTS_USES_VULKANSC
	de::MovePtr<TestCaseGroup>	raytracingGroup		(new TestCaseGroup(testCtx, "ray_tracing", "Subgroup ballot category tests: ray tracing"));
#endif // CTS_USES_VULKANSC
	de::MovePtr<TestCaseGroup>	groupEXT			(new TestCaseGroup(testCtx, "ext_shader_subgroup_ballot", "VK_EXT_shader_subgroups_ballot category tests"));
	de::MovePtr<TestCaseGroup>	graphicGroupEXT		(new TestCaseGroup(testCtx, "graphics", "VK_EXT_shader_subgroups_ballot category tests: graphics"));
	de::MovePtr<TestCaseGroup>	computeGroupEXT		(new TestCaseGroup(testCtx, "compute", "VK_EXT_shader_subgroups_ballot category tests: compute"));
	de::MovePtr<TestCaseGroup>	meshGroupEXT		(new TestCaseGroup(testCtx, "mesh", "VK_EXT_shader_subgroups_ballot category tests: mesh shading"));
	de::MovePtr<TestCaseGroup>	framebufferGroupEXT	(new TestCaseGroup(testCtx, "framebuffer", "VK_EXT_shader_subgroups_ballot category tests: framebuffer"));
	const VkShaderStageFlags	fbStages[]			=
	{
		VK_SHADER_STAGE_TESSELLATION_EVALUATION_BIT,
		VK_SHADER_STAGE_TESSELLATION_CONTROL_BIT,
		VK_SHADER_STAGE_GEOMETRY_BIT,
		VK_SHADER_STAGE_VERTEX_BIT,
	};
	const VkShaderStageFlags	meshStages[]		=
	{
		VK_SHADER_STAGE_MESH_BIT_EXT,
		VK_SHADER_STAGE_TASK_BIT_EXT,
	};
	const deBool				boolValues[]		=
	{
		DE_FALSE,
		DE_TRUE
	};

	for (size_t groupSizeNdx = 0; groupSizeNdx < DE_LENGTH_OF_ARRAY(boolValues); ++groupSizeNdx)
	{
		const deBool	requiredSubgroupSize	= boolValues[groupSizeNdx];
		const string	testNameSuffix			= requiredSubgroupSize ? "_requiredsubgroupsize" : "";

		for (size_t extNdx = 0; extNdx < DE_LENGTH_OF_ARRAY(boolValues); ++extNdx)
		{
			const deBool	extShaderSubGroupBallotTests	= boolValues[extNdx];
			TestCaseGroup*	testGroup						= extShaderSubGroupBallotTests ? computeGroupEXT.get() : computeGroup.get();
			{
				const CaseDefinition	caseDef		=
				{
					VK_SHADER_STAGE_COMPUTE_BIT,	//  VkShaderStageFlags	shaderStage;
					de::SharedPtr<bool>(new bool),	//  de::SharedPtr<bool>	geometryPointSizeSupported;
					extShaderSubGroupBallotTests,	//  deBool				extShaderSubGroupBallotTests;
					requiredSubgroupSize,			//  deBool				requiredSubgroupSize;
				};
				const string			testName	= getShaderStageName(caseDef.shaderStage) + testNameSuffix;

				addFunctionCaseWithPrograms(testGroup, testName, "", supportedCheck, initPrograms, test, caseDef);
			}
		}
	}

	for (size_t groupSizeNdx = 0; groupSizeNdx < DE_LENGTH_OF_ARRAY(boolValues); ++groupSizeNdx)
	{
		const deBool	requiredSubgroupSize	= boolValues[groupSizeNdx];
		const string	testNameSuffix			= requiredSubgroupSize ? "_requiredsubgroupsize" : "";

		for (size_t extNdx = 0; extNdx < DE_LENGTH_OF_ARRAY(boolValues); ++extNdx)
		{
			const deBool	extShaderSubGroupBallotTests	= boolValues[extNdx];
			TestCaseGroup*	testGroup						= extShaderSubGroupBallotTests ? meshGroupEXT.get() : meshGroup.get();

			for (const auto& stage : meshStages)
			{
				const CaseDefinition	caseDef		=
				{
					stage,							//  VkShaderStageFlags	shaderStage;
					de::SharedPtr<bool>(new bool),	//  de::SharedPtr<bool>	geometryPointSizeSupported;
					extShaderSubGroupBallotTests,	//  deBool				extShaderSubGroupBallotTests;
					requiredSubgroupSize,			//  deBool				requiredSubgroupSize;
				};
				const string			testName	= getShaderStageName(caseDef.shaderStage) + testNameSuffix + "_" + getShaderStageName(stage);

				addFunctionCaseWithPrograms(testGroup, testName, "", supportedCheck, initPrograms, test, caseDef);
			}
		}
	}
	for (size_t extNdx = 0; extNdx < DE_LENGTH_OF_ARRAY(boolValues); ++extNdx)
	{
		const deBool			extShaderSubGroupBallotTests	= boolValues[extNdx];
		TestCaseGroup*			testGroup						= extShaderSubGroupBallotTests ? graphicGroupEXT.get() : graphicGroup.get();
		const CaseDefinition	caseDef							=
		{
			VK_SHADER_STAGE_ALL_GRAPHICS,	//  VkShaderStageFlags	shaderStage;
			de::SharedPtr<bool>(new bool),	//  de::SharedPtr<bool>	geometryPointSizeSupported;
			extShaderSubGroupBallotTests,	//  deBool				extShaderSubGroupBallotTests;
			DE_FALSE,						//  deBool				requiredSubgroupSize;
		};

		addFunctionCaseWithPrograms(testGroup, "graphic", "", supportedCheck, initPrograms, test, caseDef);
	}

#ifndef CTS_USES_VULKANSC
	{
		const CaseDefinition	caseDef		=
		{
			SHADER_STAGE_ALL_RAY_TRACING,	//  VkShaderStageFlags	shaderStage;
			de::SharedPtr<bool>(new bool),	//  de::SharedPtr<bool>	geometryPointSizeSupported;
			DE_FALSE,						//  deBool				extShaderSubGroupBallotTests;
			DE_FALSE,						//  deBool				requiredSubgroupSize;
		};

		addFunctionCaseWithPrograms(raytracingGroup.get(), "test", "", supportedCheck, initPrograms, test, caseDef);
	}
#endif // CTS_USES_VULKANSC

	for (size_t extNdx = 0; extNdx < DE_LENGTH_OF_ARRAY(boolValues); ++extNdx)
	{
		const deBool		extShaderSubGroupBallotTests	= boolValues[extNdx];
		TestCaseGroup*		testGroup						= extShaderSubGroupBallotTests ? framebufferGroupEXT.get() : framebufferGroup.get();

		for (int stageIndex = 0; stageIndex < DE_LENGTH_OF_ARRAY(fbStages); ++stageIndex)
		{
			const CaseDefinition	caseDef		=
			{
				fbStages[stageIndex],			//  VkShaderStageFlags	shaderStage;
				de::SharedPtr<bool>(new bool),	//  de::SharedPtr<bool>	geometryPointSizeSupported;
				extShaderSubGroupBallotTests,	//  deBool				extShaderSubGroupBallotTests;
				DE_FALSE						//  deBool				requiredSubgroupSize;
			};

			addFunctionCaseWithPrograms(testGroup, getShaderStageName(caseDef.shaderStage), "", supportedCheck, initFrameBufferPrograms, noSSBOtest, caseDef);
		}
	}

	groupEXT->addChild(graphicGroupEXT.release());
	groupEXT->addChild(computeGroupEXT.release());
	groupEXT->addChild(framebufferGroupEXT.release());
	groupEXT->addChild(meshGroupEXT.release());

	group->addChild(graphicGroup.release());
	group->addChild(computeGroup.release());
	group->addChild(framebufferGroup.release());
#ifndef CTS_USES_VULKANSC
	group->addChild(raytracingGroup.release());
<<<<<<< HEAD
	group->addChild(meshGroup.release());
=======
#endif // CTS_USES_VULKANSC
>>>>>>> 609cce79
	group->addChild(groupEXT.release());

	return group.release();
}

} // subgroups
} // vkt<|MERGE_RESOLUTION|>--- conflicted
+++ resolved
@@ -767,19 +767,13 @@
 
 void initPrograms (SourceCollections& programCollection, CaseDefinition caseDef)
 {
-<<<<<<< HEAD
+#ifndef CTS_USES_VULKANSC
 	const bool					spirv14required		= (isAllRayTracingStages(caseDef.shaderStage) || isAllMeshShadingStages(caseDef.shaderStage));
-	const SpirvVersion			spirvVersion		= (spirv14required ? SPIRV_VERSION_1_4 : SPIRV_VERSION_1_3);
-	const ShaderBuildOptions	buildOptions		(programCollection.usedVulkanVersion, spirvVersion, 0u, spirv14required);
-=======
-#ifndef CTS_USES_VULKANSC
-	const bool					spirv14required		= isAllRayTracingStages(caseDef.shaderStage);
 #else
 	const bool					spirv14required		= false;
 #endif // CTS_USES_VULKANSC
-	const SpirvVersion			spirvVersion		= spirv14required ? SPIRV_VERSION_1_4 : SPIRV_VERSION_1_3;
-	const ShaderBuildOptions	buildOptions		(programCollection.usedVulkanVersion, spirvVersion, 0u);
->>>>>>> 609cce79
+	const SpirvVersion			spirvVersion		= (spirv14required ? SPIRV_VERSION_1_4 : SPIRV_VERSION_1_3);
+	const ShaderBuildOptions	buildOptions		(programCollection.usedVulkanVersion, spirvVersion, 0u, spirv14required);
 	const string				extHeader			= getExtHeader(caseDef);
 	const string				testSrc				= getBodySource(caseDef);
 	const string				testHelper			= !isAllComputeStages(caseDef.shaderStage) ? ""
@@ -839,7 +833,6 @@
 	{
 		context.requireDeviceFunctionality("VK_KHR_ray_tracing_pipeline");
 	}
-<<<<<<< HEAD
 	else if (isAllMeshShadingStages(caseDef.shaderStage))
 	{
 		context.requireDeviceCoreFeature(DEVICE_CORE_FEATURE_VERTEX_PIPELINE_STORES_AND_ATOMICS);
@@ -852,9 +845,7 @@
 				TCU_THROW(NotSupportedError, "Task shaders not supported");
 		}
 	}
-=======
 #endif // CTS_USES_VULKANSC
->>>>>>> 609cce79
 
 	subgroups::supportedCheckShader(context, caseDef.shaderStage);
 }
@@ -883,7 +874,11 @@
 TestStatus test (Context& context, const CaseDefinition caseDef)
 {
 	const bool isCompute	= isAllComputeStages(caseDef.shaderStage);
+#ifndef CTS_USES_VULKANSC
 	const bool isMesh		= isAllMeshShadingStages(caseDef.shaderStage);
+#else
+	const bool isMesh		= false;
+#endif // CTS_USES_VULKANSC
 	DE_ASSERT(!(isCompute && isMesh));
 
 	if (isCompute || isMesh)
@@ -916,7 +911,6 @@
 		// According to the spec, requiredSubgroupSize must be a power-of-two integer.
 		for (deUint32 size = subgroupSizeControlProperties.minSubgroupSize; size <= subgroupSizeControlProperties.maxSubgroupSize; size *= 2)
 		{
-<<<<<<< HEAD
 			TestStatus result (QP_TEST_RESULT_INTERNAL_ERROR, "Internal Error");
 
 			if (isCompute)
@@ -924,9 +918,6 @@
 			else
 				result = subgroups::makeMeshTest(context, VK_FORMAT_R32_UINT, &inputData, 1, DE_NULL, checkComputeOrMesh, size);
 
-=======
-			TestStatus result = subgroups::makeComputeTest(context, VK_FORMAT_R32_UINT, &inputData, 1, DE_NULL, checkCompute, size);
->>>>>>> 609cce79
 			if (result.getCode() != QP_TEST_RESULT_PASS)
 			{
 				log << TestLog::Message << "subgroupSize " << size << " failed" << TestLog::EndMessage;
@@ -984,15 +975,15 @@
 	de::MovePtr<TestCaseGroup>	group				(new TestCaseGroup(testCtx, "ballot", "Subgroup ballot category tests"));
 	de::MovePtr<TestCaseGroup>	graphicGroup		(new TestCaseGroup(testCtx, "graphics", "Subgroup ballot category tests: graphics"));
 	de::MovePtr<TestCaseGroup>	computeGroup		(new TestCaseGroup(testCtx, "compute", "Subgroup ballot category tests: compute"));
-	de::MovePtr<TestCaseGroup>	meshGroup			(new TestCaseGroup(testCtx, "mesh", "Subgroup ballot category tests: mesh shading"));
 	de::MovePtr<TestCaseGroup>	framebufferGroup	(new TestCaseGroup(testCtx, "framebuffer", "Subgroup ballot category tests: framebuffer"));
 #ifndef CTS_USES_VULKANSC
 	de::MovePtr<TestCaseGroup>	raytracingGroup		(new TestCaseGroup(testCtx, "ray_tracing", "Subgroup ballot category tests: ray tracing"));
+	de::MovePtr<TestCaseGroup>	meshGroup			(new TestCaseGroup(testCtx, "mesh", "Subgroup ballot category tests: mesh shading"));
+	de::MovePtr<TestCaseGroup>	meshGroupEXT		(new TestCaseGroup(testCtx, "mesh", "VK_EXT_shader_subgroups_ballot category tests: mesh shading"));
 #endif // CTS_USES_VULKANSC
 	de::MovePtr<TestCaseGroup>	groupEXT			(new TestCaseGroup(testCtx, "ext_shader_subgroup_ballot", "VK_EXT_shader_subgroups_ballot category tests"));
 	de::MovePtr<TestCaseGroup>	graphicGroupEXT		(new TestCaseGroup(testCtx, "graphics", "VK_EXT_shader_subgroups_ballot category tests: graphics"));
 	de::MovePtr<TestCaseGroup>	computeGroupEXT		(new TestCaseGroup(testCtx, "compute", "VK_EXT_shader_subgroups_ballot category tests: compute"));
-	de::MovePtr<TestCaseGroup>	meshGroupEXT		(new TestCaseGroup(testCtx, "mesh", "VK_EXT_shader_subgroups_ballot category tests: mesh shading"));
 	de::MovePtr<TestCaseGroup>	framebufferGroupEXT	(new TestCaseGroup(testCtx, "framebuffer", "VK_EXT_shader_subgroups_ballot category tests: framebuffer"));
 	const VkShaderStageFlags	fbStages[]			=
 	{
@@ -1001,11 +992,13 @@
 		VK_SHADER_STAGE_GEOMETRY_BIT,
 		VK_SHADER_STAGE_VERTEX_BIT,
 	};
+#ifndef CTS_USES_VULKANSC
 	const VkShaderStageFlags	meshStages[]		=
 	{
 		VK_SHADER_STAGE_MESH_BIT_EXT,
 		VK_SHADER_STAGE_TASK_BIT_EXT,
 	};
+#endif // CTS_USES_VULKANSC
 	const deBool				boolValues[]		=
 	{
 		DE_FALSE,
@@ -1036,6 +1029,7 @@
 		}
 	}
 
+#ifndef CTS_USES_VULKANSC
 	for (size_t groupSizeNdx = 0; groupSizeNdx < DE_LENGTH_OF_ARRAY(boolValues); ++groupSizeNdx)
 	{
 		const deBool	requiredSubgroupSize	= boolValues[groupSizeNdx];
@@ -1061,6 +1055,8 @@
 			}
 		}
 	}
+#endif // CTS_USES_VULKANSC
+
 	for (size_t extNdx = 0; extNdx < DE_LENGTH_OF_ARRAY(boolValues); ++extNdx)
 	{
 		const deBool			extShaderSubGroupBallotTests	= boolValues[extNdx];
@@ -1112,18 +1108,15 @@
 	groupEXT->addChild(graphicGroupEXT.release());
 	groupEXT->addChild(computeGroupEXT.release());
 	groupEXT->addChild(framebufferGroupEXT.release());
-	groupEXT->addChild(meshGroupEXT.release());
 
 	group->addChild(graphicGroup.release());
 	group->addChild(computeGroup.release());
 	group->addChild(framebufferGroup.release());
 #ifndef CTS_USES_VULKANSC
 	group->addChild(raytracingGroup.release());
-<<<<<<< HEAD
 	group->addChild(meshGroup.release());
-=======
+	groupEXT->addChild(meshGroupEXT.release());
 #endif // CTS_USES_VULKANSC
->>>>>>> 609cce79
 	group->addChild(groupEXT.release());
 
 	return group.release();
