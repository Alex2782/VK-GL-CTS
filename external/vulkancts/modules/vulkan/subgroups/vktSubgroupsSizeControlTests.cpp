/*------------------------------------------------------------------------
 * Vulkan Conformance Tests
 * ------------------------
 *
 * Copyright (c) 2019 The Khronos Group Inc.
 * Copyright (c) 2019 Valve Corporation.
 *
 * Licensed under the Apache License, Version 2.0 (the "License");
 * you may not use this file except in compliance with the License.
 * You may obtain a copy of the License at
 *
 *      http://www.apache.org/licenses/LICENSE-2.0
 *
 * Unless required by applicable law or agreed to in writing, software
 * distributed under the License is distributed on an "AS IS" BASIS,
 * WITHOUT WARRANTIES OR CONDITIONS OF ANY KIND, either express or implied.
 * See the License for the specific language governing permissions and
 * limitations under the License.
 *
 */ /*!
 * \file
 * \brief VK_EXT_subgroup_size_control Tests
 */ /*--------------------------------------------------------------------*/

#include "vktSubgroupsSizeControlTests.hpp"
#include "vktSubgroupsTestsUtils.hpp"
#include "vktTestCaseUtil.hpp"
#include "tcuTestLog.hpp"

#include <string>
#include <vector>

using namespace tcu;
using namespace std;
using namespace vk;
using namespace vkt;

namespace
{

enum RequiredSubgroupSizeMode
{
	REQUIRED_SUBGROUP_SIZE_NONE	= 0,
	REQUIRED_SUBGROUP_SIZE_MIN	= 1,
	REQUIRED_SUBGROUP_SIZE_MAX	= 2,
};

struct CaseDefinition
{
	deUint32			pipelineShaderStageCreateFlags;
	VkShaderStageFlags	shaderStage;
	deBool				requiresBallot;
	deUint32			requiredSubgroupSizeMode;
	de::SharedPtr<bool>	geometryPointSizeSupported;
};

struct internalDataStruct
{
	const Context*			context;
	struct CaseDefinition	caseDef;
	deUint32				requiredSubgroupSize;
};

// Find greatest common divisor for a and b
deUint32 gcd (deUint32 a, deUint32 b)
{
	if ((0 != a) && (0 == b))
	{
		return a;
	}
	else
	{
		deUint32 greater = max(a, b);
		deUint32 lesser  = min(a, b);

		return gcd(lesser, greater % lesser);
	}
}

UVec3	getLocalSizes (const VkPhysicalDeviceProperties&	physicalDeviceProperties,
					   deUint32								numWorkGroupInvocations)
{
	DE_ASSERT(numWorkGroupInvocations <= physicalDeviceProperties.limits.maxComputeWorkGroupInvocations);
	const deUint32 localSizeX = gcd(numWorkGroupInvocations, physicalDeviceProperties.limits.maxComputeWorkGroupSize[0]);
	const deUint32 localSizeY = gcd(deMax32(numWorkGroupInvocations / localSizeX, 1u), physicalDeviceProperties.limits.maxComputeWorkGroupSize[1]);
	const deUint32 localSizeZ = deMax32(numWorkGroupInvocations / (localSizeX * localSizeY), 1u);

	return UVec3(localSizeX, localSizeY, localSizeZ);
}

deUint32 getRequiredSubgroupSizeFromMode (Context&													context,
										  const CaseDefinition&										caseDef,
										  const VkPhysicalDeviceSubgroupSizeControlPropertiesEXT&	subgroupSizeControlProperties)
{
	switch (caseDef.requiredSubgroupSizeMode)
	{
		case REQUIRED_SUBGROUP_SIZE_MAX:	return subgroupSizeControlProperties.maxSubgroupSize;
		case REQUIRED_SUBGROUP_SIZE_MIN:	return subgroupSizeControlProperties.minSubgroupSize;
		case REQUIRED_SUBGROUP_SIZE_NONE:	return subgroups::getSubgroupSize(context);
		default:							TCU_THROW(NotSupportedError, "Unsupported Subgroup size");
	}
}

static bool checkVertexPipelineStages (const void*			internalData,
									   vector<const void*>	datas,
									   deUint32				width,
									   deUint32)
{
	const struct internalDataStruct*						checkInternalData				= reinterpret_cast<const struct internalDataStruct *>(internalData);
	const Context*											context							= checkInternalData->context;
	const VkPhysicalDeviceSubgroupSizeControlPropertiesEXT&	subgroupSizeControlProperties	= context->getSubgroupSizeControlPropertiesEXT();
	TestLog&												log								= context->getTestContext().getLog();
	const deUint32*											data							= reinterpret_cast<const deUint32*>(datas[0]);

	for (deUint32 i = 0; i < width; i++)
	{
		if (data[i] > subgroupSizeControlProperties.maxSubgroupSize ||
			data[i] < subgroupSizeControlProperties.minSubgroupSize)
		{
			log << TestLog::Message << "gl_SubgroupSize (" << data[i] << ") value is outside limits (" << subgroupSizeControlProperties.minSubgroupSize << ", " << subgroupSizeControlProperties.maxSubgroupSize << ")" << TestLog::EndMessage;

			return DE_FALSE;
		}

		if (checkInternalData->caseDef.requiredSubgroupSizeMode != REQUIRED_SUBGROUP_SIZE_NONE && data[i] != checkInternalData->requiredSubgroupSize)
		{
			log << TestLog::Message << "gl_SubgroupSize (" << data[i] << ") is not equal to the required subgroup size value (" << checkInternalData->requiredSubgroupSize << ")" << TestLog::EndMessage;

			return DE_FALSE;
		}
	}

	return DE_TRUE;
}

static bool checkFragmentPipelineStages (const void*			internalData,
										 vector<const void*>	datas,
										 deUint32				width,
										 deUint32				height,
										 deUint32)
{
	const struct internalDataStruct*						checkInternalData				= reinterpret_cast<const struct internalDataStruct *>(internalData);
	const Context*											context							= checkInternalData->context;
	const VkPhysicalDeviceSubgroupSizeControlPropertiesEXT&	subgroupSizeControlProperties	= context->getSubgroupSizeControlPropertiesEXT();
	TestLog&												log								= context->getTestContext().getLog();
	const deUint32*											data							= reinterpret_cast<const deUint32*>(datas[0]);

	for (deUint32 x = 0u; x < width; ++x)
	{
		for (deUint32 y = 0u; y < height; ++y)
		{
			const deUint32 ndx = (x * height + y);

			if (data[ndx] > subgroupSizeControlProperties.maxSubgroupSize ||
				data[ndx] < subgroupSizeControlProperties.minSubgroupSize)
			{
				log << TestLog::Message << "gl_SubgroupSize (" << data[ndx] << ") value is outside limits (" << subgroupSizeControlProperties.minSubgroupSize << ", " << subgroupSizeControlProperties.maxSubgroupSize << ")" << TestLog::EndMessage;

				return DE_FALSE;
			}

			if (checkInternalData->caseDef.requiredSubgroupSizeMode != REQUIRED_SUBGROUP_SIZE_NONE &&
				data[ndx] != checkInternalData->requiredSubgroupSize)
			{
				log << TestLog::Message << "gl_SubgroupSize (" << data[ndx] << ") is not equal to the required subgroup size value (" << checkInternalData->requiredSubgroupSize << ")" << TestLog::EndMessage;

				return DE_FALSE;
			}
		}
	}
	return true;
}

static bool checkCompute (const void*			internalData,
						  vector<const void*>	datas,
						  const deUint32		numWorkgroups[3],
						  const deUint32		localSize[3],
						  deUint32)
{
	const struct internalDataStruct*						checkInternalData				= reinterpret_cast<const struct internalDataStruct *>(internalData);
	const Context*											context							= checkInternalData->context;
	const VkPhysicalDeviceSubgroupSizeControlPropertiesEXT&	subgroupSizeControlProperties	= context->getSubgroupSizeControlPropertiesEXT();
	TestLog&												log								= context->getTestContext().getLog();
	const deUint32											globalSizeX						= numWorkgroups[0] * localSize[0];
	const deUint32											globalSizeY						= numWorkgroups[1] * localSize[1];
	const deUint32											globalSizeZ						= numWorkgroups[2] * localSize[2];
	const deUint32											width							= globalSizeX * globalSizeY * globalSizeZ;
	const deUint32*											data							= reinterpret_cast<const deUint32*>(datas[0]);

	for (deUint32 i = 0; i < width; i++)
	{
		if (data[i] > subgroupSizeControlProperties.maxSubgroupSize ||
			data[i] < subgroupSizeControlProperties.minSubgroupSize)
		{
			log << TestLog::Message << "[" << localSize[0] << ", " << localSize[1] << ", " << localSize[2] << "] "
				<< "gl_SubgroupSize (" << data[i] << ") value is outside limits (" << subgroupSizeControlProperties.minSubgroupSize << ", " << subgroupSizeControlProperties.maxSubgroupSize << ")" << TestLog::EndMessage;

			return DE_FALSE;
		}

		if (checkInternalData->caseDef.requiredSubgroupSizeMode != REQUIRED_SUBGROUP_SIZE_NONE &&
			data[i] != checkInternalData->requiredSubgroupSize)
		{
			log << TestLog::Message << "[" << localSize[0] << ", " << localSize[1] << ", " << localSize[2] << "] "
				<< "gl_SubgroupSize (" << data[i] << ") is not equal to the required subgroup size value (" << checkInternalData->requiredSubgroupSize << ")" << TestLog::EndMessage;

			return DE_FALSE;
		}
	}

	return DE_TRUE;
}

static bool checkComputeRequireFull (const void*			internalData,
									 vector<const void*>	datas,
									 const deUint32			numWorkgroups[3],
									 const deUint32			localSize[3],
									 deUint32)
{
	const struct internalDataStruct*						checkInternalData				= reinterpret_cast<const struct internalDataStruct *>(internalData);
	const Context*											context							= checkInternalData->context;
	const VkPhysicalDeviceSubgroupSizeControlPropertiesEXT&	subgroupSizeControlProperties	= context->getSubgroupSizeControlPropertiesEXT();
	TestLog&												log								= context->getTestContext().getLog();
	const deUint32											globalSizeX						= numWorkgroups[0] * localSize[0];
	const deUint32											globalSizeY						= numWorkgroups[1] * localSize[1];
	const deUint32											globalSizeZ						= numWorkgroups[2] * localSize[2];
	const deUint32											width							= globalSizeX * globalSizeY * globalSizeZ;
	const UVec4*											data							= reinterpret_cast<const UVec4*>(datas[0]);
	const deUint32											numSubgroups					= (localSize[0] * localSize[1] * localSize[2]) / checkInternalData->requiredSubgroupSize;

	for (deUint32 i = 0; i < width; i++)
	{
		if (data[i].x() > subgroupSizeControlProperties.maxSubgroupSize ||
			data[i].x() < subgroupSizeControlProperties.minSubgroupSize)
		{
			log << TestLog::Message << "[" << localSize[0] << ", " << localSize[1] << ", " << localSize[2] << "] "
				<< "gl_SubgroupSize value ( " << data[i].x() << ") is outside limits [" << subgroupSizeControlProperties.minSubgroupSize << ", " << subgroupSizeControlProperties.maxSubgroupSize << "]" << TestLog::EndMessage;
			return DE_FALSE;
		}

		if (data[i].x() != data[i].y())
		{
			log << TestLog::Message << "[" << localSize[0] << ", " << localSize[1] << ", " << localSize[2] << "] "
				<< "gl_SubgroupSize ( " << data[i].x() << ") does not match the active number of subgroup invocations (" << data[i].y() << ")" << TestLog::EndMessage;
			return DE_FALSE;
		}

		if (checkInternalData->caseDef.pipelineShaderStageCreateFlags == VK_PIPELINE_SHADER_STAGE_CREATE_REQUIRE_FULL_SUBGROUPS_BIT_EXT &&
			data[i].x() != checkInternalData->requiredSubgroupSize)
		{
			log << TestLog::Message << "[" << localSize[0] << ", " << localSize[1] << ", " << localSize[2] << "] "
				<< "expected subgroupSize (" << checkInternalData->requiredSubgroupSize << ") doesn't match gl_SubgroupSize ( " << data[i].x() << ")" << TestLog::EndMessage;
			return DE_FALSE;
		}

		if (checkInternalData->caseDef.pipelineShaderStageCreateFlags == VK_PIPELINE_SHADER_STAGE_CREATE_REQUIRE_FULL_SUBGROUPS_BIT_EXT && data[i].z() != numSubgroups)
		{
			log << TestLog::Message << "[" << localSize[0] << ", " << localSize[1] << ", " << localSize[2] << "] "
				<< "expected number of subgroups dispatched (" << numSubgroups << ") doesn't match gl_NumSubgroups (" << data[i].z() << ")";
			return DE_FALSE;
		}
	}

	return DE_TRUE;
}

void initFrameBufferPrograms (SourceCollections& programCollection, CaseDefinition caseDef)
{
	const ShaderBuildOptions	buildOptions	(programCollection.usedVulkanVersion, SPIRV_VERSION_1_3, 0u);

	if (VK_SHADER_STAGE_FRAGMENT_BIT != caseDef.shaderStage)
		subgroups::setFragmentShaderFrameBuffer(programCollection);

	if (VK_SHADER_STAGE_VERTEX_BIT != caseDef.shaderStage && VK_SHADER_STAGE_FRAGMENT_BIT != caseDef.shaderStage)
		subgroups::setVertexShaderFrameBuffer(programCollection);

	string bdyStr = "uint tempResult = gl_SubgroupSize;\n";

	if (VK_SHADER_STAGE_VERTEX_BIT == caseDef.shaderStage)
	{
		ostringstream vertex;

		vertex << glu::getGLSLVersionDeclaration(glu::GLSL_VERSION_450)<<"\n"
			<< "#extension GL_KHR_shader_subgroup_basic: enable\n"
			<< "layout(location = 0) in highp vec4 in_position;\n"
			<< "layout(location = 0) out float out_color;\n"
			<< "\n"
			<< "void main (void)\n"
			<< "{\n"
			<< bdyStr
			<< "  out_color = float(tempResult);\n"
			<< "  gl_Position = in_position;\n"
			<< "  gl_PointSize = 1.0f;\n"
			<< "}\n";

		programCollection.glslSources.add("vert") << glu::VertexSource(vertex.str()) << buildOptions;
	}
	else if (VK_SHADER_STAGE_GEOMETRY_BIT == caseDef.shaderStage)
	{
		ostringstream geometry;

		geometry << glu::getGLSLVersionDeclaration(glu::GLSL_VERSION_450)<<"\n"
			<< "#extension GL_KHR_shader_subgroup_basic: enable\n"
			<< "layout(points) in;\n"
			<< "layout(points, max_vertices = 1) out;\n"
			<< "layout(location = 0) out float out_color;\n"
			<< "void main (void)\n"
			<< "{\n"
			<< bdyStr
			<< "  out_color = float(tempResult);\n"
			<< "  gl_Position = gl_in[0].gl_Position;\n"
			<< "  gl_PointSize = 1.0f;"
			<< "  EmitVertex();\n"
			<< "  EndPrimitive();\n"
			<< "}\n";

		programCollection.glslSources.add("geometry") << glu::GeometrySource(geometry.str()) << buildOptions;
	}
	else if (VK_SHADER_STAGE_TESSELLATION_CONTROL_BIT == caseDef.shaderStage)
	{
		ostringstream controlSource;

		controlSource << glu::getGLSLVersionDeclaration(glu::GLSL_VERSION_450)<<"\n"
			<< "#extension GL_KHR_shader_subgroup_basic: enable\n"
			<< "layout(vertices = 2) out;\n"
			<< "layout(location = 0) out float out_color[];\n"
			<< "\n"
			<< "void main (void)\n"
			<< "{\n"
			<< "  if (gl_InvocationID == 0)\n"
			<< "  {\n"
			<< "    gl_TessLevelOuter[0] = 1.0f;\n"
			<< "    gl_TessLevelOuter[1] = 1.0f;\n"
			<< "  }\n"
			<< bdyStr
			<< "  out_color[gl_InvocationID ] = float(tempResult);\n"
			<< "  gl_out[gl_InvocationID].gl_Position = gl_in[gl_InvocationID].gl_Position;\n"
			<< "}\n";

		programCollection.glslSources.add("tesc") << glu::TessellationControlSource(controlSource.str()) << buildOptions;
		subgroups::setTesEvalShaderFrameBuffer(programCollection);
	}
	else if (VK_SHADER_STAGE_TESSELLATION_EVALUATION_BIT == caseDef.shaderStage)
	{
		ostringstream evaluationSource;
		evaluationSource << glu::getGLSLVersionDeclaration(glu::GLSL_VERSION_450)<<"\n"
			<< "#extension GL_KHR_shader_subgroup_basic: enable\n"
			<< "layout(isolines, equal_spacing, ccw ) in;\n"
			<< "layout(location = 0) out float out_color;\n"
			<< "void main (void)\n"
			<< "{\n"
			<< bdyStr
			<< "  out_color  = float(tempResult);\n"
			<< "  gl_Position = mix(gl_in[0].gl_Position, gl_in[1].gl_Position, gl_TessCoord.x);\n"
			<< "}\n";

		subgroups::setTesCtrlShaderFrameBuffer(programCollection);
		programCollection.glslSources.add("tese") << glu::TessellationEvaluationSource(evaluationSource.str()) << buildOptions;
	}
	else if (VK_SHADER_STAGE_FRAGMENT_BIT == caseDef.shaderStage)
	{
		const string vertex	= string(glu::getGLSLVersionDeclaration(glu::GLSL_VERSION_450)) + "\n"
			"void main (void)\n"
			"{\n"
			"  vec2 uv = vec2(float(gl_VertexIndex & 1), float((gl_VertexIndex >> 1) & 1));\n"
			"  gl_Position = vec4(uv * 4.0f -2.0f, 0.0f, 1.0f);\n"
			"  gl_PointSize = 1.0f;\n"
			"}\n";
		programCollection.glslSources.add("vert") << glu::VertexSource(vertex) << buildOptions;

		ostringstream fragmentSource;

		fragmentSource << glu::getGLSLVersionDeclaration(glu::GLSL_VERSION_450)<<"\n"
					   << "precision highp int;\n"
						<< "#extension GL_KHR_shader_subgroup_basic: enable\n"
					   << "layout(location = 0) out uint out_color;\n"
					   << "void main()\n"
					   << "{\n"
					   << bdyStr
					   << "	 out_color = tempResult;\n"
					   << "}\n";

		programCollection.glslSources.add("fragment") << glu::FragmentSource(fragmentSource.str()) << buildOptions;
	}
	else
	{
		DE_FATAL("Unsupported shader stage");
	}
}

string getExtHeader (const CaseDefinition&)
{
	return "#extension GL_KHR_shader_subgroup_basic: enable\n";
}

vector<string> getPerStageHeadDeclarations (const CaseDefinition& caseDef)
{
	const deUint32	stageCount	= subgroups::getStagesCount(caseDef.shaderStage);
	const bool		fragment	= (caseDef.shaderStage & VK_SHADER_STAGE_FRAGMENT_BIT) != 0;
	vector<string>	result		(stageCount, string());

	if (fragment)
		result.reserve(result.size() + 1);

	for (size_t i = 0; i < result.size(); ++i)
	{
		result[i] =
			"layout(set = 0, binding = " + de::toString(i) + ", std430) buffer Buffer1\n"
			"{\n"
			"  uint result[];\n"
			"};\n";
	}

	if (fragment)
	{
		const string	fragPart	=
			"layout(location = 0) out uint result;\n";

		result.push_back(fragPart);
	}

	return result;
}

string getTestSource (const CaseDefinition&)
{
	return
		"  uint tempResult = gl_SubgroupSize;\n"
		"  tempRes = tempResult;\n";
}

void initPrograms (SourceCollections& programCollection, CaseDefinition caseDef)
{
	const SpirvVersion			spirvVersion		= isAllRayTracingStages(caseDef.shaderStage) ? SPIRV_VERSION_1_4 : SPIRV_VERSION_1_3;
	const ShaderBuildOptions	buildOptions		(programCollection.usedVulkanVersion, spirvVersion, 0u);
	const string				extHeader			= getExtHeader(caseDef);
	const string				testSrc				= getTestSource(caseDef);
	const vector<string>		headDeclarations	= getPerStageHeadDeclarations(caseDef);

	subgroups::initStdPrograms(programCollection, buildOptions, caseDef.shaderStage, VK_FORMAT_R32_UINT, *caseDef.geometryPointSizeSupported, extHeader, testSrc, "", headDeclarations);
}

void initProgramsRequireFull (SourceCollections& programCollection, CaseDefinition caseDef)
{
	if (VK_SHADER_STAGE_COMPUTE_BIT != caseDef.shaderStage)
		DE_FATAL("Unsupported shader stage");

	ostringstream src;

	src << "#version 450\n"
		<< "#extension GL_KHR_shader_subgroup_basic: enable\n"
		<< "#extension GL_KHR_shader_subgroup_ballot: enable\n"
		<< "layout (local_size_x_id = 0, local_size_y_id = 1, "
		"local_size_z_id = 2) in;\n"
		<< "layout(set = 0, binding = 0, std430) buffer Buffer1\n"
		<< "{\n"
		<< "  uvec4 result[];\n"
		<< "};\n"
		<< "\n"
		<< "void main (void)\n"
		<< "{\n"
		<< "  uvec3 globalSize = gl_NumWorkGroups * gl_WorkGroupSize;\n"
		<< "  highp uint offset = globalSize.x * ((globalSize.y * "
		"gl_GlobalInvocationID.z) + gl_GlobalInvocationID.y) + "
		"gl_GlobalInvocationID.x;\n"
		<< "   result[offset].x = gl_SubgroupSize;" // save the subgroup size value
		<< "   uint numActive = subgroupBallotBitCount(subgroupBallot(true));\n"
		<< "   result[offset].y = numActive;\n" // save the number of active subgroup invocations
		<< "   result[offset].z = gl_NumSubgroups;" // save the number of subgroups dispatched.
		<< "}\n";

	programCollection.glslSources.add("comp") << glu::ComputeSource(src.str()) << ShaderBuildOptions(programCollection.usedVulkanVersion, SPIRV_VERSION_1_3, 0u);
}

void supportedCheck (Context& context)
{
	if (!subgroups::isSubgroupSupported(context))
		TCU_THROW(NotSupportedError, "Subgroup operations are not supported");

	context.requireDeviceFunctionality("VK_EXT_subgroup_size_control");
}

void supportedCheckFeatures (Context& context, CaseDefinition caseDef)
{
	supportedCheck(context);

	if (!subgroups::areSubgroupOperationsSupportedForStage(context, caseDef.shaderStage))
	{
		TCU_THROW(NotSupportedError, "Shader stage is required to support subgroup operations!");
	}

	if (caseDef.shaderStage == VK_SHADER_STAGE_ALL_GRAPHICS)
	{
		const VkPhysicalDeviceFeatures&		features	= context.getDeviceFeatures();

		if (!features.tessellationShader || !features.geometryShader)
			TCU_THROW(NotSupportedError, "Device does not support tessellation or geometry shaders");
	}

	if (caseDef.requiresBallot && !subgroups::isSubgroupFeatureSupportedForDevice(context, VK_SUBGROUP_FEATURE_BALLOT_BIT))
	{
		TCU_THROW(NotSupportedError, "Device does not support subgroup ballot operations");
	}

	if (caseDef.requiredSubgroupSizeMode != REQUIRED_SUBGROUP_SIZE_NONE ||
		caseDef.pipelineShaderStageCreateFlags == VK_PIPELINE_SHADER_STAGE_CREATE_ALLOW_VARYING_SUBGROUP_SIZE_BIT_EXT)
	{
		const VkPhysicalDeviceSubgroupSizeControlFeaturesEXT&	subgroupSizeControlFeatures	= context.getSubgroupSizeControlFeaturesEXT();

		if (subgroupSizeControlFeatures.subgroupSizeControl == DE_FALSE)
			TCU_THROW(NotSupportedError, "Device does not support varying subgroup sizes nor required subgroup size");

		if (caseDef.requiredSubgroupSizeMode != REQUIRED_SUBGROUP_SIZE_NONE)
		{
			const VkPhysicalDeviceSubgroupSizeControlPropertiesEXT&	subgroupSizeControlProperties	= context.getSubgroupSizeControlPropertiesEXT();

			if ((subgroupSizeControlProperties.requiredSubgroupSizeStages & caseDef.shaderStage) != caseDef.shaderStage)
				TCU_THROW(NotSupportedError, "Device does not support setting required subgroup size for the stages selected");
		}
	}

	if (caseDef.pipelineShaderStageCreateFlags == VK_PIPELINE_SHADER_STAGE_CREATE_REQUIRE_FULL_SUBGROUPS_BIT_EXT)
	{
		const VkPhysicalDeviceSubgroupSizeControlFeaturesEXT&	subgroupSizeControlFeatures	= context.getSubgroupSizeControlFeaturesEXT();

		if (subgroupSizeControlFeatures.computeFullSubgroups == DE_FALSE)
			TCU_THROW(NotSupportedError, "Device does not support full subgroups in compute shaders");
	}

	*caseDef.geometryPointSizeSupported = subgroups::isTessellationAndGeometryPointSizeSupported(context);
}

void supportedCheckFeaturesShader (Context& context, CaseDefinition caseDef)
{
	supportedCheckFeatures(context, caseDef);

	subgroups::supportedCheckShader(context, caseDef.shaderStage);
}

TestStatus noSSBOtest (Context& context, const CaseDefinition caseDef)
{
	const VkFormat					format			= VK_FORMAT_R32_UINT;
	const deUint32&					flags			= caseDef.pipelineShaderStageCreateFlags;
	const struct internalDataStruct	internalData	=
	{
		&context,
		caseDef,
		0u,
	};

	switch (caseDef.shaderStage)
	{
		case VK_SHADER_STAGE_VERTEX_BIT:					return subgroups::makeVertexFrameBufferTestRequiredSubgroupSize(context, format, DE_NULL, 0, &internalData, checkVertexPipelineStages, flags, 0u);
		case VK_SHADER_STAGE_GEOMETRY_BIT:					return subgroups::makeGeometryFrameBufferTestRequiredSubgroupSize(context, format, DE_NULL, 0, &internalData, checkVertexPipelineStages, flags, 0u);
		case VK_SHADER_STAGE_TESSELLATION_CONTROL_BIT:		return subgroups::makeTessellationEvaluationFrameBufferTestRequiredSubgroupSize(context, format, DE_NULL, 0, &internalData, checkVertexPipelineStages, caseDef.shaderStage, flags, 0u);
		case VK_SHADER_STAGE_TESSELLATION_EVALUATION_BIT:	return subgroups::makeTessellationEvaluationFrameBufferTestRequiredSubgroupSize(context, format, DE_NULL, 0, &internalData, checkVertexPipelineStages, caseDef.shaderStage, flags, 0u);
		case VK_SHADER_STAGE_FRAGMENT_BIT:					return subgroups::makeFragmentFrameBufferTestRequiredSubgroupSize(context, format, DE_NULL, 0, &internalData, checkFragmentPipelineStages, flags, 0u);
		default:											TCU_THROW(InternalError, "Unhandled shader stage");
	}
}

TestStatus test (Context& context, const CaseDefinition caseDef)
{
	if (isAllComputeStages(caseDef.shaderStage))
	{
		const deUint32						numWorkgroups[3]							= {1, 1, 1};
		const deUint32						subgroupSize								= subgroups::getSubgroupSize(context);
		const VkPhysicalDeviceProperties	physicalDeviceProperties					= context.getDeviceProperties();
		// Calculate the local workgroup sizes to exercise the maximum supported by the driver
		const UVec3							localSize									= getLocalSizes(physicalDeviceProperties, physicalDeviceProperties.limits.maxComputeWorkGroupInvocations);
		const deUint32						localSizesToTestCount						= 16;
		const deUint32						localSizesToTest[localSizesToTestCount][3]	=
		{
			{1, 1, 1},
			{32, 4, 1},
			{32, 1, 4},
			{1, 32, 4},
			{1, 4, 32},
			{4, 1, 32},
			{4, 32, 1},
			{subgroupSize, 1, 1},
			{1, subgroupSize, 1},
			{1, 1, subgroupSize},
			{3, 5, 7},
			{128, 1, 1},
			{1, 128, 1},
			{1, 1, 64},
			{localSize.x(), localSize.y(), localSize.z()},
			{1, 1, 1} // Isn't used, just here to make double buffering checks easier
		};
		const struct internalDataStruct		internalData								=
		{
			&context,
			caseDef,
			subgroupSize,
		};

		return subgroups::makeComputeTestRequiredSubgroupSize(context,
															  VK_FORMAT_R32_UINT,
															  DE_NULL,
															  0,
															  &internalData,
															  checkCompute,
															  caseDef.pipelineShaderStageCreateFlags,
															  numWorkgroups,
															  DE_FALSE,
															  subgroupSize,
															  localSizesToTest,
															  localSizesToTestCount);
	}
	else if (isAllGraphicsStages(caseDef.shaderStage))
	{
		const VkShaderStageFlags	stages			= subgroups::getPossibleGraphicsSubgroupStages(context, caseDef.shaderStage);
		struct internalDataStruct	internalData	=
		{
			&context,
			caseDef,
			0u,
		};

		return subgroups::allStagesRequiredSubgroupSize(context,
														VK_FORMAT_R32_UINT,
														DE_NULL,
														0,
														&internalData,
														checkVertexPipelineStages,
														stages,
														caseDef.pipelineShaderStageCreateFlags,
														caseDef.pipelineShaderStageCreateFlags,
														caseDef.pipelineShaderStageCreateFlags,
														caseDef.pipelineShaderStageCreateFlags,
														caseDef.pipelineShaderStageCreateFlags,
														DE_NULL);
	}
	else if (isAllRayTracingStages(caseDef.shaderStage))
	{
		const VkShaderStageFlags		stages			= subgroups::getPossibleRayTracingSubgroupStages(context, caseDef.shaderStage);
		const vector<deUint32>			flags			(6, caseDef.pipelineShaderStageCreateFlags);
		const struct internalDataStruct	internalData	=
		{
			&context,
			caseDef,
			0u,
		};

		return subgroups::allRayTracingStagesRequiredSubgroupSize(context,
																  VK_FORMAT_R32_UINT,
																  DE_NULL,
																  0,
																  &internalData,
																  checkVertexPipelineStages,
																  stages,
																  flags.data(),
																  DE_NULL);
	}
	else
		TCU_THROW(InternalError, "Unknown stage or invalid stage set");
}

TestStatus testRequireFullSubgroups (Context& context, const CaseDefinition caseDef)
{
	DE_ASSERT(VK_SHADER_STAGE_COMPUTE_BIT == caseDef.shaderStage);
	DE_ASSERT(caseDef.requiredSubgroupSizeMode == REQUIRED_SUBGROUP_SIZE_NONE);

	const deUint32												numWorkgroups[3]							= {1, 1, 1};
	const VkPhysicalDeviceSubgroupSizeControlPropertiesEXT&		subgroupSizeControlProperties				= context.getSubgroupSizeControlPropertiesEXT();
	const VkPhysicalDeviceProperties&							physicalDeviceProperties					= context.getDeviceProperties();
	// Calculate the local workgroup sizes to exercise the maximum supported by the driver
	const UVec3													localSize									= getLocalSizes(physicalDeviceProperties, physicalDeviceProperties.limits.maxComputeWorkGroupInvocations);
	const deUint32												subgroupSize								= subgroups::getSubgroupSize(context);
	// For full subgroups and allow varying subgroup size, localsize X must be a multiple of maxSubgroupSize.
	// We set local size X for this test to the maximum, regardless if allow varying subgroup size is enabled or not.
	const deUint32												localSizesToTestCount						= 7;
	const deUint32												localSizesToTest[localSizesToTestCount][3]	=
	{
		{subgroupSizeControlProperties.maxSubgroupSize, 1, 1},
		{subgroupSizeControlProperties.maxSubgroupSize, 4, 1},
		{subgroupSizeControlProperties.maxSubgroupSize, 1, 4},
		{subgroupSizeControlProperties.maxSubgroupSize * 2, 1, 2},
		{subgroupSizeControlProperties.maxSubgroupSize * 4, 1, 1},
		{localSize.x(), localSize.y(), localSize.z()},
		{1, 1, 1} // Isn't used, just here to make double buffering checks easier
	};
	const struct internalDataStruct								internalData								=
	{
		&context,
		caseDef,
		subgroupSize,
	};

	return subgroups::makeComputeTestRequiredSubgroupSize(context,
														  VK_FORMAT_R32G32B32A32_UINT,
														  DE_NULL,
														  0,
														  &internalData,
														  checkComputeRequireFull,
														  caseDef.pipelineShaderStageCreateFlags,
														  numWorkgroups,
														  DE_FALSE,
														  subgroupSize,
														  localSizesToTest,
														  localSizesToTestCount);
}

TestStatus testRequireSubgroupSize (Context& context, const CaseDefinition caseDef)
{
<<<<<<< HEAD
	if (isAllComputeStages(caseDef.shaderStage))
	{
		const deUint32											numWorkgroups[3]							= {1, 1, 1};
		const VkPhysicalDeviceSubgroupSizeControlPropertiesEXT&	subgroupSizeControlProperties				= context.getSubgroupSizeControlPropertiesEXT();
		const VkPhysicalDeviceProperties&						physicalDeviceProperties					= context.getDeviceProperties();
		const deUint32											requiredSubgroupSize						= getRequiredSubgroupSizeFromMode(context, caseDef, subgroupSizeControlProperties);
		const deUint64											maxSubgroupLimitSize						= (deUint64)requiredSubgroupSize * subgroupSizeControlProperties.maxComputeWorkgroupSubgroups;
		const deUint32											maxTotalLocalSize							= (deUint32)min<deUint64>(maxSubgroupLimitSize, physicalDeviceProperties.limits.maxComputeWorkGroupInvocations);
		const UVec3												localSize									= getLocalSizes(physicalDeviceProperties, maxTotalLocalSize);
		const deUint32											localSizesToTestCount						= 5;
		const deUint32											localSizesToTest[localSizesToTestCount][3]	=
=======
	if (VK_SHADER_STAGE_COMPUTE_BIT == caseDef.shaderStage)
	{
		const deUint32 numWorkgroups[3] = {1, 1, 1};

		VkPhysicalDeviceSubgroupSizeControlPropertiesEXT subgroupSizeControlProperties;
		subgroupSizeControlProperties.sType = VK_STRUCTURE_TYPE_PHYSICAL_DEVICE_SUBGROUP_SIZE_CONTROL_PROPERTIES_EXT;
		subgroupSizeControlProperties.pNext = DE_NULL;

		VkPhysicalDeviceProperties2 properties2;
		properties2.sType = VK_STRUCTURE_TYPE_PHYSICAL_DEVICE_PROPERTIES_2;
		properties2.pNext = &subgroupSizeControlProperties;
		context.getInstanceInterface().getPhysicalDeviceProperties2(context.getPhysicalDevice(), &properties2);

		VkPhysicalDeviceProperties physicalDeviceProperties;
		context.getInstanceInterface().getPhysicalDeviceProperties(context.getPhysicalDevice(), &physicalDeviceProperties);

		deUint32 requiredSubgroupSize = getRequiredSubgroupSizeFromMode(context, caseDef, subgroupSizeControlProperties);

		const deUint64 maxSubgroupLimitSize = (deUint64)requiredSubgroupSize * subgroupSizeControlProperties.maxComputeWorkgroupSubgroups;
		const deUint32 maxTotalLocalSize = (deUint32)std::min<deUint64>(maxSubgroupLimitSize, physicalDeviceProperties.limits.maxComputeWorkGroupInvocations);
		deUint32 localSizeX, localSizeY, localSizeZ;
		getLocalSizes(physicalDeviceProperties, maxTotalLocalSize, localSizeX, localSizeY, localSizeZ);

		deUint32 localSizesToTest[5][3] =
>>>>>>> 778abeac
		{
			{localSizeX, localSizeY, localSizeZ},
			{requiredSubgroupSize, 1, 1},
			{1, requiredSubgroupSize, 1},
			{1, 1, requiredSubgroupSize},
<<<<<<< HEAD
			{localSize.x(), localSize.y(), localSize.z()},
			{1, 1, 1} // Isn't used, just here to make double buffering checks easier
		};
		struct internalDataStruct								internalData								=
=======
			{1, 1, 1} // Isn't used, just here to make double buffering checks easier
		};

		deUint32 localSizesToTestCount = 5;
		if (caseDef.pipelineShaderStageCreateFlags & VK_PIPELINE_SHADER_STAGE_CREATE_REQUIRE_FULL_SUBGROUPS_BIT_EXT)
			localSizesToTestCount = 3;

		struct internalDataStruct internalData =
>>>>>>> 778abeac
		{
			&context,				//  const Context*			context;
			caseDef,				//  struct CaseDefinition	caseDef;
			requiredSubgroupSize,	//  deUint32				requiredSubgroupSize;
		};

		// Depending on the flag we need to run one verification function or another.
		return subgroups::makeComputeTestRequiredSubgroupSize(context,
															  VK_FORMAT_R32G32B32A32_UINT,
															  DE_NULL,
															  0,
															  &internalData,
															  caseDef.pipelineShaderStageCreateFlags == VK_PIPELINE_SHADER_STAGE_CREATE_REQUIRE_FULL_SUBGROUPS_BIT_EXT ? checkComputeRequireFull : checkCompute,
															  caseDef.pipelineShaderStageCreateFlags,
															  numWorkgroups,
															  DE_TRUE,
															  requiredSubgroupSize,
															  localSizesToTest,
															  localSizesToTestCount);
	}
	else if (isAllGraphicsStages(caseDef.shaderStage))
	{
		const VkShaderStageFlags								stages							= subgroups::getPossibleGraphicsSubgroupStages(context, caseDef.shaderStage);
		const VkPhysicalDeviceSubgroupSizeControlPropertiesEXT&	subgroupSizeControlProperties	= context.getSubgroupSizeControlPropertiesEXT();
		const deUint32											requiredSubgroupSize			= getRequiredSubgroupSizeFromMode(context, caseDef, subgroupSizeControlProperties);
		const deUint32											requiredSubgroupSizes[5]		= { requiredSubgroupSize, requiredSubgroupSize, requiredSubgroupSize, requiredSubgroupSize, requiredSubgroupSize};
		const struct internalDataStruct							internalData					=
		{
			&context,				//  const Context*			context;
			caseDef,				//  struct CaseDefinition	caseDef;
			requiredSubgroupSize,	//  deUint32				requiredSubgroupSize;
		};

		return subgroups::allStagesRequiredSubgroupSize(context,
														VK_FORMAT_R32_UINT,
														DE_NULL,
														0,
														&internalData,
														checkVertexPipelineStages,
														stages,
														caseDef.pipelineShaderStageCreateFlags,
														caseDef.pipelineShaderStageCreateFlags,
														caseDef.pipelineShaderStageCreateFlags,
														caseDef.pipelineShaderStageCreateFlags,
														caseDef.pipelineShaderStageCreateFlags,
														requiredSubgroupSizes);
	}
	else if (isAllRayTracingStages(caseDef.shaderStage))
	{
		const VkShaderStageFlags								stages							= subgroups::getPossibleRayTracingSubgroupStages(context, caseDef.shaderStage);
		const VkPhysicalDeviceSubgroupSizeControlPropertiesEXT&	subgroupSizeControlProperties	= context.getSubgroupSizeControlPropertiesEXT();
		const deUint32											requiredSubgroupSize			= getRequiredSubgroupSizeFromMode(context, caseDef, subgroupSizeControlProperties);
		const vector<deUint32>									flags							(6, caseDef.pipelineShaderStageCreateFlags);
		const vector<deUint32>									requiredSubgroupSizes			(6, requiredSubgroupSize);
		const struct internalDataStruct							internalData					=
		{
			&context,				//  const Context*			context;
			caseDef,				//  struct CaseDefinition	caseDef;
			requiredSubgroupSize,	//  deUint32				requiredSubgroupSize;
		};

		return subgroups::allRayTracingStagesRequiredSubgroupSize(context,
																  VK_FORMAT_R32_UINT,
																  DE_NULL,
																  0,
																  &internalData,
																  checkVertexPipelineStages,
																  stages,
																  flags.data(),
																  requiredSubgroupSizes.data());
	}
	else
		TCU_THROW(InternalError, "Unknown stage or invalid stage set");
}

TestStatus noSSBOtestRequireSubgroupSize (Context& context, const CaseDefinition caseDef)
{
	const VkPhysicalDeviceSubgroupSizeControlPropertiesEXT& subgroupSizeControlProperties	= context.getSubgroupSizeControlPropertiesEXT();
	const deUint32											requiredSubgroupSize			= getRequiredSubgroupSizeFromMode(context, caseDef, subgroupSizeControlProperties);
	const VkFormat											format							= VK_FORMAT_R32_UINT;
	const deUint32&											flags							= caseDef.pipelineShaderStageCreateFlags;
	const deUint32&											size							= requiredSubgroupSize;
	struct internalDataStruct								internalData					=
	{
		&context,
		caseDef,
		requiredSubgroupSize,
	};

	switch (caseDef.shaderStage)
	{
		case VK_SHADER_STAGE_VERTEX_BIT:					return subgroups::makeVertexFrameBufferTestRequiredSubgroupSize(context, format, DE_NULL, 0, &internalData, checkVertexPipelineStages, flags, size);
		case VK_SHADER_STAGE_GEOMETRY_BIT:					return subgroups::makeGeometryFrameBufferTestRequiredSubgroupSize(context, format, DE_NULL, 0, &internalData, checkVertexPipelineStages, flags, size);
		case VK_SHADER_STAGE_TESSELLATION_CONTROL_BIT:		return subgroups::makeTessellationEvaluationFrameBufferTestRequiredSubgroupSize(context, format, DE_NULL, 0, &internalData, checkVertexPipelineStages, caseDef.shaderStage, flags, size);
		case VK_SHADER_STAGE_TESSELLATION_EVALUATION_BIT:	return subgroups::makeTessellationEvaluationFrameBufferTestRequiredSubgroupSize(context, format, DE_NULL, 0, &internalData, checkVertexPipelineStages, caseDef.shaderStage, flags, size);
		case VK_SHADER_STAGE_FRAGMENT_BIT:					return subgroups::makeFragmentFrameBufferTestRequiredSubgroupSize(context, format, DE_NULL, 0, &internalData, checkFragmentPipelineStages, flags, size);
		default:											TCU_THROW(InternalError, "Unhandled shader stage");
	}
}

TestStatus testSanitySubgroupSizeProperties (Context& context)
{
	VkPhysicalDeviceSubgroupSizeControlPropertiesEXT subgroupSizeControlProperties;
	subgroupSizeControlProperties.sType = VK_STRUCTURE_TYPE_PHYSICAL_DEVICE_SUBGROUP_SIZE_CONTROL_PROPERTIES_EXT;
	subgroupSizeControlProperties.pNext = DE_NULL;

	VkPhysicalDeviceSubgroupProperties subgroupProperties;
	subgroupProperties.sType = VK_STRUCTURE_TYPE_PHYSICAL_DEVICE_SUBGROUP_PROPERTIES;
	subgroupProperties.pNext = &subgroupSizeControlProperties;

	VkPhysicalDeviceProperties2 properties;
	properties.sType = VK_STRUCTURE_TYPE_PHYSICAL_DEVICE_PROPERTIES_2;
	properties.pNext = &subgroupProperties;

	context.getInstanceInterface().getPhysicalDeviceProperties2(context.getPhysicalDevice(), &properties);

	if (subgroupProperties.subgroupSize > subgroupSizeControlProperties.maxSubgroupSize ||
		subgroupProperties.subgroupSize < subgroupSizeControlProperties.minSubgroupSize)
	{
		ostringstream error;
		error << "subgroupSize (" << subgroupProperties.subgroupSize << ") is not between maxSubgroupSize (";
		error << subgroupSizeControlProperties.maxSubgroupSize << ") and minSubgroupSize (";
		error << subgroupSizeControlProperties.minSubgroupSize << ")";

		return TestStatus::fail(error.str().c_str());
	}

	return TestStatus::pass("OK");
}
}

namespace vkt
{
namespace subgroups
{
TestCaseGroup* createSubgroupsSizeControlTests (TestContext& testCtx)
{
	de::MovePtr<TestCaseGroup>	group				(new TestCaseGroup(testCtx, "size_control", "VK_EXT_subgroup_size_control tests"));
	de::MovePtr<TestCaseGroup>	framebufferGroup	(new TestCaseGroup(testCtx, "framebuffer", "Subgroup size control category tests: framebuffer"));
	de::MovePtr<TestCaseGroup>	computeGroup		(new TestCaseGroup(testCtx, "compute", "Subgroup size control category tests: compute"));
	de::MovePtr<TestCaseGroup>	graphicsGroup		(new TestCaseGroup(testCtx, "graphics", "Subgroup size control category tests: graphics"));
	de::MovePtr<TestCaseGroup>	raytracingGroup		(new TestCaseGroup(testCtx, "ray_tracing", "Subgroup size control category tests: ray tracing"));
	de::MovePtr<TestCaseGroup>	genericGroup		(new TestCaseGroup(testCtx, "generic", "Subgroup size control category tests: generic"));
	const VkShaderStageFlags	stages[]			=
	{
		VK_SHADER_STAGE_VERTEX_BIT,
		VK_SHADER_STAGE_TESSELLATION_EVALUATION_BIT,
		VK_SHADER_STAGE_TESSELLATION_CONTROL_BIT,
		VK_SHADER_STAGE_GEOMETRY_BIT,
		VK_SHADER_STAGE_FRAGMENT_BIT,
	};

	// Test sanity of the subgroup size properties.
	{
		addFunctionCase(genericGroup.get(), "subgroup_size_properties", "", supportedCheck, testSanitySubgroupSizeProperties);
	}

	// Allow varying subgroup case.
	{
		const CaseDefinition caseDefCompute = {VK_PIPELINE_SHADER_STAGE_CREATE_ALLOW_VARYING_SUBGROUP_SIZE_BIT_EXT, VK_SHADER_STAGE_COMPUTE_BIT, DE_FALSE, REQUIRED_SUBGROUP_SIZE_NONE, de::SharedPtr<bool>(new bool)};
		addFunctionCaseWithPrograms(computeGroup.get(), "allow_varying_subgroup_size", "", supportedCheckFeatures, initPrograms, test, caseDefCompute);
		const CaseDefinition caseDefAllGraphics = {VK_PIPELINE_SHADER_STAGE_CREATE_ALLOW_VARYING_SUBGROUP_SIZE_BIT_EXT, VK_SHADER_STAGE_ALL_GRAPHICS, DE_FALSE, REQUIRED_SUBGROUP_SIZE_NONE, de::SharedPtr<bool>(new bool)};
		addFunctionCaseWithPrograms(graphicsGroup.get(), "allow_varying_subgroup_size", "", supportedCheckFeaturesShader, initPrograms, test, caseDefAllGraphics);
		const CaseDefinition caseDefAllRaytracing = {VK_PIPELINE_SHADER_STAGE_CREATE_ALLOW_VARYING_SUBGROUP_SIZE_BIT_EXT, SHADER_STAGE_ALL_RAY_TRACING, DE_FALSE, REQUIRED_SUBGROUP_SIZE_NONE, de::SharedPtr<bool>(new bool)};
		addFunctionCaseWithPrograms(raytracingGroup.get(), "allow_varying_subgroup_size", "", supportedCheckFeaturesShader, initPrograms, test, caseDefAllRaytracing);

		for (int stageIndex = 0; stageIndex < DE_LENGTH_OF_ARRAY(stages); ++stageIndex)
		{
			const CaseDefinition caseDefStage = {VK_PIPELINE_SHADER_STAGE_CREATE_ALLOW_VARYING_SUBGROUP_SIZE_BIT_EXT, stages[stageIndex], DE_FALSE, REQUIRED_SUBGROUP_SIZE_NONE, de::SharedPtr<bool>(new bool)};
			addFunctionCaseWithPrograms(framebufferGroup.get(),  getShaderStageName(caseDefStage.shaderStage) + "_allow_varying_subgroup_size", "", supportedCheckFeaturesShader, initFrameBufferPrograms, noSSBOtest, caseDefStage);
		}
	}

	// Require full subgroups case (only compute shaders).
	{
		const CaseDefinition caseDef = {VK_PIPELINE_SHADER_STAGE_CREATE_REQUIRE_FULL_SUBGROUPS_BIT_EXT, VK_SHADER_STAGE_COMPUTE_BIT, DE_TRUE, REQUIRED_SUBGROUP_SIZE_NONE, de::SharedPtr<bool>(new bool)};
		addFunctionCaseWithPrograms(computeGroup.get(), "require_full_subgroups", "", supportedCheckFeatures, initProgramsRequireFull, testRequireFullSubgroups, caseDef);
	}

	// Require full subgroups together with allow varying subgroup (only compute shaders).
	{
		deUint32 flags = VK_PIPELINE_SHADER_STAGE_CREATE_REQUIRE_FULL_SUBGROUPS_BIT_EXT | VK_PIPELINE_SHADER_STAGE_CREATE_ALLOW_VARYING_SUBGROUP_SIZE_BIT_EXT;
		const CaseDefinition caseDef = {flags, VK_SHADER_STAGE_COMPUTE_BIT, DE_TRUE, REQUIRED_SUBGROUP_SIZE_NONE, de::SharedPtr<bool>(new bool)};
		addFunctionCaseWithPrograms(computeGroup.get(), "require_full_subgroups_allow_varying_subgroup_size", "", supportedCheckFeatures, initProgramsRequireFull, testRequireFullSubgroups, caseDef);
	}

	// Tests to check setting a required subgroup size value.
	{
		const CaseDefinition caseDefAllGraphicsMax = {0u, VK_SHADER_STAGE_ALL_GRAPHICS, DE_FALSE, REQUIRED_SUBGROUP_SIZE_MAX, de::SharedPtr<bool>(new bool)};
		addFunctionCaseWithPrograms(graphicsGroup.get(), "required_subgroup_size_max", "", supportedCheckFeaturesShader, initPrograms, testRequireSubgroupSize, caseDefAllGraphicsMax);
		const CaseDefinition caseDefComputeMax = {0u, VK_SHADER_STAGE_COMPUTE_BIT, DE_FALSE, REQUIRED_SUBGROUP_SIZE_MAX, de::SharedPtr<bool>(new bool)};
		addFunctionCaseWithPrograms(computeGroup.get(), "required_subgroup_size_max", "", supportedCheckFeatures, initPrograms, testRequireSubgroupSize, caseDefComputeMax);
		const CaseDefinition caseDefAllRaytracingMax = {0u, SHADER_STAGE_ALL_RAY_TRACING, DE_FALSE, REQUIRED_SUBGROUP_SIZE_MAX, de::SharedPtr<bool>(new bool)};
		addFunctionCaseWithPrograms(raytracingGroup.get(), "required_subgroup_size_max", "", supportedCheckFeaturesShader, initPrograms, testRequireSubgroupSize, caseDefAllRaytracingMax);

		const CaseDefinition caseDefAllGraphicsMin = {0u, VK_SHADER_STAGE_ALL_GRAPHICS, DE_FALSE, REQUIRED_SUBGROUP_SIZE_MIN, de::SharedPtr<bool>(new bool)};
		addFunctionCaseWithPrograms(graphicsGroup.get(), "required_subgroup_size_min", "", supportedCheckFeaturesShader, initPrograms, testRequireSubgroupSize, caseDefAllGraphicsMin);
		const CaseDefinition caseDefComputeMin = {0u, VK_SHADER_STAGE_COMPUTE_BIT, DE_FALSE, REQUIRED_SUBGROUP_SIZE_MIN, de::SharedPtr<bool>(new bool)};
		addFunctionCaseWithPrograms(computeGroup.get(), "required_subgroup_size_min", "", supportedCheckFeatures, initPrograms, testRequireSubgroupSize, caseDefComputeMin);
		const CaseDefinition caseDefAllRaytracingMin = {0u, SHADER_STAGE_ALL_RAY_TRACING, DE_FALSE, REQUIRED_SUBGROUP_SIZE_MIN, de::SharedPtr<bool>(new bool)};
		addFunctionCaseWithPrograms(raytracingGroup.get(), "required_subgroup_size_min", "", supportedCheckFeaturesShader, initPrograms, testRequireSubgroupSize, caseDefAllRaytracingMin);
		for (int stageIndex = 0; stageIndex < DE_LENGTH_OF_ARRAY(stages); ++stageIndex)
		{
			const CaseDefinition caseDefStageMax = {0u, stages[stageIndex], DE_FALSE, REQUIRED_SUBGROUP_SIZE_MAX, de::SharedPtr<bool>(new bool)};
			addFunctionCaseWithPrograms(framebufferGroup.get(),  getShaderStageName(caseDefStageMax.shaderStage) + "_required_subgroup_size_max", "", supportedCheckFeaturesShader, initFrameBufferPrograms, noSSBOtestRequireSubgroupSize, caseDefStageMax);
			const CaseDefinition caseDefStageMin = {0u, stages[stageIndex], DE_FALSE, REQUIRED_SUBGROUP_SIZE_MIN, de::SharedPtr<bool>(new bool)};
			addFunctionCaseWithPrograms(framebufferGroup.get(),  getShaderStageName(caseDefStageMin.shaderStage) + "_required_subgroup_size_min", "", supportedCheckFeaturesShader, initFrameBufferPrograms, noSSBOtestRequireSubgroupSize, caseDefStageMin);
		}
	}

	// Tests to check setting a required subgroup size value, together with require full subgroups (only compute shaders).
	{
		deUint32 flags = VK_PIPELINE_SHADER_STAGE_CREATE_REQUIRE_FULL_SUBGROUPS_BIT_EXT;
		const CaseDefinition caseDefMax = {flags, VK_SHADER_STAGE_COMPUTE_BIT, DE_TRUE, REQUIRED_SUBGROUP_SIZE_MAX, de::SharedPtr<bool>(new bool)};
		addFunctionCaseWithPrograms(computeGroup.get(), "required_subgroup_size_max_require_full_subgroups", "", supportedCheckFeatures, initProgramsRequireFull, testRequireSubgroupSize, caseDefMax);
		const CaseDefinition caseDefMin = {flags, VK_SHADER_STAGE_COMPUTE_BIT, DE_TRUE, REQUIRED_SUBGROUP_SIZE_MIN, de::SharedPtr<bool>(new bool)};
		addFunctionCaseWithPrograms(computeGroup.get(), "required_subgroup_size_min_require_full_subgroups", "", supportedCheckFeatures, initProgramsRequireFull, testRequireSubgroupSize, caseDefMin);
	}

	group->addChild(genericGroup.release());
	group->addChild(graphicsGroup.release());
	group->addChild(computeGroup.release());
	group->addChild(framebufferGroup.release());
	group->addChild(raytracingGroup.release());

	return group.release();
}

} // subgroups
} // vkt<|MERGE_RESOLUTION|>--- conflicted
+++ resolved
@@ -704,7 +704,6 @@
 
 TestStatus testRequireSubgroupSize (Context& context, const CaseDefinition caseDef)
 {
-<<<<<<< HEAD
 	if (isAllComputeStages(caseDef.shaderStage))
 	{
 		const deUint32											numWorkgroups[3]							= {1, 1, 1};
@@ -714,45 +713,12 @@
 		const deUint64											maxSubgroupLimitSize						= (deUint64)requiredSubgroupSize * subgroupSizeControlProperties.maxComputeWorkgroupSubgroups;
 		const deUint32											maxTotalLocalSize							= (deUint32)min<deUint64>(maxSubgroupLimitSize, physicalDeviceProperties.limits.maxComputeWorkGroupInvocations);
 		const UVec3												localSize									= getLocalSizes(physicalDeviceProperties, maxTotalLocalSize);
-		const deUint32											localSizesToTestCount						= 5;
-		const deUint32											localSizesToTest[localSizesToTestCount][3]	=
-=======
-	if (VK_SHADER_STAGE_COMPUTE_BIT == caseDef.shaderStage)
-	{
-		const deUint32 numWorkgroups[3] = {1, 1, 1};
-
-		VkPhysicalDeviceSubgroupSizeControlPropertiesEXT subgroupSizeControlProperties;
-		subgroupSizeControlProperties.sType = VK_STRUCTURE_TYPE_PHYSICAL_DEVICE_SUBGROUP_SIZE_CONTROL_PROPERTIES_EXT;
-		subgroupSizeControlProperties.pNext = DE_NULL;
-
-		VkPhysicalDeviceProperties2 properties2;
-		properties2.sType = VK_STRUCTURE_TYPE_PHYSICAL_DEVICE_PROPERTIES_2;
-		properties2.pNext = &subgroupSizeControlProperties;
-		context.getInstanceInterface().getPhysicalDeviceProperties2(context.getPhysicalDevice(), &properties2);
-
-		VkPhysicalDeviceProperties physicalDeviceProperties;
-		context.getInstanceInterface().getPhysicalDeviceProperties(context.getPhysicalDevice(), &physicalDeviceProperties);
-
-		deUint32 requiredSubgroupSize = getRequiredSubgroupSizeFromMode(context, caseDef, subgroupSizeControlProperties);
-
-		const deUint64 maxSubgroupLimitSize = (deUint64)requiredSubgroupSize * subgroupSizeControlProperties.maxComputeWorkgroupSubgroups;
-		const deUint32 maxTotalLocalSize = (deUint32)std::min<deUint64>(maxSubgroupLimitSize, physicalDeviceProperties.limits.maxComputeWorkGroupInvocations);
-		deUint32 localSizeX, localSizeY, localSizeZ;
-		getLocalSizes(physicalDeviceProperties, maxTotalLocalSize, localSizeX, localSizeY, localSizeZ);
-
-		deUint32 localSizesToTest[5][3] =
->>>>>>> 778abeac
-		{
-			{localSizeX, localSizeY, localSizeZ},
+		const deUint32											localSizesToTest[5][3]	=
+		{
+			{localSize.x(), localSize.y(), localSize.z()},
 			{requiredSubgroupSize, 1, 1},
 			{1, requiredSubgroupSize, 1},
 			{1, 1, requiredSubgroupSize},
-<<<<<<< HEAD
-			{localSize.x(), localSize.y(), localSize.z()},
-			{1, 1, 1} // Isn't used, just here to make double buffering checks easier
-		};
-		struct internalDataStruct								internalData								=
-=======
 			{1, 1, 1} // Isn't used, just here to make double buffering checks easier
 		};
 
@@ -761,7 +727,6 @@
 			localSizesToTestCount = 3;
 
 		struct internalDataStruct internalData =
->>>>>>> 778abeac
 		{
 			&context,				//  const Context*			context;
 			caseDef,				//  struct CaseDefinition	caseDef;
