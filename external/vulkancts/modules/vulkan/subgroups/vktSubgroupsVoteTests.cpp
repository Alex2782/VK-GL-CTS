/*------------------------------------------------------------------------
 * Vulkan Conformance Tests
 * ------------------------
 *
 * Copyright (c) 2019 The Khronos Group Inc.
 * Copyright (c) 2019 Google Inc.
 * Copyright (c) 2017 Codeplay Software Ltd.
 *
 * Licensed under the Apache License, Version 2.0 (the "License");
 * you may not use this file except in compliance with the License.
 * You may obtain a copy of the License at
 *
 *      http://www.apache.org/licenses/LICENSE-2.0
 *
 * Unless required by applicable law or agreed to in writing, software
 * distributed under the License is distributed on an "AS IS" BASIS,
 * WITHOUT WARRANTIES OR CONDITIONS OF ANY KIND, either express or implied.
 * See the License for the specific language governing permissions and
 * limitations under the License.
 *
 */ /*!
 * \file
 * \brief Subgroups Tests
 */ /*--------------------------------------------------------------------*/

#include "vktSubgroupsVoteTests.hpp"
#include "vktSubgroupsTestsUtils.hpp"

#include <string>
#include <vector>

using namespace tcu;
using namespace std;
using namespace vk;
using namespace vkt;

namespace
{
enum OpType
{
	OPTYPE_ALL = 0,
	OPTYPE_ANY = 1,
	OPTYPE_ALLEQUAL = 2,
	OPTYPE_LAST_NON_ARB = 3,
	OPTYPE_ALL_ARB = 4,
	OPTYPE_ANY_ARB = 5,
	OPTYPE_ALLEQUAL_ARB = 6,
	OPTYPE_LAST
};

static bool checkVertexPipelineStages(const void* internalData, std::vector<const void*> datas,
									  deUint32 width, deUint32)
{
	DE_UNREF(internalData);
	return vkt::subgroups::check(datas, width, 0x1F);
}

static bool checkFragmentPipelineStages(const void* internalData, std::vector<const void*> datas,
									  deUint32 width, deUint32 height, deUint32)
{
	DE_UNREF(internalData);
	const deUint32* data =
		reinterpret_cast<const deUint32*>(datas[0]);
	for (deUint32 x = 0u; x < width; ++x)
	{
		for (deUint32 y = 0u; y < height; ++y)
		{
			const deUint32 ndx = (x * height + y);
			deUint32 val = data[ndx] & 0x1F;

			if (data[ndx] & 0x40) //Helper fragment shader invocation was executed
			{
				if(val != 0x1F)
					return false;
			}
			else //Helper fragment shader invocation was not executed yet
			{
				if (val != 0x1E)
					return false;
			}
		}
	}
	return true;
}

static bool checkCompute(const void* internalData, std::vector<const void*> datas,
						 const deUint32 numWorkgroups[3], const deUint32 localSize[3],
						 deUint32)
{
	DE_UNREF(internalData);
	return vkt::subgroups::checkCompute(datas, numWorkgroups, localSize, 0x1F);
}

std::string getOpTypeName(int opType)
{
	switch (opType)
	{
		default:
			DE_FATAL("Unsupported op type");
			return "";
		case OPTYPE_ALL:
			return "subgroupAll";
		case OPTYPE_ANY:
			return "subgroupAny";
		case OPTYPE_ALLEQUAL:
			return "subgroupAllEqual";
		case OPTYPE_ALL_ARB:
			return "allInvocationsARB";
		case OPTYPE_ANY_ARB:
			return "anyInvocationARB";
		case OPTYPE_ALLEQUAL_ARB:
			return "allInvocationsEqualARB";
	}
}

struct CaseDefinition
{
	int					opType;
	VkShaderStageFlags	shaderStage;
	VkFormat			format;
	de::SharedPtr<bool>	geometryPointSizeSupported;
<<<<<<< HEAD
	deBool				requiredSubgroupSize;
=======
	deBool              requires8BitUniformBuffer;
	deBool              requires16BitUniformBuffer;
>>>>>>> 0019fc8f
};

bool fmtIsBoolean(VkFormat format)
{
	// For reasons unknown, the tests use R8_USCALED as the boolean format
	return	format == VK_FORMAT_R8_USCALED || format == VK_FORMAT_R8G8_USCALED ||
			format == VK_FORMAT_R8G8B8_USCALED || format == VK_FORMAT_R8G8B8A8_USCALED;
}

const string extHeader(bool arbFunctions)
{
	return arbFunctions	?	"#extension GL_ARB_shader_group_vote: enable\n"
							"#extension GL_KHR_shader_subgroup_basic: enable\n"
						:	"#extension GL_KHR_shader_subgroup_vote: enable\n";
}

// The test source to use in a generic stage. Fragment and compute sources are different
const string stageTestSource(CaseDefinition caseDef)
{
	const bool formatIsBoolean = fmtIsBoolean(caseDef.format);

	const string op = getOpTypeName(caseDef.opType);
	const string fmt = subgroups::getFormatNameForGLSL(caseDef.format);

	return
		(OPTYPE_ALL == caseDef.opType || OPTYPE_ALL_ARB == caseDef.opType) ?
			"  result = " + op + "(true) ? 0x1 : 0;\n"
			"  result |= " + op + "(false) ? 0 : 0x1A;\n"
			"  result |= 0x4;\n"
		: (OPTYPE_ANY == caseDef.opType || OPTYPE_ANY_ARB == caseDef.opType) ?
			"  result = " + op + "(true) ? 0x1 : 0;\n"
			"  result |= " + op + "(false) ? 0 : 0x1A;\n"
			"  result |= 0x4;\n"
		: (OPTYPE_ALLEQUAL == caseDef.opType || OPTYPE_ALLEQUAL_ARB == caseDef.opType) ?
			"  " + fmt + " valueEqual = " + fmt + "(1.25 * float(data[gl_SubgroupInvocationID]) + 5.0);\n" +
			"  " + fmt + " valueNoEqual = " + fmt + (formatIsBoolean ? "(subgroupElect());\n" : "(gl_SubgroupInvocationID);\n") +
			"  result = " + op + "(" + fmt + "(1)) ? 0x1 : 0;\n"
			"  result |= "
				+ (formatIsBoolean ? "0x2" : op + "(" + fmt + "(gl_SubgroupInvocationID)) ? 0 : 0x2")
				+ ";\n"
			"  result |= " + op + "(data[0]) ? 0x4 : 0;\n"
			"  result |= " + op + "(valueEqual) ? 0x8 : 0x0;\n"
			"  result |= " + op + "(valueNoEqual) ? 0x0 : 0x10;\n"
			"  if (subgroupElect()) result |= 0x2 | 0x10;\n"
		: "";
}

void initFrameBufferPrograms (SourceCollections& programCollection, CaseDefinition caseDef)
{
	const vk::ShaderBuildOptions buildOptions	(programCollection.usedVulkanVersion, vk::SPIRV_VERSION_1_3, 0u);
	const bool formatIsBoolean = fmtIsBoolean(caseDef.format);
	const bool arbFunctions = caseDef.opType > OPTYPE_LAST_NON_ARB;
	const string extensionHeader = extHeader(arbFunctions);

	if (VK_SHADER_STAGE_FRAGMENT_BIT != caseDef.shaderStage)
		subgroups::setFragmentShaderFrameBuffer(programCollection);

	if (VK_SHADER_STAGE_FRAGMENT_BIT == caseDef.shaderStage)
	{
		const string vertex	= "#version 450\n"
			"void main (void)\n"
			"{\n"
			"  vec2 uv = vec2(float(gl_VertexIndex & 1), float((gl_VertexIndex >> 1) & 1));\n"
			"  gl_Position = vec4(uv * 4.0f -2.0f, 0.0f, 1.0f);\n"
			"  gl_PointSize = 1.0f;\n"
			"}\n";
		programCollection.glslSources.add("vert") << glu::VertexSource(vertex) << vk::ShaderBuildOptions(programCollection.usedVulkanVersion, vk::SPIRV_VERSION_1_3, 0u);
	}
	else if (VK_SHADER_STAGE_VERTEX_BIT != caseDef.shaderStage)
		subgroups::setVertexShaderFrameBuffer(programCollection);

	const string source = stageTestSource(caseDef);

	const string fmt = subgroups::getFormatNameForGLSL(caseDef.format);

	if (VK_SHADER_STAGE_VERTEX_BIT == caseDef.shaderStage)
	{
		std::ostringstream vertexSrc;
		vertexSrc << glu::getGLSLVersionDeclaration(glu::GLSL_VERSION_450)<<"\n"
			<< extensionHeader.c_str()
			<< subgroups::getAdditionalExtensionForFormat(caseDef.format)
			<< "layout(location = 0) out vec4 out_color;\n"
			<< "layout(location = 0) in highp vec4 in_position;\n"
			<< "layout(set = 0, binding = 0) uniform Buffer1\n"
			<< "{\n"
			<< "  " << fmt << " data[" << subgroups::maxSupportedSubgroupSize() << "];\n"
			<< "};\n"
			<< "\n"
			<< "void main (void)\n"
			<< "{\n"
			<< "  uint result;\n"
			<< source
			<< "  out_color.r = float(result);\n"
			<< "  gl_Position = in_position;\n"
			<< "  gl_PointSize = 1.0f;\n"
			<< "}\n";

		programCollection.glslSources.add("vert") << glu::VertexSource(vertexSrc.str()) << vk::ShaderBuildOptions(programCollection.usedVulkanVersion, vk::SPIRV_VERSION_1_3, 0u);
	}
	else if (VK_SHADER_STAGE_GEOMETRY_BIT == caseDef.shaderStage)
	{
		std::ostringstream geometry;

		geometry << glu::getGLSLVersionDeclaration(glu::GLSL_VERSION_450)<<"\n"
			<< extensionHeader.c_str()
			<< subgroups::getAdditionalExtensionForFormat(caseDef.format)
			<< "layout(points) in;\n"
			<< "layout(points, max_vertices = 1) out;\n"
			<< "layout(location = 0) out float out_color;\n"
			<< "layout(set = 0, binding = 0) uniform Buffer1\n"
			<< "{\n"
			<< "  " << fmt << " data[" << subgroups::maxSupportedSubgroupSize() << "];\n"
			<< "};\n"
			<< "\n"
			<< "void main (void)\n"
			<< "{\n"
			<< "  uint result;\n"
			<< source
			<< "  out_color = float(result);\n"
			<< "  gl_Position = gl_in[0].gl_Position;\n"
			<< (*caseDef.geometryPointSizeSupported ? "  gl_PointSize = gl_in[0].gl_PointSize;\n" : "")
			<< "  EmitVertex();\n"
			<< "  EndPrimitive();\n"
			<< "}\n";

		programCollection.glslSources.add("geometry")
			<< glu::GeometrySource(geometry.str()) << buildOptions;
	}
	else if (VK_SHADER_STAGE_TESSELLATION_CONTROL_BIT == caseDef.shaderStage)
	{
		std::ostringstream controlSource;
		controlSource << glu::getGLSLVersionDeclaration(glu::GLSL_VERSION_450)<<"\n"
			<< extensionHeader.c_str()
			<< subgroups::getAdditionalExtensionForFormat(caseDef.format)
			<< "layout(vertices = 2) out;\n"
			<< "layout(location = 0) out float out_color[];\n"
			<< "layout(set = 0, binding = 0) uniform Buffer1\n"
			<< "{\n"
			<< "  " << fmt << " data[" << subgroups::maxSupportedSubgroupSize() << "];\n"
			<< "};\n"
			<< "\n"
			<< "void main (void)\n"
			<< "{\n"
			<< "  uint result;\n"
			<< "  if (gl_InvocationID == 0)\n"
			<<"  {\n"
			<< "    gl_TessLevelOuter[0] = 1.0f;\n"
			<< "    gl_TessLevelOuter[1] = 1.0f;\n"
			<< "  }\n"
			<< source
			<< "  out_color[gl_InvocationID] = float(result);"
			<< "  gl_out[gl_InvocationID].gl_Position = gl_in[gl_InvocationID].gl_Position;\n"
			<< (*caseDef.geometryPointSizeSupported ? "  gl_out[gl_InvocationID].gl_PointSize = gl_in[gl_InvocationID].gl_PointSize;\n" : "")
			<< "}\n";

		programCollection.glslSources.add("tesc")
			<< glu::TessellationControlSource(controlSource.str()) << buildOptions;
		subgroups::setTesEvalShaderFrameBuffer(programCollection);
	}
	else if (VK_SHADER_STAGE_TESSELLATION_EVALUATION_BIT == caseDef.shaderStage)
	{
		std::ostringstream evaluationSource;
		evaluationSource << glu::getGLSLVersionDeclaration(glu::GLSL_VERSION_450)<<"\n"
			<< extensionHeader.c_str()
			<< "#extension GL_EXT_tessellation_shader : require\n"
			<< subgroups::getAdditionalExtensionForFormat(caseDef.format)
			<< "layout(isolines, equal_spacing, ccw ) in;\n"
			<< "layout(location = 0) out float out_color;\n"
			<< "layout(set = 0, binding = 0) uniform Buffer1\n"
			<< "{\n"
			<< "  " << fmt << " data[" << subgroups::maxSupportedSubgroupSize() << "];\n"
			<< "};\n"
			<< "\n"
			<< "void main (void)\n"
			<< "{\n"
			<< "  uint result;\n"
			<< "  highp uint offset = gl_PrimitiveID * 2 + uint(gl_TessCoord.x + 0.5);\n"
			<< source
			<< "  out_color = float(result);\n"
			<< "  gl_Position = mix(gl_in[0].gl_Position, gl_in[1].gl_Position, gl_TessCoord.x);\n"
			<< (*caseDef.geometryPointSizeSupported ? "  gl_PointSize = gl_in[0].gl_PointSize;\n" : "")
			<< "}\n";

		subgroups::setTesCtrlShaderFrameBuffer(programCollection);
		programCollection.glslSources.add("tese")
				<< glu::TessellationEvaluationSource(evaluationSource.str()) << buildOptions;
	}
	else if (VK_SHADER_STAGE_FRAGMENT_BIT == caseDef.shaderStage)
	{
		const string op = getOpTypeName(caseDef.opType);
		const string sourceFragment =
		(OPTYPE_ALL == caseDef.opType || OPTYPE_ALL_ARB == caseDef.opType) ?
			"  result |= " + op + "(!gl_HelperInvocation) ? 0x0 : 0x1;\n"
			"  result |= " + op + "(false) ? 0 : 0x1A;\n"
			"  result |= 0x4;\n"
		: (OPTYPE_ANY == caseDef.opType || OPTYPE_ANY_ARB == caseDef.opType) ?
			"  result |= " + op + "(gl_HelperInvocation) ? 0x1 : 0x0;\n"
			"  result |= " + op + "(false) ? 0 : 0x1A;\n"
			"  result |= 0x4;\n"
		: (OPTYPE_ALLEQUAL == caseDef.opType || OPTYPE_ALLEQUAL_ARB == caseDef.opType) ?
			"  " + subgroups::getFormatNameForGLSL(caseDef.format) + " valueEqual = " + subgroups::getFormatNameForGLSL(caseDef.format) + "(1.25 * float(data[gl_SubgroupInvocationID]) + 5.0);\n" +
			"  " + subgroups::getFormatNameForGLSL(caseDef.format) + " valueNoEqual = " + subgroups::getFormatNameForGLSL(caseDef.format) + (formatIsBoolean ? "(subgroupElect());\n" : "(gl_SubgroupInvocationID);\n") +
			"  result |= " + getOpTypeName(caseDef.opType) + "("
			+ subgroups::getFormatNameForGLSL(caseDef.format) + "(1)) ? 0x10 : 0;\n"
			"  result |= "
				+ (formatIsBoolean ? "0x2" : op + "(" + fmt + "(gl_SubgroupInvocationID)) ? 0 : 0x2")
				+ ";\n"
			"  result |= " + op + "(data[0]) ? 0x4 : 0;\n"
			"  result |= " + op + "(valueEqual) ? 0x8 : 0x0;\n"
			"  result |= " + op + "(gl_HelperInvocation) ? 0x0 : 0x1;\n"
			"  if (subgroupElect()) result |= 0x2 | 0x10;\n"
		: "";

		std::ostringstream fragmentSource;
		fragmentSource << glu::getGLSLVersionDeclaration(glu::GLSL_VERSION_450)<<"\n"
		<< extensionHeader.c_str()
		<< subgroups::getAdditionalExtensionForFormat(caseDef.format)
		<< "layout(location = 0) out uint out_color;\n"
		<< "layout(set = 0, binding = 0) uniform Buffer1\n"
		<< "{\n"
		<< "  " << fmt << " data[" << subgroups::maxSupportedSubgroupSize() << "];\n"
		<< "};\n"
		<< ""
		<< "void main()\n"
		<< "{\n"
		<< "  uint result = 0u;\n"
		<< "  if (dFdx(gl_SubgroupInvocationID * gl_FragCoord.x * gl_FragCoord.y) - dFdy(gl_SubgroupInvocationID * gl_FragCoord.x * gl_FragCoord.y) > 0.0f)\n"
		<< "  {\n"
		<< "    result |= 0x20;\n" // to be sure that compiler doesn't remove dFdx and dFdy executions
		<< "  }\n"
		<< (arbFunctions ?
			"  bool helper = anyInvocationARB(gl_HelperInvocation);\n" :
			"  bool helper = subgroupAny(gl_HelperInvocation);\n")
		<< "  if (helper)\n"
		<< "  {\n"
		<< "    result |= 0x40;\n"
		<< "  }\n"
		<< sourceFragment
		<< "  out_color = result;\n"
		<< "}\n";

		programCollection.glslSources.add("fragment")
			<< glu::FragmentSource(fragmentSource.str())<< vk::ShaderBuildOptions(programCollection.usedVulkanVersion, vk::SPIRV_VERSION_1_3, 0u);
	}
	else
	{
		DE_FATAL("Unsupported shader stage");
	}
}

void initPrograms(SourceCollections& programCollection, CaseDefinition caseDef)
{
	const bool formatIsBoolean = fmtIsBoolean(caseDef.format);
	const bool arbFunctions = caseDef.opType > OPTYPE_LAST_NON_ARB;
	const string extensionHeader = extHeader(arbFunctions);

	const string op = getOpTypeName(caseDef.opType);
	const string fmt = subgroups::getFormatNameForGLSL(caseDef.format);

	if (VK_SHADER_STAGE_COMPUTE_BIT == caseDef.shaderStage)
	{
		std::ostringstream src;

		const string source =
		(OPTYPE_ALL == caseDef.opType || OPTYPE_ALL_ARB == caseDef.opType) ?
			"  result = " + op + "(true) ? 0x1 : 0;\n"
			"  result |= " + op + "(false) ? 0 : 0x1A;\n"
			"  result |= " + op + "(data[gl_SubgroupInvocationID] > 0) ? 0x4 : 0;\n"
		: (OPTYPE_ANY == caseDef.opType || OPTYPE_ANY_ARB == caseDef.opType) ?
			"  result = " + op + "(true) ? 0x1 : 0;\n"
			"  result |= " + op + "(false) ? 0 : 0x1A;\n"
			"  result |= " + op + "(data[gl_SubgroupInvocationID] == data[0]) ? 0x4 : 0;\n"
		: (OPTYPE_ALLEQUAL == caseDef.opType || OPTYPE_ALLEQUAL_ARB == caseDef.opType) ?
			"  " + subgroups::getFormatNameForGLSL(caseDef.format) + " valueEqual = " + subgroups::getFormatNameForGLSL(caseDef.format) + "(1.25 * float(data[gl_SubgroupInvocationID]) + 5.0);\n"
			"  " + subgroups::getFormatNameForGLSL(caseDef.format) + " valueNoEqual = " + subgroups::getFormatNameForGLSL(caseDef.format) + (formatIsBoolean ? "(subgroupElect());\n" : "(gl_SubgroupInvocationID);\n") +
			"  result = " + getOpTypeName(caseDef.opType) + "("
			+ subgroups::getFormatNameForGLSL(caseDef.format) + "(1)) ? 0x1 : 0;\n"
			"  result |= "
				+ (formatIsBoolean ? "0x2" : op + "(" + fmt + "(gl_SubgroupInvocationID)) ? 0 : 0x2")
				+ ";\n"
			"  result |= " + op + "(data[0]) ? 0x4 : 0x0;\n"
			"  result |= " + op + "(valueEqual) ? 0x8 : 0x0;\n"
			"  result |= " + op + "(valueNoEqual) ? 0x0 : 0x10;\n"
			"  if (subgroupElect()) result |= 0x2 | 0x10;\n"
		: "";

		src << "#version 450\n"
			<< extensionHeader.c_str()
			<< subgroups::getAdditionalExtensionForFormat(caseDef.format)
			<< "layout (local_size_x_id = 0, local_size_y_id = 1, "
			"local_size_z_id = 2) in;\n"
			<< "layout(set = 0, binding = 0, std430) buffer Buffer1\n"
			<< "{\n"
			<< "  uint res[];\n"
			<< "};\n"
			<< "layout(set = 0, binding = 1, std430) buffer Buffer2\n"
			<< "{\n"
			<< "  " << fmt << " data[];\n"
			<< "};\n"
			<< "\n"
			<< "void main (void)\n"
			<< "{\n"
			<< "  uint result;\n"
			<< "  uvec3 globalSize = gl_NumWorkGroups * gl_WorkGroupSize;\n"
			<< "  highp uint offset = globalSize.x * ((globalSize.y * "
			"gl_GlobalInvocationID.z) + gl_GlobalInvocationID.y) + "
			"gl_GlobalInvocationID.x;\n"
			<< source
			<< "  res[offset] = result;\n"
			<< "}\n";

		programCollection.glslSources.add("comp")
				<< glu::ComputeSource(src.str()) << vk::ShaderBuildOptions(programCollection.usedVulkanVersion, vk::SPIRV_VERSION_1_3, 0u);
	}
	else
	{
		const string source = stageTestSource(caseDef);

		{
			const string vertex =
				"#version 450\n"
				+ extensionHeader
				+ subgroups::getAdditionalExtensionForFormat(caseDef.format) +
				"layout(set = 0, binding = 0, std430) buffer Buffer1\n"
				"{\n"
				"  uint res[];\n"
				"};\n"
				"layout(set = 0, binding = 4, std430) readonly buffer Buffer2\n"
				"{\n"
				"  " + fmt + " data[];\n"
				"};\n"
				"\n"
				"void main (void)\n"
				"{\n"
				"  uint result;\n"
				"  highp uint offset = gl_VertexIndex;\n"
				+ source +
				"  res[offset] = result;\n"
				"  float pixelSize = 2.0f/1024.0f;\n"
				"  float pixelPosition = pixelSize/2.0f - 1.0f;\n"
				"  gl_Position = vec4(float(gl_VertexIndex) * pixelSize + pixelPosition, 0.0f, 0.0f, 1.0f);\n"
				"  gl_PointSize = 1.0f;\n"
				"}\n";
			programCollection.glslSources.add("vert")
				<< glu::VertexSource(vertex) << vk::ShaderBuildOptions(programCollection.usedVulkanVersion, vk::SPIRV_VERSION_1_3, 0u);
		}

		{
			const string tesc =
				"#version 450\n"
				+ extensionHeader
				+ subgroups::getAdditionalExtensionForFormat(caseDef.format) +
				"layout(vertices=1) out;\n"
				"layout(set = 0, binding = 1, std430) buffer Buffer1\n"
				"{\n"
				"  uint res[];\n"
				"};\n"
				"layout(set = 0, binding = 4, std430) readonly buffer Buffer2\n"
				"{\n"
				"  " + fmt + " data[];\n"
				"};\n"
				"\n"
				"void main (void)\n"
				"{\n"
				"  uint result;\n"
				"  highp uint offset = gl_PrimitiveID;\n"
				+ source +
				"  res[offset] = result;\n"
				"  if (gl_InvocationID == 0)\n"
				"  {\n"
				"    gl_TessLevelOuter[0] = 1.0f;\n"
				"    gl_TessLevelOuter[1] = 1.0f;\n"
				"  }\n"
				"  gl_out[gl_InvocationID].gl_Position = gl_in[gl_InvocationID].gl_Position;\n"
				+ (*caseDef.geometryPointSizeSupported ? "  gl_out[gl_InvocationID].gl_PointSize = gl_in[gl_InvocationID].gl_PointSize;\n" : "") +
				"}\n";

			programCollection.glslSources.add("tesc")
					<< glu::TessellationControlSource(tesc) << vk::ShaderBuildOptions(programCollection.usedVulkanVersion, vk::SPIRV_VERSION_1_3, 0u);
		}

		{
			const string tese =
				"#version 450\n"
				+ extensionHeader
				+ subgroups::getAdditionalExtensionForFormat(caseDef.format) +
				"layout(isolines) in;\n"
				"layout(set = 0, binding = 2, std430) buffer Buffer1\n"
				"{\n"
				"  uint res[];\n"
				"};\n"
				"layout(set = 0, binding = 4, std430) readonly buffer Buffer2\n"
				"{\n"
				"  " + fmt + " data[];\n"
				"};\n"
				"\n"
				"void main (void)\n"
				"{\n"
				"  uint result;\n"
				"  highp uint offset = gl_PrimitiveID * 2 + uint(gl_TessCoord.x + 0.5);\n"
				+ source +
				"  res[offset] = result;\n"
				"  float pixelSize = 2.0f/1024.0f;\n"
				"  gl_Position = gl_in[0].gl_Position + gl_TessCoord.x * pixelSize / 2.0f;\n"
				+ (*caseDef.geometryPointSizeSupported ? "  gl_PointSize = gl_in[0].gl_PointSize;\n" : "") +
				"}\n";

			programCollection.glslSources.add("tese")
					<< glu::TessellationEvaluationSource(tese) << vk::ShaderBuildOptions(programCollection.usedVulkanVersion, vk::SPIRV_VERSION_1_3, 0u);
		}

		{
			const string geometry =
				"#version 450\n"
				+ extensionHeader
				+ subgroups::getAdditionalExtensionForFormat(caseDef.format) +
				"layout(${TOPOLOGY}) in;\n"
				"layout(points, max_vertices = 1) out;\n"
				"layout(set = 0, binding = 3, std430) buffer Buffer1\n"
				"{\n"
				"  uint res[];\n"
				"};\n"
				"layout(set = 0, binding = 4, std430) readonly buffer Buffer2\n"
				"{\n"
				"  " + fmt + " data[];\n"
				"};\n"
				"\n"
				"void main (void)\n"
				"{\n"
				"  uint result;\n"
				"  highp uint offset = gl_PrimitiveIDIn;\n"
				+ source +
				"  res[offset] = result;\n"
				"  gl_Position = gl_in[0].gl_Position;\n"
				+ (*caseDef.geometryPointSizeSupported ? "  gl_PointSize = gl_in[0].gl_PointSize;\n" : "") +
				"  EmitVertex();\n"
				"  EndPrimitive();\n"
				"}\n";

			subgroups::addGeometryShadersFromTemplate(geometry, vk::ShaderBuildOptions(programCollection.usedVulkanVersion, vk::SPIRV_VERSION_1_3, 0u),
													  programCollection.glslSources);
		}

		{
			const string sourceFragment =
			(OPTYPE_ALL == caseDef.opType || OPTYPE_ALL_ARB == caseDef.opType) ?
				"  result = " + op + "(true) ? 0x1 : 0;\n"
				"  result |= " + op + "(false) ? 0 : 0x1A;\n"
				"  result |= 0x4;\n"
			: (OPTYPE_ANY == caseDef.opType || OPTYPE_ANY_ARB == caseDef.opType) ?
				"  result = " + op + "(true) ? 0x1 : 0;\n"
				"  result |= " + op + "(false) ? 0 : 0x1A;\n"
				"  result |= 0x4;\n"
			: (OPTYPE_ALLEQUAL == caseDef.opType || OPTYPE_ALLEQUAL_ARB == caseDef.opType) ?
				"  " + subgroups::getFormatNameForGLSL(caseDef.format) + " valueEqual = " + subgroups::getFormatNameForGLSL(caseDef.format) + "(1.25 * float(data[gl_SubgroupInvocationID]) + 5.0);\n" +
				"  " + subgroups::getFormatNameForGLSL(caseDef.format) + " valueNoEqual = " + subgroups::getFormatNameForGLSL(caseDef.format) + (formatIsBoolean ? "(subgroupElect());\n" : "(gl_SubgroupInvocationID);\n") +
				"  result = " + getOpTypeName(caseDef.opType) + "("
				+ subgroups::getFormatNameForGLSL(caseDef.format) + "(1)) ? 0x1 : 0;\n"
				"  result |= "
					+ (formatIsBoolean ? "0x2" : op + "(" + fmt + "(gl_SubgroupInvocationID)) ? 0 : 0x2")
					+ ";\n"
				"  result |= " + op + "(data[0]) ? 0x4 : 0;\n"
				"  result |= " + op + "(valueEqual) ? 0x8 : 0x0;\n"
				"  result |= " + op + "(valueNoEqual) ? 0x0 : 0x10;\n"
				"  if (subgroupElect()) result |= 0x2 | 0x10;\n"
			: "";
			const string fragment =
				"#version 450\n"
				+ extensionHeader
				+ subgroups::getAdditionalExtensionForFormat(caseDef.format) +
				"layout(location = 0) out uint result;\n"
				"layout(set = 0, binding = 4, std430) readonly buffer Buffer2\n"
				"{\n"
				"  " + fmt + " data[];\n"
				"};\n"
				"void main (void)\n"
				"{\n"
				+ sourceFragment +
				"}\n";

			programCollection.glslSources.add("fragment")
				<< glu::FragmentSource(fragment)<< vk::ShaderBuildOptions(programCollection.usedVulkanVersion, vk::SPIRV_VERSION_1_3, 0u);
		}

		subgroups::addNoSubgroupShader(programCollection);
	}
}

void supportedCheck (Context& context, CaseDefinition caseDef)
{
	if (!subgroups::isSubgroupSupported(context))
		TCU_THROW(NotSupportedError, "Subgroup operations are not supported");

	if (!subgroups::isSubgroupFeatureSupportedForDevice(context, VK_SUBGROUP_FEATURE_VOTE_BIT))
	{
		TCU_THROW(NotSupportedError, "Device does not support subgroup vote operations");
	}

	if (!subgroups::isFormatSupportedForDevice(context, caseDef.format))
		TCU_THROW(NotSupportedError, "Device does not support the specified format in subgroup operations");

	if (caseDef.requires16BitUniformBuffer)
	{
		if (!subgroups::is16BitUBOStorageSupported(context))
		{
			TCU_THROW(NotSupportedError, "Device does not support the specified format in subgroup operations");
		}
	}

	if (caseDef.requires8BitUniformBuffer)
	{
		if (!subgroups::is8BitUBOStorageSupported(context))
		{
			TCU_THROW(NotSupportedError, "Device does not support the specified format in subgroup operations");
		}
	}

	if (caseDef.opType > OPTYPE_LAST_NON_ARB)
	{
		context.requireDeviceFunctionality("VK_EXT_shader_subgroup_vote");
	}

	if (caseDef.requiredSubgroupSize)
	{
		if (!context.requireDeviceFunctionality("VK_EXT_subgroup_size_control"))
			TCU_THROW(NotSupportedError, "Device does not support VK_EXT_subgroup_size_control extension");
		VkPhysicalDeviceSubgroupSizeControlFeaturesEXT subgroupSizeControlFeatures;
		subgroupSizeControlFeatures.sType = VK_STRUCTURE_TYPE_PHYSICAL_DEVICE_SUBGROUP_SIZE_CONTROL_FEATURES_EXT;
		subgroupSizeControlFeatures.pNext = DE_NULL;

		VkPhysicalDeviceFeatures2 features;
		features.sType = VK_STRUCTURE_TYPE_PHYSICAL_DEVICE_FEATURES_2;
		features.pNext = &subgroupSizeControlFeatures;

		context.getInstanceInterface().getPhysicalDeviceFeatures2(context.getPhysicalDevice(), &features);

		if (subgroupSizeControlFeatures.subgroupSizeControl == DE_FALSE)
			TCU_THROW(NotSupportedError, "Device does not support varying subgroup sizes nor required subgroup size");

		if (subgroupSizeControlFeatures.computeFullSubgroups == DE_FALSE)
			TCU_THROW(NotSupportedError, "Device does not support full subgroups in compute shaders");

		VkPhysicalDeviceSubgroupSizeControlPropertiesEXT subgroupSizeControlProperties;
		subgroupSizeControlProperties.sType = VK_STRUCTURE_TYPE_PHYSICAL_DEVICE_SUBGROUP_SIZE_CONTROL_PROPERTIES_EXT;
		subgroupSizeControlProperties.pNext = DE_NULL;

		VkPhysicalDeviceProperties2 properties;
		properties.sType = VK_STRUCTURE_TYPE_PHYSICAL_DEVICE_PROPERTIES_2;
		properties.pNext = &subgroupSizeControlProperties;

		context.getInstanceInterface().getPhysicalDeviceProperties2(context.getPhysicalDevice(), &properties);

		if ((subgroupSizeControlProperties.requiredSubgroupSizeStages & caseDef.shaderStage) != caseDef.shaderStage)
			TCU_THROW(NotSupportedError, "Required subgroup size is not supported for shader stage");
	}

	*caseDef.geometryPointSizeSupported = subgroups::isTessellationAndGeometryPointSizeSupported(context);
}

tcu::TestStatus noSSBOtest (Context& context, const CaseDefinition caseDef)
{
	if (!subgroups::areSubgroupOperationsSupportedForStage(
				context, caseDef.shaderStage))
	{
		if (subgroups::areSubgroupOperationsRequiredForStage(
					caseDef.shaderStage))
		{
			return tcu::TestStatus::fail(
					   "Shader stage " +
					   subgroups::getShaderStageName(caseDef.shaderStage) +
					   " is required to support subgroup operations!");
		}
		else
		{
			TCU_THROW(NotSupportedError, "Device does not support subgroup operations for this stage");
		}
	}

	if (caseDef.opType > OPTYPE_LAST_NON_ARB)
	{
		context.requireDeviceFunctionality("VK_EXT_shader_subgroup_vote");
	}

	subgroups::SSBOData inputData;
	inputData.format = caseDef.format;
	inputData.layout = subgroups::SSBOData::LayoutStd140;
	inputData.numElements = subgroups::maxSupportedSubgroupSize();
	inputData.initializeType = (OPTYPE_ALLEQUAL == caseDef.opType || OPTYPE_ALLEQUAL_ARB == caseDef.opType) ? subgroups::SSBOData::InitializeZero : subgroups::SSBOData::InitializeNonZero;

	if (VK_SHADER_STAGE_VERTEX_BIT == caseDef.shaderStage)
		return subgroups::makeVertexFrameBufferTest(context, VK_FORMAT_R32_UINT, &inputData, 1, DE_NULL, checkVertexPipelineStages);
	else if (VK_SHADER_STAGE_GEOMETRY_BIT == caseDef.shaderStage)
		return subgroups::makeGeometryFrameBufferTest(context, VK_FORMAT_R32_UINT, &inputData, 1, DE_NULL, checkVertexPipelineStages);
	else if (VK_SHADER_STAGE_TESSELLATION_CONTROL_BIT == caseDef.shaderStage)
		return subgroups::makeTessellationEvaluationFrameBufferTest(context, VK_FORMAT_R32_UINT, &inputData, 1, DE_NULL, checkVertexPipelineStages, VK_SHADER_STAGE_TESSELLATION_CONTROL_BIT);
	else if (VK_SHADER_STAGE_TESSELLATION_EVALUATION_BIT == caseDef.shaderStage)
		return subgroups::makeTessellationEvaluationFrameBufferTest(context, VK_FORMAT_R32_UINT, &inputData, 1, DE_NULL, checkVertexPipelineStages, VK_SHADER_STAGE_TESSELLATION_EVALUATION_BIT);
	else if (VK_SHADER_STAGE_FRAGMENT_BIT == caseDef.shaderStage)
		return subgroups::makeFragmentFrameBufferTest(context, VK_FORMAT_R32_UINT, &inputData, 1, DE_NULL, checkFragmentPipelineStages);
	else
		TCU_THROW(InternalError, "Unhandled shader stage");
}

tcu::TestStatus test(Context& context, const CaseDefinition caseDef)
{
	if (VK_SHADER_STAGE_COMPUTE_BIT == caseDef.shaderStage)
	{
		if (!subgroups::areSubgroupOperationsSupportedForStage(context, caseDef.shaderStage))
		{
			return tcu::TestStatus::fail(
					   "Shader stage " +
					   subgroups::getShaderStageName(caseDef.shaderStage) +
					   " is required to support subgroup operations!");
		}

		subgroups::SSBOData inputData;
		inputData.format = caseDef.format;
		inputData.layout = subgroups::SSBOData::LayoutStd430;
		inputData.numElements = subgroups::maxSupportedSubgroupSize();
		inputData.initializeType = (OPTYPE_ALLEQUAL == caseDef.opType || OPTYPE_ALLEQUAL_ARB == caseDef.opType) ? subgroups::SSBOData::InitializeZero : subgroups::SSBOData::InitializeNonZero;

		if (caseDef.requiredSubgroupSize == DE_FALSE)
			return subgroups::makeComputeTest(context, VK_FORMAT_R32_UINT, &inputData,
											  1, DE_NULL, checkCompute);

		tcu::TestLog& log	= context.getTestContext().getLog();
		VkPhysicalDeviceSubgroupSizeControlPropertiesEXT subgroupSizeControlProperties;
		subgroupSizeControlProperties.sType = VK_STRUCTURE_TYPE_PHYSICAL_DEVICE_SUBGROUP_SIZE_CONTROL_PROPERTIES_EXT;
		subgroupSizeControlProperties.pNext = DE_NULL;
		VkPhysicalDeviceProperties2 properties;
		properties.sType = VK_STRUCTURE_TYPE_PHYSICAL_DEVICE_PROPERTIES_2;
		properties.pNext = &subgroupSizeControlProperties;

		context.getInstanceInterface().getPhysicalDeviceProperties2(context.getPhysicalDevice(), &properties);

		log << tcu::TestLog::Message << "Testing required subgroup size range [" <<  subgroupSizeControlProperties.minSubgroupSize << ", "
			<< subgroupSizeControlProperties.maxSubgroupSize << "]" << tcu::TestLog::EndMessage;

		// According to the spec, requiredSubgroupSize must be a power-of-two integer.
		for (deUint32 size = subgroupSizeControlProperties.minSubgroupSize; size <= subgroupSizeControlProperties.maxSubgroupSize; size *= 2)
		{
			tcu::TestStatus result = subgroups::makeComputeTest(context, VK_FORMAT_R32_UINT, &inputData, 1, DE_NULL, checkCompute,
																size, VK_PIPELINE_SHADER_STAGE_CREATE_REQUIRE_FULL_SUBGROUPS_BIT_EXT);
			if (result.getCode() != QP_TEST_RESULT_PASS)
			{
				log << tcu::TestLog::Message << "subgroupSize " << size << " failed" << tcu::TestLog::EndMessage;
				return result;
			}
		}
		return tcu::TestStatus::pass("OK");
	}
	else
	{
		VkPhysicalDeviceSubgroupProperties subgroupProperties;
		subgroupProperties.sType = VK_STRUCTURE_TYPE_PHYSICAL_DEVICE_SUBGROUP_PROPERTIES;
		subgroupProperties.pNext = DE_NULL;

		VkPhysicalDeviceProperties2 properties;
		properties.sType = VK_STRUCTURE_TYPE_PHYSICAL_DEVICE_PROPERTIES_2;
		properties.pNext = &subgroupProperties;

		context.getInstanceInterface().getPhysicalDeviceProperties2(context.getPhysicalDevice(), &properties);

		VkShaderStageFlagBits stages = (VkShaderStageFlagBits)(caseDef.shaderStage  & subgroupProperties.supportedStages);

		if (VK_SHADER_STAGE_FRAGMENT_BIT != stages && !subgroups::isVertexSSBOSupportedForDevice(context))
		{
			if ( (stages & VK_SHADER_STAGE_FRAGMENT_BIT) == 0)
				TCU_THROW(NotSupportedError, "Device does not support vertex stage SSBO writes");
			else
				stages = VK_SHADER_STAGE_FRAGMENT_BIT;
		}

		if ((VkShaderStageFlagBits)0u == stages)
			TCU_THROW(NotSupportedError, "Subgroup operations are not supported for any graphic shader");

		subgroups::SSBOData inputData;
		inputData.format			= caseDef.format;
		inputData.layout			= subgroups::SSBOData::LayoutStd430;
		inputData.numElements		= subgroups::maxSupportedSubgroupSize();
		inputData.initializeType	= (OPTYPE_ALLEQUAL == caseDef.opType || OPTYPE_ALLEQUAL_ARB == caseDef.opType) ? subgroups::SSBOData::InitializeZero : subgroups::SSBOData::InitializeNonZero;
		inputData.binding			= 4u;
		inputData.stages			= stages;

		return subgroups::allStages(context, VK_FORMAT_R32_UINT, &inputData, 1, DE_NULL, checkVertexPipelineStages, stages);
	}
}
}

namespace vkt
{
namespace subgroups
{
tcu::TestCaseGroup* createSubgroupsVoteTests(tcu::TestContext& testCtx)
{
	de::MovePtr<tcu::TestCaseGroup> graphicGroup(new tcu::TestCaseGroup(
		testCtx, "graphics", "Subgroup arithmetic category tests: graphics"));
	de::MovePtr<tcu::TestCaseGroup> computeGroup(new tcu::TestCaseGroup(
		testCtx, "compute", "Subgroup arithmetic category tests: compute"));
	de::MovePtr<tcu::TestCaseGroup> framebufferGroup(new tcu::TestCaseGroup(
		testCtx, "framebuffer", "Subgroup arithmetic category tests: framebuffer"));

	de::MovePtr<tcu::TestCaseGroup> fragHelperGroup(new tcu::TestCaseGroup(
		testCtx, "frag_helper", "Subgroup arithmetic category tests: fragment helper invocation"));

	de::MovePtr<tcu::TestCaseGroup> graphicGroupARB(new tcu::TestCaseGroup(
		testCtx, "graphics", "Subgroup arithmetic category tests: graphics"));
	de::MovePtr<tcu::TestCaseGroup> computeGroupARB(new tcu::TestCaseGroup(
		testCtx, "compute", "Subgroup arithmetic category tests: compute"));
	de::MovePtr<tcu::TestCaseGroup> framebufferGroupARB(new tcu::TestCaseGroup(
		testCtx, "framebuffer", "Subgroup arithmetic category tests: framebuffer"));

	de::MovePtr<tcu::TestCaseGroup> fragHelperGroupARB(new tcu::TestCaseGroup(
		testCtx, "frag_helper", "Subgroup arithmetic category tests: fragment helper invocation"));

	const VkShaderStageFlags stages[] =
	{
		VK_SHADER_STAGE_VERTEX_BIT,
		VK_SHADER_STAGE_TESSELLATION_EVALUATION_BIT,
		VK_SHADER_STAGE_TESSELLATION_CONTROL_BIT,
		VK_SHADER_STAGE_GEOMETRY_BIT,
	};

	const std::vector<VkFormat> formats = subgroups::getAllFormats();

	for (size_t formatIndex = 0; formatIndex < formats.size(); ++formatIndex)
	{
		const VkFormat format = formats[formatIndex];
		const deBool formatIsNotVector = VK_FORMAT_R8_USCALED == format || VK_FORMAT_R32_UINT == format ||
			VK_FORMAT_R32_SINT == format || VK_FORMAT_R32_SFLOAT == format || VK_FORMAT_R64_SFLOAT == format;

		for (int opTypeIndex = 0; opTypeIndex < OPTYPE_LAST; ++opTypeIndex)
		{
			// Skip OPTYPE_LAST_NON_ARB because it is not a real op type.
			if (opTypeIndex == OPTYPE_LAST_NON_ARB)
				continue;

			// Skip the non-nonvector tests because VK_EXT_shader_subgroup_vote functions only supports boolean scalar arguments.
			if (opTypeIndex > OPTYPE_LAST_NON_ARB && !formatIsNotVector)
				continue;

			// Skip non-boolean formats when testing allInvocationsEqualARB(bool value), because it requires a boolean
			// argument that should have the same value for all invocations. For the rest of formats, it won't be a boolean argument,
			// so it may give wrong results when converting to bool.
			if (opTypeIndex == OPTYPE_ALLEQUAL_ARB && format != VK_FORMAT_R8_USCALED)
				continue;

			// Skip the typed tests for all but subgroupAllEqual() and allInvocationsEqualARB()
			if ((VK_FORMAT_R32_UINT != format) && (OPTYPE_ALLEQUAL != opTypeIndex) && (OPTYPE_ALLEQUAL_ARB != opTypeIndex))
			{
				continue;
			}

			const std::string op = de::toLower(getOpTypeName(opTypeIndex));

			{
<<<<<<< HEAD
				CaseDefinition caseDef = {opTypeIndex, VK_SHADER_STAGE_COMPUTE_BIT, format, de::SharedPtr<bool>(new bool), DE_FALSE};
=======
				const CaseDefinition caseDef = { opTypeIndex, VK_SHADER_STAGE_COMPUTE_BIT, format, de::SharedPtr<bool>(new bool),deBool(false),deBool(false) };
>>>>>>> 0019fc8f
				if (opTypeIndex < OPTYPE_LAST_NON_ARB)
				{
					addFunctionCaseWithPrograms(computeGroup.get(),
												op + "_" + subgroups::getFormatNameForGLSL(format),
												"", supportedCheck, initPrograms, test, caseDef);
					caseDef.requiredSubgroupSize = DE_TRUE;
					addFunctionCaseWithPrograms(computeGroup.get(),
												op + "_" + subgroups::getFormatNameForGLSL(format) + "_requiredsubgroupsize",
												"", supportedCheck, initPrograms, test, caseDef);
				}
				else
				{
					addFunctionCaseWithPrograms(computeGroupARB.get(),
												op + "_" + subgroups::getFormatNameForGLSL(format),
												"", supportedCheck, initPrograms, test, caseDef);
					caseDef.requiredSubgroupSize = DE_TRUE;
					addFunctionCaseWithPrograms(computeGroupARB.get(),
												op + "_" + subgroups::getFormatNameForGLSL(format) + "_requiredsubgroupsize",
												"", supportedCheck, initPrograms, test, caseDef);
				}
			}

			{
<<<<<<< HEAD
				const CaseDefinition caseDef = {opTypeIndex, VK_SHADER_STAGE_ALL_GRAPHICS, format, de::SharedPtr<bool>(new bool), DE_FALSE};
=======
				const CaseDefinition caseDef = {opTypeIndex, VK_SHADER_STAGE_ALL_GRAPHICS, format, de::SharedPtr<bool>(new bool),deBool(false),deBool(false) };
>>>>>>> 0019fc8f
				if (opTypeIndex < OPTYPE_LAST_NON_ARB)
				{
					addFunctionCaseWithPrograms(graphicGroup.get(),
												op + "_" + subgroups::getFormatNameForGLSL(format),
												"", supportedCheck, initPrograms, test, caseDef);
				}
				else
				{
					addFunctionCaseWithPrograms(graphicGroupARB.get(),
												op + "_" + subgroups::getFormatNameForGLSL(format),
												"", supportedCheck, initPrograms, test, caseDef);
				}
			}

			for (int stageIndex = 0; stageIndex < DE_LENGTH_OF_ARRAY(stages); ++stageIndex)
			{
<<<<<<< HEAD
				const CaseDefinition caseDef = {opTypeIndex, stages[stageIndex], format, de::SharedPtr<bool>(new bool), DE_FALSE};
=======
				const CaseDefinition caseDef = {opTypeIndex, stages[stageIndex], format, de::SharedPtr<bool>(new bool),deBool(false),deBool(false) };
>>>>>>> 0019fc8f
				if (opTypeIndex < OPTYPE_LAST_NON_ARB)
				{
					addFunctionCaseWithPrograms(framebufferGroup.get(),
												op + "_" +
												subgroups::getFormatNameForGLSL(format)
												+ "_" + getShaderStageName(caseDef.shaderStage), "",
												supportedCheck, initFrameBufferPrograms, noSSBOtest, caseDef);
				}
				else
				{
					addFunctionCaseWithPrograms(framebufferGroupARB.get(),
												op + "_" +
												subgroups::getFormatNameForGLSL(format)
												+ "_" + getShaderStageName(caseDef.shaderStage), "",
												supportedCheck, initFrameBufferPrograms, noSSBOtest, caseDef);
				}
			}
<<<<<<< HEAD

			const CaseDefinition caseDef = {opTypeIndex, VK_SHADER_STAGE_FRAGMENT_BIT, format, de::SharedPtr<bool>(new bool), DE_FALSE};
=======
			bool needs8BitUBOStorage = isFormat8bitTy(format);
			bool needs16BitUBOStorage = isFormat16BitTy(format);
			const CaseDefinition caseDef = {opTypeIndex, VK_SHADER_STAGE_FRAGMENT_BIT, format, de::SharedPtr<bool>(new bool),deBool(needs8BitUBOStorage),deBool(needs16BitUBOStorage) };
>>>>>>> 0019fc8f
			if (opTypeIndex < OPTYPE_LAST_NON_ARB)
			{
				addFunctionCaseWithPrograms(fragHelperGroup.get(),
											op + "_" +
											subgroups::getFormatNameForGLSL(format)
											+ "_" + getShaderStageName(caseDef.shaderStage), "",
											supportedCheck, initFrameBufferPrograms, noSSBOtest, caseDef);
			}
			else
			{
				addFunctionCaseWithPrograms(fragHelperGroupARB.get(),
											op + "_" +
											subgroups::getFormatNameForGLSL(format)
											+ "_" + getShaderStageName(caseDef.shaderStage), "",
											supportedCheck, initFrameBufferPrograms, noSSBOtest, caseDef);
			}
		}
	}

	de::MovePtr<tcu::TestCaseGroup> groupARB(new tcu::TestCaseGroup(
		testCtx, "ext_shader_subgroup_vote", "VK_EXT_shader_subgroup_vote category tests"));

	groupARB->addChild(graphicGroupARB.release());
	groupARB->addChild(computeGroupARB.release());
	groupARB->addChild(framebufferGroupARB.release());
	groupARB->addChild(fragHelperGroupARB.release());

	de::MovePtr<tcu::TestCaseGroup> group(new tcu::TestCaseGroup(
		testCtx, "vote", "Subgroup vote category tests"));

	group->addChild(graphicGroup.release());
	group->addChild(computeGroup.release());
	group->addChild(framebufferGroup.release());
	group->addChild(fragHelperGroup.release());

	group->addChild(groupARB.release());

	return group.release();
}

} // subgroups
} // vkt<|MERGE_RESOLUTION|>--- conflicted
+++ resolved
@@ -119,12 +119,9 @@
 	VkShaderStageFlags	shaderStage;
 	VkFormat			format;
 	de::SharedPtr<bool>	geometryPointSizeSupported;
-<<<<<<< HEAD
 	deBool				requiredSubgroupSize;
-=======
 	deBool              requires8BitUniformBuffer;
 	deBool              requires16BitUniformBuffer;
->>>>>>> 0019fc8f
 };
 
 bool fmtIsBoolean(VkFormat format)
@@ -881,11 +878,7 @@
 			const std::string op = de::toLower(getOpTypeName(opTypeIndex));
 
 			{
-<<<<<<< HEAD
-				CaseDefinition caseDef = {opTypeIndex, VK_SHADER_STAGE_COMPUTE_BIT, format, de::SharedPtr<bool>(new bool), DE_FALSE};
-=======
-				const CaseDefinition caseDef = { opTypeIndex, VK_SHADER_STAGE_COMPUTE_BIT, format, de::SharedPtr<bool>(new bool),deBool(false),deBool(false) };
->>>>>>> 0019fc8f
+				CaseDefinition caseDef = { opTypeIndex, VK_SHADER_STAGE_COMPUTE_BIT, format, de::SharedPtr<bool>(new bool), DE_FALSE, deBool(false),deBool(false) };
 				if (opTypeIndex < OPTYPE_LAST_NON_ARB)
 				{
 					addFunctionCaseWithPrograms(computeGroup.get(),
@@ -909,11 +902,7 @@
 			}
 
 			{
-<<<<<<< HEAD
-				const CaseDefinition caseDef = {opTypeIndex, VK_SHADER_STAGE_ALL_GRAPHICS, format, de::SharedPtr<bool>(new bool), DE_FALSE};
-=======
-				const CaseDefinition caseDef = {opTypeIndex, VK_SHADER_STAGE_ALL_GRAPHICS, format, de::SharedPtr<bool>(new bool),deBool(false),deBool(false) };
->>>>>>> 0019fc8f
+				const CaseDefinition caseDef = {opTypeIndex, VK_SHADER_STAGE_ALL_GRAPHICS, format, de::SharedPtr<bool>(new bool), DE_FALSE, deBool(false),deBool(false) };
 				if (opTypeIndex < OPTYPE_LAST_NON_ARB)
 				{
 					addFunctionCaseWithPrograms(graphicGroup.get(),
@@ -930,11 +919,7 @@
 
 			for (int stageIndex = 0; stageIndex < DE_LENGTH_OF_ARRAY(stages); ++stageIndex)
 			{
-<<<<<<< HEAD
-				const CaseDefinition caseDef = {opTypeIndex, stages[stageIndex], format, de::SharedPtr<bool>(new bool), DE_FALSE};
-=======
-				const CaseDefinition caseDef = {opTypeIndex, stages[stageIndex], format, de::SharedPtr<bool>(new bool),deBool(false),deBool(false) };
->>>>>>> 0019fc8f
+				const CaseDefinition caseDef = {opTypeIndex, stages[stageIndex], format, de::SharedPtr<bool>(new bool), DE_FALSE, deBool(false),deBool(false) };
 				if (opTypeIndex < OPTYPE_LAST_NON_ARB)
 				{
 					addFunctionCaseWithPrograms(framebufferGroup.get(),
@@ -952,14 +937,10 @@
 												supportedCheck, initFrameBufferPrograms, noSSBOtest, caseDef);
 				}
 			}
-<<<<<<< HEAD
-
-			const CaseDefinition caseDef = {opTypeIndex, VK_SHADER_STAGE_FRAGMENT_BIT, format, de::SharedPtr<bool>(new bool), DE_FALSE};
-=======
+
 			bool needs8BitUBOStorage = isFormat8bitTy(format);
 			bool needs16BitUBOStorage = isFormat16BitTy(format);
-			const CaseDefinition caseDef = {opTypeIndex, VK_SHADER_STAGE_FRAGMENT_BIT, format, de::SharedPtr<bool>(new bool),deBool(needs8BitUBOStorage),deBool(needs16BitUBOStorage) };
->>>>>>> 0019fc8f
+			const CaseDefinition caseDef = {opTypeIndex, VK_SHADER_STAGE_FRAGMENT_BIT, format, de::SharedPtr<bool>(new bool), DE_FALSE, deBool(needs8BitUBOStorage),deBool(needs16BitUBOStorage) };
 			if (opTypeIndex < OPTYPE_LAST_NON_ARB)
 			{
 				addFunctionCaseWithPrograms(fragHelperGroup.get(),
