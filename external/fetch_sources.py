# -*- coding: utf-8 -*-

#-------------------------------------------------------------------------
# drawElements Quality Program utilities
# --------------------------------------
#
# Copyright 2015 The Android Open Source Project
#
# Licensed under the Apache License, Version 2.0 (the "License");
# you may not use this file except in compliance with the License.
# You may obtain a copy of the License at
#
#      http://www.apache.org/licenses/LICENSE-2.0
#
# Unless required by applicable law or agreed to in writing, software
# distributed under the License is distributed on an "AS IS" BASIS,
# WITHOUT WARRANTIES OR CONDITIONS OF ANY KIND, either express or implied.
# See the License for the specific language governing permissions and
# limitations under the License.
#
#-------------------------------------------------------------------------

import os
import sys
import shutil
import tarfile
import hashlib
import argparse
import subprocess
import ssl
import stat

sys.path.append(os.path.join(os.path.dirname(__file__), "..", "scripts"))

from build.common import *

EXTERNAL_DIR	= os.path.realpath(os.path.normpath(os.path.dirname(__file__)))

def computeChecksum (data):
	return hashlib.sha256(data).hexdigest()

def onReadonlyRemoveError (func, path, exc_info):
	os.chmod(path, stat.S_IWRITE)
	os.unlink(path)

class Source:
	def __init__(self, baseDir, extractDir):
		self.baseDir		= baseDir
		self.extractDir		= extractDir

	def clean (self):
		fullDstPath = os.path.join(EXTERNAL_DIR, self.baseDir, self.extractDir)
		# Remove read-only first
		readonlydir = os.path.join(fullDstPath, ".git", "objects", "pack")
		if os.path.exists(readonlydir):
			shutil.rmtree(readonlydir, onerror = onReadonlyRemoveError )
		if os.path.exists(fullDstPath):
			shutil.rmtree(fullDstPath, ignore_errors=False)

class SourcePackage (Source):
	def __init__(self, url, filename, checksum, baseDir, extractDir = "src", postExtract=None):
		Source.__init__(self, baseDir, extractDir)
		self.url			= url
		self.filename		= filename
		self.checksum		= checksum
		self.archiveDir		= "packages"
		self.postExtract	= postExtract

	def clean (self):
		Source.clean(self)
		self.removeArchives()

	def update (self, cmdProtocol = None):
		if not self.isArchiveUpToDate():
			self.fetchAndVerifyArchive()

		if self.getExtractedChecksum() != self.checksum:
			Source.clean(self)
			self.extract()
			self.storeExtractedChecksum(self.checksum)

	def removeArchives (self):
		archiveDir = os.path.join(EXTERNAL_DIR, pkg.baseDir, pkg.archiveDir)
		if os.path.exists(archiveDir):
			shutil.rmtree(archiveDir, ignore_errors=False)

	def isArchiveUpToDate (self):
		archiveFile = os.path.join(EXTERNAL_DIR, pkg.baseDir, pkg.archiveDir, pkg.filename)
		if os.path.exists(archiveFile):
			return computeChecksum(readFile(archiveFile)) == self.checksum
		else:
			return False

	def getExtractedChecksumFilePath (self):
		return os.path.join(EXTERNAL_DIR, pkg.baseDir, pkg.archiveDir, "extracted")

	def getExtractedChecksum (self):
		extractedChecksumFile = self.getExtractedChecksumFilePath()

		if os.path.exists(extractedChecksumFile):
			return readFile(extractedChecksumFile)
		else:
			return None

	def storeExtractedChecksum (self, checksum):
		checksum_bytes = checksum.encode("utf-8")
		writeFile(self.getExtractedChecksumFilePath(), checksum_bytes)

	def connectToUrl (self, url):
		result = None

		if sys.version_info < (3, 0):
			from urllib2 import urlopen
		else:
			from urllib.request import urlopen

		if args.insecure:
			print("Ignoring certificate checks")
			ssl_context = ssl._create_unverified_context()
			result = urlopen(url, context=ssl_context)
		else:
			result = urlopen(url)

		return result

	def fetchAndVerifyArchive (self):
		print("Fetching %s" % self.url)

		req			= self.connectToUrl(self.url)
		data		= req.read()
		checksum	= computeChecksum(data)
		dstPath		= os.path.join(EXTERNAL_DIR, self.baseDir, self.archiveDir, self.filename)

		if checksum != self.checksum:
			raise Exception("Checksum mismatch for %s, expected %s, got %s" % (self.filename, self.checksum, checksum))

		if not os.path.exists(os.path.dirname(dstPath)):
			os.mkdir(os.path.dirname(dstPath))

		writeFile(dstPath, data)

	def extract (self):
		print("Extracting %s to %s/%s" % (self.filename, self.baseDir, self.extractDir))

		srcPath	= os.path.join(EXTERNAL_DIR, self.baseDir, self.archiveDir, self.filename)
		tmpPath	= os.path.join(EXTERNAL_DIR, ".extract-tmp-%s" % self.baseDir)
		dstPath	= os.path.join(EXTERNAL_DIR, self.baseDir, self.extractDir)
		archive	= tarfile.open(srcPath)

		if os.path.exists(tmpPath):
			shutil.rmtree(tmpPath, ignore_errors=False)

		os.mkdir(tmpPath)

		archive.extractall(tmpPath)
		archive.close()

		extractedEntries = os.listdir(tmpPath)
		if len(extractedEntries) != 1 or not os.path.isdir(os.path.join(tmpPath, extractedEntries[0])):
			raise Exception("%s doesn't contain single top-level directory" % self.filename)

		topLevelPath = os.path.join(tmpPath, extractedEntries[0])

		if not os.path.exists(dstPath):
			os.mkdir(dstPath)

		for entry in os.listdir(topLevelPath):
			if os.path.exists(os.path.join(dstPath, entry)):
				raise Exception("%s exists already" % entry)

			shutil.move(os.path.join(topLevelPath, entry), dstPath)

		shutil.rmtree(tmpPath, ignore_errors=True)

		if self.postExtract != None:
			self.postExtract(dstPath)

class SourceFile (Source):
	def __init__(self, url, filename, checksum, baseDir, extractDir = "src"):
		Source.__init__(self, baseDir, extractDir)
		self.url			= url
		self.filename		= filename
		self.checksum		= checksum

	def update (self, cmdProtocol = None):
		if not self.isFileUpToDate():
			Source.clean(self)
			self.fetchAndVerifyFile()

	def isFileUpToDate (self):
		file = os.path.join(EXTERNAL_DIR, pkg.baseDir, pkg.extractDir, pkg.filename)
		if os.path.exists(file):
			return computeChecksum(readFile(file)) == self.checksum
		else:
			return False

	def connectToUrl (self, url):
		result = None

		if sys.version_info < (3, 0):
			from urllib2 import urlopen
		else:
			from urllib.request import urlopen

		if args.insecure:
			print("Ignoring certificate checks")
			ssl_context = ssl._create_unverified_context()
			result = urlopen(url, context=ssl_context)
		else:
			result = urlopen(url)

		return result

	def fetchAndVerifyFile (self):
		print("Fetching %s" % self.url)

		req			= self.connectToUrl(self.url)
		data		= req.read()
		checksum	= computeChecksum(data)
		dstPath		= os.path.join(EXTERNAL_DIR, self.baseDir, self.extractDir, self.filename)

		if checksum != self.checksum:
			raise Exception("Checksum mismatch for %s, expected %s, got %s" % (self.filename, self.checksum, checksum))

		if not os.path.exists(os.path.dirname(dstPath)):
			os.mkdir(os.path.dirname(dstPath))

		writeFile(dstPath, data)

class GitRepo (Source):
	def __init__(self, httpsUrl, sshUrl, revision, baseDir, extractDir = "src", removeTags = []):
		Source.__init__(self, baseDir, extractDir)
		self.httpsUrl	= httpsUrl
		self.sshUrl		= sshUrl
		self.revision	= revision
		self.removeTags	= removeTags

	def detectProtocol(self, cmdProtocol = None):
		# reuse parent repo protocol
		proc = subprocess.Popen(['git', 'ls-remote', '--get-url', 'origin'], stdout=subprocess.PIPE)
		(stdout, stderr) = proc.communicate()

		if proc.returncode != 0:
			raise Exception("Failed to execute 'git ls-remote origin', got %d" % proc.returncode)
		if (stdout[:3] == 'ssh') or (stdout[:3] == 'git'):
			protocol = 'ssh'
		else:
			# remote 'origin' doesn't exist, assume 'https' as checkout protocol
			protocol = 'https'
		return protocol

	def selectUrl(self, cmdProtocol = None):
		try:
			if cmdProtocol == None:
				protocol = self.detectProtocol(cmdProtocol)
			else:
				protocol = cmdProtocol
		except:
			# fallback to https on any issues
			protocol = 'https'

		if protocol == 'ssh':
			if self.sshUrl != None:
				url = self.sshUrl
			else:
				assert self.httpsUrl != None
				url = self.httpsUrl
		else:
			assert protocol == 'https'
			url = self.httpsUrl

		assert url != None
		return url

	def update (self, cmdProtocol = None):
		fullDstPath = os.path.join(EXTERNAL_DIR, self.baseDir, self.extractDir)

		url = self.selectUrl(cmdProtocol)
		if not os.path.exists(fullDstPath):
			execute(["git", "clone", "--no-checkout", url, fullDstPath])

		pushWorkingDir(fullDstPath)
		try:
			for tag in self.removeTags:
				proc = subprocess.Popen(['git', 'tag', '-l', tag], stdout=subprocess.PIPE)
				(stdout, stderr) = proc.communicate()
				if proc.returncode == 0:
					execute(["git", "tag", "-d",tag])
			execute(["git", "fetch", "--tags", url, "+refs/heads/*:refs/remotes/origin/*"])
			execute(["git", "checkout", self.revision])
		finally:
			popWorkingDir()

def postExtractLibpng (path):
	shutil.copy(os.path.join(path, "scripts", "pnglibconf.h.prebuilt"),
				os.path.join(path, "pnglibconf.h"))

PACKAGES = [
	SourcePackage(
		"http://zlib.net/zlib-1.2.11.tar.gz",
		"zlib-1.2.11.tar.gz",
		"c3e5e9fdd5004dcb542feda5ee4f0ff0744628baf8ed2dd5d66f8ca1197cb1a1",
		"zlib"),
	SourcePackage(
		"http://prdownloads.sourceforge.net/libpng/libpng-1.6.27.tar.gz",
		"libpng-1.6.27.tar.gz",
		"c9d164ec247f426a525a7b89936694aefbc91fb7a50182b198898b8fc91174b4",
		"libpng",
		postExtract = postExtractLibpng),
	SourceFile(
		"https://raw.githubusercontent.com/baldurk/renderdoc/v1.1/renderdoc/api/app/renderdoc_app.h",
		"renderdoc_app.h",
		"e7b5f0aa5b1b0eadc63a1c624c0ca7f5af133aa857d6a4271b0ef3d0bdb6868e",
		"renderdoc"),
	GitRepo(
<<<<<<< HEAD
		"https://gitlab.khronos.org/spirv/spirv-tools.git",
		"git@gitlab.khronos.org:spirv/spirv-tools.git",
		# Preliminary support for SPIR-V 1.4,
                # VK_KHR_uniform_buffer_standard_layout
		"4d8991f7c1bd1bcc285538f68d9b9fed31131240",
=======
		"https://github.com/KhronosGroup/SPIRV-Tools.git",
		None,
		"fcb8453104508b61b67f88ba0cb7c5bfdb49adb7",
>>>>>>> 7871b6a8
		"spirv-tools"),
	GitRepo(
		"https://github.com/KhronosGroup/glslang.git",
		None,
		"137e071ca42f2c9e378d974c399a89504804a1e5",
		"glslang",
		removeTags = ["master-tot"]),
	GitRepo(
		"https://gitlab.khronos.org/spirv/SPIRV-Headers.git",
		"git@gitlab.khronos.org:spirv/SPIRV-Headers.git",
		# Preliminary support for SPIR-V 1.4
		"e9b9ab4f05a178a5ad1cf3ae0849aaa32de8e0a4",
		"spirv-headers"),
	GitRepo(
		"https://github.com/google/amber.git",
		None,
		"0c050473aaba12d27e21604a2362f9eaa6e7af09",
		"amber"),
]

def parseArgs ():
	versionsForInsecure = ((2,7,9), (3,4,3))
	versionsForInsecureStr = ' or '.join(('.'.join(str(x) for x in v)) for v in versionsForInsecure)

	parser = argparse.ArgumentParser(description = "Fetch external sources")
	parser.add_argument('--clean', dest='clean', action='store_true', default=False,
						help='Remove sources instead of fetching')
	parser.add_argument('--insecure', dest='insecure', action='store_true', default=False,
						help="Disable certificate check for external sources."
						" Minimum python version required " + versionsForInsecureStr)
	parser.add_argument('--protocol', dest='protocol', default=None, choices=['ssh', 'https'],
						help="Select protocol to checkout git repositories.")

	args = parser.parse_args()

	if args.insecure:
		for versionItem in versionsForInsecure:
			if (sys.version_info.major == versionItem[0]):
				if sys.version_info < versionItem:
					parser.error("For --insecure minimum required python version is " +
								versionsForInsecureStr)
				break;

	return args

if __name__ == "__main__":
	args = parseArgs()

	for pkg in PACKAGES:
		if args.clean:
			pkg.clean()
		else:
			pkg.update(args.protocol)<|MERGE_RESOLUTION|>--- conflicted
+++ resolved
@@ -313,17 +313,11 @@
 		"e7b5f0aa5b1b0eadc63a1c624c0ca7f5af133aa857d6a4271b0ef3d0bdb6868e",
 		"renderdoc"),
 	GitRepo(
-<<<<<<< HEAD
 		"https://gitlab.khronos.org/spirv/spirv-tools.git",
 		"git@gitlab.khronos.org:spirv/spirv-tools.git",
 		# Preliminary support for SPIR-V 1.4,
                 # VK_KHR_uniform_buffer_standard_layout
 		"4d8991f7c1bd1bcc285538f68d9b9fed31131240",
-=======
-		"https://github.com/KhronosGroup/SPIRV-Tools.git",
-		None,
-		"fcb8453104508b61b67f88ba0cb7c5bfdb49adb7",
->>>>>>> 7871b6a8
 		"spirv-tools"),
 	GitRepo(
 		"https://github.com/KhronosGroup/glslang.git",
