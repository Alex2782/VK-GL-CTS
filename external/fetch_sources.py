--- conflicted
+++ resolved
@@ -255,15 +255,6 @@
 		"vulkan-1.1-rc1",
 		"spirv-tools"),
 	GitRepo(
-<<<<<<< HEAD
-		"https://gitlab.khronos.org/GLSL/glslang.git",
-		"git@gitlab.khronos.org:GLSL/glslang.git",
-		"vulkan-1.1-rc8",
-		"glslang"),
-	GitRepo(
-		"https://gitlab.khronos.org/spirv/SPIRV-Headers.git",
-		"git@gitlab.khronos.org:spirv/SPIRV-Headers.git",
-=======
 		"https://github.com/KhronosGroup/glslang.git",
 		None,
 		"6.2.2596",
@@ -271,7 +262,6 @@
 	GitRepo(
 		"https://github.com/KhronosGroup/SPIRV-Headers.git",
 		None,
->>>>>>> 9a537b4f
 		"vulkan-1.1-rc2",
 		"spirv-headers"),
 ]
