# -*- coding: utf-8 -*-

#-------------------------------------------------------------------------
# drawElements Quality Program utilities
# --------------------------------------
#
# Copyright 2015 The Android Open Source Project
#
# Licensed under the Apache License, Version 2.0 (the "License");
# you may not use this file except in compliance with the License.
# You may obtain a copy of the License at
#
#      http://www.apache.org/licenses/LICENSE-2.0
#
# Unless required by applicable law or agreed to in writing, software
# distributed under the License is distributed on an "AS IS" BASIS,
# WITHOUT WARRANTIES OR CONDITIONS OF ANY KIND, either express or implied.
# See the License for the specific language governing permissions and
# limitations under the License.
#
#-------------------------------------------------------------------------

import os
import sys
import shutil
import tarfile
import hashlib
import argparse
import subprocess
import ssl
import stat

sys.path.append(os.path.join(os.path.dirname(__file__), "..", "scripts"))

from build.common import *

EXTERNAL_DIR	= os.path.realpath(os.path.normpath(os.path.dirname(__file__)))

def computeChecksum (data):
	return hashlib.sha256(data).hexdigest()

def onReadonlyRemoveError (func, path, exc_info):
	os.chmod(path, stat.S_IWRITE)
	os.unlink(path)

class Source:
	def __init__(self, baseDir, extractDir):
		self.baseDir		= baseDir
		self.extractDir		= extractDir

	def clean (self):
		fullDstPath = os.path.join(EXTERNAL_DIR, self.baseDir, self.extractDir)
		# Remove read-only first
		readonlydir = os.path.join(fullDstPath, ".git", "objects", "pack")
		if os.path.exists(readonlydir):
			shutil.rmtree(readonlydir, onerror = onReadonlyRemoveError )
		if os.path.exists(fullDstPath):
			shutil.rmtree(fullDstPath, ignore_errors=False)

class SourcePackage (Source):
	def __init__(self, url, filename, checksum, baseDir, extractDir = "src", postExtract=None):
		Source.__init__(self, baseDir, extractDir)
		self.url			= url
		self.filename		= filename
		self.checksum		= checksum
		self.archiveDir		= "packages"
		self.postExtract	= postExtract

	def clean (self):
		Source.clean(self)
		self.removeArchives()

	def update (self, cmdProtocol = None):
		if not self.isArchiveUpToDate():
			self.fetchAndVerifyArchive()

		if self.getExtractedChecksum() != self.checksum:
			Source.clean(self)
			self.extract()
			self.storeExtractedChecksum(self.checksum)

	def removeArchives (self):
		archiveDir = os.path.join(EXTERNAL_DIR, pkg.baseDir, pkg.archiveDir)
		if os.path.exists(archiveDir):
			shutil.rmtree(archiveDir, ignore_errors=False)

	def isArchiveUpToDate (self):
		archiveFile = os.path.join(EXTERNAL_DIR, pkg.baseDir, pkg.archiveDir, pkg.filename)
		if os.path.exists(archiveFile):
			return computeChecksum(readBinaryFile(archiveFile)) == self.checksum
		else:
			return False

	def getExtractedChecksumFilePath (self):
		return os.path.join(EXTERNAL_DIR, pkg.baseDir, pkg.archiveDir, "extracted")

	def getExtractedChecksum (self):
		extractedChecksumFile = self.getExtractedChecksumFilePath()

		if os.path.exists(extractedChecksumFile):
			return readFile(extractedChecksumFile)
		else:
			return None

	def storeExtractedChecksum (self, checksum):
		checksum_bytes = checksum.encode("utf-8")
		writeBinaryFile(self.getExtractedChecksumFilePath(), checksum_bytes)

	def connectToUrl (self, url):
		result = None

		if sys.version_info < (3, 0):
			from urllib2 import urlopen
		else:
			from urllib.request import urlopen

		if args.insecure:
			print("Ignoring certificate checks")
			ssl_context = ssl._create_unverified_context()
			result = urlopen(url, context=ssl_context)
		else:
			result = urlopen(url)

		return result

	def fetchAndVerifyArchive (self):
		print("Fetching %s" % self.url)

		req			= self.connectToUrl(self.url)
		data		= req.read()
		checksum	= computeChecksum(data)
		dstPath		= os.path.join(EXTERNAL_DIR, self.baseDir, self.archiveDir, self.filename)

		if checksum != self.checksum:
			raise Exception("Checksum mismatch for %s, expected %s, got %s" % (self.filename, self.checksum, checksum))

		if not os.path.exists(os.path.dirname(dstPath)):
			os.mkdir(os.path.dirname(dstPath))

		writeBinaryFile(dstPath, data)

	def extract (self):
		print("Extracting %s to %s/%s" % (self.filename, self.baseDir, self.extractDir))

		srcPath	= os.path.join(EXTERNAL_DIR, self.baseDir, self.archiveDir, self.filename)
		tmpPath	= os.path.join(EXTERNAL_DIR, ".extract-tmp-%s" % self.baseDir)
		dstPath	= os.path.join(EXTERNAL_DIR, self.baseDir, self.extractDir)
		archive	= tarfile.open(srcPath)

		if os.path.exists(tmpPath):
			shutil.rmtree(tmpPath, ignore_errors=False)

		os.mkdir(tmpPath)

		archive.extractall(tmpPath)
		archive.close()

		extractedEntries = os.listdir(tmpPath)
		if len(extractedEntries) != 1 or not os.path.isdir(os.path.join(tmpPath, extractedEntries[0])):
			raise Exception("%s doesn't contain single top-level directory" % self.filename)

		topLevelPath = os.path.join(tmpPath, extractedEntries[0])

		if not os.path.exists(dstPath):
			os.mkdir(dstPath)

		for entry in os.listdir(topLevelPath):
			if os.path.exists(os.path.join(dstPath, entry)):
				raise Exception("%s exists already" % entry)

			shutil.move(os.path.join(topLevelPath, entry), dstPath)

		shutil.rmtree(tmpPath, ignore_errors=True)

		if self.postExtract != None:
			self.postExtract(dstPath)

class SourceFile (Source):
	def __init__(self, url, filename, checksum, baseDir, extractDir = "src"):
		Source.__init__(self, baseDir, extractDir)
		self.url			= url
		self.filename		= filename
		self.checksum		= checksum

	def update (self, cmdProtocol = None):
		if not self.isFileUpToDate():
			Source.clean(self)
			self.fetchAndVerifyFile()

	def isFileUpToDate (self):
		file = os.path.join(EXTERNAL_DIR, pkg.baseDir, pkg.extractDir, pkg.filename)
		if os.path.exists(file):
			data = readFile(file)
			return computeChecksum(data.encode('utf-8')) == self.checksum
		else:
			return False

	def connectToUrl (self, url):
		result = None

		if sys.version_info < (3, 0):
			from urllib2 import urlopen
		else:
			from urllib.request import urlopen

		if args.insecure:
			print("Ignoring certificate checks")
			ssl_context = ssl._create_unverified_context()
			result = urlopen(url, context=ssl_context)
		else:
			result = urlopen(url)

		return result

	def fetchAndVerifyFile (self):
		print("Fetching %s" % self.url)

		req			= self.connectToUrl(self.url)
		data		= req.read()
		checksum	= computeChecksum(data)
		dstPath		= os.path.join(EXTERNAL_DIR, self.baseDir, self.extractDir, self.filename)

		if checksum != self.checksum:
			raise Exception("Checksum mismatch for %s, expected %s, got %s" % (self.filename, self.checksum, checksum))

		if not os.path.exists(os.path.dirname(dstPath)):
			os.mkdir(os.path.dirname(dstPath))

		writeBinaryFile(dstPath, data)

class GitRepo (Source):
	def __init__(self, httpsUrl, sshUrl, revision, baseDir, extractDir = "src", removeTags = []):
		Source.__init__(self, baseDir, extractDir)
		self.httpsUrl	= httpsUrl
		self.sshUrl		= sshUrl
		self.revision	= revision
		self.removeTags	= removeTags

	def detectProtocol(self, cmdProtocol = None):
		# reuse parent repo protocol
		proc = subprocess.Popen(['git', 'ls-remote', '--get-url', 'origin'], stdout=subprocess.PIPE)
		(stdout, stderr) = proc.communicate()

		if proc.returncode != 0:
			raise Exception("Failed to execute 'git ls-remote origin', got %d" % proc.returncode)
		if (stdout[:3] == 'ssh') or (stdout[:3] == 'git'):
			protocol = 'ssh'
		else:
			# remote 'origin' doesn't exist, assume 'https' as checkout protocol
			protocol = 'https'
		return protocol

	def selectUrl(self, cmdProtocol = None):
		try:
			if cmdProtocol == None:
				protocol = self.detectProtocol(cmdProtocol)
			else:
				protocol = cmdProtocol
		except:
			# fallback to https on any issues
			protocol = 'https'

		if protocol == 'ssh':
			if self.sshUrl != None:
				url = self.sshUrl
			else:
				assert self.httpsUrl != None
				url = self.httpsUrl
		else:
			assert protocol == 'https'
			url = self.httpsUrl

		assert url != None
		return url

	def update (self, cmdProtocol = None):
		fullDstPath = os.path.join(EXTERNAL_DIR, self.baseDir, self.extractDir)

		url = self.selectUrl(cmdProtocol)
		if not os.path.exists(os.path.join(fullDstPath, '.git')):
			execute(["git", "clone", "--no-checkout", url, fullDstPath])

		pushWorkingDir(fullDstPath)
		try:
			for tag in self.removeTags:
				proc = subprocess.Popen(['git', 'tag', '-l', tag], stdout=subprocess.PIPE)
				(stdout, stderr) = proc.communicate()
				if proc.returncode == 0:
					execute(["git", "tag", "-d",tag])
			execute(["git", "fetch", "--tags", url, "+refs/heads/*:refs/remotes/origin/*"])
			execute(["git", "checkout", self.revision])
		finally:
			popWorkingDir()

def postExtractLibpng (path):
	shutil.copy(os.path.join(path, "scripts", "pnglibconf.h.prebuilt"),
				os.path.join(path, "pnglibconf.h"))

PACKAGES = [
	SourcePackage(
		"http://zlib.net/zlib-1.2.11.tar.gz",
		"zlib-1.2.11.tar.gz",
		"c3e5e9fdd5004dcb542feda5ee4f0ff0744628baf8ed2dd5d66f8ca1197cb1a1",
		"zlib"),
	SourcePackage(
		"http://prdownloads.sourceforge.net/libpng/libpng-1.6.27.tar.gz",
		"libpng-1.6.27.tar.gz",
		"c9d164ec247f426a525a7b89936694aefbc91fb7a50182b198898b8fc91174b4",
		"libpng",
		postExtract = postExtractLibpng),
	SourceFile(
		"https://raw.githubusercontent.com/baldurk/renderdoc/v1.1/renderdoc/api/app/renderdoc_app.h",
		"renderdoc_app.h",
		"e7b5f0aa5b1b0eadc63a1c624c0ca7f5af133aa857d6a4271b0ef3d0bdb6868e",
		"renderdoc"),
	GitRepo(
		"https://github.com/KhronosGroup/SPIRV-Tools.git",
		None,
		"34be23373b9e73694c3b214ba857283bad65aedb",
		"spirv-tools"),
	GitRepo(
		"https://github.com/KhronosGroup/glslang.git",
		None,
<<<<<<< HEAD
		"bcf6a2430e99e8fc24f9f266e99316905e6d5134",
=======
		"b5f003d7a3ece37db45578a8a3140b370036fc64",
>>>>>>> 60972ed7
		"glslang",
		removeTags = ["master-tot"]),
	GitRepo(
		"https://github.com/KhronosGroup/SPIRV-Headers.git",
		None,
		"f8bf11a0253a32375c32cad92c841237b96696c0",
		"spirv-headers"),
	GitRepo(
		"https://github.com/google/amber.git",
		None,
		"a40bef4dba98d2d80b48e5a940d8574fbfceb197",
		"amber"),
]

def parseArgs ():
	versionsForInsecure = ((2,7,9), (3,4,3))
	versionsForInsecureStr = ' or '.join(('.'.join(str(x) for x in v)) for v in versionsForInsecure)

	parser = argparse.ArgumentParser(description = "Fetch external sources")
	parser.add_argument('--clean', dest='clean', action='store_true', default=False,
						help='Remove sources instead of fetching')
	parser.add_argument('--insecure', dest='insecure', action='store_true', default=False,
						help="Disable certificate check for external sources."
						" Minimum python version required " + versionsForInsecureStr)
	parser.add_argument('--protocol', dest='protocol', default=None, choices=['ssh', 'https'],
						help="Select protocol to checkout git repositories.")

	args = parser.parse_args()

	if args.insecure:
		for versionItem in versionsForInsecure:
			if (sys.version_info.major == versionItem[0]):
				if sys.version_info < versionItem:
					parser.error("For --insecure minimum required python version is " +
								versionsForInsecureStr)
				break;

	return args

if __name__ == "__main__":
	args = parseArgs()

	for pkg in PACKAGES:
		if args.clean:
			pkg.clean()
		else:
			pkg.update(args.protocol)<|MERGE_RESOLUTION|>--- conflicted
+++ resolved
@@ -321,11 +321,7 @@
 	GitRepo(
 		"https://github.com/KhronosGroup/glslang.git",
 		None,
-<<<<<<< HEAD
-		"bcf6a2430e99e8fc24f9f266e99316905e6d5134",
-=======
 		"b5f003d7a3ece37db45578a8a3140b370036fc64",
->>>>>>> 60972ed7
 		"glslang",
 		removeTags = ["master-tot"]),
 	GitRepo(
