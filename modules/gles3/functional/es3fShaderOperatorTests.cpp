--- conflicted
+++ resolved
@@ -175,30 +175,9 @@
 // Vec-scalar and scalar-vec binary operators.
 
 // \note This one is done separately due to how the overloaded minus operator is implemented for vector-scalar operands.
-<<<<<<< HEAD
 template<int Size>				inline Vector<deUint32, Size>	subVecScalar			(const Vector<deUint32, Size>& v, deUint32 s)	{ return (v.asInt() - (int)s).asUint(); }
 
 template<typename T, int Size>	inline Vector<T, Size>			addVecScalar			(const Vector<T, Size>& v, T s)					{ return v + s; }
-template<typename T, int Size>	inline Vector<T, Size>			subVecScalar			(const Vector<T, Size>& v, T s)					{ return v - s; }
-template<typename T, int Size>	inline Vector<T, Size>			mulVecScalar			(const Vector<T, Size>& v, T s)					{ return v * s; }
-template<typename T, int Size>	inline Vector<T, Size>			divVecScalar			(const Vector<T, Size>& v, T s)					{ return v / s; }
-template<typename T, int Size>	inline Vector<T, Size>			modVecScalar			(const Vector<T, Size>& v, T s)					{ return mod(v, Vector<T, Size>(s)); }
-template<typename T, int Size>	inline Vector<T, Size>			bitwiseAndVecScalar		(const Vector<T, Size>& v, T s)					{ return bitwiseAnd(v, Vector<T, Size>(s)); }
-template<typename T, int Size>	inline Vector<T, Size>			bitwiseOrVecScalar		(const Vector<T, Size>& v, T s)					{ return bitwiseOr(v, Vector<T, Size>(s)); }
-template<typename T, int Size>	inline Vector<T, Size>			bitwiseXorVecScalar		(const Vector<T, Size>& v, T s)					{ return bitwiseXor(v, Vector<T, Size>(s)); }
-
-template<typename T, int Size> inline Vector<T, Size>			addScalarVec			(T s, const Vector<T, Size>& v)					{ return s + v; }
-template<typename T, int Size> inline Vector<T, Size>			subScalarVec			(T s, const Vector<T, Size>& v)					{ return s - v; }
-template<typename T, int Size> inline Vector<T, Size>			mulScalarVec			(T s, const Vector<T, Size>& v)					{ return s * v; }
-template<typename T, int Size> inline Vector<T, Size>			divScalarVec			(T s, const Vector<T, Size>& v)					{ return s / v; }
-template<typename T, int Size> inline Vector<T, Size>			modScalarVec			(T s, const Vector<T, Size>& v)					{ return mod(Vector<T, Size>(s), v); }
-template<typename T, int Size> inline Vector<T, Size>			bitwiseAndScalarVec		(T s, const Vector<T, Size>& v)					{ return bitwiseAnd(Vector<T, Size>(s), v); }
-template<typename T, int Size> inline Vector<T, Size>			bitwiseOrScalarVec		(T s, const Vector<T, Size>& v)					{ return bitwiseOr(Vector<T, Size>(s), v); }
-template<typename T, int Size> inline Vector<T, Size>			bitwiseXorScalarVec		(T s, const Vector<T, Size>& v)					{ return bitwiseXor(Vector<T, Size>(s), v); }
-=======
-template<int Size>				inline Vector<deUint32, Size>	subVecScalar			(const Vector<deUint32, Size>& v, deUint32 s)	{ return (v.asInt() - (int)s).asUint(); };
-
-template<typename T, int Size>	inline Vector<T, Size>			addVecScalar			(const Vector<T, Size>& v, T s)					{ return v + s; };
 
 // Specialize add, sub, and mul integer operations to use 64bit to avoid undefined signed integer overflows.
 inline int add			(int a, int b) { return static_cast<int>(static_cast<deInt64>(a) + static_cast<deInt64>(b)); }
@@ -246,23 +225,22 @@
 DECLARE_INT_IVEC_BINARY_FUNC(sub)
 DECLARE_INT_IVEC_BINARY_FUNC(mul)
 
-template<typename T, int Size>	inline Vector<T, Size>			subVecScalar			(const Vector<T, Size>& v, T s)					{ return v - s; };
-template<typename T, int Size>	inline Vector<T, Size>			mulVecScalar			(const Vector<T, Size>& v, T s)					{ return v * s; };
-template<typename T, int Size>	inline Vector<T, Size>			divVecScalar			(const Vector<T, Size>& v, T s)					{ return v / s; };
-template<typename T, int Size>	inline Vector<T, Size>			modVecScalar			(const Vector<T, Size>& v, T s)					{ return mod(v, Vector<T, Size>(s)); };
-template<typename T, int Size>	inline Vector<T, Size>			bitwiseAndVecScalar		(const Vector<T, Size>& v, T s)					{ return bitwiseAnd(v, Vector<T, Size>(s)); };
-template<typename T, int Size>	inline Vector<T, Size>			bitwiseOrVecScalar		(const Vector<T, Size>& v, T s)					{ return bitwiseOr(v, Vector<T, Size>(s)); };
-template<typename T, int Size>	inline Vector<T, Size>			bitwiseXorVecScalar		(const Vector<T, Size>& v, T s)					{ return bitwiseXor(v, Vector<T, Size>(s)); };
-
-template<typename T, int Size> inline Vector<T, Size>			addScalarVec			(T s, const Vector<T, Size>& v)					{ return s + v; };
-template<typename T, int Size> inline Vector<T, Size>			subScalarVec			(T s, const Vector<T, Size>& v)					{ return s - v; };
-template<typename T, int Size> inline Vector<T, Size>			mulScalarVec			(T s, const Vector<T, Size>& v)					{ return s * v; };
-template<typename T, int Size> inline Vector<T, Size>			divScalarVec			(T s, const Vector<T, Size>& v)					{ return s / v; };
-template<typename T, int Size> inline Vector<T, Size>			modScalarVec			(T s, const Vector<T, Size>& v)					{ return mod(Vector<T, Size>(s), v); };
-template<typename T, int Size> inline Vector<T, Size>			bitwiseAndScalarVec		(T s, const Vector<T, Size>& v)					{ return bitwiseAnd(Vector<T, Size>(s), v); };
-template<typename T, int Size> inline Vector<T, Size>			bitwiseOrScalarVec		(T s, const Vector<T, Size>& v)					{ return bitwiseOr(Vector<T, Size>(s), v); };
-template<typename T, int Size> inline Vector<T, Size>			bitwiseXorScalarVec		(T s, const Vector<T, Size>& v)					{ return bitwiseXor(Vector<T, Size>(s), v); };
->>>>>>> 438d9207
+template<typename T, int Size>	inline Vector<T, Size>			subVecScalar			(const Vector<T, Size>& v, T s)					{ return v - s; }
+template<typename T, int Size>	inline Vector<T, Size>			mulVecScalar			(const Vector<T, Size>& v, T s)					{ return v * s; }
+template<typename T, int Size>	inline Vector<T, Size>			divVecScalar			(const Vector<T, Size>& v, T s)					{ return v / s; }
+template<typename T, int Size>	inline Vector<T, Size>			modVecScalar			(const Vector<T, Size>& v, T s)					{ return mod(v, Vector<T, Size>(s)); }
+template<typename T, int Size>	inline Vector<T, Size>			bitwiseAndVecScalar		(const Vector<T, Size>& v, T s)					{ return bitwiseAnd(v, Vector<T, Size>(s)); }
+template<typename T, int Size>	inline Vector<T, Size>			bitwiseOrVecScalar		(const Vector<T, Size>& v, T s)					{ return bitwiseOr(v, Vector<T, Size>(s)); }
+template<typename T, int Size>	inline Vector<T, Size>			bitwiseXorVecScalar		(const Vector<T, Size>& v, T s)					{ return bitwiseXor(v, Vector<T, Size>(s)); }
+
+template<typename T, int Size> inline Vector<T, Size>			addScalarVec			(T s, const Vector<T, Size>& v)					{ return s + v; }
+template<typename T, int Size> inline Vector<T, Size>			subScalarVec			(T s, const Vector<T, Size>& v)					{ return s - v; }
+template<typename T, int Size> inline Vector<T, Size>			mulScalarVec			(T s, const Vector<T, Size>& v)					{ return s * v; }
+template<typename T, int Size> inline Vector<T, Size>			divScalarVec			(T s, const Vector<T, Size>& v)					{ return s / v; }
+template<typename T, int Size> inline Vector<T, Size>			modScalarVec			(T s, const Vector<T, Size>& v)					{ return mod(Vector<T, Size>(s), v); }
+template<typename T, int Size> inline Vector<T, Size>			bitwiseAndScalarVec		(T s, const Vector<T, Size>& v)					{ return bitwiseAnd(Vector<T, Size>(s), v); }
+template<typename T, int Size> inline Vector<T, Size>			bitwiseOrScalarVec		(T s, const Vector<T, Size>& v)					{ return bitwiseOr(Vector<T, Size>(s), v); }
+template<typename T, int Size> inline Vector<T, Size>			bitwiseXorScalarVec		(T s, const Vector<T, Size>& v)					{ return bitwiseXor(Vector<T, Size>(s), v); }
 
 // Reference functions for specific sequence operations for the sequence operator tests.
 
