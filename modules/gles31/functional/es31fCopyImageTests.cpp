/*-------------------------------------------------------------------------
 * drawElements Quality Program OpenGL ES 3.1 Module
 * -------------------------------------------------
 *
 * Copyright 2014 The Android Open Source Project
 *
 * Licensed under the Apache License, Version 2.0 (the "License");
 * you may not use this file except in compliance with the License.
 * You may obtain a copy of the License at
 *
 *      http://www.apache.org/licenses/LICENSE-2.0
 *
 * Unless required by applicable law or agreed to in writing, software
 * distributed under the License is distributed on an "AS IS" BASIS,
 * WITHOUT WARRANTIES OR CONDITIONS OF ANY KIND, either express or implied.
 * See the License for the specific language governing permissions and
 * limitations under the License.
 *
 *//*!
 * \file
 * \brief Copy image tests for GL_EXT_copy_image.
 *//*--------------------------------------------------------------------*/

#include "es31fCopyImageTests.hpp"

#include "tes31TestCase.hpp"

#include "glsTextureTestUtil.hpp"

#include "gluContextInfo.hpp"
#include "gluObjectWrapper.hpp"
#include "gluRenderContext.hpp"
#include "gluStrUtil.hpp"
#include "gluTextureUtil.hpp"
#include "gluPixelTransfer.hpp"

#include "glwEnums.hpp"
#include "glwFunctions.hpp"

#include "tcuCompressedTexture.hpp"
#include "tcuFloat.hpp"
#include "tcuImageCompare.hpp"
#include "tcuTestLog.hpp"
#include "tcuTexture.hpp"
#include "tcuTextureUtil.hpp"
#include "tcuVector.hpp"
#include "tcuVectorUtil.hpp"
#include "tcuSeedBuilder.hpp"
#include "tcuResultCollector.hpp"

#include "deArrayBuffer.hpp"
#include "deFloat16.h"
#include "deRandom.hpp"
#include "deStringUtil.hpp"
#include "deUniquePtr.hpp"
#include "deArrayUtil.hpp"

#include <map>
#include <string>
#include <vector>

using namespace deqp::gls::TextureTestUtil;
using namespace glu::TextureTestUtil;

using tcu::Float;
using tcu::IVec2;
using tcu::IVec3;
using tcu::IVec4;
using tcu::Sampler;
using tcu::ScopedLogSection;
using tcu::TestLog;
using tcu::Vec4;
using tcu::SeedBuilder;

using de::ArrayBuffer;

using std::map;
using std::string;
using std::vector;
using std::pair;

namespace deqp
{
namespace gles31
{
namespace Functional
{
namespace
{

enum ViewClass
{
	VIEWCLASS_128_BITS = 0,
	VIEWCLASS_96_BITS,
	VIEWCLASS_64_BITS,
	VIEWCLASS_48_BITS,
	VIEWCLASS_32_BITS,
	VIEWCLASS_24_BITS,
	VIEWCLASS_16_BITS,
	VIEWCLASS_8_BITS,

	VIEWCLASS_EAC_R11,
	VIEWCLASS_EAC_RG11,
	VIEWCLASS_ETC2_RGB,
	VIEWCLASS_ETC2_RGBA,
	VIEWCLASS_ETC2_EAC_RGBA,
	VIEWCLASS_ASTC_4x4_RGBA,
	VIEWCLASS_ASTC_5x4_RGBA,
	VIEWCLASS_ASTC_5x5_RGBA,
	VIEWCLASS_ASTC_6x5_RGBA,
	VIEWCLASS_ASTC_6x6_RGBA,
	VIEWCLASS_ASTC_8x5_RGBA,
	VIEWCLASS_ASTC_8x6_RGBA,
	VIEWCLASS_ASTC_8x8_RGBA,
	VIEWCLASS_ASTC_10x5_RGBA,
	VIEWCLASS_ASTC_10x6_RGBA,
	VIEWCLASS_ASTC_10x8_RGBA,
	VIEWCLASS_ASTC_10x10_RGBA,
	VIEWCLASS_ASTC_12x10_RGBA,
	VIEWCLASS_ASTC_12x12_RGBA
};

enum Verify
{
	VERIFY_NONE = 0,
	VERIFY_COMPARE_REFERENCE
};

const char* viewClassToName (ViewClass viewClass)
{
	switch (viewClass)
	{
		case VIEWCLASS_128_BITS:			return "viewclass_128_bits";
		case VIEWCLASS_96_BITS:				return "viewclass_96_bits";
		case VIEWCLASS_64_BITS:				return "viewclass_64_bits";
		case VIEWCLASS_48_BITS:				return "viewclass_48_bits";
		case VIEWCLASS_32_BITS:				return "viewclass_32_bits";
		case VIEWCLASS_24_BITS:				return "viewclass_24_bits";
		case VIEWCLASS_16_BITS:				return "viewclass_16_bits";
		case VIEWCLASS_8_BITS:				return "viewclass_8_bits";
		case VIEWCLASS_EAC_R11:				return "viewclass_eac_r11";
		case VIEWCLASS_EAC_RG11:			return "viewclass_eac_rg11";
		case VIEWCLASS_ETC2_RGB:			return "viewclass_etc2_rgb";
		case VIEWCLASS_ETC2_RGBA:			return "viewclass_etc2_rgba";
		case VIEWCLASS_ETC2_EAC_RGBA:		return "viewclass_etc2_eac_rgba";
		case VIEWCLASS_ASTC_4x4_RGBA:		return "viewclass_astc_4x4_rgba";
		case VIEWCLASS_ASTC_5x4_RGBA:		return "viewclass_astc_5x4_rgba";
		case VIEWCLASS_ASTC_5x5_RGBA:		return "viewclass_astc_5x5_rgba";
		case VIEWCLASS_ASTC_6x5_RGBA:		return "viewclass_astc_6x5_rgba";
		case VIEWCLASS_ASTC_6x6_RGBA:		return "viewclass_astc_6x6_rgba";
		case VIEWCLASS_ASTC_8x5_RGBA:		return "viewclass_astc_8x5_rgba";
		case VIEWCLASS_ASTC_8x6_RGBA:		return "viewclass_astc_8x6_rgba";
		case VIEWCLASS_ASTC_8x8_RGBA:		return "viewclass_astc_8x8_rgba";
		case VIEWCLASS_ASTC_10x5_RGBA:		return "viewclass_astc_10x5_rgba";
		case VIEWCLASS_ASTC_10x6_RGBA:		return "viewclass_astc_10x6_rgba";
		case VIEWCLASS_ASTC_10x8_RGBA:		return "viewclass_astc_10x8_rgba";
		case VIEWCLASS_ASTC_10x10_RGBA:		return "viewclass_astc_10x10_rgba";
		case VIEWCLASS_ASTC_12x10_RGBA:		return "viewclass_astc_12x10_rgba";
		case VIEWCLASS_ASTC_12x12_RGBA:		return "viewclass_astc_12x12_rgba";

		default:
			DE_ASSERT(false);
			return NULL;
	}
}

const char* targetToName (deUint32 target)
{
	switch (target)
	{
		case GL_RENDERBUFFER:		return "renderbuffer";
		case GL_TEXTURE_2D:			return "texture2d";
		case GL_TEXTURE_3D:			return "texture3d";
		case GL_TEXTURE_2D_ARRAY:	return "texture2d_array";
		case GL_TEXTURE_CUBE_MAP:	return "cubemap";

		default:
			DE_ASSERT(false);
			return NULL;
	}
}

string formatToName (deUint32 format)
{
	string enumName;

	if (glu::isCompressedFormat(format))
		enumName = glu::getCompressedTextureFormatStr(format).toString().substr(14); // Strip GL_COMPRESSED_
	else
		enumName = glu::getUncompressedTextureFormatStr(format).toString().substr(3); // Strip GL_

	return de::toLower(enumName);
}

bool isFloatFormat (deUint32 format)
{
	if (glu::isCompressedFormat(format))
		return false;
	else
		return tcu::getTextureChannelClass(glu::mapGLInternalFormat(format).type) == tcu::TEXTURECHANNELCLASS_FLOATING_POINT;
}

bool isUintFormat (deUint32 format)
{
	if (glu::isCompressedFormat(format))
		return false;
	else
		return tcu::getTextureChannelClass(glu::mapGLInternalFormat(format).type) == tcu::TEXTURECHANNELCLASS_UNSIGNED_INTEGER;
}

bool isIntFormat (deUint32 format)
{
	if (glu::isCompressedFormat(format))
		return false;
	else
		return tcu::getTextureChannelClass(glu::mapGLInternalFormat(format).type) == tcu::TEXTURECHANNELCLASS_SIGNED_INTEGER;
}

bool isFixedPointFormat (deUint32 format)
{
	if (glu::isCompressedFormat(format))
		return false;
	else
	{
		const tcu::TextureChannelClass channelClass = tcu::getTextureChannelClass(glu::mapGLInternalFormat(format).type);

		return channelClass == tcu::TEXTURECHANNELCLASS_SIGNED_FIXED_POINT || channelClass == tcu::TEXTURECHANNELCLASS_UNSIGNED_FIXED_POINT;
	}
}

bool isTextureTarget (deUint32 target)
{
	return target != GL_RENDERBUFFER;
}

int getTargetTexDims (deUint32 target)
{
	DE_ASSERT(isTextureTarget(target));

	switch (target)
	{
		case GL_TEXTURE_1D:
			return 1;

		case GL_TEXTURE_1D_ARRAY:
		case GL_TEXTURE_2D:
		case GL_TEXTURE_CUBE_MAP:
			return 2;

		case GL_TEXTURE_2D_ARRAY:
		case GL_TEXTURE_3D:
			return 3;

		default:
			DE_ASSERT(false);
			return -1;
	}
}

class RandomizedRenderGrid
{
public:
					RandomizedRenderGrid	(const IVec2& targetSize, const IVec2& cellSize, int maxCellCount, deUint32 seed);
	bool			nextCell				(void);
	IVec2			getOrigin				(void) const;

	const IVec2&	getCellSize				(void) const { return m_cellSize; };
	IVec4			getUsedAreaBoundingBox	(void) const;
	int				getCellCount			(void) const { return m_cellCount; };

private:
	static IVec2	getRandomOffset			(deUint32 seed, IVec2 targetSize, IVec2 cellSize, IVec2 grid, int cellCount);

	const IVec2		m_targetSize;
	const IVec2		m_cellSize;
	const IVec2		m_grid;
	int				m_currentCell;
	const int		m_cellCount;
	const IVec2		m_baseRandomOffset;
};

RandomizedRenderGrid::RandomizedRenderGrid (const IVec2& targetSize, const IVec2& cellSize, int maxCellCount, deUint32 seed)
	: m_targetSize			(targetSize)
	, m_cellSize			(cellSize)
	, m_grid				(targetSize / cellSize)
	, m_currentCell			(0)
	// If the grid exactly fits height, take one row for randomization.
	, m_cellCount			(deMin32(maxCellCount, ((targetSize.y() % cellSize.y()) == 0) && m_grid.y() > 1 ? m_grid.x() * (m_grid.y() - 1) :  m_grid.x() * m_grid.y()))
	, m_baseRandomOffset	(getRandomOffset(seed, targetSize, cellSize, m_grid, m_cellCount))
{
}

IVec2 RandomizedRenderGrid::getRandomOffset (deUint32 seed, IVec2 targetSize, IVec2 cellSize, IVec2 grid, int cellCount)
{
	de::Random	rng			(seed);
	IVec2		result;
	IVec2		extraSpace = targetSize - (cellSize * grid);

	// If there'll be unused rows, donate them into extra space.
	// (Round the required rows to full cell row to find out how many rows are unused, multiply by size)
	DE_ASSERT(deDivRoundUp32(cellCount, grid.x()) <= grid.y());
	extraSpace.y() += (grid.y() - deDivRoundUp32(cellCount, grid.x())) * cellSize.y();

	DE_ASSERT(targetSize.x() > cellSize.x() && targetSize.y() > cellSize.y());
	// If grid fits perfectly just one row of cells, just give up on randomizing.
	DE_ASSERT(extraSpace.x() > 0 || extraSpace.y() > 0 || grid.y() == 1);
	DE_ASSERT(extraSpace.x() + grid.x() * cellSize.x() == targetSize.x());

	// \note Putting these as ctor params would make evaluation order undefined, I think <sigh>. Hence,
	// no direct return.
	result.x() = rng.getInt(0, extraSpace.x());
	result.y() = rng.getInt(0, extraSpace.y());
	return result;
}

bool RandomizedRenderGrid::nextCell (void)
{
	if (m_currentCell >= getCellCount())
		return false;

	m_currentCell++;
	return true;
}

IVec2 RandomizedRenderGrid::getOrigin (void) const
{
	const int	gridX		  = (m_currentCell - 1) % m_grid.x();
	const int	gridY		  = (m_currentCell - 1) / m_grid.x();
	const IVec2 currentOrigin = (IVec2(gridX, gridY) * m_cellSize) + m_baseRandomOffset;

	DE_ASSERT(currentOrigin.x() >= 0 && (currentOrigin.x() + m_cellSize.x()) <= m_targetSize.x());
	DE_ASSERT(currentOrigin.y() >= 0 && (currentOrigin.y() + m_cellSize.y()) <= m_targetSize.y());

	return currentOrigin;
}

IVec4 RandomizedRenderGrid::getUsedAreaBoundingBox (void) const
{
	const IVec2 lastCell	(de::min(m_currentCell + 1, m_grid.x()), ((m_currentCell + m_grid.x() - 1) / m_grid.x()));
	const IVec2 size		= lastCell * m_cellSize;

	return IVec4(m_baseRandomOffset.x(), m_baseRandomOffset.y(), size.x(), size.y());
}

class ImageInfo
{
public:
					ImageInfo		(deUint32 format, deUint32 target, const IVec3& size);

	deUint32		getFormat		(void) const { return m_format; }
	deUint32		getTarget		(void) const { return m_target; }
	const IVec3&	getSize			(void) const { return m_size; }

private:
	deUint32		m_format;
	deUint32		m_target;
	IVec3			m_size;
};

ImageInfo::ImageInfo (deUint32 format, deUint32 target, const IVec3& size)
	: m_format		(format)
	, m_target		(target)
	, m_size		(size)
{
	DE_ASSERT(m_target == GL_TEXTURE_2D_ARRAY || m_target == GL_TEXTURE_3D || m_size.z() == 1);
	DE_ASSERT(isTextureTarget(m_target) || !glu::isCompressedFormat(m_target));
}


SeedBuilder& operator<< (SeedBuilder& builder, const ImageInfo& info)
{
	builder << info.getFormat() << info.getTarget() << info.getSize();
	return builder;
}

const glu::ObjectTraits& getObjectTraits (const ImageInfo& info)
{
	if (isTextureTarget(info.getTarget()))
		return glu::objectTraits(glu::OBJECTTYPE_TEXTURE);
	else
		return glu::objectTraits(glu::OBJECTTYPE_RENDERBUFFER);
}

int getLevelCount (const ImageInfo& info)
{
	const deUint32	target	= info.getTarget();
	const IVec3		size	= info.getSize();

	if (target == GL_RENDERBUFFER)
		return 1;
	else if (target == GL_TEXTURE_2D_ARRAY)
	{
		const int maxSize = de::max(size.x(), size.y());

		return deLog2Ceil32(maxSize);
	}
	else
	{
		const int maxSize = de::max(size.x(), de::max(size.y(), size.z()));

		return deLog2Ceil32(maxSize);
	}
}

IVec3 getLevelSize (deUint32 target, const IVec3& baseSize, int level)
{
	IVec3 size;

	if (target != GL_TEXTURE_2D_ARRAY)
	{
		for (int i = 0; i < 3; i++)
			size[i] = de::max(baseSize[i] >> level, 1);
	}
	else
	{
		for (int i = 0; i < 2; i++)
			size[i] = de::max(baseSize[i] >> level, 1);

		size[2] = baseSize[2];
	}

	return size;
}

deUint32 mapFaceNdxToFace (int ndx)
{
	const deUint32 cubeFaces[] =
	{
		GL_TEXTURE_CUBE_MAP_POSITIVE_X,
		GL_TEXTURE_CUBE_MAP_NEGATIVE_X,

		GL_TEXTURE_CUBE_MAP_POSITIVE_Y,
		GL_TEXTURE_CUBE_MAP_NEGATIVE_Y,

		GL_TEXTURE_CUBE_MAP_POSITIVE_Z,
		GL_TEXTURE_CUBE_MAP_NEGATIVE_Z
	};

	return de::getSizedArrayElement<6>(cubeFaces, ndx);
}

// Class for iterating over mip levels and faces/slices/... of a texture.
class TextureImageIterator
{
public:
						TextureImageIterator	(const ImageInfo info, int levelCount);
						~TextureImageIterator	(void)							{}

	// Need to call next image once, newly constructed not readable, except for getSize
	bool				nextImage				(void);
	bool				hasNextImage			(void) const					{ return (m_currentLevel < (m_levelCount - 1)) || m_currentImage < (m_levelImageCount - 1); }

	int					getMipLevel				(void) const					{ return m_currentLevel; }
	int					getMipLevelCount		(void) const					{ return m_levelCount; }
	int					getCurrentImage			(void) const					{ return m_currentImage;}
	int					getLevelImageCount		(void) const					{ return m_levelImageCount; }
	IVec2				getSize					(void) const					{ return m_levelSize.toWidth<2>(); }	// Assume that image sizes never grow over iteration
	deUint32			getTarget				(void) const					{ return m_info.getTarget(); }

private:
	int					m_levelImageCount;		// Need to be defined in CTOR for the hasNextImage to work!
	const ImageInfo		m_info;
	int					m_currentLevel;
	IVec3				m_levelSize;
	int					m_currentImage;
	const int			m_levelCount;
};

TextureImageIterator::TextureImageIterator (const ImageInfo info, int levelCount)
	: m_levelImageCount	(info.getTarget() == GL_TEXTURE_CUBE_MAP ? 6 : getLevelSize(info.getTarget(), info.getSize(), 0).z())
	, m_info			(info)
	, m_currentLevel	(0)
	, m_levelSize		(getLevelSize(info.getTarget(), info.getSize(), 0))
	, m_currentImage	(-1)
	, m_levelCount		(levelCount)
{
	DE_ASSERT(m_levelCount <= getLevelCount(info));
}

bool TextureImageIterator::nextImage (void)
{
	if (!hasNextImage())
		return false;

	m_currentImage++;
	if (m_currentImage == m_levelImageCount)
	{
		m_currentLevel++;
		m_currentImage		= 0;

		m_levelSize			= getLevelSize(m_info.getTarget(), m_info.getSize(), m_currentLevel);

		if (getTarget() == GL_TEXTURE_CUBE_MAP)
			m_levelImageCount = 6;
		else
			m_levelImageCount = m_levelSize.z();
	}
	DE_ASSERT(m_currentLevel < m_levelCount);
	DE_ASSERT(m_currentImage < m_levelImageCount);
	return true;
}

// Get name
string getTextureImageName (int textureTarget, int mipLevel, int imageIndex)
{
	std::ostringstream result;
	result << "Level";
	result << mipLevel;
	switch (textureTarget)
	{
		case GL_TEXTURE_2D:			break;
		case GL_TEXTURE_3D:			result << "Slice" << imageIndex; break;
		case GL_TEXTURE_CUBE_MAP:	result << "Face" << imageIndex; break;
		case GL_TEXTURE_2D_ARRAY:	result << "Layer" << imageIndex; break;
		default:
			DE_FATAL("Unsupported texture target");
			break;
	}
	return result.str();
}

// Get description
string getTextureImageDescription (int textureTarget, int mipLevel, int imageIndex)
{
	std::ostringstream result;
	result << "level ";
	result << mipLevel;

	switch (textureTarget)
	{
		case GL_TEXTURE_2D:			break;
		case GL_TEXTURE_3D:			result << " and Slice " << imageIndex; break;
		case GL_TEXTURE_CUBE_MAP:	result << " and Face " << imageIndex; break;
		case GL_TEXTURE_2D_ARRAY:	result << " and Layer " << imageIndex; break;
		default:
			DE_FATAL("Unsupported texture target");
			break;
	}
	return result.str();
}

// Compute texture coordinates
void computeQuadTexCoords(vector<float>& texCoord, const TextureImageIterator& iteration)
{
	const int currentImage = iteration.getCurrentImage();
	switch (iteration.getTarget())
	{
		case GL_TEXTURE_2D:
			computeQuadTexCoord2D(texCoord, tcu::Vec2(0.0f, 0.0f), tcu::Vec2(1.0f, 1.0f));
			break;

		case GL_TEXTURE_3D:
		{
			const float r = (float(currentImage) + 0.5f) / (float)iteration.getLevelImageCount();
			computeQuadTexCoord3D(texCoord, tcu::Vec3(0.0f, 0.0f, r), tcu::Vec3(1.0f, 1.0f, r), tcu::IVec3(0, 1, 2));
			break;
		}

		case GL_TEXTURE_CUBE_MAP:
			computeQuadTexCoordCube(texCoord, glu::getCubeFaceFromGL(mapFaceNdxToFace(currentImage)));
			break;

		case GL_TEXTURE_2D_ARRAY:
			computeQuadTexCoord2DArray(texCoord, currentImage, tcu::Vec2(0.0f, 0.0f), tcu::Vec2(1.0f, 1.0f));
			break;

		default:
			DE_FATAL("Unsupported texture target");
	}
}

// Struct for storing each reference image with necessary metadata.
struct CellContents
{
	IVec2			origin;
	tcu::Surface	reference;
	std::string		name;
	std::string		description;
};

// Return format that has more restrictions on texel data.
deUint32 getMoreRestrictiveFormat (deUint32 formatA, deUint32 formatB)
{
	if (formatA == formatB)
		return formatA;
	else if (glu::isCompressedFormat(formatA) && isAstcFormat(glu::mapGLCompressedTexFormat(formatA)))
		return formatA;
	else if (glu::isCompressedFormat(formatB) && isAstcFormat(glu::mapGLCompressedTexFormat(formatB)))
		return formatB;
	else if (isFloatFormat(formatA))
	{
		DE_ASSERT(!isFloatFormat(formatB));

		return formatA;
	}
	else if (isFloatFormat(formatB))
	{
		DE_ASSERT(!isFloatFormat(formatA));

		return formatB;
	}
	else if (glu::isCompressedFormat(formatA))
	{
		return formatA;
	}
	else if (glu::isCompressedFormat(formatB))
	{
		return formatB;
	}
	else
		return formatA;
}

int getTexelBlockSize (deUint32 format)
{
	if (glu::isCompressedFormat(format))
		return tcu::getBlockSize(glu::mapGLCompressedTexFormat(format));
	else
		return glu::mapGLInternalFormat(format).getPixelSize();
}

IVec3 getTexelBlockPixelSize (deUint32 format)
{
	if (glu::isCompressedFormat(format))
		return tcu::getBlockPixelSize(glu::mapGLCompressedTexFormat(format));
	else
		return IVec3(1, 1, 1);
}

bool isColorRenderable (deUint32 format)
{
	switch (format)
	{
		case GL_R8:
		case GL_RG8:
		case GL_RGB8:
		case GL_RGB565:
		case GL_RGB4:
		case GL_RGB5_A1:
		case GL_RGBA8:
		case GL_RGB10_A2:
		case GL_RGB10_A2UI:
		case GL_SRGB8_ALPHA8:
		case GL_R8I:
		case GL_R8UI:
		case GL_R16I:
		case GL_R16UI:
		case GL_R32I:
		case GL_R32UI:
		case GL_RG8I:
		case GL_RG8UI:
		case GL_RG16I:
		case GL_RG16UI:
		case GL_RG32I:
		case GL_RG32UI:
		case GL_RGBA8I:
		case GL_RGBA8UI:
		case GL_RGBA16I:
		case GL_RGBA16UI:
		case GL_RGBA32I:
		case GL_RGBA32UI:
			return true;

		default:
			return false;
	}
}

deUint32 getTypeForInternalFormat (deUint32 format)
{
	return glu::getTransferFormat(glu::mapGLInternalFormat(format)).dataType;
}

void genTexel (de::Random& rng, deUint32 glFormat, int texelBlockSize, const int texelCount, deUint8* buffer)
{
	if (isFloatFormat(glFormat))
	{
		const tcu::TextureFormat		format	= glu::mapGLInternalFormat(glFormat);
		const tcu::PixelBufferAccess	access	(format, texelCount, 1, 1, buffer);
		const tcu::TextureFormatInfo	info	= tcu::getTextureFormatInfo(format);

		for (int texelNdx = 0; texelNdx < texelCount; texelNdx++)
		{
			const float	red		= rng.getFloat(info.valueMin.x(), info.valueMax.x());
			const float green	= rng.getFloat(info.valueMin.y(), info.valueMax.y());
			const float blue	= rng.getFloat(info.valueMin.z(), info.valueMax.z());
			const float alpha	= rng.getFloat(info.valueMin.w(), info.valueMax.w());

			const Vec4	color	(red, green, blue, alpha);

			access.setPixel(color, texelNdx, 0, 0);
		}
	}
	else if (glu::isCompressedFormat(glFormat))
	{
		const tcu::CompressedTexFormat compressedFormat = glu::mapGLCompressedTexFormat(glFormat);

		if (tcu::isAstcFormat(compressedFormat))
		{
			const int		BLOCK_SIZE				= 16;
			const deUint8	blocks[][BLOCK_SIZE]	=
			{
				// \note All of the following blocks are valid in LDR mode.
				{ 252,	253,	255,	255,	255,	255,	255,	255,	8,		71,		90,		78,		22,		17,		26,		66,		},
				{ 252,	253,	255,	255,	255,	255,	255,	255,	220,	74,		139,	235,	249,	6,		145,	125		},
				{ 252,	253,	255,	255,	255,	255,	255,	255,	223,	251,	28,		206,	54,		251,	160,	174		},
				{ 252,	253,	255,	255,	255,	255,	255,	255,	39,		4,		153,	219,	180,	61,		51,		37		},
				{ 67,	2,		0,		254,	1,		0,		64,		215,	83,		211,	159,	105,	41,		140,	50,		2		},
				{ 67,	130,	0,		170,	84,		255,	65,		215,	83,		211,	159,	105,	41,		140,	50,		2		},
				{ 67,	2,		129,	38,		51,		229,	95,		215,	83,		211,	159,	105,	41,		140,	50,		2		},
				{ 67,	130,	193,	56,		213,	144,	95,		215,	83,		211,	159,	105,	41,		140,	50,		2		}
			};

			DE_ASSERT(texelBlockSize == BLOCK_SIZE);

			for (int i = 0; i < texelCount; i++)
			{
				const int blockNdx = rng.getInt(0, DE_LENGTH_OF_ARRAY(blocks)-1);

				deMemcpy(buffer + i * BLOCK_SIZE,  blocks[blockNdx], BLOCK_SIZE);
			}
		}
		else
		{
			for (int i = 0; i < texelBlockSize * texelCount; i++)
			{
				const deUint8 val = rng.getUint8();

				buffer[i] = val;
			}
		}
	}
	else
	{
		for (int i = 0; i < texelBlockSize * texelCount; i++)
		{
			const deUint8 val = rng.getUint8();

			buffer[i] = val;
		}
	}
}

IVec3 divRoundUp (const IVec3& a, const IVec3& b)
{
	IVec3 res;

	for (int i =0; i < 3; i++)
		res[i] = a[i] / b[i] + ((a[i] % b[i]) ? 1 : 0);

	return res;
}

deUint32 getFormatForInternalFormat (deUint32 format)
{
	return glu::getTransferFormat(glu::mapGLInternalFormat(format)).format;
}

void genericTexImage (const glw::Functions&	gl,
					  deUint32				target,
					  int					faceNdx,
					  int					level,
					  const IVec3&			size,
					  deUint32				format,
					  size_t				dataSize,
					  const void*			data)
{
	const deUint32 glTarget = (target == GL_TEXTURE_CUBE_MAP ? mapFaceNdxToFace(faceNdx) : target);

	DE_ASSERT(target == GL_TEXTURE_CUBE_MAP || faceNdx == 0);

	if (glu::isCompressedFormat(format))
	{
		switch (getTargetTexDims(target))
		{
			case 2:
				DE_ASSERT(size.z() == 1);
				gl.compressedTexImage2D(glTarget, level, format, (glw::GLsizei)size.x(), (glw::GLsizei)size.y(), 0, (glw::GLsizei)dataSize, data);
				GLU_EXPECT_NO_ERROR(gl.getError(), "glCompressedTexImage2D failed.");
				break;

			case 3:
				gl.compressedTexImage3D(glTarget, level, format, (glw::GLsizei)size.x(), (glw::GLsizei)size.y(), (glw::GLsizei)size.z(), 0, (glw::GLsizei)dataSize, data);
				GLU_EXPECT_NO_ERROR(gl.getError(), "glCompressedTexImage3D failed.");
				break;

			default:
				DE_ASSERT(false);
		}
	}
	else
	{
		const deUint32	glFormat	= getFormatForInternalFormat(format);
		const deUint32	glType		= getTypeForInternalFormat(format);

		switch (getTargetTexDims(target))
		{
			case 2:
				DE_ASSERT(size.z() == 1);
				gl.texImage2D(glTarget, level, format, (glw::GLsizei)size.x(), (glw::GLsizei)size.y(), 0, glFormat, glType, data);
				GLU_EXPECT_NO_ERROR(gl.getError(), "glTexImage2D failed.");
				break;

			case 3:
				gl.texImage3D(glTarget, level, format, (glw::GLsizei)size.x(), (glw::GLsizei)size.y(), (glw::GLsizei)size.z(), 0, glFormat, glType, data);
				GLU_EXPECT_NO_ERROR(gl.getError(), "glTexImage3D failed.");
				break;

			default:
				DE_ASSERT(false);
		}
	}
}

void genTextureImage (const glw::Functions&				gl,
					  de::Random&						rng,
					  deUint32							name,
					  vector<ArrayBuffer<deUint8> >&	levels,
					  const ImageInfo&					info,
					  deUint32							moreRestrictiveFormat)
{
	const int		texelBlockSize			= getTexelBlockSize(info.getFormat());
	const IVec3		texelBlockPixelSize		= getTexelBlockPixelSize(info.getFormat());

	levels.resize(getLevelCount(info));

	gl.pixelStorei(GL_UNPACK_ALIGNMENT, 1);
	GLU_EXPECT_NO_ERROR(gl.getError(), "Setting pixel store aligment failed.");

	gl.bindTexture(info.getTarget(), name);
	GLU_EXPECT_NO_ERROR(gl.getError(), "Binding texture failed.");

	for (int levelNdx = 0; levelNdx < getLevelCount(info); levelNdx++)
	{
		ArrayBuffer<deUint8>&	level					= levels[levelNdx];

		const int				faceCount				= (info.getTarget() == GL_TEXTURE_CUBE_MAP ? 6 : 1);

		const IVec3				levelPixelSize			= getLevelSize(info.getTarget(), info.getSize(), levelNdx);
		const IVec3				levelTexelBlockSize		= divRoundUp(levelPixelSize, texelBlockPixelSize);
		const int				levelTexelBlockCount	= levelTexelBlockSize.x() * levelTexelBlockSize.y() * levelTexelBlockSize.z();
		const int				levelSize				= levelTexelBlockCount * texelBlockSize;

		level.setStorage(levelSize * faceCount);

		for (int faceNdx = 0; faceNdx < faceCount; faceNdx++)
		{
			genTexel(rng, moreRestrictiveFormat, texelBlockSize, levelTexelBlockCount, level.getElementPtr(faceNdx * levelSize));

			genericTexImage(gl, info.getTarget(), faceNdx, levelNdx, levelPixelSize, info.getFormat(), levelSize, level.getElementPtr(faceNdx * levelSize));
		}
	}

	gl.texParameteri(info.getTarget(), GL_TEXTURE_WRAP_S, GL_CLAMP_TO_EDGE);
	gl.texParameteri(info.getTarget(), GL_TEXTURE_WRAP_T, GL_CLAMP_TO_EDGE);

	if (info.getTarget() == GL_TEXTURE_3D)
		gl.texParameteri(info.getTarget(), GL_TEXTURE_WRAP_R, GL_CLAMP_TO_EDGE);

	gl.texParameteri(info.getTarget(), GL_TEXTURE_MIN_FILTER, GL_NEAREST);
	gl.texParameteri(info.getTarget(), GL_TEXTURE_MAG_FILTER, GL_NEAREST);
	GLU_EXPECT_NO_ERROR(gl.getError(), "Setting texture parameters failed");

	gl.bindTexture(info.getTarget(), 0);
	GLU_EXPECT_NO_ERROR(gl.getError(), "Unbinding texture failed.");
}

void genRenderbufferImage (const glw::Functions&			gl,
						   de::Random&						rng,
						   deUint32							name,
						   vector<ArrayBuffer<deUint8> >&	levels,
						   const ImageInfo&					info,
						   deUint32							moreRestrictiveFormat)
{
	const IVec3					size	= info.getSize();
	const tcu::TextureFormat	format	= glu::mapGLInternalFormat(info.getFormat());

	DE_ASSERT(info.getTarget() == GL_RENDERBUFFER);
	DE_ASSERT(info.getSize().z() == 1);
	DE_ASSERT(getLevelCount(info) == 1);
	DE_ASSERT(!glu::isCompressedFormat(info.getFormat()));

	glu::Framebuffer framebuffer(gl);

	levels.resize(1);
	levels[0].setStorage(format.getPixelSize() * size.x() * size.y());
	tcu::PixelBufferAccess refAccess(format, size.x(), size.y(), 1, levels[0].getPtr());

	gl.bindRenderbuffer(GL_RENDERBUFFER, name);
	gl.renderbufferStorage(GL_RENDERBUFFER, info.getFormat(), info.getSize().x(), info.getSize().y());
	GLU_EXPECT_NO_ERROR(gl.getError(), "Binding and setting storage for renderbuffer failed.");

	gl.bindFramebuffer(GL_FRAMEBUFFER, *framebuffer);
	gl.framebufferRenderbuffer(GL_FRAMEBUFFER, GL_COLOR_ATTACHMENT0, GL_RENDERBUFFER, name);
	GLU_EXPECT_NO_ERROR(gl.getError(), "Binding framebuffer and attaching renderbuffer failed.");

	{
		vector<deUint8> texelBlock(format.getPixelSize());

		if (isFixedPointFormat(info.getFormat()))
		{
			// All zeroes is only bit pattern that fixed point values can be
			// cleared to and that is valid floating point value.
			if (isFloatFormat(moreRestrictiveFormat))
				deMemset(&texelBlock[0], 0x0, texelBlock.size());
			else
			{
				// Fixed point values can be only cleared to all 0 or 1.
				const deInt32 fill = rng.getBool() ? 0xFF : 0x0;
				deMemset(&texelBlock[0], fill, texelBlock.size());
			}
		}
		else
			genTexel(rng, moreRestrictiveFormat, format.getPixelSize(), 1, &(texelBlock[0]));

		{
			const tcu::ConstPixelBufferAccess texelAccess (format, 1, 1, 1, &(texelBlock[0]));

			if (isIntFormat(info.getFormat()))
			{
				const tcu::IVec4 color = texelAccess.getPixelInt(0, 0, 0);

				gl.clearBufferiv(GL_COLOR, 0, (const deInt32*)&color);
				GLU_EXPECT_NO_ERROR(gl.getError(), "Failed to clear renderbuffer.");

				DE_ASSERT(!tcu::isSRGB(format));
				tcu::clear(refAccess, color);
			}
			else if (isUintFormat(info.getFormat()))
			{
				const tcu::IVec4 color = texelAccess.getPixelInt(0, 0, 0);

				gl.clearBufferuiv(GL_COLOR, 0, (const deUint32*)&color);
				GLU_EXPECT_NO_ERROR(gl.getError(), "Failed to clear renderbuffer.");

				DE_ASSERT(!tcu::isSRGB(format));
				tcu::clear(refAccess, color);
			}
			else
			{
				const tcu::Vec4 rawColor	= texelAccess.getPixel(0, 0, 0);
				const tcu::Vec4 linearColor	= (tcu::isSRGB(format) ? tcu::sRGBToLinear(rawColor) : rawColor);

				// rawColor bit pattern has been chosen to be "safe" in the destination format. For sRGB
				// formats, the clear color is in linear space. Since we want the resulting bit pattern
				// to be safe after implementation linear->sRGB transform, we must apply the inverting
				// transform to the clear color.

				if (isFloatFormat(info.getFormat()))
				{
					gl.clearBufferfv(GL_COLOR, 0, (const float*)&linearColor);
				}
				else
				{
					// fixed-point
					gl.clearColor(linearColor.x(), linearColor.y(), linearColor.z(), linearColor.w());
					gl.clear(GL_COLOR_BUFFER_BIT);
				}
				GLU_EXPECT_NO_ERROR(gl.getError(), "Failed to clear renderbuffer.");

				tcu::clear(refAccess, rawColor);
			}
		}
	}

	gl.bindRenderbuffer(GL_RENDERBUFFER, 0);
	gl.bindFramebuffer(GL_FRAMEBUFFER, 0);
	GLU_EXPECT_NO_ERROR(gl.getError(), "Failed to unbind renderbufer and framebuffer.");
}

void genImage (const glw::Functions&			gl,
			   de::Random&						rng,
			   deUint32							name,
			   vector<ArrayBuffer<deUint8> >&	levels,
			   const ImageInfo&					info,
			   deUint32							moreRestrictiveFormat)
{
	if (isTextureTarget(info.getTarget()))
		genTextureImage(gl, rng, name, levels, info, moreRestrictiveFormat);
	else
		genRenderbufferImage(gl, rng, name, levels, info, moreRestrictiveFormat);
}

IVec3 getTexelBlockStride (const ImageInfo& info, int level)
{
	const IVec3	size					= getLevelSize(info.getTarget(), info.getSize(), level);
	const int	texelBlockSize			= getTexelBlockSize(info.getFormat());
	const IVec3 texelBlockPixelSize		= getTexelBlockPixelSize(info.getFormat());
	const IVec3 textureTexelBlockSize	= divRoundUp(size, texelBlockPixelSize);

	return IVec3(texelBlockSize, textureTexelBlockSize.x() * texelBlockSize, textureTexelBlockSize.x() * textureTexelBlockSize.y() * texelBlockSize);
}

int sumComponents (const IVec3& v)
{
	int s = 0;

	for (int i = 0; i < 3; i++)
		s += v[i];

	return s;
}

void copyImageData (vector<ArrayBuffer<deUint8> >&			dstImageData,
					const ImageInfo&						dstImageInfo,
					int										dstLevel,
					const IVec3&							dstPos,

					const vector<ArrayBuffer<deUint8> >&	srcImageData,
					const ImageInfo&						srcImageInfo,
					int										srcLevel,
					const IVec3&							srcPos,

					const IVec3&							copySize)
{
	const ArrayBuffer<deUint8>&	srcLevelData			= srcImageData[srcLevel];
	ArrayBuffer<deUint8>&		dstLevelData			= dstImageData[dstLevel];

	const IVec3					srcTexelBlockPixelSize	= getTexelBlockPixelSize(srcImageInfo.getFormat());
	const int					srcTexelBlockSize		= getTexelBlockSize(srcImageInfo.getFormat());
	const IVec3					srcTexelPos				= srcPos / srcTexelBlockPixelSize;
	const IVec3					srcTexelBlockStride		= getTexelBlockStride(srcImageInfo, srcLevel);

	const IVec3					dstTexelBlockPixelSize	= getTexelBlockPixelSize(dstImageInfo.getFormat());
	const int					dstTexelBlockSize		= getTexelBlockSize(dstImageInfo.getFormat());
	const IVec3					dstTexelPos				= dstPos / dstTexelBlockPixelSize;
	const IVec3					dstTexelBlockStride		= getTexelBlockStride(dstImageInfo, dstLevel);

	const IVec3					copyTexelBlockCount		= copySize / srcTexelBlockPixelSize;
	const int					texelBlockSize			= srcTexelBlockSize;

	DE_ASSERT(srcTexelBlockSize == dstTexelBlockSize);
	DE_UNREF(dstTexelBlockSize);

	DE_ASSERT((copySize.x() % srcTexelBlockPixelSize.x()) == 0);
	DE_ASSERT((copySize.y() % srcTexelBlockPixelSize.y()) == 0);
	DE_ASSERT((copySize.z() % srcTexelBlockPixelSize.z()) == 0);

	DE_ASSERT((srcPos.x() % srcTexelBlockPixelSize.x()) == 0);
	DE_ASSERT((srcPos.y() % srcTexelBlockPixelSize.y()) == 0);
	DE_ASSERT((srcPos.z() % srcTexelBlockPixelSize.z()) == 0);

	for (int z = 0; z < copyTexelBlockCount.z(); z++)
	for (int y = 0; y < copyTexelBlockCount.y(); y++)
	{
		const IVec3				blockPos		(0, y, z);
		const deUint8* const	srcPtr			= srcLevelData.getElementPtr(sumComponents((srcTexelPos + blockPos) * srcTexelBlockStride));
		deUint8* const			dstPtr			= dstLevelData.getElementPtr(sumComponents((dstTexelPos + blockPos) * dstTexelBlockStride));
		const int				copyLineSize	= copyTexelBlockCount.x() * texelBlockSize;

		deMemcpy(dstPtr, srcPtr, copyLineSize);
	}
}

vector<tcu::ConstPixelBufferAccess> getLevelAccesses (const vector<ArrayBuffer<deUint8> >& data, const ImageInfo& info)
{
	const tcu::TextureFormat			format	= glu::mapGLInternalFormat(info.getFormat());
	const IVec3							size	= info.getSize();

	vector<tcu::ConstPixelBufferAccess>	result;

	DE_ASSERT((int)data.size() == getLevelCount(info));

	for (int level = 0; level < (int)data.size(); level++)
	{
		const IVec3 levelSize = getLevelSize(info.getTarget(), size, level);

		result.push_back(tcu::ConstPixelBufferAccess(format, levelSize.x(), levelSize.y(), levelSize.z(), data[level].getPtr()));
	}

	return result;
}

vector<tcu::ConstPixelBufferAccess> getCubeLevelAccesses (const vector<ArrayBuffer<deUint8> >&	data,
														  const ImageInfo&						info,
														  int									faceNdx)
{
	const tcu::TextureFormat			format				= glu::mapGLInternalFormat(info.getFormat());
	const IVec3							size				= info.getSize();
	const int							texelBlockSize		= getTexelBlockSize(info.getFormat());
	const IVec3							texelBlockPixelSize = getTexelBlockPixelSize(info.getFormat());
	vector<tcu::ConstPixelBufferAccess>	result;

	DE_ASSERT(info.getTarget() == GL_TEXTURE_CUBE_MAP);
	DE_ASSERT((int)data.size() == getLevelCount(info));

	for (int level = 0; level < (int)data.size(); level++)
	{
		const IVec3 levelPixelSize			= getLevelSize(info.getTarget(), size, level);
		const IVec3	levelTexelBlockSize		= divRoundUp(levelPixelSize, texelBlockPixelSize);
		const int	levelTexelBlockCount	= levelTexelBlockSize.x() * levelTexelBlockSize.y() * levelTexelBlockSize.z();
		const int	levelSize				= levelTexelBlockCount * texelBlockSize;

		result.push_back(tcu::ConstPixelBufferAccess(format, levelPixelSize.x(), levelPixelSize.y(), levelPixelSize.z(), data[level].getElementPtr(levelSize * faceNdx)));
	}

	return result;
}

void copyImage (const glw::Functions&					gl,

				deUint32								dstName,
				vector<ArrayBuffer<deUint8> >&			dstImageData,
				const ImageInfo&						dstImageInfo,
				int										dstLevel,
				const IVec3&							dstPos,

				deUint32								srcName,
				const vector<ArrayBuffer<deUint8> >&	srcImageData,
				const ImageInfo&						srcImageInfo,
				int										srcLevel,
				const IVec3&							srcPos,

				const IVec3&							copySize)
{
	gl.copyImageSubData(srcName, srcImageInfo.getTarget(), srcLevel, srcPos.x(), srcPos.y(), srcPos.z(),
						dstName, dstImageInfo.getTarget(), dstLevel, dstPos.x(), dstPos.y(), dstPos.z(),
						copySize.x(), copySize.y(), copySize.z());

	GLU_EXPECT_NO_ERROR(gl.getError(), "glCopyImageSubData failed.");

	copyImageData(dstImageData, dstImageInfo, dstLevel, dstPos,
				  srcImageData, srcImageInfo, srcLevel, srcPos, copySize);
}

<<<<<<< HEAD
=======
template<class TextureView>
void renderTexture (glu::RenderContext&		renderContext,
					TextureRenderer&		renderer,
					ReferenceParams&		renderParams,
					tcu::ResultCollector&	results,
					de::Random&				rng,
					const TextureView&		refTexture,
					const Verify			verify,
					TextureImageIterator&	imageIterator,
					tcu::TestLog&			log)
{
	const tcu::RenderTarget&	renderTarget		= renderContext.getRenderTarget();
	const tcu::RGBA				threshold			= renderTarget.getPixelFormat().getColorThreshold() + tcu::RGBA(1,1,1,1);
	const glw::Functions&		gl					= renderContext.getFunctions();
	const IVec2					renderTargetSize	= IVec2(renderTarget.getWidth(), renderTarget.getHeight());

	while (imageIterator.hasNextImage())
	{
		// \note: Reserve space upfront to avoid assigning tcu::Surface, which incurs buffer mem copy. Using a
		// conservative estimate for simplicity
		const int				imagesOnLevel	= imageIterator.getLevelImageCount();
		const int				imageEstimate	= (imageIterator.getMipLevelCount() - imageIterator.getMipLevel()) * imagesOnLevel;
		RandomizedRenderGrid	renderGrid		(renderTargetSize, imageIterator.getSize(), imageEstimate, rng.getUint32());
		vector<CellContents>	cellContents	(renderGrid.getCellCount());
		int						cellsUsed		= 0;

		// \note: Ordering of conditions is significant. If put the other way around, the code would skip one of the
		// images if the grid runs out of cells before the texture runs out of images. Advancing one grid cell over the
		// needed number has no negative impact.
		while (renderGrid.nextCell() && imageIterator.nextImage())
		{
			const int		level	  = imageIterator.getMipLevel();
			const IVec2		levelSize = imageIterator.getSize();
			const IVec2		origin	  = renderGrid.getOrigin();
			vector<float>	texCoord;

			DE_ASSERT(imageIterator.getTarget() != GL_TEXTURE_CUBE_MAP || levelSize.x() >= 4 || levelSize.y() >= 4);

			renderParams.baseLevel	= level;
			renderParams.maxLevel	= level;

			gl.texParameteri(imageIterator.getTarget(), GL_TEXTURE_BASE_LEVEL, level);
			gl.texParameteri(imageIterator.getTarget(), GL_TEXTURE_MAX_LEVEL, level);

			computeQuadTexCoords(texCoord, imageIterator);

			// Setup base viewport.
			gl.viewport(origin.x(), origin.y(), levelSize.x(), levelSize.y());

			// Draw.
			renderer.renderQuad(0, &texCoord[0], renderParams);
			GLU_EXPECT_NO_ERROR(gl.getError(), "Failed to render.");

			if (verify == VERIFY_COMPARE_REFERENCE)
			{
				const int	target					= imageIterator.getTarget();
				const int	imageIndex				= imageIterator.getCurrentImage();

				cellContents[cellsUsed].origin		= origin;
				cellContents[cellsUsed].name		= getTextureImageName(target, level, imageIndex);
				cellContents[cellsUsed].description	= getTextureImageDescription(target, level, imageIndex);

				cellContents[cellsUsed].reference.setSize(levelSize.x(), levelSize.y());

				// Compute reference.
				sampleTexture(tcu::SurfaceAccess(cellContents[cellsUsed].reference, renderContext.getRenderTarget().getPixelFormat()), refTexture, &texCoord[0], renderParams);
				cellsUsed++;
			}
		}

		if (cellsUsed > 0)
		{
			const IVec4		boundingBox		= renderGrid.getUsedAreaBoundingBox();
			tcu::Surface	renderedFrame	(boundingBox[2], boundingBox[3]);

			glu::readPixels(renderContext, boundingBox.x(), boundingBox.y(), renderedFrame.getAccess());
			GLU_EXPECT_NO_ERROR(gl.getError(), "Failed to read pixels.");

			for (int idx = 0; idx < cellsUsed; idx++)
			{
				const CellContents&					cell		 (cellContents[idx]);
				const IVec2							cellOrigin	 = cell.origin - boundingBox.toWidth<2>();
				const tcu::ConstPixelBufferAccess	resultAccess = getSubregion(renderedFrame.getAccess(), cellOrigin.x(), cellOrigin.y(), cell.reference.getWidth(), cell.reference.getHeight());

				if (!intThresholdCompare(log, cell.name.c_str(), cell.description.c_str(), cell.reference.getAccess(), resultAccess, threshold.toIVec().cast<deUint32>(), tcu::COMPARE_LOG_ON_ERROR))
					results.fail("Image comparison of " + cell.description + " failed.");
				else
					log << TestLog::Message << "Image comparison of " << cell.description << " passed." << TestLog::EndMessage;;
			}
		}
	}

	gl.texParameteri(imageIterator.getTarget(), GL_TEXTURE_BASE_LEVEL, 0);
	gl.texParameteri(imageIterator.getTarget(), GL_TEXTURE_MAX_LEVEL, 1000);
}

>>>>>>> c9dcf19f
void renderTexture2DView (tcu::TestContext&			testContext,
						  glu::RenderContext&		renderContext,
						  TextureRenderer&			renderer,
						  tcu::ResultCollector&		results,
						  de::Random&				rng,
						  deUint32					name,
						  const ImageInfo&			info,
						  const tcu::Texture2DView&	refTexture,
						  Verify					verify)
{
	tcu::TestLog&					log				= testContext.getLog();
	const glw::Functions&			gl				= renderContext.getFunctions();
	const tcu::TextureFormat		format			= refTexture.getLevel(0).getFormat();
	const tcu::TextureFormatInfo	spec			= tcu::getTextureFormatInfo(format);

	ReferenceParams					renderParams	(TEXTURETYPE_2D);
	TextureImageIterator			imageIterator	(info, getLevelCount(info));

	renderParams.samplerType	= getSamplerType(format);
	renderParams.sampler		= Sampler(Sampler::CLAMP_TO_EDGE, Sampler::CLAMP_TO_EDGE, Sampler::CLAMP_TO_EDGE, Sampler::NEAREST_MIPMAP_NEAREST, Sampler::NEAREST);
	renderParams.colorScale		= spec.lookupScale;
	renderParams.colorBias		= spec.lookupBias;

	gl.activeTexture(GL_TEXTURE0);
	gl.bindTexture(GL_TEXTURE_2D, name);
	GLU_EXPECT_NO_ERROR(gl.getError(), "Failed to bind texture.");

	gl.texParameteri(GL_TEXTURE_2D, GL_TEXTURE_WRAP_S, GL_CLAMP_TO_EDGE);
	gl.texParameteri(GL_TEXTURE_2D, GL_TEXTURE_WRAP_T, GL_CLAMP_TO_EDGE);
	gl.texParameteri(GL_TEXTURE_2D, GL_TEXTURE_MIN_FILTER, GL_NEAREST_MIPMAP_NEAREST);
	gl.texParameteri(GL_TEXTURE_2D, GL_TEXTURE_MAG_FILTER, GL_NEAREST);
	GLU_EXPECT_NO_ERROR(gl.getError(), "Failed to setup texture filtering state.");

<<<<<<< HEAD
	for (int level = 0; level < getLevelCount(info); level++)
	{
		const IVec3				levelSize		= getLevelSize(info.getTarget(), info.getSize(), level);
		const RandomViewport	viewport		(renderContext.getRenderTarget(), levelSize.x(), levelSize.y(), rng.getUint32());

		vector<float>			texCoord;

		renderParams.baseLevel	= level;
		renderParams.maxLevel	= level;

		gl.texParameteri(GL_TEXTURE_2D, GL_TEXTURE_BASE_LEVEL, level);
		gl.texParameteri(GL_TEXTURE_2D, GL_TEXTURE_MAX_LEVEL, level);

		computeQuadTexCoord2D(texCoord, tcu::Vec2(0.0f, 0.0f), tcu::Vec2(1.0f, 1.0f));

		// Setup base viewport.
		gl.viewport(viewport.x, viewport.y, viewport.width, viewport.height);

		// Draw.
		renderer.renderQuad(0, &texCoord[0], renderParams);
		GLU_EXPECT_NO_ERROR(gl.getError(), "Failed to render.");

		if (verify == VERIFY_COMPARE_REFERENCE)
		{
			tcu::Surface renderedFrame	(viewport.width, viewport.height);
			tcu::Surface referenceFrame	(viewport.width, viewport.height);

			glu::readPixels(renderContext, viewport.x, viewport.y, renderedFrame.getAccess());
			GLU_EXPECT_NO_ERROR(gl.getError(), "Failed to read pixels.");

			// Compute reference.
			sampleTexture(tcu::SurfaceAccess(referenceFrame, renderContext.getRenderTarget().getPixelFormat()), refTexture, &texCoord[0], renderParams);

			// Compare and log.
			if (!pixelThresholdCompare(log, ("Level" + de::toString(level)).c_str(), ("Render level " + de::toString(level)).c_str(), referenceFrame, renderedFrame, threshold, tcu::COMPARE_LOG_ON_ERROR))
				results.fail("Image comparison of level " + de::toString(level) + " failed.");
			else
				log << TestLog::Message << "Image comparison of level " << level << " passed." << TestLog::EndMessage;
		}
	}

	gl.texParameteri(GL_TEXTURE_2D, GL_TEXTURE_BASE_LEVEL, 0);
	gl.texParameteri(GL_TEXTURE_2D, GL_TEXTURE_MAX_LEVEL, 1000);
=======
	renderTexture<tcu::Texture2DView>(renderContext, renderer, renderParams, results, rng, refTexture, verify, imageIterator, log);
>>>>>>> c9dcf19f

	gl.bindTexture(GL_TEXTURE_2D, 0);
	GLU_EXPECT_NO_ERROR(gl.getError(), "Failed to unbind texture.");
}

void decompressTextureLevel (const tcu::TexDecompressionParams&		params,
							 ArrayBuffer<deUint8>&					levelData,
							 tcu::PixelBufferAccess&				levelAccess,
							 const tcu::CompressedTexFormat&		compressedFormat,
							 const tcu::TextureFormat&				decompressedFormat,
							 const IVec3&							levelPixelSize,
							 const void*							data)
{
	levelData.setStorage(levelPixelSize.x() * levelPixelSize.y() * levelPixelSize.z() * decompressedFormat.getPixelSize());
	levelAccess = tcu::PixelBufferAccess(decompressedFormat, levelPixelSize.x(), levelPixelSize.y(), levelPixelSize.z(), levelData.getPtr());

	tcu::decompress(levelAccess, compressedFormat, (const deUint8*)data, params);
}

void decompressTexture (vector<ArrayBuffer<deUint8> >&			levelDatas,
						vector<tcu::PixelBufferAccess>&			levelAccesses,
						glu::RenderContext&						renderContext,
						const ImageInfo&						info,
						const vector<ArrayBuffer<deUint8> >&	data)
{
	const tcu::CompressedTexFormat	compressedFormat	= glu::mapGLCompressedTexFormat(info.getFormat());
	const tcu::TextureFormat		decompressedFormat	= tcu::getUncompressedFormat(compressedFormat);
	const IVec3						size				= info.getSize();
	const bool						isES32				= glu::contextSupports(renderContext.getType(), glu::ApiType::es(3, 2));

	de::UniquePtr<glu::ContextInfo>	ctxInfo				(glu::ContextInfo::create(renderContext));
	tcu::TexDecompressionParams		decompressParams;

	if (tcu::isAstcFormat(compressedFormat))
	{
		if (ctxInfo->isExtensionSupported("GL_KHR_texture_compression_astc_hdr") && !tcu::isAstcSRGBFormat(compressedFormat))
			decompressParams = tcu::TexDecompressionParams(tcu::TexDecompressionParams::ASTCMODE_HDR);
		else if (isES32 || ctxInfo->isExtensionSupported("GL_KHR_texture_compression_astc_ldr"))
			decompressParams = tcu::TexDecompressionParams(tcu::TexDecompressionParams::ASTCMODE_LDR);
		else
			DE_ASSERT(false);
	}

	levelDatas.resize(getLevelCount(info));
	levelAccesses.resize(getLevelCount(info));

	for (int level = 0; level < getLevelCount(info); level++)
	{
		const IVec3					levelPixelSize	= getLevelSize(info.getTarget(), size, level);
		de::ArrayBuffer<deUint8>&	levelData		= levelDatas[level];
		tcu::PixelBufferAccess&		levelAccess		= levelAccesses[level];

		decompressTextureLevel(decompressParams, levelData, levelAccess, compressedFormat, decompressedFormat, levelPixelSize, data[level].getPtr());
	}
}

void renderTexture2D (tcu::TestContext&						testContext,
					  glu::RenderContext&					renderContext,
					  TextureRenderer&						textureRenderer,
					  tcu::ResultCollector&					results,
					  de::Random&							rng,
					  deUint32								name,
					  const vector<ArrayBuffer<deUint8> >&	data,
					  const ImageInfo&						info,
					  Verify								verify)
{
	if (glu::isCompressedFormat(info.getFormat()))
	{
		vector<de::ArrayBuffer<deUint8> >	levelDatas;
		vector<tcu::PixelBufferAccess>		levelAccesses;

		decompressTexture(levelDatas, levelAccesses, renderContext, info, data);

		{
			const tcu::Texture2DView refTexture((int)levelAccesses.size(), &(levelAccesses[0]));

			renderTexture2DView(testContext, renderContext, textureRenderer, results, rng, name, info, refTexture, verify);
		}
	}
	else
	{
		const vector<tcu::ConstPixelBufferAccess>	levelAccesses	= getLevelAccesses(data, info);
		const tcu::Texture2DView					refTexture		((int)levelAccesses.size(), &(levelAccesses[0]));

		renderTexture2DView(testContext, renderContext, textureRenderer, results, rng, name, info, refTexture, verify);
	}
}

void renderTexture3DView (tcu::TestContext&			testContext,
						  glu::RenderContext&		renderContext,
						  TextureRenderer&			renderer,
						  tcu::ResultCollector&		results,
						  de::Random&				rng,
						  deUint32					name,
						  const ImageInfo&			info,
						  const tcu::Texture3DView&	refTexture,
						  Verify					verify)
{
	tcu::TestLog&					log				= testContext.getLog();
	const glw::Functions&			gl				= renderContext.getFunctions();
	const tcu::TextureFormat		format			= refTexture.getLevel(0).getFormat();
	const tcu::TextureFormatInfo	spec			= tcu::getTextureFormatInfo(format);

	ReferenceParams					renderParams	(TEXTURETYPE_3D);
	TextureImageIterator			imageIterator	(info, getLevelCount(info));

	renderParams.samplerType	= getSamplerType(format);
	renderParams.sampler		= Sampler(Sampler::CLAMP_TO_EDGE, Sampler::CLAMP_TO_EDGE, Sampler::CLAMP_TO_EDGE, Sampler::NEAREST_MIPMAP_NEAREST, Sampler::NEAREST);
	renderParams.colorScale		= spec.lookupScale;
	renderParams.colorBias		= spec.lookupBias;

	gl.activeTexture(GL_TEXTURE0);
	gl.bindTexture(GL_TEXTURE_3D, name);
	GLU_EXPECT_NO_ERROR(gl.getError(), "Failed to bind texture.");

	gl.texParameteri(GL_TEXTURE_3D, GL_TEXTURE_WRAP_S, GL_CLAMP_TO_EDGE);
	gl.texParameteri(GL_TEXTURE_3D, GL_TEXTURE_WRAP_T, GL_CLAMP_TO_EDGE);
	gl.texParameteri(GL_TEXTURE_3D, GL_TEXTURE_WRAP_R, GL_CLAMP_TO_EDGE);
	gl.texParameteri(GL_TEXTURE_3D, GL_TEXTURE_MIN_FILTER, GL_NEAREST_MIPMAP_NEAREST);
	gl.texParameteri(GL_TEXTURE_3D, GL_TEXTURE_MAG_FILTER, GL_NEAREST);
	GLU_EXPECT_NO_ERROR(gl.getError(), "Failed to setup texture filtering state.");

<<<<<<< HEAD
	for (int level = 0; level < getLevelCount(info); level++)
	{
		const IVec3 levelSize = getLevelSize(info.getTarget(), info.getSize(), level);

		renderParams.baseLevel	= level;
		renderParams.maxLevel	= level;

		gl.texParameteri(GL_TEXTURE_3D, GL_TEXTURE_BASE_LEVEL, level);
		gl.texParameteri(GL_TEXTURE_3D, GL_TEXTURE_MAX_LEVEL, level);

		for (int slice = 0; slice < levelSize.z(); slice++)
		{
			const RandomViewport	viewport		(renderContext.getRenderTarget(), levelSize.x(), levelSize.y(), rng.getUint32());
			const float				r				= (float(slice) + 0.5f) / (float)levelSize.z();
			vector<float>			texCoord;

			computeQuadTexCoord3D(texCoord, tcu::Vec3(0.0f, 0.0f, r), tcu::Vec3(1.0f, 1.0f, r), tcu::IVec3(0, 1, 2));

			// Setup base viewport.
			gl.viewport(viewport.x, viewport.y, viewport.width, viewport.height);

			// Draw.
			renderer.renderQuad(0, &texCoord[0], renderParams);
			GLU_EXPECT_NO_ERROR(gl.getError(), "Failed to render.");

			if (verify == VERIFY_COMPARE_REFERENCE)
			{
				tcu::Surface renderedFrame	(viewport.width, viewport.height);
				tcu::Surface referenceFrame	(viewport.width, viewport.height);
				glu::readPixels(renderContext, viewport.x, viewport.y, renderedFrame.getAccess());
				GLU_EXPECT_NO_ERROR(gl.getError(), "Failed to read pixels.");

				// Compute reference.
				sampleTexture(tcu::SurfaceAccess(referenceFrame, renderContext.getRenderTarget().getPixelFormat()), refTexture, &texCoord[0], renderParams);

				// Compare and log.
				if (!pixelThresholdCompare(log, ("Level" + de::toString(level) + "Slice" + de::toString(slice)).c_str(), ("Render level " + de::toString(level) + ", Slice" + de::toString(slice)).c_str(), referenceFrame, renderedFrame, threshold, tcu::COMPARE_LOG_ON_ERROR))
					results.fail("Image comparison of level " + de::toString(level) + " and slice " + de::toString(slice) + " failed.");
				else
					log << TestLog::Message << "Image comparison of level " << level << " and slice " << slice << " passed." << TestLog::EndMessage;;
			}
		}
	}

	gl.texParameteri(GL_TEXTURE_3D, GL_TEXTURE_BASE_LEVEL, 0);
	gl.texParameteri(GL_TEXTURE_3D, GL_TEXTURE_MAX_LEVEL, 1000);
=======
	renderTexture<tcu::Texture3DView>(renderContext, renderer, renderParams, results, rng, refTexture, verify, imageIterator, log);
>>>>>>> c9dcf19f

	gl.bindTexture(GL_TEXTURE_3D, 0);
	GLU_EXPECT_NO_ERROR(gl.getError(), "Failed to unbind texture.");
}

void renderTexture3D (tcu::TestContext&						testContext,
					  glu::RenderContext&					renderContext,
					  TextureRenderer&						textureRenderer,
					  tcu::ResultCollector&					results,
					  de::Random&							rng,
					  deUint32								name,
					  const vector<ArrayBuffer<deUint8> >&	data,
					  const ImageInfo&						info,
				      Verify								verify)
{
	if (glu::isCompressedFormat(info.getFormat()))
	{
		vector<de::ArrayBuffer<deUint8> >	levelDatas;
		vector<tcu::PixelBufferAccess>		levelAccesses;

		decompressTexture(levelDatas, levelAccesses, renderContext, info, data);

		{
			const tcu::Texture3DView refTexture((int)levelAccesses.size(), &(levelAccesses[0]));

			renderTexture3DView(testContext, renderContext, textureRenderer, results, rng, name, info, refTexture, verify);
		}
	}
	else
	{
		const vector<tcu::ConstPixelBufferAccess>	levelAccesses	= getLevelAccesses(data, info);
		const tcu::Texture3DView					refTexture		((int)levelAccesses.size(), &(levelAccesses[0]));

		renderTexture3DView(testContext, renderContext, textureRenderer, results, rng, name, info, refTexture, verify);
	}
}

void renderTextureCubemapView (tcu::TestContext&			testContext,
							   glu::RenderContext&			renderContext,
							   TextureRenderer&				renderer,
							   tcu::ResultCollector&		results,
							   de::Random&					rng,
							   deUint32						name,
							   const ImageInfo&				info,
							   const tcu::TextureCubeView&	refTexture,
							   Verify						verify)
{
	tcu::TestLog&					log				= testContext.getLog();
	const glw::Functions&			gl				= renderContext.getFunctions();
	const tcu::TextureFormat		format			= refTexture.getLevelFace(0, tcu::CUBEFACE_POSITIVE_X).getFormat();
	const tcu::TextureFormatInfo	spec			= tcu::getTextureFormatInfo(format);

	ReferenceParams					renderParams	(TEXTURETYPE_CUBE);
    // \note It seems we can't reliably sample two smallest texture levels with cubemaps
	TextureImageIterator			imageIterator	(info, getLevelCount(info) - 2);

	renderParams.samplerType	= getSamplerType(format);
	renderParams.sampler		= Sampler(Sampler::CLAMP_TO_EDGE, Sampler::CLAMP_TO_EDGE, Sampler::CLAMP_TO_EDGE, Sampler::NEAREST_MIPMAP_NEAREST, Sampler::NEAREST);
	renderParams.colorScale		= spec.lookupScale;
	renderParams.colorBias		= spec.lookupBias;

	gl.activeTexture(GL_TEXTURE0);
	gl.bindTexture(GL_TEXTURE_CUBE_MAP, name);
	GLU_EXPECT_NO_ERROR(gl.getError(), "Failed to bind texture.");

	gl.texParameteri(GL_TEXTURE_CUBE_MAP, GL_TEXTURE_WRAP_S, GL_CLAMP_TO_EDGE);
	gl.texParameteri(GL_TEXTURE_CUBE_MAP, GL_TEXTURE_WRAP_T, GL_CLAMP_TO_EDGE);
	gl.texParameteri(GL_TEXTURE_CUBE_MAP, GL_TEXTURE_MIN_FILTER, GL_NEAREST_MIPMAP_NEAREST);
	gl.texParameteri(GL_TEXTURE_CUBE_MAP, GL_TEXTURE_MAG_FILTER, GL_NEAREST);
	GLU_EXPECT_NO_ERROR(gl.getError(), "Failed to setup texture filtering state.");

<<<<<<< HEAD
	for (int level = 0; level < getLevelCount(info); level++)
	{
		const IVec3 levelSize = getLevelSize(info.getTarget(), info.getSize(), level);

		// \note It seems we can't reliably sample two smallest texture levels with cubemaps
		if (levelSize.x() < 4 && levelSize.y() < 4)
			continue;

		renderParams.baseLevel	= level;
		renderParams.maxLevel	= level;

		gl.texParameteri(GL_TEXTURE_CUBE_MAP, GL_TEXTURE_BASE_LEVEL, level);
		gl.texParameteri(GL_TEXTURE_CUBE_MAP, GL_TEXTURE_MAX_LEVEL, level);

		for (int face = 0; face < 6; face++)
		{
			const RandomViewport	viewport		(renderContext.getRenderTarget(), levelSize.x(), levelSize.y(), rng.getUint32());
			const string			cubemapFaceName	= glu::getCubeMapFaceStr(mapFaceNdxToFace(face)).toString();
			vector<float>			texCoord;

			computeQuadTexCoordCube(texCoord, glu::getCubeFaceFromGL(mapFaceNdxToFace(face)));

			// Setup base viewport.
			gl.viewport(viewport.x, viewport.y, viewport.width, viewport.height);

			// Draw.
			renderer.renderQuad(0, &texCoord[0], renderParams);
			GLU_EXPECT_NO_ERROR(gl.getError(), "Failed to render.");

			if (verify == VERIFY_COMPARE_REFERENCE)
			{
				tcu::Surface renderedFrame	(viewport.width, viewport.height);
				tcu::Surface referenceFrame	(viewport.width, viewport.height);

				glu::readPixels(renderContext, viewport.x, viewport.y, renderedFrame.getAccess());
				GLU_EXPECT_NO_ERROR(gl.getError(), "Failed to read pixels.");

				// Compute reference.
				sampleTexture(tcu::SurfaceAccess(referenceFrame, renderContext.getRenderTarget().getPixelFormat()), refTexture, &texCoord[0], renderParams);

				// Compare and log.
				if (!pixelThresholdCompare(log, ("Level" + de::toString(level) + "Face" + cubemapFaceName).c_str(), ("Render level " + de::toString(level) + ", Face " + cubemapFaceName).c_str(), referenceFrame, renderedFrame, threshold, tcu::COMPARE_LOG_ON_ERROR))
					results.fail("Image comparison of level " + de::toString(level) + " and face " + cubemapFaceName + " failed.");
				else
					log << TestLog::Message << "Image comparison of level " << level << " and face " << cubemapFaceName << " passed." << TestLog::EndMessage;
			}
		}
	}

	gl.texParameteri(GL_TEXTURE_CUBE_MAP, GL_TEXTURE_BASE_LEVEL, 0);
	gl.texParameteri(GL_TEXTURE_CUBE_MAP, GL_TEXTURE_MAX_LEVEL, 1000);
=======
	renderTexture<tcu::TextureCubeView>(renderContext, renderer, renderParams, results, rng, refTexture, verify, imageIterator, log);
>>>>>>> c9dcf19f

	gl.bindTexture(GL_TEXTURE_CUBE_MAP, 0);
	GLU_EXPECT_NO_ERROR(gl.getError(), "Failed to unbind texture.");
}

void renderTextureCubemap (tcu::TestContext&					testContext,
						   glu::RenderContext&					renderContext,
						   TextureRenderer&						textureRenderer,
						   tcu::ResultCollector&				results,
						   de::Random&							rng,
						   deUint32								name,
						   const vector<ArrayBuffer<deUint8> >&	data,
						   const ImageInfo&						info,
						   Verify								verify)
{
	if (glu::isCompressedFormat(info.getFormat()))
	{
		const tcu::CompressedTexFormat&	compressedFormat	= glu::mapGLCompressedTexFormat(info.getFormat());
		const tcu::TextureFormat&		decompressedFormat	= tcu::getUncompressedFormat(compressedFormat);

		const int						texelBlockSize		= getTexelBlockSize(info.getFormat());
		const IVec3						texelBlockPixelSize = getTexelBlockPixelSize(info.getFormat());

		const bool						isES32				= glu::contextSupports(renderContext.getType(), glu::ApiType::es(3, 2));

		vector<tcu::PixelBufferAccess>	levelAccesses[6];
		vector<ArrayBuffer<deUint8> >	levelDatas[6];
		de::UniquePtr<glu::ContextInfo>	ctxInfo				(glu::ContextInfo::create(renderContext));
		tcu::TexDecompressionParams		decompressParams;

		if (tcu::isAstcFormat(compressedFormat))
		{
			if (ctxInfo->isExtensionSupported("GL_KHR_texture_compression_astc_hdr") && !tcu::isAstcSRGBFormat(compressedFormat))
				decompressParams = tcu::TexDecompressionParams(tcu::TexDecompressionParams::ASTCMODE_HDR);
			else if (isES32 || ctxInfo->isExtensionSupported("GL_KHR_texture_compression_astc_ldr"))
				decompressParams = tcu::TexDecompressionParams(tcu::TexDecompressionParams::ASTCMODE_LDR);
			else
				DE_ASSERT(false);
		}

		for (int faceNdx = 0; faceNdx < 6; faceNdx++)
		{
			levelAccesses[faceNdx].resize(getLevelCount(info));
			levelDatas[faceNdx].resize(getLevelCount(info));
		}

		for (int level = 0; level < getLevelCount(info); level++)
		{
			for (int faceNdx = 0; faceNdx < 6; faceNdx++)
			{
				const IVec3				levelPixelSize			= getLevelSize(info.getTarget(), info.getSize(), level);
				const IVec3				levelTexelBlockSize		= divRoundUp(levelPixelSize, texelBlockPixelSize);
				const int				levelTexelBlockCount	= levelTexelBlockSize.x() * levelTexelBlockSize.y() * levelTexelBlockSize.z();
				const int				levelSize				= levelTexelBlockCount * texelBlockSize;

				const deUint8*			dataPtr					= data[level].getElementPtr(faceNdx * levelSize);
				tcu::PixelBufferAccess& levelAccess				= levelAccesses[faceNdx][level];
				ArrayBuffer<deUint8>&	levelData				= levelDatas[faceNdx][level];

				decompressTextureLevel(decompressParams, levelData, levelAccess, compressedFormat, decompressedFormat, levelPixelSize, dataPtr);
			}
		}

		const tcu::ConstPixelBufferAccess* levels[6];

		for (int faceNdx = 0; faceNdx < 6; faceNdx++)
			levels[glu::getCubeFaceFromGL(mapFaceNdxToFace(faceNdx))] = &(levelAccesses[faceNdx][0]);

		{
			const tcu::TextureCubeView refTexture(getLevelCount(info), levels);

			renderTextureCubemapView(testContext, renderContext, textureRenderer, results, rng, name, info, refTexture, verify);
		}
	}
	else
	{
		const vector<tcu::ConstPixelBufferAccess> levelAccesses[6] =
		{
			getCubeLevelAccesses(data, info, 0),
			getCubeLevelAccesses(data, info, 1),
			getCubeLevelAccesses(data, info, 2),
			getCubeLevelAccesses(data, info, 3),
			getCubeLevelAccesses(data, info, 4),
			getCubeLevelAccesses(data, info, 5),
		};

		const tcu::ConstPixelBufferAccess* levels[6];

		for (int faceNdx = 0; faceNdx < 6; faceNdx++)
			levels[glu::getCubeFaceFromGL(mapFaceNdxToFace(faceNdx))] = &(levelAccesses[faceNdx][0]);

		{
			const tcu::TextureCubeView refTexture(getLevelCount(info), levels);

			renderTextureCubemapView(testContext, renderContext, textureRenderer, results, rng, name, info, refTexture, verify);
		}
	}
}

void renderTexture2DArrayView (tcu::TestContext&				testContext,
							   glu::RenderContext&				renderContext,
							   TextureRenderer&					renderer,
							   tcu::ResultCollector&			results,
							   de::Random&						rng,
							   deUint32							name,
							   const ImageInfo&					info,
							   const tcu::Texture2DArrayView&	refTexture,
							   Verify							verify)
{
	tcu::TestLog&					log				= testContext.getLog();
	const glw::Functions&			gl				= renderContext.getFunctions();
	const tcu::TextureFormat		format			= refTexture.getLevel(0).getFormat();
	const tcu::TextureFormatInfo	spec			= tcu::getTextureFormatInfo(format);

	ReferenceParams					renderParams	(TEXTURETYPE_2D_ARRAY);
	TextureImageIterator			imageIterator	(info, getLevelCount(info));

	renderParams.samplerType	= getSamplerType(format);
	renderParams.sampler		= Sampler(Sampler::CLAMP_TO_EDGE, Sampler::CLAMP_TO_EDGE, Sampler::CLAMP_TO_EDGE, Sampler::NEAREST_MIPMAP_NEAREST, Sampler::NEAREST);
	renderParams.colorScale		= spec.lookupScale;
	renderParams.colorBias		= spec.lookupBias;

	gl.activeTexture(GL_TEXTURE0);
	gl.bindTexture(GL_TEXTURE_2D_ARRAY, name);
	GLU_EXPECT_NO_ERROR(gl.getError(), "Failed to bind texture.");

	gl.texParameteri(GL_TEXTURE_2D_ARRAY, GL_TEXTURE_WRAP_S, GL_CLAMP_TO_EDGE);
	gl.texParameteri(GL_TEXTURE_2D_ARRAY, GL_TEXTURE_WRAP_T, GL_CLAMP_TO_EDGE);
	gl.texParameteri(GL_TEXTURE_2D_ARRAY, GL_TEXTURE_MIN_FILTER, GL_NEAREST_MIPMAP_NEAREST);
	gl.texParameteri(GL_TEXTURE_2D_ARRAY, GL_TEXTURE_MAG_FILTER, GL_NEAREST);
	GLU_EXPECT_NO_ERROR(gl.getError(), "Failed to setup texture filtering state.");

<<<<<<< HEAD
	for (int level = 0; level < getLevelCount(info); level++)
	{
		const IVec3 levelSize = getLevelSize(info.getTarget(), info.getSize(), level);

		renderParams.baseLevel	= level;
		renderParams.maxLevel	= level;

		gl.texParameteri(GL_TEXTURE_2D_ARRAY, GL_TEXTURE_BASE_LEVEL, level);
		gl.texParameteri(GL_TEXTURE_2D_ARRAY, GL_TEXTURE_MAX_LEVEL, level);

		for (int layer = 0; layer < levelSize.z(); layer++)
		{
			const RandomViewport	viewport		(renderContext.getRenderTarget(), levelSize.x(), levelSize.y(), rng.getUint32());
			vector<float>			texCoord;

			computeQuadTexCoord2DArray(texCoord, layer, tcu::Vec2(0.0f, 0.0f), tcu::Vec2(1.0f, 1.0f));

			// Setup base viewport.
			gl.viewport(viewport.x, viewport.y, viewport.width, viewport.height);

			// Draw.
			renderer.renderQuad(0, &texCoord[0], renderParams);
			GLU_EXPECT_NO_ERROR(gl.getError(), "Failed to render.");

			if (verify == VERIFY_COMPARE_REFERENCE)
			{
				tcu::Surface renderedFrame	(viewport.width, viewport.height);
				tcu::Surface referenceFrame	(viewport.width, viewport.height);

				glu::readPixels(renderContext, viewport.x, viewport.y, renderedFrame.getAccess());
				GLU_EXPECT_NO_ERROR(gl.getError(), "Failed to read pixels.");

				// Compute reference.
				sampleTexture(tcu::SurfaceAccess(referenceFrame, renderContext.getRenderTarget().getPixelFormat()), refTexture, &texCoord[0], renderParams);

				// Compare and log.
				if (!pixelThresholdCompare(log, ("Level" + de::toString(level) + "Layer" + de::toString(layer)).c_str(), ("Render level " + de::toString(level) + ", Layer" + de::toString(layer)).c_str(), referenceFrame, renderedFrame, threshold, tcu::COMPARE_LOG_ON_ERROR))
					results.fail("Image comparison of level " + de::toString(level) + " and layer " + de::toString(layer) + " failed.");
				else
					log << TestLog::Message << "Image comparison of level " << level << " and layer " << layer << " passed." << TestLog::EndMessage;
			}
		}
	}

	gl.texParameteri(GL_TEXTURE_2D_ARRAY, GL_TEXTURE_BASE_LEVEL, 0);
	gl.texParameteri(GL_TEXTURE_2D_ARRAY, GL_TEXTURE_MAX_LEVEL, 1000);
=======
	renderTexture<tcu::Texture2DArrayView>(renderContext, renderer, renderParams, results, rng, refTexture, verify, imageIterator, log);
>>>>>>> c9dcf19f

	gl.bindTexture(GL_TEXTURE_2D_ARRAY, 0);
	GLU_EXPECT_NO_ERROR(gl.getError(), "Failed to unbind texture.");
}

void renderTexture2DArray (tcu::TestContext&					testContext,
						   glu::RenderContext&					renderContext,
						   TextureRenderer&						textureRenderer,
						   tcu::ResultCollector&				results,
						   de::Random&							rng,
						   deUint32								name,
						   const vector<ArrayBuffer<deUint8> >&	data,
						   const ImageInfo&						info,
						   Verify								verify)
{
	if (glu::isCompressedFormat(info.getFormat()))
	{
		vector<de::ArrayBuffer<deUint8> >	levelDatas;
		vector<tcu::PixelBufferAccess>		levelAccesses;

		decompressTexture(levelDatas, levelAccesses, renderContext, info, data);

		{
			const tcu::Texture2DArrayView refTexture((int)levelAccesses.size(), &(levelAccesses[0]));

			renderTexture2DArrayView(testContext, renderContext, textureRenderer, results, rng, name, info, refTexture, verify);
		}
	}
	else
	{
		const vector<tcu::ConstPixelBufferAccess>	levelAccesses	= getLevelAccesses(data, info);
		const tcu::Texture2DArrayView				refTexture		((int)levelAccesses.size(), &(levelAccesses[0]));

		renderTexture2DArrayView(testContext, renderContext, textureRenderer, results, rng, name, info, refTexture, verify);
	}
}

tcu::TextureFormat getReadPixelFormat (const tcu::TextureFormat& format)
{
	switch (tcu::getTextureChannelClass(format.type))
	{
		case tcu::TEXTURECHANNELCLASS_FLOATING_POINT:
		case tcu::TEXTURECHANNELCLASS_SIGNED_FIXED_POINT:
		case tcu::TEXTURECHANNELCLASS_UNSIGNED_FIXED_POINT:
			return tcu::TextureFormat(tcu::TextureFormat::RGBA, tcu::TextureFormat::UNORM_INT8);

		case tcu::TEXTURECHANNELCLASS_SIGNED_INTEGER:
			return tcu::TextureFormat(tcu::TextureFormat::RGBA, tcu::TextureFormat::SIGNED_INT32);

		case tcu::TEXTURECHANNELCLASS_UNSIGNED_INTEGER:
			return tcu::TextureFormat(tcu::TextureFormat::RGBA, tcu::TextureFormat::UNSIGNED_INT32);

		default:
			DE_ASSERT(false);
			return tcu::TextureFormat();
	}
}

Vec4 calculateThreshold (const tcu::TextureFormat& sourceFormat, const tcu::TextureFormat& readPixelsFormat)
{
	DE_ASSERT(tcu::getTextureChannelClass(sourceFormat.type) != tcu::TEXTURECHANNELCLASS_FLOATING_POINT);
	DE_ASSERT(tcu::getTextureChannelClass(readPixelsFormat.type) != tcu::TEXTURECHANNELCLASS_FLOATING_POINT);

	DE_ASSERT(tcu::getTextureChannelClass(sourceFormat.type) != tcu::TEXTURECHANNELCLASS_SIGNED_INTEGER);
	DE_ASSERT(tcu::getTextureChannelClass(readPixelsFormat.type) != tcu::TEXTURECHANNELCLASS_SIGNED_INTEGER);

	DE_ASSERT(tcu::getTextureChannelClass(sourceFormat.type) != tcu::TEXTURECHANNELCLASS_UNSIGNED_INTEGER);
	DE_ASSERT(tcu::getTextureChannelClass(readPixelsFormat.type) != tcu::TEXTURECHANNELCLASS_UNSIGNED_INTEGER);

	{
		const tcu::IVec4	srcBits		= tcu::getTextureFormatBitDepth(sourceFormat);
		const tcu::IVec4	readBits	= tcu::getTextureFormatBitDepth(readPixelsFormat);

		return Vec4(1.0f) / ((tcu::IVec4(1) << (tcu::min(srcBits, readBits))) - tcu::IVec4(1)).cast<float>();
	}
}

void renderRenderbuffer (tcu::TestContext&						testContext,
						 glu::RenderContext&					renderContext,
						 tcu::ResultCollector&					results,
						 deUint32								name,
						 const vector<ArrayBuffer<deUint8> >&	data,
						 const ImageInfo&						info,
						 Verify									verify)
{
	const glw::Functions&				gl					= renderContext.getFunctions();
	TestLog&							log					= testContext.getLog();

	const tcu::TextureFormat			format				= glu::mapGLInternalFormat(info.getFormat());
	const IVec3							size				= info.getSize();
	const tcu::ConstPixelBufferAccess	refRenderbuffer		(format, size.x(), size.y(), 1, data[0].getPtr());
	const tcu::TextureFormat			readPixelsFormat	= getReadPixelFormat(format);
	tcu::TextureLevel					renderbuffer		(readPixelsFormat, size.x(), size.y());

	DE_ASSERT(size.z() == 1);
	DE_ASSERT(data.size() == 1);

	{
		glu::Framebuffer framebuffer(gl);

		gl.bindFramebuffer(GL_FRAMEBUFFER, *framebuffer);
		GLU_EXPECT_NO_ERROR(gl.getError(), "Failed to create and bind framebuffer.");

		gl.bindRenderbuffer(GL_RENDERBUFFER, name);
		gl.framebufferRenderbuffer(GL_FRAMEBUFFER, GL_COLOR_ATTACHMENT0, GL_RENDERBUFFER, name);
		GLU_EXPECT_NO_ERROR(gl.getError(), "Failed to bind and attach renderbuffer to framebuffer.");

		if (verify)
			glu::readPixels(renderContext, 0, 0, renderbuffer.getAccess());

		gl.bindRenderbuffer(GL_RENDERBUFFER, 0);
		gl.bindFramebuffer(GL_FRAMEBUFFER, 0);
		GLU_EXPECT_NO_ERROR(gl.getError(), "Failed to unbind renderbuffer and framebuffer.");
	}

	if (verify == VERIFY_COMPARE_REFERENCE)
	{
		if (isFloatFormat(info.getFormat()))
		{
			const tcu::UVec4 threshold (2, 2, 2, 2);

			if (!(tcu::floatUlpThresholdCompare(log, "Image comparison", "Image comparison", refRenderbuffer, renderbuffer.getAccess(), threshold, tcu::COMPARE_LOG_ON_ERROR)))
				results.fail("Image comparison failed.");
			else
				log << TestLog::Message << "Image comarison passed." << TestLog::EndMessage;
		}
		else if (isIntFormat(info.getFormat()) || isUintFormat(info.getFormat()))
		{
			const tcu::UVec4 threshold (1, 1, 1, 1);

			if (!(tcu::intThresholdCompare(log, "Image comparison", "Image comparison", refRenderbuffer, renderbuffer.getAccess(), threshold, tcu::COMPARE_LOG_ON_ERROR)))
				results.fail("Image comparison failed.");
			else
				log << TestLog::Message << "Image comarison passed." << TestLog::EndMessage;
		}
		else
		{
			const Vec4 threshold = calculateThreshold(format, readPixelsFormat);

			if (!(tcu::floatThresholdCompare(log, "Image comparison", "Image comparison", refRenderbuffer, renderbuffer.getAccess(), threshold, tcu::COMPARE_LOG_ON_ERROR)))
				results.fail("Image comparison failed.");
			else
				log << TestLog::Message << "Image comarison passed." << TestLog::EndMessage;
		}
	}
}

void render (tcu::TestContext&						testContext,
			 glu::RenderContext&					renderContext,
			 TextureRenderer&						textureRenderer,
			 tcu::ResultCollector&					results,
			 de::Random&							rng,
			 deUint32								name,
			 const vector<ArrayBuffer<deUint8> >&	data,
			 const ImageInfo&						info,
			 Verify									verify)
{
	switch (info.getTarget())
	{
		case GL_TEXTURE_2D:
			renderTexture2D(testContext, renderContext, textureRenderer, results, rng, name, data, info, verify);
			break;

		case GL_TEXTURE_3D:
			renderTexture3D(testContext, renderContext, textureRenderer, results, rng, name, data, info, verify);
			break;

		case GL_TEXTURE_CUBE_MAP:
			renderTextureCubemap(testContext, renderContext, textureRenderer, results, rng, name, data, info, verify);
			break;

		case GL_TEXTURE_2D_ARRAY:
			renderTexture2DArray(testContext, renderContext, textureRenderer, results, rng, name, data, info, verify);
			break;

		case GL_RENDERBUFFER:
			renderRenderbuffer(testContext, renderContext, results, name, data, info, verify);
			break;

		default:
			DE_ASSERT(false);
	}
}

void logTestImageInfo (TestLog&			log,
					   const ImageInfo&	imageInfo)
{
	log << TestLog::Message << "Target: " << targetToName(imageInfo.getTarget()) << TestLog::EndMessage;
	log << TestLog::Message << "Size: " << imageInfo.getSize() << TestLog::EndMessage;
	log << TestLog::Message << "Levels: " << getLevelCount(imageInfo) << TestLog::EndMessage;
	log << TestLog::Message << "Format: " << formatToName(imageInfo.getFormat()) << TestLog::EndMessage;
}

void logTestInfo (TestLog&			log,
				  const ImageInfo&	srcImageInfo,
				  const ImageInfo&	dstImageInfo)
{
	tcu::ScopedLogSection section(log, "TestCaseInfo", "Test case info");

	log << TestLog::Message << "Testing copying from " << targetToName(srcImageInfo.getTarget()) << " to " << targetToName(dstImageInfo.getTarget()) << "." << TestLog::EndMessage;

	{
		tcu::ScopedLogSection srcSection(log, "Source image info.", "Source image info.");
		logTestImageInfo(log, srcImageInfo);
	}

	{
		tcu::ScopedLogSection dstSection(log, "Destination image info.", "Destination image info.");
		logTestImageInfo(log, dstImageInfo);
	}
}

class CopyImageTest : public TestCase
{
public:
							CopyImageTest			(Context&			context,
													 const ImageInfo&	srcImage,
													 const ImageInfo&	dstImage,
													 const char*		name,
													 const char*		description);

							~CopyImageTest			(void);

	void					init					(void);
	void					deinit					(void);

	TestCase::IterateResult	iterate					(void);

private:

	void					logTestInfoIter			(void);
	void					createImagesIter		(void);
	void					destroyImagesIter		(void);
	void					verifySourceIter		(void);
	void					verifyDestinationIter	(void);
	void					renderSourceIter		(void);
	void					renderDestinationIter	(void);
	void					copyImageIter			(void);

	typedef void (CopyImageTest::*IterationFunc)(void);

	struct Iteration
	{
		Iteration (int methodCount_, const IterationFunc* methods_)
			: methodCount	(methodCount_)
			, methods		(methods_)
		{
		}

		int						methodCount;
		const IterationFunc*	methods;
	};

	struct State
	{
		State (int					seed,
			   tcu::TestLog&		log,
			   glu::RenderContext&	renderContext)
			: rng				(seed)
			, results			(log)
			, srcImage			(NULL)
			, dstImage			(NULL)
			, textureRenderer	(renderContext, log, glu::getContextTypeGLSLVersion(renderContext.getType()), glu::PRECISION_HIGHP)
		{
		}

		~State (void)
		{
			delete srcImage;
			delete dstImage;
		}

		de::Random						rng;
		tcu::ResultCollector			results;
		glu::ObjectWrapper*				srcImage;
		glu::ObjectWrapper*				dstImage;
		TextureRenderer					textureRenderer;

		vector<ArrayBuffer<deUint8> >	srcImageLevels;
		vector<ArrayBuffer<deUint8> >	dstImageLevels;
	};

	const ImageInfo	m_srcImageInfo;
	const ImageInfo	m_dstImageInfo;

	int				m_iteration;
	State*			m_state;
};

CopyImageTest::CopyImageTest (Context&			context,
							  const ImageInfo&	srcImage,
							  const ImageInfo&	dstImage,
							  const char*		name,
							  const char*		description)
	: TestCase			(context, name, description)
	, m_srcImageInfo	(srcImage)
	, m_dstImageInfo	(dstImage)

	, m_iteration		(0)
	, m_state			(NULL)
{
}

CopyImageTest::~CopyImageTest (void)
{
	deinit();
}

void checkFormatSupport (glu::ContextInfo& info, deUint32 format, deUint32 target, glu::RenderContext& ctx)
{
	const bool isES32 = glu::contextSupports(ctx.getType(), glu::ApiType::es(3, 2));

	if (glu::isCompressedFormat(format))
	{
		if (isAstcFormat(glu::mapGLCompressedTexFormat(format)))
		{
			DE_ASSERT(target != GL_RENDERBUFFER);
			if (!info.isExtensionSupported("GL_KHR_texture_compression_astc_hdr") &&
				!info.isExtensionSupported("GL_OES_texture_compression_astc"))
			{
				if (target == GL_TEXTURE_3D)
					TCU_THROW(NotSupportedError, "TEXTURE_3D target requires HDR astc support.");
				if (!isES32 && !info.isExtensionSupported("GL_KHR_texture_compression_astc_ldr"))
					TCU_THROW(NotSupportedError, "Compressed astc texture not supported.");
			}
		}
		else
		{
			if (!info.isCompressedTextureFormatSupported(format))
				TCU_THROW(NotSupportedError, "Compressed texture not supported.");
		}
	}
}

void CopyImageTest::init (void)
{
	de::UniquePtr<glu::ContextInfo> ctxInfo(glu::ContextInfo::create(m_context.getRenderContext()));
	const bool						isES32 = glu::contextSupports(m_context.getRenderContext().getType(), glu::ApiType::es(3, 2));

	if (!isES32 && !ctxInfo->isExtensionSupported("GL_EXT_copy_image"))
		throw tcu::NotSupportedError("Extension GL_EXT_copy_image not supported.", "", __FILE__, __LINE__);

	checkFormatSupport(*ctxInfo, m_srcImageInfo.getFormat(), m_srcImageInfo.getTarget(), m_context.getRenderContext());
	checkFormatSupport(*ctxInfo, m_dstImageInfo.getFormat(), m_dstImageInfo.getTarget(), m_context.getRenderContext());

	{
		SeedBuilder builder;

		builder << 903980
				<< m_srcImageInfo
				<< m_dstImageInfo;

		m_state = new State(builder.get(), m_testCtx.getLog(), m_context.getRenderContext());
	}
}

void CopyImageTest::deinit (void)
{
	delete m_state;
	m_state = NULL;
}

void CopyImageTest::logTestInfoIter (void)
{
	TestLog& log = m_testCtx.getLog();

	logTestInfo(log, m_srcImageInfo, m_dstImageInfo);
}

void CopyImageTest::createImagesIter (void)
{
	TestLog&				log						= m_testCtx.getLog();
	glu::RenderContext&		renderContext			= m_context.getRenderContext();
	const glw::Functions&	gl						= renderContext.getFunctions();
	const deUint32			moreRestrictiveFormat	= getMoreRestrictiveFormat(m_srcImageInfo.getFormat(), m_dstImageInfo.getFormat());
	de::Random&				rng						= m_state->rng;

	DE_ASSERT(!m_state->srcImage);
	DE_ASSERT(!m_state->dstImage);

	m_state->srcImage = new glu::ObjectWrapper(gl, getObjectTraits(m_srcImageInfo));
	m_state->dstImage = new glu::ObjectWrapper(gl, getObjectTraits(m_dstImageInfo));

	{
		glu::ObjectWrapper&				srcImage				= *m_state->srcImage;
		glu::ObjectWrapper&				dstImage				= *m_state->dstImage;

		vector<ArrayBuffer<deUint8> >&	srcImageLevels			= m_state->srcImageLevels;
		vector<ArrayBuffer<deUint8> >&	dstImageLevels			= m_state->dstImageLevels;

		log << TestLog::Message << "Creating source image." << TestLog::EndMessage;
		genImage(gl, rng, *srcImage, srcImageLevels, m_srcImageInfo, moreRestrictiveFormat);

		log << TestLog::Message << "Creating destination image." << TestLog::EndMessage;
		genImage(gl, rng, *dstImage, dstImageLevels, m_dstImageInfo, moreRestrictiveFormat);
	}
}

void CopyImageTest::destroyImagesIter (void)
{
	TestLog& log = m_testCtx.getLog();

	log << TestLog::Message << "Deleting source image. " << TestLog::EndMessage;

	delete m_state->srcImage;
	m_state->srcImage = NULL;
	m_state->srcImageLevels.clear();

	log << TestLog::Message << "Deleting destination image. " << TestLog::EndMessage;

	delete m_state->dstImage;
	m_state->dstImage = NULL;
	m_state->dstImageLevels.clear();
}

void CopyImageTest::verifySourceIter (void)
{
	TestLog&						log					= m_testCtx.getLog();
	const tcu::ScopedLogSection		sourceSection		(log, "Source image verify.", "Source image verify.");

	de::Random&						rng					= m_state->rng;
	tcu::ResultCollector&			results				= m_state->results;
	glu::ObjectWrapper&				srcImage			= *m_state->srcImage;
	vector<ArrayBuffer<deUint8> >&	srcImageLevels		= m_state->srcImageLevels;

	log << TestLog::Message << "Verifying source image." << TestLog::EndMessage;

	render(m_testCtx, m_context.getRenderContext(), m_state->textureRenderer, results, rng, *srcImage, srcImageLevels, m_srcImageInfo, VERIFY_COMPARE_REFERENCE);
}

void CopyImageTest::verifyDestinationIter (void)
{
	TestLog&						log					= m_testCtx.getLog();
	const tcu::ScopedLogSection		destinationSection	(log, "Destination image verify.", "Destination image verify.");

	de::Random&						rng					= m_state->rng;
	tcu::ResultCollector&			results				= m_state->results;
	glu::ObjectWrapper&				dstImage			= *m_state->dstImage;
	vector<ArrayBuffer<deUint8> >&	dstImageLevels		= m_state->dstImageLevels;

	log << TestLog::Message << "Verifying destination image." << TestLog::EndMessage;

	render(m_testCtx, m_context.getRenderContext(), m_state->textureRenderer, results, rng, *dstImage, dstImageLevels, m_dstImageInfo, VERIFY_COMPARE_REFERENCE);
}

void CopyImageTest::renderSourceIter (void)
{
	TestLog&						log					= m_testCtx.getLog();
	const tcu::ScopedLogSection		sourceSection		(log, "Source image verify.", "Source image verify.");

	de::Random&						rng					= m_state->rng;
	tcu::ResultCollector&			results				= m_state->results;
	glu::ObjectWrapper&				srcImage			= *m_state->srcImage;
	vector<ArrayBuffer<deUint8> >&	srcImageLevels		= m_state->srcImageLevels;

	log << TestLog::Message << "Verifying source image." << TestLog::EndMessage;

	render(m_testCtx, m_context.getRenderContext(), m_state->textureRenderer, results, rng, *srcImage, srcImageLevels, m_srcImageInfo, VERIFY_NONE);
}

void CopyImageTest::renderDestinationIter (void)
{
	TestLog&						log					= m_testCtx.getLog();
	const tcu::ScopedLogSection		destinationSection	(log, "Destination image verify.", "Destination image verify.");

	de::Random&						rng					= m_state->rng;
	tcu::ResultCollector&			results				= m_state->results;
	glu::ObjectWrapper&				dstImage			= *m_state->dstImage;
	vector<ArrayBuffer<deUint8> >&	dstImageLevels		= m_state->dstImageLevels;

	log << TestLog::Message << "Verifying destination image." << TestLog::EndMessage;

	render(m_testCtx, m_context.getRenderContext(), m_state->textureRenderer, results, rng, *dstImage, dstImageLevels, m_dstImageInfo, VERIFY_NONE);
}

struct Copy
{
	Copy (const IVec3&	srcPos_,
		  int			srcLevel_,

		  const IVec3&	dstPos_,
		  int			dstLevel_,

		  const IVec3&	size_,
		  const IVec3&	dstSize_)
		: srcPos	(srcPos_)
		, srcLevel	(srcLevel_)

		, dstPos	(dstPos_)
		, dstLevel	(dstLevel_)

		, size		(size_)
		, dstSize	(dstSize_)
	{
	}

	IVec3	srcPos;
	int		srcLevel;
	IVec3	dstPos;
	int		dstLevel;
	IVec3	size;
	IVec3	dstSize;	//!< used only for logging
};

int getLastFullLevel (const ImageInfo& info)
{
	const int	levelCount		= getLevelCount(info);
	const IVec3	blockPixelSize	= getTexelBlockPixelSize(info.getFormat());

	for (int level = 0; level < levelCount; level++)
	{
		const IVec3 levelSize = getLevelSize(info.getTarget(), info.getSize(), level);

		if (levelSize.x() < blockPixelSize.x() || levelSize.y() < blockPixelSize.y() || levelSize.z() < blockPixelSize.z())
			return level - 1;
	}

	return levelCount -1;
}

void generateCopies (vector<Copy>& copies, const ImageInfo& srcInfo, const ImageInfo& dstInfo)
{
	const deUint32	srcTarget		= srcInfo.getTarget();
	const deUint32	dstTarget		= dstInfo.getTarget();

	const bool		srcIsTexture	= isTextureTarget(srcInfo.getTarget());
	const bool		dstIsTexture	= isTextureTarget(dstInfo.getTarget());

	const bool		srcIsCube		= srcTarget == GL_TEXTURE_CUBE_MAP;
	const bool		dstIsCube		= dstTarget == GL_TEXTURE_CUBE_MAP;

	const IVec3		srcBlockPixelSize		= getTexelBlockPixelSize(srcInfo.getFormat());
	const IVec3		dstBlockPixelSize		= getTexelBlockPixelSize(dstInfo.getFormat());

	const int levels[] =
	{
		0, 1, -1
	};

	for (int levelNdx = 0; levelNdx < (srcIsTexture || dstIsTexture ? DE_LENGTH_OF_ARRAY(levels) : 1); levelNdx++)
	{
		const int	srcLevel				= (srcIsTexture ? (levels[levelNdx] >= 0 ? levels[levelNdx] : getLastFullLevel(srcInfo)) : 0);
		const int	dstLevel				= (dstIsTexture ? (levels[levelNdx] >= 0 ? levels[levelNdx] : getLastFullLevel(dstInfo)) : 0);

		const IVec3	srcSize					= getLevelSize(srcInfo.getTarget(), srcInfo.getSize(), srcLevel);
		const IVec3	dstSize					= getLevelSize(dstInfo.getTarget(), dstInfo.getSize(), dstLevel);

		// \note These are rounded down
		const IVec3	srcCompleteBlockSize	= IVec3(srcSize.x() / srcBlockPixelSize.x(), srcSize.y() / srcBlockPixelSize.y(), (srcIsCube ? 6 : srcSize.z() / srcBlockPixelSize.z()));
		const IVec3	dstCompleteBlockSize	= IVec3(dstSize.x() / dstBlockPixelSize.x(), dstSize.y() / dstBlockPixelSize.y(), (dstIsCube ? 6 : dstSize.z() / dstBlockPixelSize.z()));

		const IVec3	maxCopyBlockSize		= tcu::min(srcCompleteBlockSize, dstCompleteBlockSize);

		// \note These are rounded down
		const int	copyBlockWidth			= de::max((2 * (maxCopyBlockSize.x() / 4)) - 1, 1);
		const int	copyBlockHeight			= de::max((2 * (maxCopyBlockSize.y() / 4)) - 1, 1);
		const int	copyBlockDepth			= de::max((2 * (maxCopyBlockSize.z() / 4)) - 1, 1);

		// Copy NPOT block to (0,0,0) from other corner on src
		{
			const IVec3	copyBlockSize	(copyBlockWidth, copyBlockHeight, copyBlockDepth);
			const IVec3	srcBlockPos		(srcCompleteBlockSize - copyBlockSize);
			const IVec3	dstBlockPos		(0, 0, 0);

			const IVec3	srcPos			(srcBlockPos * srcBlockPixelSize);
			const IVec3	dstPos			(dstBlockPos * dstBlockPixelSize);
			const IVec3 srcCopySize		(copyBlockSize * srcBlockPixelSize);
			const IVec3 dstCopySize		(copyBlockSize * dstBlockPixelSize);

			copies.push_back(Copy(srcPos, srcLevel, dstPos, dstLevel, srcCopySize, dstCopySize));
		}

		// Copy NPOT block from (0,0,0) to other corner on dst
		{
			const IVec3	copyBlockSize	(copyBlockWidth, copyBlockHeight, copyBlockDepth);
			const IVec3	srcBlockPos		(0, 0, 0);
			const IVec3	dstBlockPos		(dstCompleteBlockSize - copyBlockSize);

			const IVec3	srcPos			(srcBlockPos * srcBlockPixelSize);
			const IVec3	dstPos			(dstBlockPos * dstBlockPixelSize);
			const IVec3 srcCopySize		(copyBlockSize * srcBlockPixelSize);
			const IVec3 dstCopySize		(copyBlockSize * dstBlockPixelSize);

			copies.push_back(Copy(srcPos, srcLevel, dstPos, dstLevel, srcCopySize, dstCopySize));
		}

		// Copy NPOT block near the corner with high coordinates
		{
			const IVec3	copyBlockSize	(copyBlockWidth, copyBlockHeight, copyBlockDepth);
			const IVec3	srcBlockPos		(tcu::max((srcCompleteBlockSize / 4) * 4 - copyBlockSize, IVec3(0)));
			const IVec3	dstBlockPos		(tcu::max((dstCompleteBlockSize / 4) * 4 - copyBlockSize, IVec3(0)));

			const IVec3	srcPos			(srcBlockPos * srcBlockPixelSize);
			const IVec3	dstPos			(dstBlockPos * dstBlockPixelSize);
			const IVec3 srcCopySize		(copyBlockSize * srcBlockPixelSize);
			const IVec3 dstCopySize		(copyBlockSize * dstBlockPixelSize);

			copies.push_back(Copy(srcPos, srcLevel, dstPos, dstLevel, srcCopySize, dstCopySize));
		}
	}
}

void CopyImageTest::copyImageIter (void)
{
	TestLog&						log				= m_testCtx.getLog();
	const glw::Functions&			gl				= m_context.getRenderContext().getFunctions();
	glu::ObjectWrapper&				srcImage		= *m_state->srcImage;
	glu::ObjectWrapper&				dstImage		= *m_state->dstImage;

	vector<ArrayBuffer<deUint8> >&	srcImageLevels	= m_state->srcImageLevels;
	vector<ArrayBuffer<deUint8> >&	dstImageLevels	= m_state->dstImageLevels;
	vector<Copy>					copies;

	generateCopies(copies, m_srcImageInfo, m_dstImageInfo);

	for (int copyNdx = 0; copyNdx < (int)copies.size(); copyNdx++)
	{
		const Copy& copy = copies[copyNdx];

		log	<< TestLog::Message
			<< "Copying area with size " << copy.size
			<< " from source image position " << copy.srcPos << " and mipmap level " << copy.srcLevel
			<< " to destination image position " << copy.dstPos << " and mipmap level " << copy.dstLevel << ". "
			<< "Size in destination format is " << copy.dstSize
			<< TestLog::EndMessage;

		copyImage(gl, *dstImage, dstImageLevels, m_dstImageInfo, copy.dstLevel, copy.dstPos,
					  *srcImage, srcImageLevels, m_srcImageInfo, copy.srcLevel, copy.srcPos, copy.size);
	}
}

TestCase::IterateResult CopyImageTest::iterate (void)
{
	// Note: Returning from iterate() has two side-effects: it touches
	// watchdog and calls eglSwapBuffers. For the first it's important
	// to keep work per iteration reasonable to avoid
	// timeouts. Because of the latter, it's prudent to do more than
	// trivial amount of work. Otherwise we'll end up waiting for a
	// new buffer in swap, it seems.

	// The split below tries to combine trivial work with actually
	// expensive rendering iterations without having too much
	// rendering in one iteration to avoid timeouts.
	const IterationFunc iteration1[] =
	{
		&CopyImageTest::logTestInfoIter,
		&CopyImageTest::createImagesIter,
<<<<<<< HEAD
		&CopyImageTest::renderSourceIter,
		&CopyImageTest::renderDestinationIter,
=======
		&CopyImageTest::renderSourceIter
	};
	const IterationFunc iteration2[] =
	{
		&CopyImageTest::renderDestinationIter
	};
	const IterationFunc iteration3[] =
	{
>>>>>>> c9dcf19f
		&CopyImageTest::copyImageIter,
		&CopyImageTest::verifySourceIter
	};
	const IterationFunc iteration4[] =
	{
		&CopyImageTest::verifyDestinationIter,
		&CopyImageTest::destroyImagesIter
	};
	const IterationFunc iteration5[] =
	{
		&CopyImageTest::createImagesIter,
		&CopyImageTest::copyImageIter,
		&CopyImageTest::verifySourceIter
	};
	const IterationFunc iteration6[] =
	{
		&CopyImageTest::verifyDestinationIter,
		&CopyImageTest::destroyImagesIter
	};
	const Iteration iterations[] =
	{
		Iteration(DE_LENGTH_OF_ARRAY(iteration1), iteration1),
		Iteration(DE_LENGTH_OF_ARRAY(iteration2), iteration2),
		Iteration(DE_LENGTH_OF_ARRAY(iteration3), iteration3),
		Iteration(DE_LENGTH_OF_ARRAY(iteration4), iteration4),
		Iteration(DE_LENGTH_OF_ARRAY(iteration5), iteration5),
		Iteration(DE_LENGTH_OF_ARRAY(iteration6), iteration6)
	};

	DE_ASSERT(m_iteration < DE_LENGTH_OF_ARRAY(iterations));
	for (int method = 0; method < iterations[m_iteration].methodCount; method++)
		(this->*iterations[m_iteration].methods[method])();

	m_iteration++;

	if (m_iteration < DE_LENGTH_OF_ARRAY(iterations))
	{
		return CONTINUE;
	}
	else
	{
		m_state->results.setTestContextResult(m_testCtx);
		return STOP;
	}
}

class CopyImageTests : public TestCaseGroup
{
public:
						CopyImageTests			(Context& context);
						~CopyImageTests			(void);

	void				init					(void);

private:
						CopyImageTests			(const CopyImageTests& other);
	CopyImageTests&		operator=				(const CopyImageTests& other);
};

CopyImageTests::CopyImageTests (Context& context)
	: TestCaseGroup	(context, "copy_image", "Copy image tests for GL_EXT_copy_image.")
{
}

CopyImageTests::~CopyImageTests (void)
{
}

int smallestCommonMultiple (int a_, int b_)
{
	int	a		= (a_ > b_ ? a_ : b_);
	int	b		= (a_ > b_ ? b_ : a_);
	int	result  = 1;

	for (int i = b/2; i > 1; i--)
	{
		while ((a % i) == 0 && (b % i) == 0)
		{
			result *= i;
			a /= i;
			b /= i;
		}
	}

	return result * a * b;
}

IVec3 getTestedSize (deUint32 target, deUint32 format, const IVec3& targetSize)
{
	const IVec3 texelBlockPixelSize = getTexelBlockPixelSize(format);
	const bool	isCube				= target == GL_TEXTURE_CUBE_MAP;
	const bool	is3D				= target == GL_TEXTURE_3D || target == GL_TEXTURE_2D_ARRAY;

	if (isCube)
	{
		const int	multiplier	= smallestCommonMultiple(texelBlockPixelSize.x(), texelBlockPixelSize.y());
		const int	size		= (1 + (targetSize.x() / multiplier)) * multiplier;

		return IVec3(size, size, 1);
	}
	else if (is3D)
	{
		return (1 + (targetSize / texelBlockPixelSize)) * texelBlockPixelSize;
	}
	else
	{
		const int width = (1 + targetSize.x() / texelBlockPixelSize.x()) * texelBlockPixelSize.x();
		const int height = ((targetSize.y() / texelBlockPixelSize.y()) - 1) * texelBlockPixelSize.y();

		return IVec3(width, height, 1);
	}
}

void addCopyTests (TestCaseGroup* root, deUint32 srcFormat, deUint32 dstFormat)
{
	const string			groupName	= string(formatToName(srcFormat)) + "_" + formatToName(dstFormat);
	TestCaseGroup* const	group		= new TestCaseGroup(root->getContext(), groupName.c_str(), groupName.c_str());

	const deUint32 targets[] =
	{
		GL_TEXTURE_2D,
		GL_TEXTURE_3D,
		GL_TEXTURE_CUBE_MAP,
		GL_TEXTURE_2D_ARRAY,
		GL_RENDERBUFFER
	};

	root->addChild(group);

	for (int srcTargetNdx = 0; srcTargetNdx < DE_LENGTH_OF_ARRAY(targets); srcTargetNdx++)
	{
		const deUint32	srcTarget				= targets[srcTargetNdx];
		const bool		srcIs3D					= srcTarget == GL_TEXTURE_2D_ARRAY || srcTarget == GL_TEXTURE_3D;

		if (glu::isCompressedFormat(srcFormat) && srcTarget == GL_RENDERBUFFER)
			continue;

		if (srcTarget == GL_RENDERBUFFER && !isColorRenderable(srcFormat))
			continue;

		if (glu::isCompressedFormat(srcFormat) && !tcu::isAstcFormat(glu::mapGLCompressedTexFormat(srcFormat)) && srcIs3D)
			continue;

		for (int dstTargetNdx = 0; dstTargetNdx < DE_LENGTH_OF_ARRAY(targets); dstTargetNdx++)
		{
			const deUint32	dstTarget				= targets[dstTargetNdx];
			const bool		dstIs3D					= dstTarget == GL_TEXTURE_2D_ARRAY || dstTarget == GL_TEXTURE_3D;

			if (glu::isCompressedFormat(dstFormat) && dstTarget == GL_RENDERBUFFER)
				continue;

			if (dstTarget == GL_RENDERBUFFER && !isColorRenderable(dstFormat))
				continue;

			if (glu::isCompressedFormat(dstFormat) && !tcu::isAstcFormat(glu::mapGLCompressedTexFormat(dstFormat)) && dstIs3D)
				continue;

			const string	targetTestName	= string(targetToName(srcTarget)) + "_to_" + targetToName(dstTarget);

			// Compressed formats require more space to fit all block size combinations.
			const bool		isCompressedCase	= glu::isCompressedFormat(srcFormat) || glu::isCompressedFormat(dstFormat);
			const IVec3		targetSize			= isCompressedCase ? IVec3(128, 128, 16) : IVec3(64, 64, 8);
			const IVec3		srcSize				= getTestedSize(srcTarget, srcFormat, targetSize);
			const IVec3		dstSize				= getTestedSize(dstTarget, dstFormat, targetSize);

			group->addChild(new CopyImageTest(root->getContext(),
											ImageInfo(srcFormat, srcTarget, srcSize),
											ImageInfo(dstFormat, dstTarget, dstSize),
											targetTestName.c_str(), targetTestName.c_str()));
		}
	}
}

void CopyImageTests::init (void)
{
	TestCaseGroup* const	nonCompressedGroup	= new TestCaseGroup(m_context, "non_compressed", "Test copying between textures.");
	TestCaseGroup* const	compressedGroup		= new TestCaseGroup(m_context, "compressed", "Test copying between compressed textures.");
	TestCaseGroup* const	mixedGroup			= new TestCaseGroup(m_context, "mixed", "Test copying between compressed and non-compressed textures.");

	addChild(nonCompressedGroup);
	addChild(compressedGroup);
	addChild(mixedGroup);

	map<ViewClass, vector<deUint32> >							textureFormatViewClasses;
	map<ViewClass, vector<deUint32> >							compressedTextureFormatViewClasses;
	map<ViewClass, pair<vector<deUint32>, vector<deUint32> > >	mixedViewClasses;

	// Texture view classes
	textureFormatViewClasses[VIEWCLASS_128_BITS]		= vector<deUint32>();
	textureFormatViewClasses[VIEWCLASS_96_BITS]			= vector<deUint32>();
	textureFormatViewClasses[VIEWCLASS_64_BITS]			= vector<deUint32>();
	textureFormatViewClasses[VIEWCLASS_48_BITS]			= vector<deUint32>();
	textureFormatViewClasses[VIEWCLASS_32_BITS]			= vector<deUint32>();
	textureFormatViewClasses[VIEWCLASS_24_BITS]			= vector<deUint32>();
	textureFormatViewClasses[VIEWCLASS_16_BITS]			= vector<deUint32>();
	textureFormatViewClasses[VIEWCLASS_8_BITS]			= vector<deUint32>();

	// 128bit / VIEWCLASS_128_BITS
	textureFormatViewClasses[VIEWCLASS_128_BITS].push_back(GL_RGBA32F);
	textureFormatViewClasses[VIEWCLASS_128_BITS].push_back(GL_RGBA32I);
	textureFormatViewClasses[VIEWCLASS_128_BITS].push_back(GL_RGBA32UI);

	// 96bit / VIEWCLASS_96_BITS
	textureFormatViewClasses[VIEWCLASS_96_BITS].push_back(GL_RGB32F);
	textureFormatViewClasses[VIEWCLASS_96_BITS].push_back(GL_RGB32I);
	textureFormatViewClasses[VIEWCLASS_96_BITS].push_back(GL_RGB32UI);

	// 64bit / VIEWCLASS_64_BITS
	textureFormatViewClasses[VIEWCLASS_64_BITS].push_back(GL_RG32F);
	textureFormatViewClasses[VIEWCLASS_64_BITS].push_back(GL_RG32I);
	textureFormatViewClasses[VIEWCLASS_64_BITS].push_back(GL_RG32UI);

	textureFormatViewClasses[VIEWCLASS_64_BITS].push_back(GL_RGBA16F);
	textureFormatViewClasses[VIEWCLASS_64_BITS].push_back(GL_RGBA16I);
	textureFormatViewClasses[VIEWCLASS_64_BITS].push_back(GL_RGBA16UI);

	// 48bit / VIEWCLASS_48_BITS
	textureFormatViewClasses[VIEWCLASS_48_BITS].push_back(GL_RGB16F);
	textureFormatViewClasses[VIEWCLASS_48_BITS].push_back(GL_RGB16I);
	textureFormatViewClasses[VIEWCLASS_48_BITS].push_back(GL_RGB16UI);

	// 32bit / VIEWCLASS_32_BITS
	textureFormatViewClasses[VIEWCLASS_32_BITS].push_back(GL_R32F);
	textureFormatViewClasses[VIEWCLASS_32_BITS].push_back(GL_R32I);
	textureFormatViewClasses[VIEWCLASS_32_BITS].push_back(GL_R32UI);

	textureFormatViewClasses[VIEWCLASS_32_BITS].push_back(GL_RG16F);
	textureFormatViewClasses[VIEWCLASS_32_BITS].push_back(GL_RG16I);
	textureFormatViewClasses[VIEWCLASS_32_BITS].push_back(GL_RG16UI);

	textureFormatViewClasses[VIEWCLASS_32_BITS].push_back(GL_RGBA8);
	textureFormatViewClasses[VIEWCLASS_32_BITS].push_back(GL_RGBA8I);
	textureFormatViewClasses[VIEWCLASS_32_BITS].push_back(GL_RGBA8UI);

	textureFormatViewClasses[VIEWCLASS_32_BITS].push_back(GL_R11F_G11F_B10F);
	textureFormatViewClasses[VIEWCLASS_32_BITS].push_back(GL_RGB10_A2UI);
	textureFormatViewClasses[VIEWCLASS_32_BITS].push_back(GL_RGB10_A2);
	textureFormatViewClasses[VIEWCLASS_32_BITS].push_back(GL_RGBA8_SNORM);
	textureFormatViewClasses[VIEWCLASS_32_BITS].push_back(GL_SRGB8_ALPHA8);
	textureFormatViewClasses[VIEWCLASS_32_BITS].push_back(GL_RGB9_E5);

	// 24bit / VIEWCLASS_24_BITS
	textureFormatViewClasses[VIEWCLASS_24_BITS].push_back(GL_RGB8);
	textureFormatViewClasses[VIEWCLASS_24_BITS].push_back(GL_RGB8I);
	textureFormatViewClasses[VIEWCLASS_24_BITS].push_back(GL_RGB8UI);
	textureFormatViewClasses[VIEWCLASS_24_BITS].push_back(GL_RGB8_SNORM);
	textureFormatViewClasses[VIEWCLASS_24_BITS].push_back(GL_SRGB8);

	// 16bit / VIEWCLASS_16_BITS
	textureFormatViewClasses[VIEWCLASS_16_BITS].push_back(GL_R16F);
	textureFormatViewClasses[VIEWCLASS_16_BITS].push_back(GL_R16I);
	textureFormatViewClasses[VIEWCLASS_16_BITS].push_back(GL_R16UI);

	textureFormatViewClasses[VIEWCLASS_16_BITS].push_back(GL_RG8);
	textureFormatViewClasses[VIEWCLASS_16_BITS].push_back(GL_RG8I);
	textureFormatViewClasses[VIEWCLASS_16_BITS].push_back(GL_RG8UI);
	textureFormatViewClasses[VIEWCLASS_16_BITS].push_back(GL_RG8_SNORM);

	// 8bit / VIEWCLASS_8_BITS
	textureFormatViewClasses[VIEWCLASS_8_BITS].push_back(GL_R8);
	textureFormatViewClasses[VIEWCLASS_8_BITS].push_back(GL_R8I);
	textureFormatViewClasses[VIEWCLASS_8_BITS].push_back(GL_R8UI);
	textureFormatViewClasses[VIEWCLASS_8_BITS].push_back(GL_R8_SNORM);

	// Compressed texture view classes
	compressedTextureFormatViewClasses[VIEWCLASS_EAC_R11]			= vector<deUint32>();
	compressedTextureFormatViewClasses[VIEWCLASS_EAC_RG11]			= vector<deUint32>();
	compressedTextureFormatViewClasses[VIEWCLASS_ETC2_RGB]			= vector<deUint32>();
	compressedTextureFormatViewClasses[VIEWCLASS_ETC2_RGBA]			= vector<deUint32>();
	compressedTextureFormatViewClasses[VIEWCLASS_ETC2_EAC_RGBA]		= vector<deUint32>();
	compressedTextureFormatViewClasses[VIEWCLASS_ASTC_4x4_RGBA]		= vector<deUint32>();
	compressedTextureFormatViewClasses[VIEWCLASS_ASTC_5x4_RGBA]		= vector<deUint32>();
	compressedTextureFormatViewClasses[VIEWCLASS_ASTC_5x5_RGBA]		= vector<deUint32>();
	compressedTextureFormatViewClasses[VIEWCLASS_ASTC_6x5_RGBA]		= vector<deUint32>();
	compressedTextureFormatViewClasses[VIEWCLASS_ASTC_6x6_RGBA]		= vector<deUint32>();
	compressedTextureFormatViewClasses[VIEWCLASS_ASTC_8x5_RGBA]		= vector<deUint32>();
	compressedTextureFormatViewClasses[VIEWCLASS_ASTC_8x6_RGBA]		= vector<deUint32>();
	compressedTextureFormatViewClasses[VIEWCLASS_ASTC_8x8_RGBA]		= vector<deUint32>();
	compressedTextureFormatViewClasses[VIEWCLASS_ASTC_10x5_RGBA]	= vector<deUint32>();
	compressedTextureFormatViewClasses[VIEWCLASS_ASTC_10x6_RGBA]	= vector<deUint32>();
	compressedTextureFormatViewClasses[VIEWCLASS_ASTC_10x8_RGBA]	= vector<deUint32>();
	compressedTextureFormatViewClasses[VIEWCLASS_ASTC_10x10_RGBA]	= vector<deUint32>();
	compressedTextureFormatViewClasses[VIEWCLASS_ASTC_12x10_RGBA]	= vector<deUint32>();
	compressedTextureFormatViewClasses[VIEWCLASS_ASTC_12x12_RGBA]	= vector<deUint32>();

	// VIEWCLASS_EAC_R11
	compressedTextureFormatViewClasses[VIEWCLASS_EAC_R11].push_back(GL_COMPRESSED_R11_EAC);
	compressedTextureFormatViewClasses[VIEWCLASS_EAC_R11].push_back(GL_COMPRESSED_SIGNED_R11_EAC);

	// VIEWCLASS_EAC_RG11
	compressedTextureFormatViewClasses[VIEWCLASS_EAC_RG11].push_back(GL_COMPRESSED_RG11_EAC);
	compressedTextureFormatViewClasses[VIEWCLASS_EAC_RG11].push_back(GL_COMPRESSED_SIGNED_RG11_EAC);

	// VIEWCLASS_ETC2_RGB
	compressedTextureFormatViewClasses[VIEWCLASS_ETC2_RGB].push_back(GL_COMPRESSED_RGB8_ETC2);
	compressedTextureFormatViewClasses[VIEWCLASS_ETC2_RGB].push_back(GL_COMPRESSED_SRGB8_ETC2);

	// VIEWCLASS_ETC2_RGBA
	compressedTextureFormatViewClasses[VIEWCLASS_ETC2_RGBA].push_back(GL_COMPRESSED_RGB8_PUNCHTHROUGH_ALPHA1_ETC2);
	compressedTextureFormatViewClasses[VIEWCLASS_ETC2_RGBA].push_back(GL_COMPRESSED_SRGB8_PUNCHTHROUGH_ALPHA1_ETC2);

	// VIEWCLASS_ETC2_EAC_RGBA
	compressedTextureFormatViewClasses[VIEWCLASS_ETC2_EAC_RGBA].push_back(GL_COMPRESSED_RGBA8_ETC2_EAC);
	compressedTextureFormatViewClasses[VIEWCLASS_ETC2_EAC_RGBA].push_back(GL_COMPRESSED_SRGB8_ALPHA8_ETC2_EAC);

	// VIEWCLASS_ASTC_4x4_RGBA
	compressedTextureFormatViewClasses[VIEWCLASS_ASTC_4x4_RGBA].push_back(GL_COMPRESSED_RGBA_ASTC_4x4);
	compressedTextureFormatViewClasses[VIEWCLASS_ASTC_4x4_RGBA].push_back(GL_COMPRESSED_SRGB8_ALPHA8_ASTC_4x4);

	// VIEWCLASS_ASTC_5x4_RGBA
	compressedTextureFormatViewClasses[VIEWCLASS_ASTC_5x4_RGBA].push_back(GL_COMPRESSED_RGBA_ASTC_5x4);
	compressedTextureFormatViewClasses[VIEWCLASS_ASTC_5x4_RGBA].push_back(GL_COMPRESSED_SRGB8_ALPHA8_ASTC_5x4);

	// VIEWCLASS_ASTC_5x5_RGBA
	compressedTextureFormatViewClasses[VIEWCLASS_ASTC_5x5_RGBA].push_back(GL_COMPRESSED_RGBA_ASTC_5x5);
	compressedTextureFormatViewClasses[VIEWCLASS_ASTC_5x5_RGBA].push_back(GL_COMPRESSED_SRGB8_ALPHA8_ASTC_5x5);

	// VIEWCLASS_ASTC_6x5_RGBA
	compressedTextureFormatViewClasses[VIEWCLASS_ASTC_6x5_RGBA].push_back(GL_COMPRESSED_RGBA_ASTC_6x5);
	compressedTextureFormatViewClasses[VIEWCLASS_ASTC_6x5_RGBA].push_back(GL_COMPRESSED_SRGB8_ALPHA8_ASTC_6x5);

	// VIEWCLASS_ASTC_6x6_RGBA
	compressedTextureFormatViewClasses[VIEWCLASS_ASTC_6x6_RGBA].push_back(GL_COMPRESSED_RGBA_ASTC_6x6);
	compressedTextureFormatViewClasses[VIEWCLASS_ASTC_6x6_RGBA].push_back(GL_COMPRESSED_SRGB8_ALPHA8_ASTC_6x6);

	// VIEWCLASS_ASTC_8x5_RGBA
	compressedTextureFormatViewClasses[VIEWCLASS_ASTC_8x5_RGBA].push_back(GL_COMPRESSED_RGBA_ASTC_8x5);
	compressedTextureFormatViewClasses[VIEWCLASS_ASTC_8x5_RGBA].push_back(GL_COMPRESSED_SRGB8_ALPHA8_ASTC_8x5);

	// VIEWCLASS_ASTC_8x6_RGBA
	compressedTextureFormatViewClasses[VIEWCLASS_ASTC_8x6_RGBA].push_back(GL_COMPRESSED_RGBA_ASTC_8x6);
	compressedTextureFormatViewClasses[VIEWCLASS_ASTC_8x6_RGBA].push_back(GL_COMPRESSED_SRGB8_ALPHA8_ASTC_8x6);

	// VIEWCLASS_ASTC_8x8_RGBA
	compressedTextureFormatViewClasses[VIEWCLASS_ASTC_8x8_RGBA].push_back(GL_COMPRESSED_RGBA_ASTC_8x8);
	compressedTextureFormatViewClasses[VIEWCLASS_ASTC_8x8_RGBA].push_back(GL_COMPRESSED_SRGB8_ALPHA8_ASTC_8x8);

	// VIEWCLASS_ASTC_10x5_RGBA
	compressedTextureFormatViewClasses[VIEWCLASS_ASTC_10x5_RGBA].push_back(GL_COMPRESSED_RGBA_ASTC_10x5);
	compressedTextureFormatViewClasses[VIEWCLASS_ASTC_10x5_RGBA].push_back(GL_COMPRESSED_SRGB8_ALPHA8_ASTC_10x5);

	// VIEWCLASS_ASTC_10x6_RGBA
	compressedTextureFormatViewClasses[VIEWCLASS_ASTC_10x6_RGBA].push_back(GL_COMPRESSED_RGBA_ASTC_10x6);
	compressedTextureFormatViewClasses[VIEWCLASS_ASTC_10x6_RGBA].push_back(GL_COMPRESSED_SRGB8_ALPHA8_ASTC_10x6);

	// VIEWCLASS_ASTC_10x8_RGBA
	compressedTextureFormatViewClasses[VIEWCLASS_ASTC_10x8_RGBA].push_back(GL_COMPRESSED_RGBA_ASTC_10x8);
	compressedTextureFormatViewClasses[VIEWCLASS_ASTC_10x8_RGBA].push_back(GL_COMPRESSED_SRGB8_ALPHA8_ASTC_10x8);

	// VIEWCLASS_ASTC_10x10_RGBA
	compressedTextureFormatViewClasses[VIEWCLASS_ASTC_10x10_RGBA].push_back(GL_COMPRESSED_RGBA_ASTC_10x10);
	compressedTextureFormatViewClasses[VIEWCLASS_ASTC_10x10_RGBA].push_back(GL_COMPRESSED_SRGB8_ALPHA8_ASTC_10x10);

	// VIEWCLASS_ASTC_12x10_RGBA
	compressedTextureFormatViewClasses[VIEWCLASS_ASTC_12x10_RGBA].push_back(GL_COMPRESSED_RGBA_ASTC_12x10);
	compressedTextureFormatViewClasses[VIEWCLASS_ASTC_12x10_RGBA].push_back(GL_COMPRESSED_SRGB8_ALPHA8_ASTC_12x10);

	// VIEWCLASS_ASTC_12x12_RGBA
	compressedTextureFormatViewClasses[VIEWCLASS_ASTC_12x12_RGBA].push_back(GL_COMPRESSED_RGBA_ASTC_12x12);
	compressedTextureFormatViewClasses[VIEWCLASS_ASTC_12x12_RGBA].push_back(GL_COMPRESSED_SRGB8_ALPHA8_ASTC_12x12);

	// Mixed view classes
	mixedViewClasses[VIEWCLASS_128_BITS] = pair<vector<deUint32>, vector<deUint32> >();
	mixedViewClasses[VIEWCLASS_64_BITS] = pair<vector<deUint32>, vector<deUint32> >();

	// 128 bits

	// Non compressed
	mixedViewClasses[VIEWCLASS_128_BITS].first.push_back(GL_RGBA32F);
	mixedViewClasses[VIEWCLASS_128_BITS].first.push_back(GL_RGBA32UI);
	mixedViewClasses[VIEWCLASS_128_BITS].first.push_back(GL_RGBA32I);

	// Compressed
	mixedViewClasses[VIEWCLASS_128_BITS].second.push_back(GL_COMPRESSED_RGBA8_ETC2_EAC);
	mixedViewClasses[VIEWCLASS_128_BITS].second.push_back(GL_COMPRESSED_SRGB8_ALPHA8_ETC2_EAC);
	mixedViewClasses[VIEWCLASS_128_BITS].second.push_back(GL_COMPRESSED_RG11_EAC);
	mixedViewClasses[VIEWCLASS_128_BITS].second.push_back(GL_COMPRESSED_SIGNED_RG11_EAC);
	mixedViewClasses[VIEWCLASS_128_BITS].second.push_back(GL_COMPRESSED_RGBA_ASTC_4x4);
	mixedViewClasses[VIEWCLASS_128_BITS].second.push_back(GL_COMPRESSED_RGBA_ASTC_5x4);
	mixedViewClasses[VIEWCLASS_128_BITS].second.push_back(GL_COMPRESSED_RGBA_ASTC_5x5);
	mixedViewClasses[VIEWCLASS_128_BITS].second.push_back(GL_COMPRESSED_RGBA_ASTC_6x5);
	mixedViewClasses[VIEWCLASS_128_BITS].second.push_back(GL_COMPRESSED_RGBA_ASTC_6x6);
	mixedViewClasses[VIEWCLASS_128_BITS].second.push_back(GL_COMPRESSED_RGBA_ASTC_8x5);
	mixedViewClasses[VIEWCLASS_128_BITS].second.push_back(GL_COMPRESSED_RGBA_ASTC_8x6);
	mixedViewClasses[VIEWCLASS_128_BITS].second.push_back(GL_COMPRESSED_RGBA_ASTC_8x8);
	mixedViewClasses[VIEWCLASS_128_BITS].second.push_back(GL_COMPRESSED_RGBA_ASTC_10x5);
	mixedViewClasses[VIEWCLASS_128_BITS].second.push_back(GL_COMPRESSED_RGBA_ASTC_10x6);
	mixedViewClasses[VIEWCLASS_128_BITS].second.push_back(GL_COMPRESSED_RGBA_ASTC_10x8);
	mixedViewClasses[VIEWCLASS_128_BITS].second.push_back(GL_COMPRESSED_RGBA_ASTC_10x10);
	mixedViewClasses[VIEWCLASS_128_BITS].second.push_back(GL_COMPRESSED_RGBA_ASTC_12x10);
	mixedViewClasses[VIEWCLASS_128_BITS].second.push_back(GL_COMPRESSED_RGBA_ASTC_12x12);
	mixedViewClasses[VIEWCLASS_128_BITS].second.push_back(GL_COMPRESSED_SRGB8_ALPHA8_ASTC_4x4);
	mixedViewClasses[VIEWCLASS_128_BITS].second.push_back(GL_COMPRESSED_SRGB8_ALPHA8_ASTC_5x4);
	mixedViewClasses[VIEWCLASS_128_BITS].second.push_back(GL_COMPRESSED_SRGB8_ALPHA8_ASTC_5x5);
	mixedViewClasses[VIEWCLASS_128_BITS].second.push_back(GL_COMPRESSED_SRGB8_ALPHA8_ASTC_6x5);
	mixedViewClasses[VIEWCLASS_128_BITS].second.push_back(GL_COMPRESSED_SRGB8_ALPHA8_ASTC_6x6);
	mixedViewClasses[VIEWCLASS_128_BITS].second.push_back(GL_COMPRESSED_SRGB8_ALPHA8_ASTC_8x5);
	mixedViewClasses[VIEWCLASS_128_BITS].second.push_back(GL_COMPRESSED_SRGB8_ALPHA8_ASTC_8x6);
	mixedViewClasses[VIEWCLASS_128_BITS].second.push_back(GL_COMPRESSED_SRGB8_ALPHA8_ASTC_8x8);
	mixedViewClasses[VIEWCLASS_128_BITS].second.push_back(GL_COMPRESSED_SRGB8_ALPHA8_ASTC_10x5);
	mixedViewClasses[VIEWCLASS_128_BITS].second.push_back(GL_COMPRESSED_SRGB8_ALPHA8_ASTC_10x6);
	mixedViewClasses[VIEWCLASS_128_BITS].second.push_back(GL_COMPRESSED_SRGB8_ALPHA8_ASTC_10x8);
	mixedViewClasses[VIEWCLASS_128_BITS].second.push_back(GL_COMPRESSED_SRGB8_ALPHA8_ASTC_10x10);
	mixedViewClasses[VIEWCLASS_128_BITS].second.push_back(GL_COMPRESSED_SRGB8_ALPHA8_ASTC_12x10);
	mixedViewClasses[VIEWCLASS_128_BITS].second.push_back(GL_COMPRESSED_SRGB8_ALPHA8_ASTC_12x12);

	// 64 bits

	// Non compressed
	mixedViewClasses[VIEWCLASS_64_BITS].first.push_back(GL_RGBA16F);
	mixedViewClasses[VIEWCLASS_64_BITS].first.push_back(GL_RGBA16UI);
	mixedViewClasses[VIEWCLASS_64_BITS].first.push_back(GL_RGBA16I);

	mixedViewClasses[VIEWCLASS_64_BITS].first.push_back(GL_RG32F);
	mixedViewClasses[VIEWCLASS_64_BITS].first.push_back(GL_RG32UI);
	mixedViewClasses[VIEWCLASS_64_BITS].first.push_back(GL_RG32I);

	// Compressed
	mixedViewClasses[VIEWCLASS_64_BITS].second.push_back(GL_COMPRESSED_R11_EAC);
	mixedViewClasses[VIEWCLASS_64_BITS].second.push_back(GL_COMPRESSED_SIGNED_R11_EAC);

	for (map<ViewClass, vector<deUint32> >::const_iterator viewClassIter = textureFormatViewClasses.begin(); viewClassIter != textureFormatViewClasses.end(); ++viewClassIter)
	{
		const vector<deUint32>&	formats		= viewClassIter->second;
		const ViewClass			viewClass	= viewClassIter->first;
		TestCaseGroup* const	viewGroup	= new TestCaseGroup(m_context, viewClassToName(viewClass), viewClassToName(viewClass));

		nonCompressedGroup->addChild(viewGroup);

		for (int srcFormatNdx = 0; srcFormatNdx < (int)formats.size(); srcFormatNdx++)
		for (int dstFormatNdx = 0; dstFormatNdx < (int)formats.size(); dstFormatNdx++)
		{
			const deUint32 srcFormat = formats[srcFormatNdx];
			const deUint32 dstFormat = formats[dstFormatNdx];

			if (srcFormat != dstFormat && isFloatFormat(srcFormat) && isFloatFormat(dstFormat))
				continue;

			addCopyTests(viewGroup, srcFormat, dstFormat);
		}
	}

	for (map<ViewClass, vector<deUint32> >::const_iterator viewClassIter = compressedTextureFormatViewClasses.begin(); viewClassIter != compressedTextureFormatViewClasses.end(); ++viewClassIter)
	{
		const vector<deUint32>&	formats		= viewClassIter->second;
		const ViewClass			viewClass	= viewClassIter->first;
		TestCaseGroup* const	viewGroup	= new TestCaseGroup(m_context, viewClassToName(viewClass), viewClassToName(viewClass));

		compressedGroup->addChild(viewGroup);

		for (int srcFormatNdx = 0; srcFormatNdx < (int)formats.size(); srcFormatNdx++)
		for (int dstFormatNdx = 0; dstFormatNdx < (int)formats.size(); dstFormatNdx++)
		{
			const deUint32 srcFormat = formats[srcFormatNdx];
			const deUint32 dstFormat = formats[dstFormatNdx];

			if (srcFormat != dstFormat && isFloatFormat(srcFormat) && isFloatFormat(dstFormat))
				continue;

			addCopyTests(viewGroup, srcFormat, dstFormat);
		}
	}

	for (map<ViewClass, pair<vector<deUint32>, vector<deUint32> > >::const_iterator iter = mixedViewClasses.begin(); iter != mixedViewClasses.end(); ++iter)
	{
		const ViewClass			viewClass				= iter->first;
		const string			viewClassName			= string(viewClassToName(viewClass)) + "_mixed";
		TestCaseGroup* const	viewGroup				= new TestCaseGroup(m_context, viewClassName.c_str(), viewClassName.c_str());

		const vector<deUint32>	nonCompressedFormats	= iter->second.first;
		const vector<deUint32>	compressedFormats		= iter->second.second;

		mixedGroup->addChild(viewGroup);

		for (int srcFormatNdx = 0; srcFormatNdx < (int)nonCompressedFormats.size(); srcFormatNdx++)
		for (int dstFormatNdx = 0; dstFormatNdx < (int)compressedFormats.size(); dstFormatNdx++)
		{
			const deUint32 srcFormat = nonCompressedFormats[srcFormatNdx];
			const deUint32 dstFormat = compressedFormats[dstFormatNdx];

			if (srcFormat != dstFormat && isFloatFormat(srcFormat) && isFloatFormat(dstFormat))
				continue;

			addCopyTests(viewGroup, srcFormat, dstFormat);
			addCopyTests(viewGroup, dstFormat, srcFormat);
		}
	}
}

} // anonymous

TestCaseGroup* createCopyImageTests (Context& context)
{
	return new CopyImageTests(context);
}

} // Functional
} // gles31
} // deqp<|MERGE_RESOLUTION|>--- conflicted
+++ resolved
@@ -1123,8 +1123,6 @@
 				  srcImageData, srcImageInfo, srcLevel, srcPos, copySize);
 }
 
-<<<<<<< HEAD
-=======
 template<class TextureView>
 void renderTexture (glu::RenderContext&		renderContext,
 					TextureRenderer&		renderer,
@@ -1221,7 +1219,6 @@
 	gl.texParameteri(imageIterator.getTarget(), GL_TEXTURE_MAX_LEVEL, 1000);
 }
 
->>>>>>> c9dcf19f
 void renderTexture2DView (tcu::TestContext&			testContext,
 						  glu::RenderContext&		renderContext,
 						  TextureRenderer&			renderer,
@@ -1255,53 +1252,7 @@
 	gl.texParameteri(GL_TEXTURE_2D, GL_TEXTURE_MAG_FILTER, GL_NEAREST);
 	GLU_EXPECT_NO_ERROR(gl.getError(), "Failed to setup texture filtering state.");
 
-<<<<<<< HEAD
-	for (int level = 0; level < getLevelCount(info); level++)
-	{
-		const IVec3				levelSize		= getLevelSize(info.getTarget(), info.getSize(), level);
-		const RandomViewport	viewport		(renderContext.getRenderTarget(), levelSize.x(), levelSize.y(), rng.getUint32());
-
-		vector<float>			texCoord;
-
-		renderParams.baseLevel	= level;
-		renderParams.maxLevel	= level;
-
-		gl.texParameteri(GL_TEXTURE_2D, GL_TEXTURE_BASE_LEVEL, level);
-		gl.texParameteri(GL_TEXTURE_2D, GL_TEXTURE_MAX_LEVEL, level);
-
-		computeQuadTexCoord2D(texCoord, tcu::Vec2(0.0f, 0.0f), tcu::Vec2(1.0f, 1.0f));
-
-		// Setup base viewport.
-		gl.viewport(viewport.x, viewport.y, viewport.width, viewport.height);
-
-		// Draw.
-		renderer.renderQuad(0, &texCoord[0], renderParams);
-		GLU_EXPECT_NO_ERROR(gl.getError(), "Failed to render.");
-
-		if (verify == VERIFY_COMPARE_REFERENCE)
-		{
-			tcu::Surface renderedFrame	(viewport.width, viewport.height);
-			tcu::Surface referenceFrame	(viewport.width, viewport.height);
-
-			glu::readPixels(renderContext, viewport.x, viewport.y, renderedFrame.getAccess());
-			GLU_EXPECT_NO_ERROR(gl.getError(), "Failed to read pixels.");
-
-			// Compute reference.
-			sampleTexture(tcu::SurfaceAccess(referenceFrame, renderContext.getRenderTarget().getPixelFormat()), refTexture, &texCoord[0], renderParams);
-
-			// Compare and log.
-			if (!pixelThresholdCompare(log, ("Level" + de::toString(level)).c_str(), ("Render level " + de::toString(level)).c_str(), referenceFrame, renderedFrame, threshold, tcu::COMPARE_LOG_ON_ERROR))
-				results.fail("Image comparison of level " + de::toString(level) + " failed.");
-			else
-				log << TestLog::Message << "Image comparison of level " << level << " passed." << TestLog::EndMessage;
-		}
-	}
-
-	gl.texParameteri(GL_TEXTURE_2D, GL_TEXTURE_BASE_LEVEL, 0);
-	gl.texParameteri(GL_TEXTURE_2D, GL_TEXTURE_MAX_LEVEL, 1000);
-=======
 	renderTexture<tcu::Texture2DView>(renderContext, renderer, renderParams, results, rng, refTexture, verify, imageIterator, log);
->>>>>>> c9dcf19f
 
 	gl.bindTexture(GL_TEXTURE_2D, 0);
 	GLU_EXPECT_NO_ERROR(gl.getError(), "Failed to unbind texture.");
@@ -1424,56 +1375,7 @@
 	gl.texParameteri(GL_TEXTURE_3D, GL_TEXTURE_MAG_FILTER, GL_NEAREST);
 	GLU_EXPECT_NO_ERROR(gl.getError(), "Failed to setup texture filtering state.");
 
-<<<<<<< HEAD
-	for (int level = 0; level < getLevelCount(info); level++)
-	{
-		const IVec3 levelSize = getLevelSize(info.getTarget(), info.getSize(), level);
-
-		renderParams.baseLevel	= level;
-		renderParams.maxLevel	= level;
-
-		gl.texParameteri(GL_TEXTURE_3D, GL_TEXTURE_BASE_LEVEL, level);
-		gl.texParameteri(GL_TEXTURE_3D, GL_TEXTURE_MAX_LEVEL, level);
-
-		for (int slice = 0; slice < levelSize.z(); slice++)
-		{
-			const RandomViewport	viewport		(renderContext.getRenderTarget(), levelSize.x(), levelSize.y(), rng.getUint32());
-			const float				r				= (float(slice) + 0.5f) / (float)levelSize.z();
-			vector<float>			texCoord;
-
-			computeQuadTexCoord3D(texCoord, tcu::Vec3(0.0f, 0.0f, r), tcu::Vec3(1.0f, 1.0f, r), tcu::IVec3(0, 1, 2));
-
-			// Setup base viewport.
-			gl.viewport(viewport.x, viewport.y, viewport.width, viewport.height);
-
-			// Draw.
-			renderer.renderQuad(0, &texCoord[0], renderParams);
-			GLU_EXPECT_NO_ERROR(gl.getError(), "Failed to render.");
-
-			if (verify == VERIFY_COMPARE_REFERENCE)
-			{
-				tcu::Surface renderedFrame	(viewport.width, viewport.height);
-				tcu::Surface referenceFrame	(viewport.width, viewport.height);
-				glu::readPixels(renderContext, viewport.x, viewport.y, renderedFrame.getAccess());
-				GLU_EXPECT_NO_ERROR(gl.getError(), "Failed to read pixels.");
-
-				// Compute reference.
-				sampleTexture(tcu::SurfaceAccess(referenceFrame, renderContext.getRenderTarget().getPixelFormat()), refTexture, &texCoord[0], renderParams);
-
-				// Compare and log.
-				if (!pixelThresholdCompare(log, ("Level" + de::toString(level) + "Slice" + de::toString(slice)).c_str(), ("Render level " + de::toString(level) + ", Slice" + de::toString(slice)).c_str(), referenceFrame, renderedFrame, threshold, tcu::COMPARE_LOG_ON_ERROR))
-					results.fail("Image comparison of level " + de::toString(level) + " and slice " + de::toString(slice) + " failed.");
-				else
-					log << TestLog::Message << "Image comparison of level " << level << " and slice " << slice << " passed." << TestLog::EndMessage;;
-			}
-		}
-	}
-
-	gl.texParameteri(GL_TEXTURE_3D, GL_TEXTURE_BASE_LEVEL, 0);
-	gl.texParameteri(GL_TEXTURE_3D, GL_TEXTURE_MAX_LEVEL, 1000);
-=======
 	renderTexture<tcu::Texture3DView>(renderContext, renderer, renderParams, results, rng, refTexture, verify, imageIterator, log);
->>>>>>> c9dcf19f
 
 	gl.bindTexture(GL_TEXTURE_3D, 0);
 	GLU_EXPECT_NO_ERROR(gl.getError(), "Failed to unbind texture.");
@@ -1545,61 +1447,7 @@
 	gl.texParameteri(GL_TEXTURE_CUBE_MAP, GL_TEXTURE_MAG_FILTER, GL_NEAREST);
 	GLU_EXPECT_NO_ERROR(gl.getError(), "Failed to setup texture filtering state.");
 
-<<<<<<< HEAD
-	for (int level = 0; level < getLevelCount(info); level++)
-	{
-		const IVec3 levelSize = getLevelSize(info.getTarget(), info.getSize(), level);
-
-		// \note It seems we can't reliably sample two smallest texture levels with cubemaps
-		if (levelSize.x() < 4 && levelSize.y() < 4)
-			continue;
-
-		renderParams.baseLevel	= level;
-		renderParams.maxLevel	= level;
-
-		gl.texParameteri(GL_TEXTURE_CUBE_MAP, GL_TEXTURE_BASE_LEVEL, level);
-		gl.texParameteri(GL_TEXTURE_CUBE_MAP, GL_TEXTURE_MAX_LEVEL, level);
-
-		for (int face = 0; face < 6; face++)
-		{
-			const RandomViewport	viewport		(renderContext.getRenderTarget(), levelSize.x(), levelSize.y(), rng.getUint32());
-			const string			cubemapFaceName	= glu::getCubeMapFaceStr(mapFaceNdxToFace(face)).toString();
-			vector<float>			texCoord;
-
-			computeQuadTexCoordCube(texCoord, glu::getCubeFaceFromGL(mapFaceNdxToFace(face)));
-
-			// Setup base viewport.
-			gl.viewport(viewport.x, viewport.y, viewport.width, viewport.height);
-
-			// Draw.
-			renderer.renderQuad(0, &texCoord[0], renderParams);
-			GLU_EXPECT_NO_ERROR(gl.getError(), "Failed to render.");
-
-			if (verify == VERIFY_COMPARE_REFERENCE)
-			{
-				tcu::Surface renderedFrame	(viewport.width, viewport.height);
-				tcu::Surface referenceFrame	(viewport.width, viewport.height);
-
-				glu::readPixels(renderContext, viewport.x, viewport.y, renderedFrame.getAccess());
-				GLU_EXPECT_NO_ERROR(gl.getError(), "Failed to read pixels.");
-
-				// Compute reference.
-				sampleTexture(tcu::SurfaceAccess(referenceFrame, renderContext.getRenderTarget().getPixelFormat()), refTexture, &texCoord[0], renderParams);
-
-				// Compare and log.
-				if (!pixelThresholdCompare(log, ("Level" + de::toString(level) + "Face" + cubemapFaceName).c_str(), ("Render level " + de::toString(level) + ", Face " + cubemapFaceName).c_str(), referenceFrame, renderedFrame, threshold, tcu::COMPARE_LOG_ON_ERROR))
-					results.fail("Image comparison of level " + de::toString(level) + " and face " + cubemapFaceName + " failed.");
-				else
-					log << TestLog::Message << "Image comparison of level " << level << " and face " << cubemapFaceName << " passed." << TestLog::EndMessage;
-			}
-		}
-	}
-
-	gl.texParameteri(GL_TEXTURE_CUBE_MAP, GL_TEXTURE_BASE_LEVEL, 0);
-	gl.texParameteri(GL_TEXTURE_CUBE_MAP, GL_TEXTURE_MAX_LEVEL, 1000);
-=======
 	renderTexture<tcu::TextureCubeView>(renderContext, renderer, renderParams, results, rng, refTexture, verify, imageIterator, log);
->>>>>>> c9dcf19f
 
 	gl.bindTexture(GL_TEXTURE_CUBE_MAP, 0);
 	GLU_EXPECT_NO_ERROR(gl.getError(), "Failed to unbind texture.");
@@ -1732,56 +1580,7 @@
 	gl.texParameteri(GL_TEXTURE_2D_ARRAY, GL_TEXTURE_MAG_FILTER, GL_NEAREST);
 	GLU_EXPECT_NO_ERROR(gl.getError(), "Failed to setup texture filtering state.");
 
-<<<<<<< HEAD
-	for (int level = 0; level < getLevelCount(info); level++)
-	{
-		const IVec3 levelSize = getLevelSize(info.getTarget(), info.getSize(), level);
-
-		renderParams.baseLevel	= level;
-		renderParams.maxLevel	= level;
-
-		gl.texParameteri(GL_TEXTURE_2D_ARRAY, GL_TEXTURE_BASE_LEVEL, level);
-		gl.texParameteri(GL_TEXTURE_2D_ARRAY, GL_TEXTURE_MAX_LEVEL, level);
-
-		for (int layer = 0; layer < levelSize.z(); layer++)
-		{
-			const RandomViewport	viewport		(renderContext.getRenderTarget(), levelSize.x(), levelSize.y(), rng.getUint32());
-			vector<float>			texCoord;
-
-			computeQuadTexCoord2DArray(texCoord, layer, tcu::Vec2(0.0f, 0.0f), tcu::Vec2(1.0f, 1.0f));
-
-			// Setup base viewport.
-			gl.viewport(viewport.x, viewport.y, viewport.width, viewport.height);
-
-			// Draw.
-			renderer.renderQuad(0, &texCoord[0], renderParams);
-			GLU_EXPECT_NO_ERROR(gl.getError(), "Failed to render.");
-
-			if (verify == VERIFY_COMPARE_REFERENCE)
-			{
-				tcu::Surface renderedFrame	(viewport.width, viewport.height);
-				tcu::Surface referenceFrame	(viewport.width, viewport.height);
-
-				glu::readPixels(renderContext, viewport.x, viewport.y, renderedFrame.getAccess());
-				GLU_EXPECT_NO_ERROR(gl.getError(), "Failed to read pixels.");
-
-				// Compute reference.
-				sampleTexture(tcu::SurfaceAccess(referenceFrame, renderContext.getRenderTarget().getPixelFormat()), refTexture, &texCoord[0], renderParams);
-
-				// Compare and log.
-				if (!pixelThresholdCompare(log, ("Level" + de::toString(level) + "Layer" + de::toString(layer)).c_str(), ("Render level " + de::toString(level) + ", Layer" + de::toString(layer)).c_str(), referenceFrame, renderedFrame, threshold, tcu::COMPARE_LOG_ON_ERROR))
-					results.fail("Image comparison of level " + de::toString(level) + " and layer " + de::toString(layer) + " failed.");
-				else
-					log << TestLog::Message << "Image comparison of level " << level << " and layer " << layer << " passed." << TestLog::EndMessage;
-			}
-		}
-	}
-
-	gl.texParameteri(GL_TEXTURE_2D_ARRAY, GL_TEXTURE_BASE_LEVEL, 0);
-	gl.texParameteri(GL_TEXTURE_2D_ARRAY, GL_TEXTURE_MAX_LEVEL, 1000);
-=======
 	renderTexture<tcu::Texture2DArrayView>(renderContext, renderer, renderParams, results, rng, refTexture, verify, imageIterator, log);
->>>>>>> c9dcf19f
 
 	gl.bindTexture(GL_TEXTURE_2D_ARRAY, 0);
 	GLU_EXPECT_NO_ERROR(gl.getError(), "Failed to unbind texture.");
@@ -2429,10 +2228,6 @@
 	{
 		&CopyImageTest::logTestInfoIter,
 		&CopyImageTest::createImagesIter,
-<<<<<<< HEAD
-		&CopyImageTest::renderSourceIter,
-		&CopyImageTest::renderDestinationIter,
-=======
 		&CopyImageTest::renderSourceIter
 	};
 	const IterationFunc iteration2[] =
@@ -2441,7 +2236,6 @@
 	};
 	const IterationFunc iteration3[] =
 	{
->>>>>>> c9dcf19f
 		&CopyImageTest::copyImageIter,
 		&CopyImageTest::verifySourceIter
 	};
