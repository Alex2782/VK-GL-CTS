--- conflicted
+++ resolved
@@ -52,11 +52,7 @@
 		checkWhitespace(files),
 		checkIncludeGuards(files),
 		checkLicense(files),
-<<<<<<< HEAD
-		checkFilesSizeLimit (files, 100000000),
-=======
 		checkFilesSizeLimit (files, 100 * 1024 * 1024),
->>>>>>> e8a83dfb
 		#todo checkRedundantIncludeGuards(files),
 		])
 
