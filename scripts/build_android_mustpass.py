--- conflicted
+++ resolved
@@ -338,14 +338,6 @@
 		exclude("vk-temp-excluded.txt"),
 	]
 MAIN_VULKAN_PKG				= Package(module = VULKAN_MODULE, configurations = [
-<<<<<<< HEAD
-		Configuration(name					= "master",
-					  filters				= MAIN_VULKAN_FILTERS,
-					  runtime				= "2h39m",
-					  runByDefault			= False,
-					  listOfGroupsToSplit	= ["dEQP-VK", "dEQP-VK.pipeline", "dEQP-VK.image", "dEQP-VK.shader_object"]),
-=======
->>>>>>> 7ad1818a
 		Configuration(name					= "master-2019-03-01",
 					  filters				= [include("vk-master-2019-03-01.txt")],
 					  runtime				= "2h29m",
