# -*- coding: utf-8 -*-

#-------------------------------------------------------------------------
# drawElements Quality Program utilities
# --------------------------------------
#
# Copyright 2015 The Android Open Source Project
#
# Licensed under the Apache License, Version 2.0 (the "License");
# you may not use this file except in compliance with the License.
# You may obtain a copy of the License at
#
#      http://www.apache.org/licenses/LICENSE-2.0
#
# Unless required by applicable law or agreed to in writing, software
# distributed under the License is distributed on an "AS IS" BASIS,
# WITHOUT WARRANTIES OR CONDITIONS OF ANY KIND, either express or implied.
# See the License for the specific language governing permissions and
# limitations under the License.
#
#-------------------------------------------------------------------------

from build.common import DEQP_DIR
from build.config import ANY_GENERATOR
from build_caselists import Module, getModuleByName, getBuildConfig, DEFAULT_BUILD_DIR, DEFAULT_TARGET
from mustpass import Project, Package, Mustpass, Configuration, include, exclude, genMustpassLists, parseBuildConfigFromCmdLineArgs

import os

COPYRIGHT_DECLARATION = """
     Copyright (C) 2016 The Android Open Source Project

     Licensed under the Apache License, Version 2.0 (the "License");
     you may not use this file except in compliance with the License.
     You may obtain a copy of the License at

          http://www.apache.org/licenses/LICENSE-2.0

     Unless required by applicable law or agreed to in writing, software
     distributed under the License is distributed on an "AS IS" BASIS,
     WITHOUT WARRANTIES OR CONDITIONS OF ANY KIND, either express or implied.
     See the License for the specific language governing permissions and
     limitations under the License.
     """

CTS_DATA_DIR					= os.path.join(DEQP_DIR, "android", "cts")

CTS_PROJECT						= Project(path = CTS_DATA_DIR, copyright = COPYRIGHT_DECLARATION)

EGL_MODULE						= getModuleByName("dEQP-EGL")
GLES2_MODULE					= getModuleByName("dEQP-GLES2")
GLES3_MODULE					= getModuleByName("dEQP-GLES3")
GLES31_MODULE					= getModuleByName("dEQP-GLES31")
VULKAN_MODULE					= getModuleByName("dEQP-VK")

# Lollipop

LMP_GLES3_PKG					= Package(module = GLES3_MODULE, configurations = [
		Configuration(name			= "master",
					  glconfig		= "rgba8888d24s8ms0",
					  rotation		= "unspecified",
					  surfacetype	= "window",
					  filters		= [include("es30-lmp.txt")]),
	])
LMP_GLES31_PKG					= Package(module = GLES31_MODULE, configurations = [
		Configuration(name			= "master",
					  glconfig		= "rgba8888d24s8ms0",
					  rotation		= "unspecified",
					  surfacetype	= "window",
					  filters		= [include("es31-lmp.txt")]),
	])

# Lollipop MR1

LMP_MR1_GLES3_PKG				= Package(module = GLES3_MODULE, configurations = [
		Configuration(name			= "master",
					  glconfig		= "rgba8888d24s8ms0",
					  rotation		= "unspecified",
					  surfacetype	= "window",
					  filters		= [include("es30-lmp-mr1.txt")]),
	])
LMP_MR1_GLES31_PKG				= Package(module = GLES31_MODULE, configurations = [
		Configuration(name			= "master",
					  glconfig		= "rgba8888d24s8ms0",
					  rotation		= "unspecified",
					  surfacetype	= "window",
					  filters		= [include("es31-lmp-mr1.txt")]),
	])

# Marshmallow

MNC_EGL_PKG						= Package(module = EGL_MODULE, configurations = [
		# Master
		Configuration(name			= "master",
					  glconfig		= "rgba8888d24s8ms0",
					  rotation		= "unspecified",
					  surfacetype	= "window",
					  filters		= [include("egl-master.txt")]),
	])
MNC_GLES2_PKG					= Package(module = GLES2_MODULE, configurations = [
		# Master
		Configuration(name			= "master",
					  glconfig		= "rgba8888d24s8ms0",
					  rotation		= "unspecified",
					  surfacetype	= "window",
					  filters		= [include("gles2-master.txt")]),
	])
MNC_GLES3_PKG					= Package(module = GLES3_MODULE, configurations = [
		# Master
		Configuration(name			= "master",
					  glconfig		= "rgba8888d24s8ms0",
					  rotation		= "unspecified",
					  surfacetype	= "window",
					  filters		= [include("gles3-master.txt")]),
		# Rotations
		Configuration(name			= "rotate-portrait",
					  glconfig		= "rgba8888d24s8ms0",
					  rotation		= "0",
					  surfacetype	= "window",
					  filters		= [include("gles3-master.txt"), include("gles3-rotation.txt")]),
		Configuration(name			= "rotate-landscape",
					  glconfig		= "rgba8888d24s8ms0",
					  rotation		= "90",
					  surfacetype	= "window",
					  filters		= [include("gles3-master.txt"), include("gles3-rotation.txt")]),
		Configuration(name			= "rotate-reverse-portrait",
					  glconfig		= "rgba8888d24s8ms0",
					  rotation		= "180",
					  surfacetype	= "window",
					  filters		= [include("gles3-master.txt"), include("gles3-rotation.txt")]),
		Configuration(name			= "rotate-reverse-landscape",
					  glconfig		= "rgba8888d24s8ms0",
					  rotation		= "270",
					  surfacetype	= "window",
					  filters		= [include("gles3-master.txt"), include("gles3-rotation.txt")]),

		# MSAA
		Configuration(name			= "multisample",
					  glconfig		= "rgba8888d24s8ms4",
					  rotation		= "unspecified",
					  surfacetype	= "window",
					  filters		= [include("gles3-master.txt"),
									   include("gles3-multisample.txt"),
									   exclude("gles3-multisample-issues.txt")]),

		# Pixel format
		Configuration(name			= "565-no-depth-no-stencil",
					  glconfig		= "rgb565d0s0ms0",
					  rotation		= "unspecified",
					  surfacetype	= "window",
					  filters		= [include("gles3-master.txt"),
									   include("gles3-pixelformat.txt"),
									   exclude("gles3-pixelformat-issues.txt")]),
	])
MNC_GLES31_PKG					= Package(module = GLES31_MODULE, configurations = [
		# Master
		Configuration(name			= "master",
					  glconfig		= "rgba8888d24s8ms0",
					  rotation		= "unspecified",
					  surfacetype	= "window",
					  filters		= [include("gles31-master.txt")]),

		# Rotations
		Configuration(name			= "rotate-portrait",
					  glconfig		= "rgba8888d24s8ms0",
					  rotation		= "0",
					  surfacetype	= "window",
					  filters		= [include("gles31-master.txt"), include("gles31-rotation.txt")]),
		Configuration(name			= "rotate-landscape",
					  glconfig		= "rgba8888d24s8ms0",
					  rotation		= "90",
					  surfacetype	= "window",
					  filters		= [include("gles31-master.txt"), include("gles31-rotation.txt")]),
		Configuration(name			= "rotate-reverse-portrait",
					  glconfig		= "rgba8888d24s8ms0",
					  rotation		= "180",
					  surfacetype	= "window",
					  filters		= [include("gles31-master.txt"), include("gles31-rotation.txt")]),
		Configuration(name			= "rotate-reverse-landscape",
					  glconfig		= "rgba8888d24s8ms0",
					  rotation		= "270",
					  surfacetype	= "window",
					  filters		= [include("gles31-master.txt"), include("gles31-rotation.txt")]),

		# MSAA
		Configuration(name			= "multisample",
					  glconfig		= "rgba8888d24s8ms4",
					  rotation		= "unspecified",
					  surfacetype	= "window",
					  filters		= [include("gles31-master.txt"), include("gles31-multisample.txt")]),

		# Pixel format
		Configuration(name			= "565-no-depth-no-stencil",
					  glconfig		= "rgb565d0s0ms0",
					  rotation		= "unspecified",
					  surfacetype	= "window",
					  filters		= [include("gles31-master.txt"), include("gles31-pixelformat.txt")]),
	])

# NYC

NYC_EGL_COMMON_FILTERS			= [include("egl-master.txt")]
NYC_EGL_PKG						= Package(module = EGL_MODULE, configurations = [
		# Master
		Configuration(name			= "master",
					  glconfig		= "rgba8888d24s8ms0",
					  rotation		= "unspecified",
					  surfacetype	= "window",
					  filters		= NYC_EGL_COMMON_FILTERS,
				      runtime		= "11m"),
	])

NYC_GLES2_COMMON_FILTERS			= [
		include("gles2-master.txt")
	]
NYC_GLES2_PKG					= Package(module = GLES2_MODULE, configurations = [
		# Master
		Configuration(name			= "master",
					  glconfig		= "rgba8888d24s8ms0",
					  rotation		= "unspecified",
					  surfacetype	= "window",
					  filters		= NYC_GLES2_COMMON_FILTERS,
					  runtime		= "30m"),
	])

NYC_GLES3_COMMON_FILTERS		= [
		include("gles3-master.txt")
	]
NYC_GLES3_PKG					= Package(module = GLES3_MODULE, configurations = [
		# Master
		Configuration(name			= "master",
					  glconfig		= "rgba8888d24s8ms0",
					  rotation		= "unspecified",
					  surfacetype	= "window",
					  filters		= NYC_GLES3_COMMON_FILTERS,
					  runtime		= "1h50min"),
		# Rotations
		Configuration(name			= "rotate-portrait",
					  glconfig		= "rgba8888d24s8ms0",
					  rotation		= "0",
					  surfacetype	= "window",
					  filters		= NYC_GLES3_COMMON_FILTERS + [include("gles3-rotation.txt")],
					  runtime		= "5m"),
		Configuration(name			= "rotate-landscape",
					  glconfig		= "rgba8888d24s8ms0",
					  rotation		= "90",
					  surfacetype	= "window",
					  filters		= NYC_GLES3_COMMON_FILTERS + [include("gles3-rotation.txt")],
					  runtime		= "5m"),
		Configuration(name			= "rotate-reverse-portrait",
					  glconfig		= "rgba8888d24s8ms0",
					  rotation		= "180",
					  surfacetype	= "window",
					  filters		= NYC_GLES3_COMMON_FILTERS + [include("gles3-rotation.txt")],
					  runtime		= "5m"),
		Configuration(name			= "rotate-reverse-landscape",
					  glconfig		= "rgba8888d24s8ms0",
					  rotation		= "270",
					  surfacetype	= "window",
					  filters		= NYC_GLES3_COMMON_FILTERS + [include("gles3-rotation.txt")],
					  runtime		= "5m"),

		# MSAA
		Configuration(name			= "multisample",
					  glconfig		= "rgba8888d24s8ms4",
					  rotation		= "unspecified",
					  surfacetype	= "window",
					  filters		= NYC_GLES3_COMMON_FILTERS + [include("gles3-multisample.txt")],
					  runtime		= "10m"),

		# Pixel format
		Configuration(name			= "565-no-depth-no-stencil",
					  glconfig		= "rgb565d0s0ms0",
					  rotation		= "unspecified",
					  surfacetype	= "window",
					  filters		= NYC_GLES3_COMMON_FILTERS + [include("gles3-pixelformat.txt")],
					  runtime		= "10m"),
	])

NYC_GLES31_COMMON_FILTERS		= [
		include("gles31-master.txt")
	]
NYC_GLES31_PKG					= Package(module = GLES31_MODULE, configurations = [
		# Master
		Configuration(name			= "master",
					  glconfig		= "rgba8888d24s8ms0",
					  rotation		= "unspecified",
					  surfacetype	= "window",
					  filters		= NYC_GLES31_COMMON_FILTERS,
					  runtime		= "4h40m"),

		# Rotations
		Configuration(name			= "rotate-portrait",
					  glconfig		= "rgba8888d24s8ms0",
					  rotation		= "0",
					  surfacetype	= "window",
					  filters		= NYC_GLES31_COMMON_FILTERS + [include("gles31-rotation.txt")],
					  runtime		= "1m30s"),
		Configuration(name			= "rotate-landscape",
					  glconfig		= "rgba8888d24s8ms0",
					  rotation		= "90",
					  surfacetype	= "window",
					  filters		= NYC_GLES31_COMMON_FILTERS + [include("gles31-rotation.txt")],
					  runtime		= "1m30s"),
		Configuration(name			= "rotate-reverse-portrait",
					  glconfig		= "rgba8888d24s8ms0",
					  rotation		= "180",
					  surfacetype	= "window",
					  filters		= NYC_GLES31_COMMON_FILTERS + [include("gles31-rotation.txt")],
					  runtime		= "1m30s"),
		Configuration(name			= "rotate-reverse-landscape",
					  glconfig		= "rgba8888d24s8ms0",
					  rotation		= "270",
					  surfacetype	= "window",
					  filters		= NYC_GLES31_COMMON_FILTERS + [include("gles31-rotation.txt")],
					  runtime		= "1m30s"),

		# MSAA
		Configuration(name			= "multisample",
					  glconfig		= "rgba8888d24s8ms4",
					  rotation		= "unspecified",
					  surfacetype	= "window",
					  filters		= NYC_GLES31_COMMON_FILTERS + [include("gles31-multisample.txt")],
					  runtime		= "2m"),

		# Pixel format
		Configuration(name			= "565-no-depth-no-stencil",
					  glconfig		= "rgb565d0s0ms0",
					  rotation		= "unspecified",
					  surfacetype	= "window",
					  filters		= NYC_GLES31_COMMON_FILTERS + [include("gles31-pixelformat.txt")],
					  runtime		= "1m"),
	])

NYC_VULKAN_FILTERS				= [
		include("vk-master.txt")
	]
NYC_VULKAN_PKG					= Package(module = VULKAN_MODULE, configurations = [
		Configuration(name			= "master",
					  filters		= NYC_VULKAN_FILTERS,
					  runtime		= "1h11m"),
	])

# Master

MASTER_EGL_COMMON_FILTERS		= [include("egl-master.txt"),
								   exclude("egl-test-issues.txt"),
								   exclude("egl-internal-api-tests.txt"),
								   exclude("egl-manual-robustness.txt"),
								   exclude("egl-driver-issues.txt")]
MASTER_EGL_PKG					= Package(module = EGL_MODULE, configurations = [
		# Master
		Configuration(name			= "master",
					  glconfig		= "rgba8888d24s8ms0",
					  rotation		= "unspecified",
					  surfacetype	= "window",
					  required		= True,
					  filters		= MASTER_EGL_COMMON_FILTERS,
				      runtime		= "23m"),
	])

MASTER_GLES2_COMMON_FILTERS		= [
		include("gles2-master.txt"),
		exclude("gles2-test-issues.txt"),
		exclude("gles2-failures.txt")
	]
MASTER_GLES2_PKG				= Package(module = GLES2_MODULE, configurations = [
		# Master
		Configuration(name			= "master",
					  glconfig		= "rgba8888d24s8ms0",
					  rotation		= "unspecified",
					  surfacetype	= "window",
					  required		= True,
					  filters		= MASTER_GLES2_COMMON_FILTERS,
					  runtime		= "46m"),
	])

MASTER_GLES3_COMMON_FILTERS		= [
		include("gles3-master.txt"),
		exclude("gles3-hw-issues.txt"),
		exclude("gles3-driver-issues.txt"),
		exclude("gles3-test-issues.txt"),
		exclude("gles3-spec-issues.txt")
	]
MASTER_GLES3_PKG				= Package(module = GLES3_MODULE, configurations = [
		# Master
		Configuration(name			= "master",
					  glconfig		= "rgba8888d24s8ms0",
					  rotation		= "unspecified",
					  surfacetype	= "window",
					  required		= True,
					  filters		= MASTER_GLES3_COMMON_FILTERS,
					  runtime		= "1h50m"),
		# Rotations
		Configuration(name			= "rotate-portrait",
					  glconfig		= "rgba8888d24s8ms0",
					  rotation		= "0",
					  surfacetype	= "window",
					  filters		= MASTER_GLES3_COMMON_FILTERS + [include("gles3-rotation.txt")],
					  runtime		= "1m"),
		Configuration(name			= "rotate-landscape",
					  glconfig		= "rgba8888d24s8ms0",
					  rotation		= "90",
					  surfacetype	= "window",
					  filters		= MASTER_GLES3_COMMON_FILTERS + [include("gles3-rotation.txt")],
					  runtime		= "1m"),
		Configuration(name			= "rotate-reverse-portrait",
					  glconfig		= "rgba8888d24s8ms0",
					  rotation		= "180",
					  surfacetype	= "window",
					  filters		= MASTER_GLES3_COMMON_FILTERS + [include("gles3-rotation.txt")],
					  runtime		= "1m"),
		Configuration(name			= "rotate-reverse-landscape",
					  glconfig		= "rgba8888d24s8ms0",
					  rotation		= "270",
					  surfacetype	= "window",
					  filters		= MASTER_GLES3_COMMON_FILTERS + [include("gles3-rotation.txt")],
					  runtime		= "1m"),

		# MSAA
		Configuration(name			= "multisample",
					  glconfig		= "rgba8888d24s8ms4",
					  rotation		= "unspecified",
					  surfacetype	= "window",
					  filters		= MASTER_GLES3_COMMON_FILTERS + [include("gles3-multisample.txt"),
																	 exclude("gles3-multisample-issues.txt")],
					  runtime		= "1m"),

		# Pixel format
		Configuration(name			= "565-no-depth-no-stencil",
					  glconfig		= "rgb565d0s0ms0",
					  rotation		= "unspecified",
					  surfacetype	= "window",
					  filters		= MASTER_GLES3_COMMON_FILTERS + [include("gles3-pixelformat.txt"),
																	 exclude("gles3-pixelformat-issues.txt")],
					  runtime		= "1m"),
	])

MASTER_GLES31_COMMON_FILTERS	= [
		include("gles31-master.txt"),
		exclude("gles31-hw-issues.txt"),
		exclude("gles31-driver-issues.txt"),
		exclude("gles31-test-issues.txt"),
		exclude("gles31-spec-issues.txt")
	]
MASTER_GLES31_PKG				= Package(module = GLES31_MODULE, configurations = [
		# Master
		Configuration(name			= "master",
					  glconfig		= "rgba8888d24s8ms0",
					  rotation		= "unspecified",
					  surfacetype	= "window",
					  required		= True,
					  filters		= MASTER_GLES31_COMMON_FILTERS,
					  runtime		= "1h40m"),

		# Rotations
		Configuration(name			= "rotate-portrait",
					  glconfig		= "rgba8888d24s8ms0",
					  rotation		= "0",
					  surfacetype	= "window",
					  filters		= MASTER_GLES31_COMMON_FILTERS + [include("gles31-rotation.txt")],
					  runtime		= "1m30s"),
		Configuration(name			= "rotate-landscape",
					  glconfig		= "rgba8888d24s8ms0",
					  rotation		= "90",
					  surfacetype	= "window",
					  filters		= MASTER_GLES31_COMMON_FILTERS + [include("gles31-rotation.txt")],
					  runtime		= "1m30s"),
		Configuration(name			= "rotate-reverse-portrait",
					  glconfig		= "rgba8888d24s8ms0",
					  rotation		= "180",
					  surfacetype	= "window",
					  filters		= MASTER_GLES31_COMMON_FILTERS + [include("gles31-rotation.txt")],
					  runtime		= "1m30s"),
		Configuration(name			= "rotate-reverse-landscape",
					  glconfig		= "rgba8888d24s8ms0",
					  rotation		= "270",
					  surfacetype	= "window",
					  filters		= MASTER_GLES31_COMMON_FILTERS + [include("gles31-rotation.txt")],
					  runtime		= "1m30s"),

		# MSAA
		Configuration(name			= "multisample",
					  glconfig		= "rgba8888d24s8ms4",
					  rotation		= "unspecified",
					  surfacetype	= "window",
					  filters		= MASTER_GLES31_COMMON_FILTERS + [include("gles31-multisample.txt")],
					  runtime		= "2m"),

		# Pixel format
		Configuration(name			= "565-no-depth-no-stencil",
					  glconfig		= "rgb565d0s0ms0",
					  rotation		= "unspecified",
					  surfacetype	= "window",
					  filters		= MASTER_GLES31_COMMON_FILTERS + [include("gles31-pixelformat.txt")],
					  runtime		= "1m"),
	])

MASTER_VULKAN_FILTERS			= [
		include("vk-master.txt"),
		exclude("vk-not-applicable.txt"),
		exclude("vk-excluded-tests.txt"),
		exclude("vk-test-issues.txt"),
<<<<<<< HEAD
		exclude("vk-waivers.txt"),
=======
		exclude("vk-waivers.txt")
>>>>>>> a1f746c6
	]
MASTER_VULKAN_PKG				= Package(module = VULKAN_MODULE, configurations = [
		Configuration(name			= "master",
					  filters		= MASTER_VULKAN_FILTERS,
					  runtime		= "2h29m"),
	])

MUSTPASS_LISTS				= [
		Mustpass(project = CTS_PROJECT, version = "lmp",		packages = [LMP_GLES3_PKG, LMP_GLES31_PKG]),
		Mustpass(project = CTS_PROJECT, version = "lmp-mr1",	packages = [LMP_MR1_GLES3_PKG, LMP_MR1_GLES31_PKG]),
		Mustpass(project = CTS_PROJECT, version = "mnc",		packages = [MNC_EGL_PKG, MNC_GLES2_PKG, MNC_GLES3_PKG, MNC_GLES31_PKG]),
		Mustpass(project = CTS_PROJECT, version = "nyc",		packages = [NYC_EGL_PKG, NYC_GLES2_PKG, NYC_GLES3_PKG, NYC_GLES31_PKG, NYC_VULKAN_PKG]),
		Mustpass(project = CTS_PROJECT, version = "master",		packages = [MASTER_EGL_PKG, MASTER_GLES2_PKG, MASTER_GLES3_PKG, MASTER_GLES31_PKG, MASTER_VULKAN_PKG])
	]

if __name__ == "__main__":
	genMustpassLists(MUSTPASS_LISTS, ANY_GENERATOR, parseBuildConfigFromCmdLineArgs())<|MERGE_RESOLUTION|>--- conflicted
+++ resolved
@@ -501,11 +501,7 @@
 		exclude("vk-not-applicable.txt"),
 		exclude("vk-excluded-tests.txt"),
 		exclude("vk-test-issues.txt"),
-<<<<<<< HEAD
 		exclude("vk-waivers.txt"),
-=======
-		exclude("vk-waivers.txt")
->>>>>>> a1f746c6
 	]
 MASTER_VULKAN_PKG				= Package(module = VULKAN_MODULE, configurations = [
 		Configuration(name			= "master",
