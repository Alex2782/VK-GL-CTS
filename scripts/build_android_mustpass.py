--- conflicted
+++ resolved
@@ -502,11 +502,8 @@
 		exclude("vk-not-applicable.txt"),
 		exclude("vk-excluded-tests.txt"),
 		exclude("vk-test-issues.txt"),
-<<<<<<< HEAD
+		exclude("vk-waivers.txt"),
 		exclude("vk-temporary-exclusions.txt")
-=======
-		exclude("vk-waivers.txt"),
->>>>>>> bf8899d4
 	]
 MASTER_VULKAN_PKG				= Package(module = VULKAN_MODULE, configurations = [
 		Configuration(name			= "master",
