# -*- coding: utf-8 -*-

#-------------------------------------------------------------------------
# drawElements Quality Program utilities
# --------------------------------------
#
# Copyright 2017 The Android Open Source Project
#
# Licensed under the Apache License, Version 2.0 (the "License");
# you may not use this file except in compliance with the License.
# You may obtain a copy of the License at
#
#      http://www.apache.org/licenses/LICENSE-2.0
#
# Unless required by applicable law or agreed to in writing, software
# distributed under the License is distributed on an "AS IS" BASIS,
# WITHOUT WARRANTIES OR CONDITIONS OF ANY KIND, either express or implied.
# See the License for the specific language governing permissions and
# limitations under the License.
#
#-------------------------------------------------------------------------

# \todo [2017-04-10 pyry]
# * Use smarter asset copy in main build
#   * cmake -E copy_directory doesn't copy timestamps which will cause
#     assets to be always re-packaged
# * Consider adding an option for downloading SDK & NDK

import os
import re
import sys
import glob
import string
import shutil
import argparse
import tempfile
import xml.etree.ElementTree

# Import from <root>/scripts
sys.path.append(os.path.join(os.path.dirname(__file__), ".."))

from build.common import *
from build.config import *
from build.build import *

class SDKEnv:
	def __init__(self, path):
		self.path				= path
		self.buildToolsVersion	= SDKEnv.selectBuildToolsVersion(self.path)

	@staticmethod
	def getBuildToolsVersions (path):
		buildToolsPath	= os.path.join(path, "build-tools")
		versions		= []

		if os.path.exists(buildToolsPath):
			for item in os.listdir(buildToolsPath):
				m = re.match(r'^([0-9]+)\.([0-9]+)\.([0-9]+)$', item)
				if m != None:
					versions.append((int(m.group(1)), int(m.group(2)), int(m.group(3))))

		return versions

	@staticmethod
	def selectBuildToolsVersion (path):
		preferred	= [(25, 0, 2)]
		versions	= SDKEnv.getBuildToolsVersions(path)

		if len(versions) == 0:
			return (0,0,0)

		for candidate in preferred:
			if candidate in versions:
				return candidate

		# Pick newest
		versions.sort()
		return versions[-1]

	def getPlatformLibrary (self, apiVersion):
		return os.path.join(self.path, "platforms", "android-%d" % apiVersion, "android.jar")

	def getBuildToolsPath (self):
		return os.path.join(self.path, "build-tools", "%d.%d.%d" % self.buildToolsVersion)

class NDKEnv:
	def __init__(self, path):
		self.path		= path
		self.version	= NDKEnv.detectVersion(self.path)
		self.hostOsName	= NDKEnv.detectHostOsName(self.path)

	@staticmethod
	def getKnownAbis ():
		return ["armeabi-v7a", "arm64-v8a", "x86", "x86_64"]

	@staticmethod
	def getAbiPrebuiltsName (abiName):
		prebuilts = {
			"armeabi-v7a":	'android-arm',
			"arm64-v8a":	'android-arm64',
			"x86":			'android-x86',
			"x86_64":		'android-x86_64',
		}

		if not abiName in prebuilts:
			raise Exception("Unknown ABI: " + abiName)

		return prebuilts[abiName]

	@staticmethod
	def detectVersion (path):
		propFilePath = os.path.join(path, "source.properties")
		try:
			with open(propFilePath) as propFile:
				for line in propFile:
					keyValue = map(lambda x: string.strip(x), line.split("="))
					if keyValue[0] == "Pkg.Revision":
						versionParts = keyValue[1].split(".")
						return tuple(map(int, versionParts[0:2]))
		except Exception as e:
			raise Exception("Failed to read source prop file '%s': %s" % (propFilePath, str(e)))
		except:
			raise Exception("Failed to read source prop file '%s': unkown error")

		raise Exception("Failed to detect NDK version (does %s/source.properties have Pkg.Revision?)" % path)

	@staticmethod
	def isHostOsSupported (hostOsName):
		os			= HostInfo.getOs()
		bits		= HostInfo.getArchBits()
		hostOsParts	= hostOsName.split('-')

		if len(hostOsParts) > 1:
			assert(len(hostOsParts) == 2)
			assert(hostOsParts[1] == "x86_64")

			if bits != 64:
				return False

		if os == HostInfo.OS_WINDOWS:
			return hostOsParts[0] == 'windows'
		elif os == HostInfo.OS_LINUX:
			return hostOsParts[0] == 'linux'
		elif os == HostInfo.OS_OSX:
			return hostOsParts[0] == 'darwin'
		else:
			raise Exception("Unhandled HostInfo.getOs() '%d'" % os)

	@staticmethod
	def detectHostOsName (path):
		hostOsNames = [
			"windows",
			"windows-x86_64",
			"darwin-x86",
			"darwin-x86_64",
			"linux-x86",
			"linux-x86_64"
		]

		for name in hostOsNames:
			if os.path.exists(os.path.join(path, "prebuilt", name)):
				return name

		raise Exception("Failed to determine NDK host OS")

class Environment:
	def __init__(self, sdk, ndk):
		self.sdk		= sdk
		self.ndk		= ndk

class Configuration:
<<<<<<< HEAD
	def __init__(self, env, buildPath, abis, nativeApi, nativeBuildType, gtfTarget, verbose, layers):
=======
	def __init__(self, env, buildPath, abis, nativeApi, nativeBuildType, gtfTarget, verbose, layers, angle):
>>>>>>> 055f40e9
		self.env				= env
		self.sourcePath			= DEQP_DIR
		self.buildPath			= buildPath
		self.abis				= abis
		self.nativeApi			= nativeApi
		self.javaApi			= 22
		self.nativeBuildType	= nativeBuildType
		self.gtfTarget			= gtfTarget
		self.verbose			= verbose
		self.layers				= layers
<<<<<<< HEAD
=======
		self.angle				= angle
>>>>>>> 055f40e9
		self.cmakeGenerator		= selectFirstAvailableGenerator([NINJA_GENERATOR, MAKEFILE_GENERATOR, NMAKE_GENERATOR])

	def check (self):
		if self.cmakeGenerator == None:
			raise Exception("Failed to find build tools for CMake")

		if not os.path.exists(self.env.ndk.path):
			raise Exception("Android NDK not found at %s" % self.env.ndk.path)

		if not NDKEnv.isHostOsSupported(self.env.ndk.hostOsName):
			raise Exception("NDK '%s' is not supported on this machine" % self.env.ndk.hostOsName)

		if self.env.ndk.version[0] < 15:
			raise Exception("Android NDK version %d is not supported; build requires NDK version >= 15" % (self.env.ndk.version[0]))

		if self.env.sdk.buildToolsVersion == (0,0,0):
			raise Exception("No build tools directory found at %s" % os.path.join(self.env.sdk.path, "build-tools"))

		androidBuildTools = ["aapt", "zipalign", "dx"]
		for tool in androidBuildTools:
			if which(tool, [self.env.sdk.getBuildToolsPath()]) == None:
				raise Exception("Missing Android build tool: %s" % toolPath)

		requiredToolsInPath = ["javac", "jar", "jarsigner", "keytool"]
		for tool in requiredToolsInPath:
			if which(tool) == None:
				raise Exception("%s not in PATH" % tool)

def log (config, msg):
	if config.verbose:
		print msg

def executeAndLog (config, args):
	if config.verbose:
		print " ".join(args)
	execute(args)

# Path components

class ResolvablePathComponent:
	def __init__ (self):
		pass

class SourceRoot (ResolvablePathComponent):
	def resolve (self, config):
		return config.sourcePath

class BuildRoot (ResolvablePathComponent):
	def resolve (self, config):
		return config.buildPath

class NativeBuildPath (ResolvablePathComponent):
	def __init__ (self, abiName):
		self.abiName = abiName

	def resolve (self, config):
		return getNativeBuildPath(config, self.abiName)

class GeneratedResSourcePath (ResolvablePathComponent):
	def __init__ (self, package):
		self.package = package

	def resolve (self, config):
		packageComps	= self.package.getPackageName(config).split('.')
		packageDir		= os.path.join(*packageComps)

		return os.path.join(config.buildPath, self.package.getAppDirName(), "src", packageDir, "R.java")

def resolvePath (config, path):
	resolvedComps = []

	for component in path:
		if isinstance(component, ResolvablePathComponent):
			resolvedComps.append(component.resolve(config))
		else:
			resolvedComps.append(str(component))

	return os.path.join(*resolvedComps)

def resolvePaths (config, paths):
	return list(map(lambda p: resolvePath(config, p), paths))

class BuildStep:
	def __init__ (self):
		pass

	def getInputs (self):
		return []

	def getOutputs (self):
		return []

	@staticmethod
	def expandPathsToFiles (paths):
		"""
		Expand mixed list of file and directory paths into a flattened list
		of files. Any non-existent input paths are preserved as is.
		"""

		def getFiles (dirPath):
			for root, dirs, files in os.walk(dirPath):
				for file in files:
					yield os.path.join(root, file)

		files = []
		for path in paths:
			if os.path.isdir(path):
				files += list(getFiles(path))
			else:
				files.append(path)

		return files

	def isUpToDate (self, config):
		inputs				= resolvePaths(config, self.getInputs())
		outputs				= resolvePaths(config, self.getOutputs())

		assert len(inputs) > 0 and len(outputs) > 0

		expandedInputs		= BuildStep.expandPathsToFiles(inputs)
		expandedOutputs		= BuildStep.expandPathsToFiles(outputs)

		existingInputs		= filter(os.path.exists, expandedInputs)
		existingOutputs		= filter(os.path.exists, expandedOutputs)

		if len(existingInputs) != len(expandedInputs):
			for file in expandedInputs:
				if file not in existingInputs:
					print "ERROR: Missing input file: %s" % file
			die("Missing input files")

		if len(existingOutputs) != len(expandedOutputs):
			return False # One or more output files are missing

		lastInputChange		= max(map(os.path.getmtime, existingInputs))
		firstOutputChange	= min(map(os.path.getmtime, existingOutputs))

		return lastInputChange <= firstOutputChange

	def update (config):
		die("BuildStep.update() not implemented")

def getNativeBuildPath (config, abiName):
	return os.path.join(config.buildPath, "%s-%s-%d" % (abiName, config.nativeBuildType, config.nativeApi))

def buildNativeLibrary (config, abiName):
	def makeNDKVersionString (version):
		minorVersionString = (chr(ord('a') + version[1]) if version[1] > 0 else "")
		return "r%d%s" % (version[0], minorVersionString)

	def getBuildArgs (config, abiName):
<<<<<<< HEAD
		return ['-DDEQP_TARGET=android',
=======
		args = ['-DDEQP_TARGET=android',
>>>>>>> 055f40e9
				'-DDEQP_TARGET_TOOLCHAIN=ndk-modern',
				'-DCMAKE_C_FLAGS=-Werror',
				'-DCMAKE_CXX_FLAGS=-Werror',
				'-DANDROID_NDK_HOST_OS=%s' % config.env.ndk.hostOsName,
				'-DANDROID_NDK_PATH=%s' % config.env.ndk.path,
				'-DANDROID_ABI=%s' % abiName,
				'-DDE_ANDROID_API=%s' % config.nativeApi,
				'-DGLCTS_GTF_TARGET=%s' % config.gtfTarget]

		if config.angle is not None:
			args.append('-DANGLE_LIBS=%s' % os.path.join(config.angle, abiName))

		return args

	nativeBuildPath	= getNativeBuildPath(config, abiName)
	buildConfig		= BuildConfig(nativeBuildPath, config.nativeBuildType, getBuildArgs(config, abiName))

	build(buildConfig, config.cmakeGenerator, ["deqp"])

def executeSteps (config, steps):
	for step in steps:
		if not step.isUpToDate(config):
			step.update(config)

def parsePackageName (manifestPath):
	tree = xml.etree.ElementTree.parse(manifestPath)

	if not 'package' in tree.getroot().attrib:
		raise Exception("'package' attribute missing from root element in %s" % manifestPath)

	return tree.getroot().attrib['package']

class PackageDescription:
	def __init__ (self, appDirName, appName, hasResources = True):
		self.appDirName		= appDirName
		self.appName		= appName
		self.hasResources	= hasResources

	def getAppName (self):
		return self.appName

	def getAppDirName (self):
		return self.appDirName

	def getPackageName (self, config):
		manifestPath	= resolvePath(config, self.getManifestPath())

		return parsePackageName(manifestPath)

	def getManifestPath (self):
		return [SourceRoot(), "android", self.appDirName, "AndroidManifest.xml"]

	def getResPath (self):
		return [SourceRoot(), "android", self.appDirName, "res"]

	def getSourcePaths (self):
		return [
				[SourceRoot(), "android", self.appDirName, "src"]
			]

	def getAssetsPath (self):
		return [BuildRoot(), self.appDirName, "assets"]

	def getClassesJarPath (self):
		return [BuildRoot(), self.appDirName, "bin", "classes.jar"]

	def getClassesDexPath (self):
		return [BuildRoot(), self.appDirName, "bin", "classes.dex"]

	def getAPKPath (self):
		return [BuildRoot(), self.appDirName, "bin", self.appName + ".apk"]

# Build step implementations

class BuildNativeLibrary (BuildStep):
	def __init__ (self, abi):
		self.abi = abi

	def isUpToDate (self, config):
		return False

	def update (self, config):
		log(config, "BuildNativeLibrary: %s" % self.abi)
		buildNativeLibrary(config, self.abi)

class GenResourcesSrc (BuildStep):
	def __init__ (self, package):
		self.package = package

	def getInputs (self):
		return [self.package.getResPath(), self.package.getManifestPath()]

	def getOutputs (self):
		return [[GeneratedResSourcePath(self.package)]]

	def update (self, config):
		aaptPath	= which("aapt", [config.env.sdk.getBuildToolsPath()])
		dstDir		= os.path.dirname(resolvePath(config, [GeneratedResSourcePath(self.package)]))

		if not os.path.exists(dstDir):
			os.makedirs(dstDir)

		executeAndLog(config, [
				aaptPath,
				"package",
				"-f",
				"-m",
				"-S", resolvePath(config, self.package.getResPath()),
				"-M", resolvePath(config, self.package.getManifestPath()),
				"-J", resolvePath(config, [BuildRoot(), self.package.getAppDirName(), "src"]),
				"-I", config.env.sdk.getPlatformLibrary(config.javaApi)
			])

# Builds classes.jar from *.java files
class BuildJavaSource (BuildStep):
	def __init__ (self, package, libraries = []):
		self.package	= package
		self.libraries	= libraries

	def getSourcePaths (self):
		srcPaths = self.package.getSourcePaths()

		if self.package.hasResources:
			srcPaths.append([BuildRoot(), self.package.getAppDirName(), "src"]) # Generated sources

		return srcPaths

	def getInputs (self):
		inputs = self.getSourcePaths()

		for lib in self.libraries:
			inputs.append(lib.getClassesJarPath())

		return inputs

	def getOutputs (self):
		return [self.package.getClassesJarPath()]

	def update (self, config):
		srcPaths	= resolvePaths(config, self.getSourcePaths())
		srcFiles	= BuildStep.expandPathsToFiles(srcPaths)
		jarPath		= resolvePath(config, self.package.getClassesJarPath())
		objPath		= resolvePath(config, [BuildRoot(), self.package.getAppDirName(), "obj"])
		classPaths	= [objPath] + [resolvePath(config, lib.getClassesJarPath()) for lib in self.libraries]
		pathSep		= ";" if HostInfo.getOs() == HostInfo.OS_WINDOWS else ":"

		if os.path.exists(objPath):
			shutil.rmtree(objPath)

		os.makedirs(objPath)

		for srcFile in srcFiles:
			executeAndLog(config, [
					"javac",
					"-source", "1.7",
					"-target", "1.7",
					"-d", objPath,
					"-bootclasspath", config.env.sdk.getPlatformLibrary(config.javaApi),
					"-classpath", pathSep.join(classPaths),
					"-sourcepath", pathSep.join(srcPaths),
					srcFile
				])

		if not os.path.exists(os.path.dirname(jarPath)):
			os.makedirs(os.path.dirname(jarPath))

		try:
			pushWorkingDir(objPath)
			executeAndLog(config, [
					"jar",
					"cf",
					jarPath,
					"."
				])
		finally:
			popWorkingDir()

class BuildDex (BuildStep):
	def __init__ (self, package, libraries):
		self.package	= package
		self.libraries	= libraries

	def getInputs (self):
		return [self.package.getClassesJarPath()] + [lib.getClassesJarPath() for lib in self.libraries]

	def getOutputs (self):
		return [self.package.getClassesDexPath()]

	def update (self, config):
		dxPath		= which("dx", [config.env.sdk.getBuildToolsPath()])
		srcPaths	= resolvePaths(config, self.getInputs())
		dexPath		= resolvePath(config, self.package.getClassesDexPath())
		jarPaths	= [resolvePath(config, self.package.getClassesJarPath())]

		for lib in self.libraries:
			jarPaths.append(resolvePath(config, lib.getClassesJarPath()))

		executeAndLog(config, [
				dxPath,
				"--dex",
				"--output", dexPath
			] + jarPaths)

class CreateKeystore (BuildStep):
	def __init__ (self):
		self.keystorePath	= [BuildRoot(), "debug.keystore"]

	def getOutputs (self):
		return [self.keystorePath]

	def isUpToDate (self, config):
		return os.path.exists(resolvePath(config, self.keystorePath))

	def update (self, config):
		executeAndLog(config, [
				"keytool",
				"-genkey",
				"-keystore", resolvePath(config, self.keystorePath),
				"-storepass", "android",
				"-alias", "androiddebugkey",
				"-keypass", "android",
				"-keyalg", "RSA",
				"-keysize", "2048",
				"-validity", "10000",
				"-dname", "CN=, OU=, O=, L=, S=, C=",
			])

# Builds APK without code
class BuildBaseAPK (BuildStep):
	def __init__ (self, package, libraries = []):
		self.package	= package
		self.libraries	= libraries
		self.dstPath	= [BuildRoot(), self.package.getAppDirName(), "tmp", "base.apk"]

	def getResPaths (self):
		paths = []
		for pkg in [self.package] + self.libraries:
			if pkg.hasResources:
				paths.append(pkg.getResPath())
		return paths

	def getInputs (self):
		return [self.package.getManifestPath()] + self.getResPaths()

	def getOutputs (self):
		return [self.dstPath]

	def update (self, config):
		aaptPath	= which("aapt", [config.env.sdk.getBuildToolsPath()])
		dstPath		= resolvePath(config, self.dstPath)

		if not os.path.exists(os.path.dirname(dstPath)):
			os.makedirs(os.path.dirname(dstPath))

		args = [
			aaptPath,
			"package",
			"-f",
			"-M", resolvePath(config, self.package.getManifestPath()),
			"-I", config.env.sdk.getPlatformLibrary(config.javaApi),
			"-F", dstPath,
		]

		for resPath in self.getResPaths():
			args += ["-S", resolvePath(config, resPath)]

		if config.verbose:
			args.append("-v")

		executeAndLog(config, args)

def addFilesToAPK (config, apkPath, baseDir, relFilePaths):
	aaptPath		= which("aapt", [config.env.sdk.getBuildToolsPath()])
	maxBatchSize	= 25

	pushWorkingDir(baseDir)
	try:
		workQueue = list(relFilePaths)

		while len(workQueue) > 0:
			batchSize	= min(len(workQueue), maxBatchSize)
			items		= workQueue[0:batchSize]

			executeAndLog(config, [
					aaptPath,
					"add",
					"-f", apkPath,
				] + items)

			del workQueue[0:batchSize]
	finally:
		popWorkingDir()

def addFileToAPK (config, apkPath, baseDir, relFilePath):
	addFilesToAPK(config, apkPath, baseDir, [relFilePath])

class AddJavaToAPK (BuildStep):
	def __init__ (self, package):
		self.package	= package
		self.srcPath	= BuildBaseAPK(self.package).getOutputs()[0]
		self.dstPath	= [BuildRoot(), self.package.getAppDirName(), "tmp", "with-java.apk"]

	def getInputs (self):
		return [
				self.srcPath,
				self.package.getClassesDexPath(),
			]

	def getOutputs (self):
		return [self.dstPath]

	def update (self, config):
		srcPath		= resolvePath(config, self.srcPath)
		dstPath		= resolvePath(config, self.getOutputs()[0])
		dexPath		= resolvePath(config, self.package.getClassesDexPath())

		shutil.copyfile(srcPath, dstPath)
		addFileToAPK(config, dstPath, os.path.dirname(dexPath), os.path.basename(dexPath))

class AddAssetsToAPK (BuildStep):
	def __init__ (self, package, abi):
		self.package	= package
		self.buildPath	= [NativeBuildPath(abi)]
		self.srcPath	= AddJavaToAPK(self.package).getOutputs()[0]
		self.dstPath	= [BuildRoot(), self.package.getAppDirName(), "tmp", "with-assets.apk"]

	def getInputs (self):
		return [
				self.srcPath,
				self.buildPath + ["assets"]
			]

	def getOutputs (self):
		return [self.dstPath]

	@staticmethod
	def getAssetFiles (buildPath):
		allFiles = BuildStep.expandPathsToFiles([os.path.join(buildPath, "assets")])
		return [os.path.relpath(p, buildPath) for p in allFiles]

	def update (self, config):
		srcPath		= resolvePath(config, self.srcPath)
		dstPath		= resolvePath(config, self.getOutputs()[0])
		buildPath	= resolvePath(config, self.buildPath)
		assetFiles	= AddAssetsToAPK.getAssetFiles(buildPath)

		shutil.copyfile(srcPath, dstPath)

		addFilesToAPK(config, dstPath, buildPath, assetFiles)

class AddNativeLibsToAPK (BuildStep):
	def __init__ (self, package, abis):
		self.package	= package
		self.abis		= abis
		self.srcPath	= AddAssetsToAPK(self.package, "").getOutputs()[0]
		self.dstPath	= [BuildRoot(), self.package.getAppDirName(), "tmp", "with-native-libs.apk"]

	def getInputs (self):
		paths = [self.srcPath]
		for abi in self.abis:
			paths.append([NativeBuildPath(abi), "libdeqp.so"])
		return paths

	def getOutputs (self):
		return [self.dstPath]

	def update (self, config):
		srcPath		= resolvePath(config, self.srcPath)
		dstPath		= resolvePath(config, self.getOutputs()[0])
		pkgPath		= resolvePath(config, [BuildRoot(), self.package.getAppDirName()])
		libFiles	= []

		# Create right directory structure first
		for abi in self.abis:
			libSrcPath	= resolvePath(config, [NativeBuildPath(abi), "libdeqp.so"])
			libRelPath	= os.path.join("lib", abi, "libdeqp.so")
			libAbsPath	= os.path.join(pkgPath, libRelPath)

			if not os.path.exists(os.path.dirname(libAbsPath)):
				os.makedirs(os.path.dirname(libAbsPath))

			shutil.copyfile(libSrcPath, libAbsPath)
			libFiles.append(libRelPath)

			if config.layers:
				layersGlob = os.path.join(config.layers, abi, "libVkLayer_*.so")
				libVkLayers = glob.glob(layersGlob)
				for layer in libVkLayers:
					layerFilename = os.path.basename(layer)
					layerRelPath = os.path.join("lib", abi, layerFilename)
					layerAbsPath = os.path.join(pkgPath, layerRelPath)
					shutil.copyfile(layer, layerAbsPath)
					libFiles.append(layerRelPath)
					print "Adding layer binary: %s" % (layer,)

<<<<<<< HEAD
=======
			if config.angle:
				angleGlob = os.path.join(config.angle, abi, "lib*_angle.so")
				libAngle = glob.glob(angleGlob)
				for lib in libAngle:
					libFilename = os.path.basename(lib)
					libRelPath = os.path.join("lib", abi, libFilename)
					libAbsPath = os.path.join(pkgPath, libRelPath)
					shutil.copyfile(lib, libAbsPath)
					libFiles.append(libRelPath)
					print "Adding ANGLE binary: %s" % (lib,)

>>>>>>> 055f40e9
		shutil.copyfile(srcPath, dstPath)
		addFilesToAPK(config, dstPath, pkgPath, libFiles)

class SignAPK (BuildStep):
	def __init__ (self, package):
		self.package		= package
		self.srcPath		= AddNativeLibsToAPK(self.package, []).getOutputs()[0]
		self.dstPath		= [BuildRoot(), self.package.getAppDirName(), "tmp", "signed.apk"]
		self.keystorePath	= CreateKeystore().getOutputs()[0]

	def getInputs (self):
		return [self.srcPath, self.keystorePath]

	def getOutputs (self):
		return [self.dstPath]

	def update (self, config):
		srcPath		= resolvePath(config, self.srcPath)
		dstPath		= resolvePath(config, self.dstPath)

		executeAndLog(config, [
				"jarsigner",
				"-keystore", resolvePath(config, self.keystorePath),
				"-storepass", "android",
				"-keypass", "android",
				"-signedjar", dstPath,
				srcPath,
				"androiddebugkey"
			])

def getBuildRootRelativeAPKPath (package):
	return os.path.join(package.getAppDirName(), package.getAppName() + ".apk")

class FinalizeAPK (BuildStep):
	def __init__ (self, package):
		self.package		= package
		self.srcPath		= SignAPK(self.package).getOutputs()[0]
		self.dstPath		= [BuildRoot(), getBuildRootRelativeAPKPath(self.package)]
		self.keystorePath	= CreateKeystore().getOutputs()[0]

	def getInputs (self):
		return [self.srcPath]

	def getOutputs (self):
		return [self.dstPath]

	def update (self, config):
		srcPath			= resolvePath(config, self.srcPath)
		dstPath			= resolvePath(config, self.dstPath)
		zipalignPath	= os.path.join(config.env.sdk.getBuildToolsPath(), "zipalign")

		executeAndLog(config, [
				zipalignPath,
				"-f", "4",
				srcPath,
				dstPath
			])

def getBuildStepsForPackage (abis, package, libraries = []):
	steps = []

	assert len(abis) > 0

	# Build native code first
	for abi in abis:
		steps += [BuildNativeLibrary(abi)]

	# Build library packages
	for library in libraries:
		if library.hasResources:
			steps.append(GenResourcesSrc(library))
		steps.append(BuildJavaSource(library))

	# Build main package .java sources
	if package.hasResources:
		steps.append(GenResourcesSrc(package))
	steps.append(BuildJavaSource(package, libraries))
	steps.append(BuildDex(package, libraries))

	# Build base APK
	steps.append(BuildBaseAPK(package, libraries))
	steps.append(AddJavaToAPK(package))

	# Add assets from first ABI
	steps.append(AddAssetsToAPK(package, abis[0]))

	# Add native libs to APK
	steps.append(AddNativeLibsToAPK(package, abis))

	# Finalize APK
	steps.append(CreateKeystore())
	steps.append(SignAPK(package))
	steps.append(FinalizeAPK(package))

	return steps

def getPackageAndLibrariesForTarget (target):
	deqpPackage	= PackageDescription("package", "dEQP")
	ctsPackage	= PackageDescription("openglcts", "Khronos-CTS", hasResources = False)

	if target == 'deqp':
		return (deqpPackage, [])
	elif target == 'openglcts':
		return (ctsPackage, [deqpPackage])
	else:
		raise Exception("Uknown target '%s'" % target)

def findNDK ():
	ndkBuildPath = which('ndk-build')
	if ndkBuildPath != None:
		return os.path.dirname(ndkBuildPath)
	else:
		return None

def findSDK ():
	sdkBuildPath = which('android')
	if sdkBuildPath != None:
		return os.path.dirname(os.path.dirname(sdkBuildPath))
	else:
		return None

def getDefaultBuildRoot ():
	return os.path.join(tempfile.gettempdir(), "deqp-android-build")

def parseArgs ():
	nativeBuildTypes	= ['Release', 'Debug', 'MinSizeRel', 'RelWithAsserts', 'RelWithDebInfo']
	defaultNDKPath		= findNDK()
	defaultSDKPath		= findSDK()
	defaultBuildRoot	= getDefaultBuildRoot()

	parser = argparse.ArgumentParser(os.path.basename(__file__),
		formatter_class=argparse.ArgumentDefaultsHelpFormatter)
	parser.add_argument('--native-build-type',
		dest='nativeBuildType',
		default="RelWithAsserts",
		choices=nativeBuildTypes,
		help="Native code build type")
	parser.add_argument('--build-root',
		dest='buildRoot',
		default=defaultBuildRoot,
		help="Root build directory")
	parser.add_argument('--abis',
		dest='abis',
		default=",".join(NDKEnv.getKnownAbis()),
		help="ABIs to build")
	parser.add_argument('--native-api',
		type=int,
		dest='nativeApi',
		default=21,
		help="Android API level to target in native code")
	parser.add_argument('--sdk',
		dest='sdkPath',
		default=defaultSDKPath,
		help="Android SDK path",
		required=(True if defaultSDKPath == None else False))
	parser.add_argument('--ndk',
		dest='ndkPath',
		default=defaultNDKPath,
		help="Android NDK path",
		required=(True if defaultNDKPath == None else False))
	parser.add_argument('-v', '--verbose',
		dest='verbose',
		help="Verbose output",
		default=False,
		action='store_true')
	parser.add_argument('--target',
		dest='target',
		help='Build target',
		choices=['deqp', 'openglcts'],
		default='deqp')
	parser.add_argument('--kc-cts-target',
		dest='gtfTarget',
		default='gles32',
		choices=['gles32', 'gles31', 'gles3', 'gles2', 'gl'],
		help="KC-CTS (GTF) target API (only used in openglcts target)")
	parser.add_argument('--layers-path',
		dest='layers',
		default=None,
		required=False)
<<<<<<< HEAD
=======
	parser.add_argument('--angle-path',
		dest='angle',
		default=None,
		required=False)
>>>>>>> 055f40e9

	args = parser.parse_args()

	def parseAbis (abisStr):
		knownAbis	= set(NDKEnv.getKnownAbis())
		abis		= []

		for abi in abisStr.split(','):
			abi = abi.strip()
			if not abi in knownAbis:
				raise Exception("Unknown ABI: %s" % abi)
			abis.append(abi)

		return abis

	# Custom parsing & checks
	try:
		args.abis = parseAbis(args.abis)
		if len(args.abis) == 0:
			raise Exception("--abis can't be empty")
	except Exception as e:
		print "ERROR: %s" % str(e)
		parser.print_help()
		sys.exit(-1)

	return args

if __name__ == "__main__":
	args		= parseArgs()

	ndk			= NDKEnv(os.path.realpath(args.ndkPath))
	sdk			= SDKEnv(os.path.realpath(args.sdkPath))
	buildPath	= os.path.realpath(args.buildRoot)
	env			= Environment(sdk, ndk)
	config		= Configuration(env, buildPath, abis=args.abis, nativeApi=args.nativeApi, nativeBuildType=args.nativeBuildType, gtfTarget=args.gtfTarget, verbose=args.verbose,
<<<<<<< HEAD
						 layers=args.layers)
=======
						 layers=args.layers, angle=args.angle)
>>>>>>> 055f40e9

	try:
		config.check()
	except Exception as e:
		print "ERROR: %s" % str(e)
		print ""
		print "Please check your configuration:"
		print "  --sdk=%s" % args.sdkPath
		print "  --ndk=%s" % args.ndkPath
		sys.exit(-1)

	pkg, libs	= getPackageAndLibrariesForTarget(args.target)
	steps		= getBuildStepsForPackage(config.abis, pkg, libs)

	executeSteps(config, steps)

	print ""
	print "Built %s" % os.path.join(buildPath, getBuildRootRelativeAPKPath(pkg))<|MERGE_RESOLUTION|>--- conflicted
+++ resolved
@@ -169,11 +169,7 @@
 		self.ndk		= ndk
 
 class Configuration:
-<<<<<<< HEAD
-	def __init__(self, env, buildPath, abis, nativeApi, nativeBuildType, gtfTarget, verbose, layers):
-=======
 	def __init__(self, env, buildPath, abis, nativeApi, nativeBuildType, gtfTarget, verbose, layers, angle):
->>>>>>> 055f40e9
 		self.env				= env
 		self.sourcePath			= DEQP_DIR
 		self.buildPath			= buildPath
@@ -184,10 +180,7 @@
 		self.gtfTarget			= gtfTarget
 		self.verbose			= verbose
 		self.layers				= layers
-<<<<<<< HEAD
-=======
 		self.angle				= angle
->>>>>>> 055f40e9
 		self.cmakeGenerator		= selectFirstAvailableGenerator([NINJA_GENERATOR, MAKEFILE_GENERATOR, NMAKE_GENERATOR])
 
 	def check (self):
@@ -339,11 +332,7 @@
 		return "r%d%s" % (version[0], minorVersionString)
 
 	def getBuildArgs (config, abiName):
-<<<<<<< HEAD
-		return ['-DDEQP_TARGET=android',
-=======
 		args = ['-DDEQP_TARGET=android',
->>>>>>> 055f40e9
 				'-DDEQP_TARGET_TOOLCHAIN=ndk-modern',
 				'-DCMAKE_C_FLAGS=-Werror',
 				'-DCMAKE_CXX_FLAGS=-Werror',
@@ -739,8 +728,6 @@
 					libFiles.append(layerRelPath)
 					print "Adding layer binary: %s" % (layer,)
 
-<<<<<<< HEAD
-=======
 			if config.angle:
 				angleGlob = os.path.join(config.angle, abi, "lib*_angle.so")
 				libAngle = glob.glob(angleGlob)
@@ -752,7 +739,6 @@
 					libFiles.append(libRelPath)
 					print "Adding ANGLE binary: %s" % (lib,)
 
->>>>>>> 055f40e9
 		shutil.copyfile(srcPath, dstPath)
 		addFilesToAPK(config, dstPath, pkgPath, libFiles)
 
@@ -932,13 +918,10 @@
 		dest='layers',
 		default=None,
 		required=False)
-<<<<<<< HEAD
-=======
 	parser.add_argument('--angle-path',
 		dest='angle',
 		default=None,
 		required=False)
->>>>>>> 055f40e9
 
 	args = parser.parse_args()
 
@@ -974,11 +957,7 @@
 	buildPath	= os.path.realpath(args.buildRoot)
 	env			= Environment(sdk, ndk)
 	config		= Configuration(env, buildPath, abis=args.abis, nativeApi=args.nativeApi, nativeBuildType=args.nativeBuildType, gtfTarget=args.gtfTarget, verbose=args.verbose,
-<<<<<<< HEAD
-						 layers=args.layers)
-=======
 						 layers=args.layers, angle=args.angle)
->>>>>>> 055f40e9
 
 	try:
 		config.check()
